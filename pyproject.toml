--- conflicted
+++ resolved
@@ -105,9 +105,6 @@
     "PLE0100",  # yield-in-init, pylint init-is-generator
     "PLE0101",  # return-in-init, pylint return-in-init
     "PLE0116",  # continue-in-finally, pylint continue-in-finally
-<<<<<<< HEAD
-    "RUF027",  # missing-f-string-syntax
-=======
     "PLE0302",  # unexpected-special-method-signature, unexpected-special-method-signature
     "PLE1206",  # logging-too-few-args
     "PLE1310",  # bad-str-strip-call, pylint bad-str-strip-call
@@ -117,7 +114,7 @@
     "PLW1501",  # bad-open-mode
     "RUF013",  # implicit-optional
     "RUF019",  # unnecessary-key-check
->>>>>>> c7f10ac6
+    "RUF027",  # missing-f-string-syntax
     "RUF100",  # unused-noqa
     "RUF200",  # invalid-pyproject-toml
     "SIM101",  # duplicate-isinstance-call, pylint consider-merging-isinstance
