--- conflicted
+++ resolved
@@ -51,11 +51,7 @@
 4. Check that it works!
 
     ```bash
-<<<<<<< HEAD
-    python -c 'import cirq; print(cirq_google.Foxtail)'
-=======
     python -c 'import cirq_google; print(cirq_google.Foxtail)'
->>>>>>> 6fdad5f1
     # should print:
     # (0, 0)───(0, 1)───(0, 2)───(0, 3)───(0, 4)───(0, 5)───(0, 6)───(0, 7)───(0, 8)───(0, 9)───(0, 10)
     # │        │        │        │        │        │        │        │        │        │        │
@@ -96,11 +92,7 @@
 4. Check that it works!
 
     ```bash
-<<<<<<< HEAD
-    python -c 'import cirq; print(cirq_google.Foxtail)'
-=======
     python -c 'import cirq_google; print(cirq_google.Foxtail)'
->>>>>>> 6fdad5f1
     # should print:
     # (0, 0)───(0, 1)───(0, 2)───(0, 3)───(0, 4)───(0, 5)───(0, 6)───(0, 7)───(0, 8)───(0, 9)───(0, 10)
     # │        │        │        │        │        │        │        │        │        │        │
@@ -133,11 +125,7 @@
 4. Check that it works!
 
     ```bash
-<<<<<<< HEAD
-    python -c "import cirq; print(cirq_google.Foxtail)"
-=======
     python -c "import cirq_google; print(cirq_google.Foxtail)"
->>>>>>> 6fdad5f1
     # should print:
     # (0, 0)───(0, 1)───(0, 2)───(0, 3)───(0, 4)───(0, 5)───(0, 6)───(0, 7)───(0, 8)───(0, 9)───(0, 10)
     # │        │        │        │        │        │        │        │        │        │        │
