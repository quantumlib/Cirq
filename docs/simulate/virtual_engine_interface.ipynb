{
 "cells": [
  {
   "cell_type": "markdown",
   "metadata": {
    "id": "DkA0Fobtb9dM"
   },
   "source": [
    "##### Copyright 2022 The Cirq Developers"
   ]
  },
  {
   "cell_type": "code",
   "execution_count": null,
   "metadata": {
    "cellView": "form",
    "id": "tUshu7YfcAAW"
   },
   "outputs": [],
   "source": [
    "# @title Licensed under the Apache License, Version 2.0 (the \"License\");\n",
    "# you may not use this file except in compliance with the License.\n",
    "# You may obtain a copy of the License at\n",
    "#\n",
    "# https://www.apache.org/licenses/LICENSE-2.0\n",
    "#\n",
    "# Unless required by applicable law or agreed to in writing, software\n",
    "# distributed under the License is distributed on an \"AS IS\" BASIS,\n",
    "# WITHOUT WARRANTIES OR CONDITIONS OF ANY KIND, either express or implied.\n",
    "# See the License for the specific language governing permissions and\n",
    "# limitations under the License."
   ]
  },
  {
   "cell_type": "markdown",
   "metadata": {
    "id": "ff0101ac0724"
   },
   "source": [
    "Note: this notebook relies on unreleased Cirq features. If you want to try these features, make sure you install cirq-google via `pip install --upgrade cirq-google~=1.0.dev`."
   ]
  },
  {
   "cell_type": "markdown",
   "metadata": {
    "id": "5v5kLs-DU9qp"
   },
   "source": [
    "# Quantum Virtual Engine"
   ]
  },
  {
   "cell_type": "markdown",
   "metadata": {
    "id": "wRVl7p4zv8eT"
   },
   "source": [
    "<table class=\"tfo-notebook-buttons\" align=\"left\">\n",
    "  <td>\n",
    "    <a target=\"_blank\" href=\"https://quantumai.google/cirq/simulate/virtual_engine_interface\"><img src=\"https://quantumai.google/site-assets/images/buttons/quantumai_logo_1x.png\" />View on QuantumAI</a>\n",
    "  </td>\n",
    "  <td>\n",
    "    <a target=\"_blank\" href=\"https://colab.research.google.com/github/quantumlib/Cirq/blob/main/docs/simulate/virtual_engine_interface.ipynb\"><img src=\"https://quantumai.google/site-assets/images/buttons/colab_logo_1x.png\" />Run in Google Colab</a>\n",
    "  </td>\n",
    "  <td>\n",
    "    <a target=\"_blank\" href=\"https://github.com/quantumlib/Cirq/blob/main/docs/simulate/virtual_engine_interface.ipynb\"><img src=\"https://quantumai.google/site-assets/images/buttons/github_logo_1x.png\" />View source on GitHub</a>\n",
    "  </td>\n",
    "  <td>\n",
    "    <a href=\"https://storage.googleapis.com/tensorflow_docs/Cirq/docs/simulate/virtual_engine_interface.ipynb\"><img src=\"https://quantumai.google/site-assets/images/buttons/download_icon_1x.png\" />Download notebook</a>\n",
    "  </td>\n",
    "</table>"
   ]
  },
  {
   "cell_type": "markdown",
   "metadata": {
    "id": "BCeleGCgmY4y"
   },
   "source": [
    "Cirq provides the [Quantum Virtual Machine](./quantum_virtual_machine.ipynb), which consists of two components: \n",
    "- The Quantum Virtual Engine: A class that implements the same interface as `cirq_google.Engine`, allowing you to simulate circuits with the same software interface that the real hardware uses. \n",
    "- Realistic noise models that mimic the behavior of real quantum hardware.\n",
    "\n",
    "This tutorial covers the former of the two components, the Quantum Virtual Engine, and how to run circuits on existing and custom virtual processor models."
   ]
  },
  {
   "cell_type": "markdown",
   "metadata": {
    "id": "4Sif48OM1vPM"
   },
   "source": [
    "## Setup"
   ]
  },
  {
   "cell_type": "code",
   "execution_count": null,
   "metadata": {
    "id": "AL_CcSjjmL8n"
   },
   "outputs": [],
   "source": [
    "try:\n",
    "    import cirq\n",
    "    import cirq_google\n",
    "except ImportError:\n",
    "    print(\"installing cirq...\")\n",
<<<<<<< HEAD
    "    !pip install --quiet cirq~=1.0.dev cirq-google~=1.0.dev\n",
=======
    "    !pip install --upgrade --quiet cirq~=1.0.dev cirq-google~=1.0.dev\n",
>>>>>>> bbbf9527
    "    print(\"installed cirq.\")\n",
    "    import cirq\n",
    "    import cirq_google\n",
    "\n",
    "import sympy"
   ]
  },
  {
   "cell_type": "markdown",
   "metadata": {
    "id": "zKWtgtrYZIVy"
   },
   "source": [
    "Communication with real quantum hardware in Cirq is done through the `cirq_google.Engine` class. Each `Engine` can contain multiple quantum processors, and the `Engine` class provides functions to run circuits and manage jobs sent to those processors. The Virtual Engine in Cirq is an instance of the class `cirq_google.SimulatedLocalEngine` that runs circuits on the built-in Cirq [Simulator](./simulation.ipynb) instead of on hardware, but uses the same interface as `Engine`. This is useful for testing your circuit and code pipeline before running on actual hardware, and can be used as a substitute when the real hardware is not available.\n",
    "\n",
    "The interface implemented by both `cirq_google.Engine` and `cirq_google.SimulatedLocalEngine` is called `cirq_google.AbstractEngine`, and defines the various functions and types involved with using either option. When writing functions of your own, this interface enables you to seamlessly support simulated and real-hardware versions of the `Engine` interface. "
   ]
  },
  {
   "cell_type": "markdown",
   "metadata": {
    "id": "kuso8OxNo3t0"
   },
   "source": [
    "## Instantiate a virtual Engine\n",
    "\n",
    "The easiest way to create a `cirq_google.SimulatedLocalEngine` is to make one from one or more processor templates. \n",
    "Example processor device specifications can be found in \n",
    "the [devices/specifications](https://github.com/quantumlib/Cirq/tree/main/cirq-google/cirq_google/devices/specifications) folder of `cirq_google` in the Cirq GitHub repository.  These device specifications closely match previous versions of Google quantum hardware, and can serve as templates for processors in a `SimulatedLocalEngine`. When Google hardware becomes publicly available again in the future, it will have device specifications like these that differ in details, but not in format.\n",
    "\n",
    "You can create a `cirq_google.SimulatedLocalEngine` that includes these example device specifications using `cirq_google.engine.create_noiseless_virtual_engine_from_latest_templates()`.  For example:"
   ]
  },
  {
   "cell_type": "code",
   "execution_count": null,
   "metadata": {
    "id": "dBbX5ll_blLI"
   },
   "outputs": [],
   "source": [
    "engine = cirq_google.engine.create_noiseless_virtual_engine_from_latest_templates()"
   ]
  },
  {
   "cell_type": "markdown",
   "metadata": {
    "id": "fwoJCTe0VPxl"
   },
   "source": [
    "You can then use this Engine object to perform operations as if it included real hardware.  However, all interactions will be local and mocked with these example processors.  Program execution will be done by the Cirq Simulator.\n",
    "\n",
    "For instance, you can list the processors and their device layouts, which are the same as those specified in the `devices/specification` folder:"
   ]
  },
  {
   "cell_type": "code",
   "execution_count": null,
   "metadata": {
    "id": "wF6ay4KPVPTL"
   },
   "outputs": [],
   "source": [
    "for proc in engine.list_processors():\n",
    "    print(proc.processor_id)\n",
    "    print('-----------------')\n",
    "    print(proc.get_device())\n",
    "    print('\\n\\n\\n')"
   ]
  },
  {
   "cell_type": "markdown",
   "metadata": {
    "id": "sXsTR4ZpXfka"
   },
   "source": [
    "## Run circuits and sweeps\n",
    "\n",
    "After creating the `SimulatedLocalEngine`, you can use any function that you might use with a normal `Engine` that has real quantum processors in it. Most importantly, this includes the ability to run circuits. "
   ]
  },
  {
   "cell_type": "code",
   "execution_count": null,
   "metadata": {
    "id": "xmEzIfseVPg4"
   },
   "outputs": [],
   "source": [
    "# Choose one of the (simulated) processors to run on.\n",
    "weber = engine.get_processor('weber')\n",
    "sampler = weber.get_sampler()\n",
    "\n",
    "# Run a simple circuit for ten repetitions\n",
    "result = sampler.run(cirq.Circuit(cirq.measure(cirq.GridQubit(7, 2))), repetitions=10)\n",
    "print(result)"
   ]
  },
  {
   "cell_type": "markdown",
   "metadata": {
    "id": "H8aIHqEBYDnr"
   },
   "source": [
    "Note that, even though this is a simulated processor device, there are still device constraints that must be met by a circit in order for it to be executed. For example, the gates and qubits used by the circuit must be supported by the device:"
   ]
  },
  {
   "cell_type": "code",
   "execution_count": null,
   "metadata": {
    "id": "Ky1fiTLPYIqM"
   },
   "outputs": [],
   "source": [
    "# Weber does not have a (7, 1) qubit.\n",
    "try:\n",
    "    sampler.run(cirq.Circuit(cirq.measure(cirq.GridQubit(7, 1))), repetitions=10)\n",
    "except ValueError as e:\n",
    "    print(e)"
   ]
  },
  {
   "cell_type": "markdown",
   "metadata": {
    "id": "FtCpP5evY2Ss"
   },
   "source": [
    "You can also run [Parameter Sweeps](./params.ipynb) with the `run_sweep` function, which returns a `cirq.Job`-type object instead of a `Result`. This way, jobs can be prepared and run asynchronously. When running a parameter sweep over many parameter options, or with particularly large circuits, it can be useful to set the job running and return for the results later, with the ability to check job execution status in between. "
   ]
  },
  {
   "cell_type": "code",
   "execution_count": null,
   "metadata": {
    "id": "0VECfWL0Y91w"
   },
   "outputs": [],
   "source": [
    "qubit = cirq.GridQubit(7, 2)\n",
    "circuit = cirq.Circuit(cirq.X(qubit) ** sympy.Symbol('t'), cirq.measure(qubit, key='m'))\n",
    "job = weber.run_sweep(circuit, params=cirq.Linspace('t', 0, 2, 20), repetitions=1000)\n",
    "print(f'job is type {type(job)}')\n",
    "print(f'job has id {job.id()} and status {job.execution_status()}')\n",
    "print('')\n",
    "\n",
    "print('Now executing results!')\n",
    "results = job.results()\n",
    "print('')\n",
    "print(f'job has id {job.id()} and status {job.execution_status()}')\n",
    "\n",
    "print('')\n",
    "print('Results:')\n",
    "for result in results:\n",
    "    print(result.histogram(key='m'))"
   ]
  },
  {
   "cell_type": "markdown",
   "metadata": {
    "id": "tRaVuulAbYat"
   },
   "source": [
    "## Reservations and scheduling\n",
    "\n",
    "Other functions are available to `Engine` classes that are part of using the `Engine` as a service. These include reservations, scheduling, downtime, and others. These functions are also available with the virtual processors, though all of them will generally succeed since there are no other users using the virtual service."
   ]
  },
  {
   "cell_type": "code",
   "execution_count": null,
   "metadata": {
    "id": "Qc_zkuzdOCVn"
   },
   "outputs": [],
   "source": [
    "print(f'Next expected downtime: {weber.expected_down_time()}')\n",
    "print(f'Next expected recovery: {weber.expected_recovery_time()}')\n",
    "\n",
    "# Creating two example reservations\n",
    "import datetime\n",
    "\n",
    "now = datetime.datetime.now()\n",
    "hour = datetime.timedelta(hours=1)\n",
    "try:\n",
    "    weber.create_reservation(start_time=now, end_time=now + hour)\n",
    "    weber.create_reservation(\n",
    "        start_time=now + 2 * hour,\n",
    "        end_time=now + 3 * hour,\n",
    "        allowlisted_users=['mysterious_fake_user@nonexistentwebsite.domain'],\n",
    "    )\n",
    "except ValueError as e:\n",
    "    # If you re-run this cell, it will note that you already have a reservation\n",
    "    print('Cannot reserve time, did you already reserve it?  Error:')\n",
    "    print(e)\n",
    "\n",
    "print('')\n",
    "print('Reservations:')\n",
    "print('---------------')\n",
    "print(f'{weber.list_reservations()}')"
   ]
  },
  {
   "cell_type": "markdown",
   "metadata": {
    "id": "Y0CyKooF2k0_"
   },
   "source": [
    "The processor also comes with a stock calibration metric report. By default, all of the error values are zero."
   ]
  },
  {
   "cell_type": "code",
   "execution_count": null,
   "metadata": {
    "id": "an5RBcbK2jNs"
   },
   "outputs": [],
   "source": [
    "print('Calibrations:')\n",
    "print('---------------')\n",
    "calibration = weber.list_calibrations()[0]\n",
    "print(f\"Calibration metrics: \\n    {list(calibration.keys())}\")\n",
    "# Example calibration data\n",
    "for metric in [\"single_qubit_p00_error\", \"two_qubit_sycamore_gate_xeb_average_error_per_cycle\"]:\n",
    "    print(metric)\n",
    "    data = calibration[metric]\n",
    "    # Only print the first couple qubits/qubit pairs\n",
    "    for key in list(data.keys())[:3]:\n",
    "        print(f'   {key}: {data[key]}')"
   ]
  },
  {
   "cell_type": "markdown",
   "metadata": {
    "id": "XFsv1dkrQqIs"
   },
   "source": [
    "## Create a custom processor from a device\n",
    "\n",
    "You can also create processors to mimic other devices as needed.  Each of these classes is customizable and can be modified to suit your simulation needs.\n",
    "\n",
    "You can create processors from existing devices, like `cirq_google.Sycamore`, with `cirq_google.engine.create_noiseless_virtual_engine_from_device`:"
   ]
  },
  {
   "cell_type": "code",
   "execution_count": null,
   "metadata": {
    "id": "TBdZgcyGRFKy"
   },
   "outputs": [],
   "source": [
    "sycamore_engine = cirq_google.engine.create_noiseless_virtual_engine_from_device(\n",
    "    'sycamore', cirq_google.Sycamore\n",
    ")\n",
    "\n",
    "# Note that the previous function creates an engine with just one processor\n",
    "print([proc.processor_id for proc in sycamore_engine.list_processors()])\n",
    "print(sycamore_engine.get_processor('sycamore').get_device())"
   ]
  },
  {
   "cell_type": "markdown",
   "metadata": {
    "id": "n0CXvI0XR9iv"
   },
   "source": [
    "## Create a custom processor from a specification\n",
    "\n",
    "You can also create virtual engines from device specifications written in the [Protocol Buffer](https://developers.google.com/protocol-buffers) structured-data file format. This allows for detailed custom device creation, in the case where you want to see how a slightly modified existing device, or a completely new device, would work in Cirq.\n",
    "\n",
    "The previous specification files mentioned in the [devices/specifications](https://github.com/quantumlib/Cirq/tree/main/cirq-google/cirq_google/devices/specifications) in the Cirq repository are already in this file format. The details of this format are subject to change as Cirq is updated, but it is designed to be human-readable. If you want to work with a very custom device, the best place to start is by inspecting one of these files, but be aware that the format may change without notice."
   ]
  },
  {
   "cell_type": "code",
   "execution_count": null,
   "metadata": {
    "id": "WS8vRtvMRxBj"
   },
   "outputs": [],
   "source": [
    "import importlib\n",
    "from cirq_google.devices import specifications\n",
    "\n",
    "# Get the processor identifier and file location from MOST_RECENT_TEMPLATES.\n",
    "processor_id, template_name = next(\n",
    "    iter(cirq_google.engine.virtual_engine_factory.MOST_RECENT_TEMPLATES.items())\n",
    ")\n",
    "# Read the protobuf template.\n",
    "device_str = importlib.resources.files(specifications).joinpath(template_name).read_text()\n",
    "# Print just the first 10 lines of the very long protobuf specification.\n",
    "print(f'Processor: {processor_id}')\n",
    "print('\\n'.join(device_str.splitlines()[:10]))\n",
    "print('...')"
   ]
  },
  {
   "cell_type": "markdown",
   "metadata": {
    "id": "MoPt-4l3B6-x"
   },
   "source": [
    "In order to use this specification protobuf file string, parse it with `google.protobuf.text_format` and create the `SimulatedLocalEngine` with `cirq_google.engine.create_noiseless_virtual_engine_from_proto`. \n"
   ]
  },
  {
   "cell_type": "code",
   "execution_count": null,
   "metadata": {
    "id": "0Ix-jMPvB5qV"
   },
   "outputs": [],
   "source": [
    "import google.protobuf.text_format as text_format\n",
    "\n",
    "# Import the spec.\n",
    "device_spec = cirq_google.api.v2.device_pb2.DeviceSpecification()\n",
    "text_format.Parse(device_str, device_spec)\n",
    "four_engine = cirq_google.engine.create_noiseless_virtual_engine_from_proto(\n",
    "    processor_id, device_spec\n",
    ")\n",
    "# Prepare a sampler.\n",
    "print([proc.processor_id for proc in four_engine.list_processors()])\n",
    "processor = four_engine.get_processor(processor_id)\n",
    "print(processor.get_device())\n",
    "sampler = processor.get_sampler()\n",
    "\n",
    "q1_1 = cirq.GridQubit(1, 1)\n",
    "q1_2 = cirq.GridQubit(1, 2)\n",
    "q2_1 = cirq.GridQubit(2, 1)\n",
    "# Run a circuit with one each of Z, CZ, Measure, and CircuitOperation.\n",
    "circuit = cirq.Circuit(\n",
    "    cirq.CircuitOperation(cirq.FrozenCircuit(cirq.Z(q2_1), cirq.CZ(q1_1, q1_2))),\n",
    "    cirq.measure(q1_1),\n",
    "    cirq.measure(q2_1),\n",
    ")\n",
    "print('results', '\\n')\n",
    "try:\n",
    "    print(sampler.run(circuit))\n",
    "except ValueError as e:\n",
    "    print(e)"
   ]
  },
  {
   "cell_type": "markdown",
   "metadata": {
    "id": "zOtDbCSas8qm"
   },
   "source": [
    "# Summary\n",
    "\n",
    "Cirq provides the `cirq.SimulatedLocalEngine`. which allows you to run circuits on the Cirq Simulator through the same interface as the `cirq.Engine` object, which is used for running on real quantum hardware. This is useful both as a preparation step before running on real quantum hardware, and as a substitute when real hardware is unavailable.\n",
    "\n",
    "As presented in this page, the virtual Engine is completely noiseless. In order to learn about using the virtual Engine with noise models, including realistic noise models which closely mimic actual hardware, see the [Quantum Virtual Machine](./quantum_virtual_machine.ipynb) page. "
   ]
  }
 ],
 "metadata": {
  "colab": {
   "collapsed_sections": [],
   "name": "virtual_engine_interface.ipynb",
   "toc_visible": true
  },
  "kernelspec": {
   "display_name": "Python 3",
   "name": "python3"
  }
 },
 "nbformat": 4,
 "nbformat_minor": 0
}<|MERGE_RESOLUTION|>--- conflicted
+++ resolved
@@ -106,11 +106,7 @@
     "    import cirq_google\n",
     "except ImportError:\n",
     "    print(\"installing cirq...\")\n",
-<<<<<<< HEAD
-    "    !pip install --quiet cirq~=1.0.dev cirq-google~=1.0.dev\n",
-=======
     "    !pip install --upgrade --quiet cirq~=1.0.dev cirq-google~=1.0.dev\n",
->>>>>>> bbbf9527
     "    print(\"installed cirq.\")\n",
     "    import cirq\n",
     "    import cirq_google\n",
