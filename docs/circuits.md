--- conflicted
+++ resolved
@@ -373,7 +373,6 @@
 
 #### Importing cirq.Circuit from QASM format
 
-<<<<<<< HEAD
 
 Requirements: you will need to have `ply` installed, for the QASM import functionality to work:
 
@@ -381,8 +380,6 @@
 pip install ply==3.4
 ```
 
-=======
->>>>>>> 195d4ee6
 The following call will create a circuit defined by the input QASM string:
 
 ```python
@@ -458,8 +455,4 @@
 #### Mapping classical registers to measurement keys
 
 For a classical register `creg cbar[n];` the QASM importer will create measurement keys named `cbar_0`..`cbar_<n-1>`.
-<<<<<<< HEAD
-Measurements on registers result in multiple single-qubit `MeasurementGate`  
-=======
-Measurements on registers result in multiple single-qubit `MeasurementGate`, with the measurement key matched up with the qubit. 
->>>>>>> 195d4ee6
+Measurements on registers result in multiple single-qubit `MeasurementGate`, with the measurement key matched up with the qubit. 