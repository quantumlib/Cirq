--- conflicted
+++ resolved
@@ -305,24 +305,6 @@
     """
 ```
 
-<<<<<<< HEAD
-Documentation appears on Cirq's documentation [site](https://quantumai.google/cirq).  This
-site contains the documentation for the latest release of Cirq, so changes to tutorial
-and guides will not appear until the next release.  Documentation is also automatically 
-generated from docstrings and used to populate the [references](https://quantumai.google/reference/python/cirq/all_symbols)
-section of the documentation.  This does have a version which shows nightly updates to 
-the head of the master branch in Cirq.  You can preview changes to the api docs by running
-
-```bash
-python dev_tools/docs/build_api_docs.py --output_dir=docs/api_docs
-```
-
-There is currently no way to preview changes to documentation on the documentation site
-for external contributors to Cirq (outside of Google). If you want to check changes before
-submitting please ask a Googler for help.
-
-=======
->>>>>>> 23976e28
 ## Dependencies 
 
 ### Production dependencies 
