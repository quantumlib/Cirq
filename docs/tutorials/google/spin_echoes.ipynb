{
 "cells": [
  {
   "cell_type": "code",
   "execution_count": 1,
   "metadata": {
    "id": "S97D7gQHMdG_"
   },
   "outputs": [],
   "source": [
    "##### Copyright 2021 The Cirq Developers"
   ]
  },
  {
   "cell_type": "code",
   "execution_count": 2,
   "metadata": {
    "cellView": "form",
    "id": "Y6Wh1qtGMghL"
   },
   "outputs": [],
   "source": [
    "#@title Licensed under the Apache License, Version 2.0 (the \"License\");\n",
    "# you may not use this file except in compliance with the License.\n",
    "# You may obtain a copy of the License at\n",
    "#\n",
    "# https://www.apache.org/licenses/LICENSE-2.0\n",
    "#\n",
    "# Unless required by applicable law or agreed to in writing, software\n",
    "# distributed under the License is distributed on an \"AS IS\" BASIS,\n",
    "# WITHOUT WARRANTIES OR CONDITIONS OF ANY KIND, either express or implied.\n",
    "# See the License for the specific language governing permissions and\n",
    "# limitations under the License."
   ]
  },
  {
   "cell_type": "markdown",
   "metadata": {
    "id": "gNBCrapEMgxB"
   },
   "source": [
    "# Circuit optimization, gate alignment, and spin echoes"
   ]
  },
  {
   "cell_type": "markdown",
   "metadata": {
    "id": "tlnEweYsMgzj"
   },
   "source": [
    "<table class=\"tfo-notebook-buttons\" align=\"left\">\n",
    "  <td>\n",
    "    <a target=\"_blank\" href=\"https://quantumai.google/cirq/tutorials/google/spin_echoes\"><img src=\"https://quantumai.google/site-assets/images/buttons/quantumai_logo_1x.png\" />View on QuantumAI</a>\n",
    "  </td>\n",
    "  <td>\n",
    "    <a target=\"_blank\" href=\"https://colab.research.google.com/github/quantumlib/Cirq/blob/master/docs/tutorials/google/spin_echoes.ipynb\"><img src=\"https://quantumai.google/site-assets/images/buttons/colab_logo_1x.png\" />Run in Google Colab</a>\n",
    "  </td>\n",
    "  <td>\n",
    "    <a target=\"_blank\" href=\"https://github.com/quantumlib/Cirq/blob/master/docs/tutorials/google/spin_echoes.ipynb\"><img src=\"https://quantumai.google/site-assets/images/buttons/github_logo_1x.png\" />View source on GitHub</a>\n",
    "  </td>\n",
    "  <td>\n",
    "    <a href=\"https://storage.googleapis.com/tensorflow_docs/Cirq/docs/tutorials/google/spin_echoes.ipynb\"><img src=\"https://quantumai.google/site-assets/images/buttons/download_icon_1x.png\" />Download notebook</a>\n",
    "  </td>\n",
    "</table>"
   ]
  },
  {
   "cell_type": "markdown",
   "metadata": {
    "id": "PnYvZgIoMg2O"
   },
   "source": [
    "This tutorial shows how to prepare circuits to run on the Quantum Computing Service (QCS) and optimize them to improve performace, showing an example of the procedure outlined in the [Best practices guide](https://quantumai.google/cirq/google/best_practices#improving_circuit_fidelity). This is an \"advanced\" tutorial where you will learn to perform the following optimization techniques:\n",
    "\n",
    "1. Converting to target gateset\n",
    "2. Ejecting single-qubit operations\n",
    "3. Aligning gates in moments\n",
    "4. Inserting spin echoes to reduce leakage & cross-talk."
   ]
  },
  {
   "cell_type": "markdown",
   "metadata": {
    "id": "S0OPIhmnv5AO"
   },
   "source": [
    "Note: The function `cirq_google.optimized_for_sycamore` implements some of the optimizations shown here. This tutorial provides more detail for finer control."
   ]
  },
  {
   "cell_type": "markdown",
   "metadata": {
    "id": "BRfLi9YSMg4v"
   },
   "source": [
    "## Setup\n",
    "Note: this notebook relies on unreleased Cirq features. If you want to try these features, make sure you install cirq via `pip install cirq --pre`."
   ]
  },
  {
   "cell_type": "code",
   "execution_count": 3,
   "metadata": {
    "id": "JolZGos2MhDM"
   },
   "outputs": [],
   "source": [
    "try:\n",
    "    import cirq\n",
    "except ImportError:\n",
    "    print(\"installing cirq...\")\n",
    "    !pip install --quiet cirq --pre\n",
    "    print(\"installed cirq.\")"
   ]
  },
  {
   "cell_type": "code",
   "execution_count": 4,
   "metadata": {
    "id": "lFI7APiqMhFy"
   },
   "outputs": [],
   "source": [
    "import matplotlib.pyplot as plt\n",
    "import numpy as np\n",
    "\n",
    "import cirq\n",
    "import cirq_google as cg"
   ]
  },
  {
   "cell_type": "code",
   "execution_count": 5,
   "metadata": {
    "cellView": "form",
    "id": "-x_6wT1yRFYh"
   },
   "outputs": [
    {
     "name": "stdout",
     "output_type": "stream",
     "text": [
      "Getting OAuth2 credentials.\n",
      "Press enter after entering the verification code.\n",
      "Authentication complete.\n",
      "Successful authentication to Google Cloud.\n"
     ]
    }
   ],
   "source": [
    "import os\n",
    "\n",
    "# The Google Cloud Project id to use.\n",
    "project_id = '' #@param {type:\"string\"}\n",
    "processor_id = \"\" #@param {type:\"string\"}\n",
    "\n",
    "from cirq_google.engine.qcs_notebook import get_qcs_objects_for_notebook\n",
    "device_sampler = get_qcs_objects_for_notebook(project_id, processor_id)"
   ]
  },
  {
   "cell_type": "code",
   "execution_count": 6,
   "metadata": {
    "cellView": "form",
    "id": "H6QoxTf1WaPn"
   },
   "outputs": [],
   "source": [
    "# @markdown Helper functions.\n",
    "from typing import Optional, Sequence\n",
    "from cirq.experiments import random_rotations_between_grid_interaction_layers_circuit\n",
    "\n",
    "\n",
    "# Gates for spin echoes.\n",
    "pi_pulses = [\n",
    "    cirq.PhasedXPowGate(phase_exponent=p, exponent=1.0) for p in (-0.5, 0.0, 0.5, 1.0)\n",
    "]\n",
    "\n",
    "\n",
    "def create_benchmark_circuit(\n",
    "    qubits: Sequence[cirq.GridQubit],\n",
    "    cycles: int,\n",
    "    twoq_gate: cirq.Gate = cirq.SQRT_ISWAP,\n",
    "    seed: Optional[int] = None,\n",
    "    with_optimization: bool = False,\n",
    "    with_alignment: bool = False,\n",
    "    with_spin_echoes: bool = False,\n",
    ") -> cirq.Circuit:\n",
    "    \"\"\"Returns an \"OTOC-like\" circuit [1] used to benchmark optimization and/or\n",
    "    alignment and/or spin echoes.\n",
    "\n",
    "    Args:\n",
    "        qubits: Qubits to use.\n",
    "        cycles: Depth of random rotations in the forward & reverse unitary.\n",
    "        twoq_gate: Two-qubit gate to use.\n",
    "        seed: Seed for circuit generation.\n",
    "        with_optimization: Run a series of optimizations on the circuit.\n",
    "        with_alignment: Align moments and synchronize terminal measurements.\n",
    "        with_spin_echoes: Insert spin echoes on ancilla qubit.\n",
    "    \n",
    "    References:\n",
    "        [1] Fig. S10 of https://arxiv.org/abs/2101.08870.\n",
    "    \"\"\"\n",
    "    ancilla, qubits = qubits[0], qubits[1:]\n",
    "\n",
    "    # Put ancilla into the |1⟩ state and couple it to the rest of the qubits.\n",
    "    excite_ancilla = [cirq.X(ancilla), twoq_gate(ancilla, qubits[0])]\n",
    "\n",
    "    # Forward operations.\n",
    "    forward = random_rotations_between_grid_interaction_layers_circuit(\n",
    "        qubits, \n",
    "        depth=cycles,\n",
    "        two_qubit_op_factory=lambda a, b, _: twoq_gate.on(a, b),\n",
    "        pattern=cirq.experiments.GRID_STAGGERED_PATTERN,\n",
    "        single_qubit_gates=[cirq.PhasedXPowGate(phase_exponent=p, exponent=0.5)\n",
    "                            for p in np.arange(-1.0, 1.0, 0.25)],\n",
    "        seed=seed\n",
    "    )\n",
    "\n",
    "    # Full circuit. Note: We are intentionally creating a bad circuit structure\n",
    "    # by putting each operation in a new moment (via `cirq.InsertStrategy.New`)\n",
    "    # to show the advantages of optimization & alignment.\n",
    "    circuit = cirq.Circuit(excite_ancilla)\n",
    "    circuit.append(forward.all_operations(), strategy=cirq.InsertStrategy.NEW)\n",
    "    circuit.append(cirq.inverse(forward).all_operations(), strategy=cirq.InsertStrategy.NEW)\n",
    "    circuit.append(cirq.inverse(excite_ancilla[1:]))\n",
    "    circuit.append(cirq.measure(ancilla, key=\"z\"), strategy=cirq.InsertStrategy.NEW)\n",
    "\n",
    "    # Run optimization.\n",
    "    if with_optimization:\n",
    "        cirq.MergeInteractionsToSqrtIswap().optimize_circuit(circuit)\n",
<<<<<<< HEAD
    "        circuit = cirq.eject_phased_paulis(circuit)\n",
    "        cirq.EjectZ().optimize_circuit(circuit)\n",
=======
    "        cirq.EjectPhasedPaulis().optimize_circuit(circuit)\n",
    "        circuit = cirq.eject_z(circuit)\n",
>>>>>>> 467c68d3
    "        circuit = cirq.drop_negligible_operations(circuit)\n",
    "        circuit = cirq.drop_empty_moments(circuit)\n",
    "\n",
    "    # Insert spin echoes. Note: It's important to do this after optimization, as\n",
    "    # optimization will remove spin echoes.\n",
    "    if with_spin_echoes:\n",
    "        random_state = np.random.RandomState(seed)\n",
    "\n",
    "        spin_echo = []\n",
    "        for _ in range(cycles * 2):\n",
    "            op = random_state.choice(pi_pulses).on(ancilla)\n",
    "            spin_echo += [op, cirq.inverse(op)]\n",
    "\n",
    "        circuit.insert(2, spin_echo)\n",
    "\n",
    "    # Alignment.\n",
    "    if with_alignment:\n",
    "        circuit = cirq.align_right(circuit)\n",
    "        circuit = synchronize_terminal_measurements(circuit)\n",
    "\n",
    "    return circuit\n",
    "\n",
    "\n",
    "def to_survival_prob(result: cirq.Result) -> float:\n",
    "    return np.mean(np.sum(result.measurements[\"z\"], axis=1) == 1)"
   ]
  },
  {
   "cell_type": "markdown",
   "metadata": {
    "id": "be9PReoRVYsB"
   },
   "source": [
    "## Preparing circuits to run on QCS"
   ]
  },
  {
   "cell_type": "markdown",
   "metadata": {
    "id": "afa-MP4Qqd6C"
   },
   "source": [
    "For the sake of this tutorial, we will use a circuit structure created by the `create_benchmark_circuit` function defined above."
   ]
  },
  {
   "cell_type": "code",
   "execution_count": 7,
   "metadata": {
    "id": "LubPWNqUVikD"
   },
   "outputs": [
    {
     "name": "stdout",
     "output_type": "stream",
     "text": [
      "Example benchmark circuit:\n",
      "\n"
     ]
    },
    {
     "data": {
      "text/html": [
       "<pre style=\"overflow: auto; white-space: pre;\">(0, 0): ───X───iSwap────────────────────────────────────────────────────────────────────────────────────────────────────────────────────────────────────────────────────────────────────────────────────────────────────────────────────────────────────────────────────────────────────────────────────────────────────────────────────────────────────────────────────────────────────────────────────────────────────────────────────────────────────────────────────────────────────────────────────────────────────────────────────────────────────────────────────────────────────────────────────────────────────────────────────────────────────────────────────────────────────iSwap──────────────────────────────────────────────────────────M(&#x27;z&#x27;)───\n",
       "               │                                                                                                                                                                                                                                                                                                                                                                                                                                                                                                                                                                                                                                                                        │\n",
       "(0, 1): ───────iSwap───PhX(0.25)^0.5──────────────────────────────────────────────────────────────────────PhX(-0.75)^0.5─────────────────────────────────────────────────────────────────iSwap───PhX(0.75)^0.5──────────────────────────────────────────────────────────────iSwap───────────PhX(0.25)^0.5──────────────────────────────────────────────────────────────PhX(0.25)^-0.5──────────────────────────────────────────────────────────────────iSwap─────────────────PhX(0.75)^-0.5──────────────────────────────────────────────────────────────────iSwap──────PhX(-0.75)^-0.5────────────────────────────────────────────────────────────────────────────────PhX(0.25)^-0.5───iSwap^-1────────────────────────────────────────────────────────────────\n",
       "                                                                                                                                                                                         │                                                                                  │                                                                                                                                                                          │                                                                                                     │\n",
       "(0, 2): ───────────────────────────────PhX(-0.25)^0.5─────────────────────────────────────────────iSwap────────────────────PhX(0.25)^0.5─────────────────────────────────────────────────┼───────────────────────PhX(0)^0.5─────────────────────────────────────────────────iSwap───────────────────────────PhX(-0.5)^0.5───────────────────────────────────────────────────────────────PhX(-0.5)^-0.5─────────────────────────────────────────────────iSwap^-1───────────────────────────────PhX(0)^-0.5────────────────────────────────────────────────────┼────────────────────────────PhX(0.25)^-0.5────────────────────────────────────────────────────iSwap───────────────────────PhX(-0.25)^-0.5─────────────────────────────────────────────────────────\n",
       "                                                                                                  │                                                                                      │                                                                                                                                                                                                                                                                                                                                                                   │                                                                                              │\n",
       "(1, 0): ────────────────────────────────────────────────PhX(0)^0.5────────────────────────────────┼────────────────────────────────────────PhX(0.75)^0.5─────────────────────────────────┼────────────────────────────────────PhX(0.5)^0.5──────────────────────────────────────────iSwap───────────────────────────────────PhX(0)^0.5───────────────────────────────────────────────────────────────────PhX(0)^-0.5──────────────────────────────────────────────iSwap─────────────────────────────────────PhX(0.5)^-0.5────────────────────────────────────┼─────────────────────────────────────────────PhX(0.75)^-0.5───────────────────────────────────┼─────────────────────────────────────────────PhX(0)^-0.5───────────────────────────────────────────\n",
       "                                                                                                  │                                                                                      │                                                                                          │                                                                                                                                                                             │                                                                                          │                                                                                              │\n",
       "(1, 1): ─────────────────────────────────────────────────────────────PhX(1)^0.5───────────────────┼────────────────────────────────────────────────────────PhX(-0.75)^0.5────────────────iSwap───────────────────────────────────────────────PhX(-0.5)^0.5──────────────────────────iSwap────────────────────────────────────────────────PhX(-0.25)^0.5────────────────────────────────────────────────────────────────PhX(-0.25)^-0.5────────────────────────────iSwap^-1──────────────────────────────────────────────────PhX(-0.5)^-0.5───────────────────iSwap^-1───────────────────────────────────────────────────────PhX(-0.75)^-0.5─────────────────┼───────────────────────────────────────────────────────────PhX(1)^-0.5─────────────────────────────\n",
       "                                                                                                  │                                                                                                                                                                                                                                                                                                                                                                                                                                                                                                                                                         │\n",
       "(1, 2): ──────────────────────────────────────────────────────────────────────────PhX(0.75)^0.5───iSwap─────────────────────────────────────────────────────────────────────PhX(0)^0.5───────────────────────────────────────────────────────────────────────PhX(0.5)^0.5─────────────────────────────────────────────────────────────────────────────────PhX(0)^0.5─────────────────────────────────────────────────────────────────────PhX(0)^-0.5─────────────────────────────────────────────────────────────────────────────────────────PhX(0.5)^-0.5────────────────────────────────────────────────────────────────────────────────────PhX(0)^-0.5───iSwap^-1──────────────────────────────────────────────────────────────────PhX(0.75)^-0.5────────────</pre>"
      ],
      "text/plain": [
       "(0, 0): ───X───iSwap────────────────────────────────────────────────────────────────────────────────────────────────────────────────────────────────────────────────────────────────────────────────────────────────────────────────────────────────────────────────────────────────────────────────────────────────────────────────────────────────────────────────────────────────────────────────────────────────────────────────────────────────────────────────────────────────────────────────────────────────────────────────────────────────────────────────────────────────────────────────────────────────────────────────────────────────────────────────────────────────────iSwap──────────────────────────────────────────────────────────M('z')───\n",
       "               │                                                                                                                                                                                                                                                                                                                                                                                                                                                                                                                                                                                                                                                                        │\n",
       "(0, 1): ───────iSwap───PhX(0.25)^0.5──────────────────────────────────────────────────────────────────────PhX(-0.75)^0.5─────────────────────────────────────────────────────────────────iSwap───PhX(0.75)^0.5──────────────────────────────────────────────────────────────iSwap───────────PhX(0.25)^0.5──────────────────────────────────────────────────────────────PhX(0.25)^-0.5──────────────────────────────────────────────────────────────────iSwap─────────────────PhX(0.75)^-0.5──────────────────────────────────────────────────────────────────iSwap──────PhX(-0.75)^-0.5────────────────────────────────────────────────────────────────────────────────PhX(0.25)^-0.5───iSwap^-1────────────────────────────────────────────────────────────────\n",
       "                                                                                                                                                                                         │                                                                                  │                                                                                                                                                                          │                                                                                                     │\n",
       "(0, 2): ───────────────────────────────PhX(-0.25)^0.5─────────────────────────────────────────────iSwap────────────────────PhX(0.25)^0.5─────────────────────────────────────────────────┼───────────────────────PhX(0)^0.5─────────────────────────────────────────────────iSwap───────────────────────────PhX(-0.5)^0.5───────────────────────────────────────────────────────────────PhX(-0.5)^-0.5─────────────────────────────────────────────────iSwap^-1───────────────────────────────PhX(0)^-0.5────────────────────────────────────────────────────┼────────────────────────────PhX(0.25)^-0.5────────────────────────────────────────────────────iSwap───────────────────────PhX(-0.25)^-0.5─────────────────────────────────────────────────────────\n",
       "                                                                                                  │                                                                                      │                                                                                                                                                                                                                                                                                                                                                                   │                                                                                              │\n",
       "(1, 0): ────────────────────────────────────────────────PhX(0)^0.5────────────────────────────────┼────────────────────────────────────────PhX(0.75)^0.5─────────────────────────────────┼────────────────────────────────────PhX(0.5)^0.5──────────────────────────────────────────iSwap───────────────────────────────────PhX(0)^0.5───────────────────────────────────────────────────────────────────PhX(0)^-0.5──────────────────────────────────────────────iSwap─────────────────────────────────────PhX(0.5)^-0.5────────────────────────────────────┼─────────────────────────────────────────────PhX(0.75)^-0.5───────────────────────────────────┼─────────────────────────────────────────────PhX(0)^-0.5───────────────────────────────────────────\n",
       "                                                                                                  │                                                                                      │                                                                                          │                                                                                                                                                                             │                                                                                          │                                                                                              │\n",
       "(1, 1): ─────────────────────────────────────────────────────────────PhX(1)^0.5───────────────────┼────────────────────────────────────────────────────────PhX(-0.75)^0.5────────────────iSwap───────────────────────────────────────────────PhX(-0.5)^0.5──────────────────────────iSwap────────────────────────────────────────────────PhX(-0.25)^0.5────────────────────────────────────────────────────────────────PhX(-0.25)^-0.5────────────────────────────iSwap^-1──────────────────────────────────────────────────PhX(-0.5)^-0.5───────────────────iSwap^-1───────────────────────────────────────────────────────PhX(-0.75)^-0.5─────────────────┼───────────────────────────────────────────────────────────PhX(1)^-0.5─────────────────────────────\n",
       "                                                                                                  │                                                                                                                                                                                                                                                                                                                                                                                                                                                                                                                                                         │\n",
       "(1, 2): ──────────────────────────────────────────────────────────────────────────PhX(0.75)^0.5───iSwap─────────────────────────────────────────────────────────────────────PhX(0)^0.5───────────────────────────────────────────────────────────────────────PhX(0.5)^0.5─────────────────────────────────────────────────────────────────────────────────PhX(0)^0.5─────────────────────────────────────────────────────────────────────PhX(0)^-0.5─────────────────────────────────────────────────────────────────────────────────────────PhX(0.5)^-0.5────────────────────────────────────────────────────────────────────────────────────PhX(0)^-0.5───iSwap^-1──────────────────────────────────────────────────────────────────PhX(0.75)^-0.5────────────"
      ]
     },
     "execution_count": 7,
     "metadata": {},
     "output_type": "execute_result"
    }
   ],
   "source": [
    "\"\"\"Create an example circuit.\"\"\"\n",
    "qubits = cirq.GridQubit.rect(2, 3)  # [cirq.GridQubit(x, y) for (x, y) in [(3, 2), (4, 2), (4, 1), (5, 1), (6, 1), (6, 2), (5, 2)]]\n",
    "circuit = create_benchmark_circuit(qubits, twoq_gate=cirq.ISWAP, cycles=3, seed=1)\n",
    "\n",
    "print(\"Example benchmark circuit:\\n\")\n",
    "circuit"
   ]
  },
  {
   "cell_type": "markdown",
   "metadata": {
    "id": "ojDozjQK7cos"
   },
   "source": [
    "This circuit divides the qubits into two registers: a single ancilla (top qubit) as the first register, and the remaining qubits as the second register. First, the ancilla is excited into the $|1\\rangle$ state and coupled to the second register. Then, a [Loschmidt echo](https://quantumai.google/cirq/tutorials/google/echoes) is performed on the second register. Last, the ancilla is uncoupled from the second register and measured. Without any noise, the only measurement result should be $1$."
   ]
  },
  {
   "cell_type": "code",
   "execution_count": 8,
   "metadata": {
    "id": "nooNt8bi8NKH"
   },
   "outputs": [
    {
     "data": {
      "text/plain": [
       "Counter({1: 1000})"
      ]
     },
     "execution_count": 8,
     "metadata": {},
     "output_type": "execute_result"
    }
   ],
   "source": [
    "\"\"\"Without noise, only the 1 state is measured.\"\"\"\n",
    "result = cirq.Simulator().run(circuit, repetitions=1000)\n",
    "result.histogram(key=\"z\")"
   ]
  },
  {
   "cell_type": "markdown",
   "metadata": {
    "id": "aA5wUJa38VyO"
   },
   "source": [
    "We choose this circuit as an example for two reasons:\n",
    "\n",
    "1. Each gate in the circuit is in its own `cirq.Moment`, so this is a poor circuit structure to run on devices without any optimization / alignment.\n",
    "\n",
    "2. The ancilla qubit is idle except at the start and end of the circuit, so this is a prime example where adding spin echoes can improve performance.\n",
    "\n",
    "A similar circuit was used in [Information Scrambling in Computationally Complex Quantum Circuits](https://arxiv.org/abs/2101.08870) (see Fig. S10) to benchmark the performance of spin echoes.\n",
    "\n",
    "Starting from this circuit, we show how to optimize gates, align moments, and insert spin echoes to improve the performance on a real device."
   ]
  },
  {
   "cell_type": "markdown",
   "metadata": {
    "id": "pQXwGBdO-iS4"
   },
   "source": [
    "### Convert to target gateset"
   ]
  },
  {
   "cell_type": "markdown",
   "metadata": {
    "id": "szjI2vm2VbN4"
   },
   "source": [
    "To run on a device, all gates in the circuit will be converted to a gateset supported by that device. (See the [Device specifications guide](https://quantumai.google/cirq/google/specification) for information on supported gatesets.)\n",
    "\n",
    "We will use the $\\sqrt{\\text{iSWAP}}$ gateset in this tutorial. You can see this gateset and others as follows."
   ]
  },
  {
   "cell_type": "code",
   "execution_count": 9,
   "metadata": {
    "id": "Hyky31J08kWK"
   },
   "outputs": [
    {
     "name": "stdout",
     "output_type": "stream",
     "text": [
      "sycamore\n",
      "-------\n",
      "syc 12000\n",
      "xy 25000\n",
      "xy_pi 25000\n",
      "xy_half_pi 25000\n",
      "z 0\n",
      "xyz 25000\n",
      "meas 4000000\n",
      "wait 0\n",
      "\n",
      "sqrt_iswap\n",
      "-------\n",
      "fsim_pi_4 32000\n",
      "inv_fsim_pi_4 32000\n",
      "xy 25000\n",
      "z 0\n",
      "xyz 25000\n",
      "meas 4000000\n",
      "wait 0\n",
      "\n",
      "fsim\n",
      "-------\n",
      "fsim 0\n",
      "xy 25000\n",
      "z 0\n",
      "xyz 25000\n",
      "meas 4000000\n",
      "wait 0\n",
      "\n",
      "xmon\n",
      "-------\n",
      "xy 25000\n",
      "z 0\n",
      "xyz 25000\n",
      "cz 0\n",
      "meas 4000000\n",
      "\n"
     ]
    }
   ],
   "source": [
    "# Create an Engine object to use.\n",
    "spec = cg.Engine(project_id).get_processor(processor_id).get_device_specification()\n",
    "\n",
    "# Iterate through each gate set valid on the device.\n",
    "for gateset in spec.valid_gate_sets:\n",
    "    print(gateset.name)\n",
    "    print('-------')\n",
    "    # Prints each gate valid in the set with its duration\n",
    "    for gate in gateset.valid_gates:\n",
    "        print('%s %d' % (gate.id, gate.gate_duration_picos))\n",
    "    print()"
   ]
  },
  {
   "cell_type": "markdown",
   "metadata": {
    "id": "Tf5O4HxH8qBg"
   },
   "source": [
    "To convert gates to this gateset, use the `cirq.MergeInteractionsToSqrtIswap` optimizer. This optimizer merges all consecutive (one- and two-qubit) interactions on two qubits into a unitary matrix and then decomposes this unitary using $\\sqrt{\\text{iSWAP}}$ gates in an attempt to (a) convert to the target gateset and (b) reduce the circuit depth by reducing the number of operations."
   ]
  },
  {
   "cell_type": "code",
   "execution_count": 10,
   "metadata": {
    "id": "Eb4NyHFT-l4-"
   },
   "outputs": [
    {
     "data": {
      "text/html": [
       "<pre style=\"overflow: auto; white-space: pre;\">                                                                                                                                                                                 ┌─────────────────────┐                                                                                                                                                              ┌───────────────────────┐   ┌───────────────────────┐                                                             ┌────────────────────┐\n",
       "(0, 0): ───X───X───S───iSwap────────────iSwap────────Z──────────────────────────────────────────────────────────────────────────────────────────────────────────────────────────────────────────────────────────────────────────────────────────────────────────────────────────────────────────────────────────────────────────────────────────────────────────────────────────────────────────────────────────────────────────────────────────────────────────────────────S────────────iSwap───────────────────iSwap─────────Z───────M(&#x27;z&#x27;)───\n",
       "                       │                │                                                                                                                                                                                                                                                                                                                                                                                                                                                │                       │\n",
       "(0, 1): ───────────────iSwap^0.5────────iSwap^0.5────X────────────S^-1────────────────────────────────────────────────────────────────────────────────────X───S^-1───iSwap────────────────────iSwap────────T───X^0.5───Z^0.75───T────────X^0.5────T^-1──────────────────────────────────────────────────────────────────────────────────────────────────X───Z^0.118──────────────────iSwap───────────────────────iSwap───────────────────────────────────────────────────────────────────iSwap^0.5───────────────iSwap^0.5─────S────────────────\n",
       "                                                                                                                                                                     │                        │                                                                                                                                                                                      │                           │\n",
       "(0, 2): ───────────────PhX(-0.25)^0.5─────────────────────────────────────────────Z^-0.145───iSwap───────iSwap───────T───────────────X^0.75───────────S──────────────┼────────────────────────┼─────────────────────────────────X^-0.5─────────────────────────────────────────────────────────────────────────────────────────────────────────────────────────────────PhX(0.25)^-0.5┼───────────────────────────┼─────────────────────────────────────X─────────Z^-0.016───iSwap───────────────────iSwap────────Z^-0.75───────X^0.5───Z^0.75───\n",
       "                                                                                             │           │                                                           │                        │                                                                                                                                                                                      │                           │                                                          │                       │\n",
       "(1, 0): ────────────────────────────────PhX(0)^0.5───────────────────────────────────────────┼───────────┼───────────PhX(0.75)^0.5───────────────────────────────────┼────────────PhX(0.5)^0.5┼──────────────────────────────────────────Y^-0.5──────────────────────────────────────────────────────────────────────────────────────────────────────────────────────────────────────┼─────────────PhX(0.75)^-0.5┼──────────────────────────────────────────────────────────┼────────────PhX(0)^-0.5┼───────────────────────────────────────────\n",
       "                                                                                             │           │                                                           │                        │                                                                                                                                                                                      │                           │                                                          │                       │\n",
       "(1, 1): ─────────────────────────────────────────────PhX(1)^0.5──────────────────────────────┼───────────┼───────────────────────────PhX(-0.75)^0.5──────────────────iSwap^0.5────────────────iSwap^0.5────S───Y^0.5─────────────────────Y^0.5───────────────────────────────────────────────────────────────────────────────────────────────────────────────────────────────────────iSwap^0.5───────────────────iSwap^0.5────Z^-0.868───X^0.5─────────Z^-0.75──────────────┼───────────────────────┼────────────PhX(1)^-0.5────────────────────\n",
       "                                                                                             │           │                                                                                                                                                                                                                                                                                                                                                                  │                       │\n",
       "(1, 2): ──────────────────────────────────────────────────────────PhX(0.75)^0.5──────────────iSwap^0.5───iSwap^0.5───Z^-0.355────────X^0.5───────────────────────────────────────────────────────────────────────────────────────────────────────────────────────────PhX(0)^0.5───────────────────PhX(0)^-0.5───────────────────────────PhX(0.5)^-0.5────────────────────────────────────────────────────────────────────────────────────PhX(0)^-0.5────────────────────────iSwap^0.5───────────────iSwap^0.5────Z^0.766───────X^0.5───Z^0.75───\n",
       "                                                                                                                                                                                 └─────────────────────┘                                                                                                                                                              └───────────────────────┘   └───────────────────────┘                                                             └────────────────────┘</pre>"
      ],
      "text/plain": [
       "                                                                                                                                                                                 ┌─────────────────────┐                                                                                                                                                              ┌───────────────────────┐   ┌───────────────────────┐                                                             ┌────────────────────┐\n",
       "(0, 0): ───X───X───S───iSwap────────────iSwap────────Z──────────────────────────────────────────────────────────────────────────────────────────────────────────────────────────────────────────────────────────────────────────────────────────────────────────────────────────────────────────────────────────────────────────────────────────────────────────────────────────────────────────────────────────────────────────────────────────────────────────────────────S────────────iSwap───────────────────iSwap─────────Z───────M('z')───\n",
       "                       │                │                                                                                                                                                                                                                                                                                                                                                                                                                                                │                       │\n",
       "(0, 1): ───────────────iSwap^0.5────────iSwap^0.5────X────────────S^-1────────────────────────────────────────────────────────────────────────────────────X───S^-1───iSwap────────────────────iSwap────────T───X^0.5───Z^0.75───T────────X^0.5────T^-1──────────────────────────────────────────────────────────────────────────────────────────────────X───Z^0.118──────────────────iSwap───────────────────────iSwap───────────────────────────────────────────────────────────────────iSwap^0.5───────────────iSwap^0.5─────S────────────────\n",
       "                                                                                                                                                                     │                        │                                                                                                                                                                                      │                           │\n",
       "(0, 2): ───────────────PhX(-0.25)^0.5─────────────────────────────────────────────Z^-0.145───iSwap───────iSwap───────T───────────────X^0.75───────────S──────────────┼────────────────────────┼─────────────────────────────────X^-0.5─────────────────────────────────────────────────────────────────────────────────────────────────────────────────────────────────PhX(0.25)^-0.5┼───────────────────────────┼─────────────────────────────────────X─────────Z^-0.016───iSwap───────────────────iSwap────────Z^-0.75───────X^0.5───Z^0.75───\n",
       "                                                                                             │           │                                                           │                        │                                                                                                                                                                                      │                           │                                                          │                       │\n",
       "(1, 0): ────────────────────────────────PhX(0)^0.5───────────────────────────────────────────┼───────────┼───────────PhX(0.75)^0.5───────────────────────────────────┼────────────PhX(0.5)^0.5┼──────────────────────────────────────────Y^-0.5──────────────────────────────────────────────────────────────────────────────────────────────────────────────────────────────────────┼─────────────PhX(0.75)^-0.5┼──────────────────────────────────────────────────────────┼────────────PhX(0)^-0.5┼───────────────────────────────────────────\n",
       "                                                                                             │           │                                                           │                        │                                                                                                                                                                                      │                           │                                                          │                       │\n",
       "(1, 1): ─────────────────────────────────────────────PhX(1)^0.5──────────────────────────────┼───────────┼───────────────────────────PhX(-0.75)^0.5──────────────────iSwap^0.5────────────────iSwap^0.5────S───Y^0.5─────────────────────Y^0.5───────────────────────────────────────────────────────────────────────────────────────────────────────────────────────────────────────iSwap^0.5───────────────────iSwap^0.5────Z^-0.868───X^0.5─────────Z^-0.75──────────────┼───────────────────────┼────────────PhX(1)^-0.5────────────────────\n",
       "                                                                                             │           │                                                                                                                                                                                                                                                                                                                                                                  │                       │\n",
       "(1, 2): ──────────────────────────────────────────────────────────PhX(0.75)^0.5──────────────iSwap^0.5───iSwap^0.5───Z^-0.355────────X^0.5───────────────────────────────────────────────────────────────────────────────────────────────────────────────────────────PhX(0)^0.5───────────────────PhX(0)^-0.5───────────────────────────PhX(0.5)^-0.5────────────────────────────────────────────────────────────────────────────────────PhX(0)^-0.5────────────────────────iSwap^0.5───────────────iSwap^0.5────Z^0.766───────X^0.5───Z^0.75───\n",
       "                                                                                                                                                                                 └─────────────────────┘                                                                                                                                                              └───────────────────────┘   └───────────────────────┘                                                             └────────────────────┘"
      ]
     },
     "execution_count": 10,
     "metadata": {},
     "output_type": "execute_result"
    }
   ],
   "source": [
    "cirq.MergeInteractionsToSqrtIswap().optimize_circuit(circuit)\n",
    "circuit"
   ]
  },
  {
   "cell_type": "markdown",
   "metadata": {
    "id": "RXBNzJKXG_Oi"
   },
   "source": [
    "Note: Cirq supports decomposing to many different target gatesets via analytical decomposition functions present in `cirq.optimizers`. For example, you can compile an arbitrary two-qubit unitary (provided as a matrix) to $\\sqrt{\\text{iSWAP}}$ operations as shown below. This is useful when using custom gates in a circuit."
   ]
  },
  {
   "cell_type": "code",
   "execution_count": 11,
   "metadata": {
    "id": "cOoSlIZlEjci"
   },
   "outputs": [
    {
     "data": {
      "text/html": [
       "<pre style=\"overflow: auto; white-space: pre;\">(0, 0): ───Z^0.07────X^0.501───Z^0.424───iSwap───────Z^(1/6)────X^0.022───Z^-0.217───iSwap───────Z^0.983────X^0.603───Z^-0.78───\n",
       "                                         │                                           │\n",
       "(0, 1): ───Z^0.543───X^0.26──────────────iSwap^0.5───Z^(5/13)───X^(1/3)──────────────iSwap^0.5───Z^-0.367───X^0.114───Z^0.18────</pre>"
      ],
      "text/plain": [
       "(0, 0): ───Z^0.07────X^0.501───Z^0.424───iSwap───────Z^(1/6)────X^0.022───Z^-0.217───iSwap───────Z^0.983────X^0.603───Z^-0.78───\n",
       "                                         │                                           │\n",
       "(0, 1): ───Z^0.543───X^0.26──────────────iSwap^0.5───Z^(5/13)───X^(1/3)──────────────iSwap^0.5───Z^-0.367───X^0.114───Z^0.18────"
      ]
     },
     "execution_count": 11,
     "metadata": {},
     "output_type": "execute_result"
    }
   ],
   "source": [
    "\"\"\"Compile an arbitrary two-qubit operation to the sqrt_iswap gateset.\"\"\"\n",
    "ops = cirq.two_qubit_matrix_to_sqrt_iswap_operations(\n",
    "    q0=qubits[0], q1=qubits[1], mat=cirq.testing.random_unitary(dim=4, random_state=1)\n",
    ")\n",
    "cirq.Circuit(ops)"
   ]
  },
  {
   "cell_type": "markdown",
   "metadata": {
    "id": "OMRtgOHh-mDj"
   },
   "source": [
    "### Eject single-qubit operations"
   ]
  },
  {
   "cell_type": "markdown",
   "metadata": {
    "id": "4mYaNbqxBDBp"
   },
   "source": [
    "After converting to a target gateset, you can use various circuit optimizers to attempt to reduce the number of gates as shown below."
   ]
  },
  {
   "cell_type": "markdown",
   "metadata": {
    "id": "DiR_6NvV_mb6"
   },
   "source": [
    "The `cirq.eject_phased_paulis` optimizer pushes `cirq.X`, `cirq.Y`, and `cirq.PhasedXPowGate` gates towards the end of the circuit."
   ]
  },
  {
   "cell_type": "code",
   "execution_count": 12,
   "metadata": {
    "id": "KnJXHJNe-mha"
   },
   "outputs": [
    {
     "data": {
      "text/html": [
       "<pre style=\"overflow: auto; white-space: pre;\">                                                                                                                                                                                 ┌─────────────────────┐                                                                                                                                                                  ┌───────────────────────┐   ┌───────────────────────┐                                                                  ┌────────────────────┐\n",
       "(0, 0): ───────────S───iSwap────────────iSwap────────Z───────────────────────────────────────────────────────────────────────────────────────────────────────────────────────────────────────────────────────────────────────────────────────────────────────────────────────────────────────────────────────────────────────────────────────────────────────────────────────────────────────────────────────────────────────────────────────────────────────────────────────────────S────────────iSwap───────────────────iSwap─────────Z───────M(&#x27;z&#x27;)───\n",
       "                       │                │                                                                                                                                                                                                                                                                                                                                                                                                                                                         │                       │\n",
       "(0, 1): ───────────────iSwap^0.5────────iSwap^0.5─────────────────────────────────────────────────────────────────────────────────────────────────────────S───S^-1───iSwap────────────────────iSwap────────T───X^0.5───Z^0.75───T────────X^0.5────T^-1──────────────────────────────────────────────────────────────────────────────────────────────────────PhX(0.0592)──────────────────iSwap───────────────────────iSwap────────────────────────────────────────────────────────────────────────iSwap^0.5───────────────iSwap^0.5─────S────────────────\n",
       "                                                                                                                                                                     │                        │                                                                                                                                                                                          │                           │\n",
       "(0, 2): ───────────────PhX(-0.25)^0.5─────────────────────────────────────────────Z^-0.145───iSwap───────iSwap───────T───────────────X^0.75───────────S──────────────┼────────────────────────┼─────────────────────────────────X^-0.5─────────────────────────────────────────────────────────────────────────────────────────────────────────────────────────────────────PhX(0.25)^-0.5┼───────────────────────────┼───────────────────────────────────────────────PhX(-0.00809)───iSwap───────────────────iSwap────────Z^-0.75───────X^0.5───Z^0.75───\n",
       "                                                                                             │           │                                                           │                        │                                                                                                                                                                                          │                           │                                                               │                       │\n",
       "(1, 0): ────────────────────────────────PhX(0)^0.5───────────────────────────────────────────┼───────────┼───────────PhX(0.75)^0.5───────────────────────────────────┼────────────PhX(0.5)^0.5┼──────────────────────────────────────────Y^-0.5──────────────────────────────────────────────────────────────────────────────────────────────────────────────────────────────────────────┼─────────────PhX(0.75)^-0.5┼───────────────────────────────────────────────────────────────┼────────────PhX(0)^-0.5┼───────────────────────────────────────────\n",
       "                                                                                             │           │                                                           │                        │                                                                                                                                                                                          │                           │                                                               │                       │\n",
       "(1, 1): ─────────────────────────────────────────────PhX(1)^0.5──────────────────────────────┼───────────┼───────────────────────────PhX(-0.75)^0.5──────────────────iSwap^0.5────────────────iSwap^0.5────S───Y^0.5─────────────────────Y^0.5───────────────────────────────────────────────────────────────────────────────────────────────────────────────────────────────────────────iSwap^0.5───────────────────iSwap^0.5────Z^-0.868───X^0.5─────────Z^-0.75───────────────────┼───────────────────────┼────────────PhX(1)^-0.5────────────────────\n",
       "                                                                                             │           │                                                                                                                                                                                                                                                                                                                                                                           │                       │\n",
       "(1, 2): ──────────────────────────────────────────────────────────PhX(0.75)^0.5──────────────iSwap^0.5───iSwap^0.5───Z^-0.355────────X^0.5───────────────────────────────────────────────────────────────────────────────────────────────────────────────────────────PhX(0)^0.5───────────────────PhX(0)^-0.5───────────────────────────PhX(0.5)^-0.5────────────────────────────────────────────────────────────────────────────────────────PhX(0)^-0.5─────────────────────────────iSwap^0.5───────────────iSwap^0.5────Z^0.766───────X^0.5───Z^0.75───\n",
       "                                                                                                                                                                                 └─────────────────────┘                                                                                                                                                                  └───────────────────────┘   └───────────────────────┘                                                                  └────────────────────┘</pre>"
      ],
      "text/plain": [
       "                                                                                                                                                                                 ┌─────────────────────┐                                                                                                                                                                  ┌───────────────────────┐   ┌───────────────────────┐                                                                  ┌────────────────────┐\n",
       "(0, 0): ───────────S───iSwap────────────iSwap────────Z───────────────────────────────────────────────────────────────────────────────────────────────────────────────────────────────────────────────────────────────────────────────────────────────────────────────────────────────────────────────────────────────────────────────────────────────────────────────────────────────────────────────────────────────────────────────────────────────────────────────────────────────S────────────iSwap───────────────────iSwap─────────Z───────M('z')───\n",
       "                       │                │                                                                                                                                                                                                                                                                                                                                                                                                                                                         │                       │\n",
       "(0, 1): ───────────────iSwap^0.5────────iSwap^0.5─────────────────────────────────────────────────────────────────────────────────────────────────────────S───S^-1───iSwap────────────────────iSwap────────T───X^0.5───Z^0.75───T────────X^0.5────T^-1──────────────────────────────────────────────────────────────────────────────────────────────────────PhX(0.0592)──────────────────iSwap───────────────────────iSwap────────────────────────────────────────────────────────────────────────iSwap^0.5───────────────iSwap^0.5─────S────────────────\n",
       "                                                                                                                                                                     │                        │                                                                                                                                                                                          │                           │\n",
       "(0, 2): ───────────────PhX(-0.25)^0.5─────────────────────────────────────────────Z^-0.145───iSwap───────iSwap───────T───────────────X^0.75───────────S──────────────┼────────────────────────┼─────────────────────────────────X^-0.5─────────────────────────────────────────────────────────────────────────────────────────────────────────────────────────────────────PhX(0.25)^-0.5┼───────────────────────────┼───────────────────────────────────────────────PhX(-0.00809)───iSwap───────────────────iSwap────────Z^-0.75───────X^0.5───Z^0.75───\n",
       "                                                                                             │           │                                                           │                        │                                                                                                                                                                                          │                           │                                                               │                       │\n",
       "(1, 0): ────────────────────────────────PhX(0)^0.5───────────────────────────────────────────┼───────────┼───────────PhX(0.75)^0.5───────────────────────────────────┼────────────PhX(0.5)^0.5┼──────────────────────────────────────────Y^-0.5──────────────────────────────────────────────────────────────────────────────────────────────────────────────────────────────────────────┼─────────────PhX(0.75)^-0.5┼───────────────────────────────────────────────────────────────┼────────────PhX(0)^-0.5┼───────────────────────────────────────────\n",
       "                                                                                             │           │                                                           │                        │                                                                                                                                                                                          │                           │                                                               │                       │\n",
       "(1, 1): ─────────────────────────────────────────────PhX(1)^0.5──────────────────────────────┼───────────┼───────────────────────────PhX(-0.75)^0.5──────────────────iSwap^0.5────────────────iSwap^0.5────S───Y^0.5─────────────────────Y^0.5───────────────────────────────────────────────────────────────────────────────────────────────────────────────────────────────────────────iSwap^0.5───────────────────iSwap^0.5────Z^-0.868───X^0.5─────────Z^-0.75───────────────────┼───────────────────────┼────────────PhX(1)^-0.5────────────────────\n",
       "                                                                                             │           │                                                                                                                                                                                                                                                                                                                                                                           │                       │\n",
       "(1, 2): ──────────────────────────────────────────────────────────PhX(0.75)^0.5──────────────iSwap^0.5───iSwap^0.5───Z^-0.355────────X^0.5───────────────────────────────────────────────────────────────────────────────────────────────────────────────────────────PhX(0)^0.5───────────────────PhX(0)^-0.5───────────────────────────PhX(0.5)^-0.5────────────────────────────────────────────────────────────────────────────────────────PhX(0)^-0.5─────────────────────────────iSwap^0.5───────────────iSwap^0.5────Z^0.766───────X^0.5───Z^0.75───\n",
       "                                                                                                                                                                                 └─────────────────────┘                                                                                                                                                                  └───────────────────────┘   └───────────────────────┘                                                                  └────────────────────┘"
      ]
     },
     "execution_count": 12,
     "metadata": {},
     "output_type": "execute_result"
    }
   ],
   "source": [
    "circuit = cirq.eject_phased_paulis(circuit)\n",
    "circuit"
   ]
  },
  {
   "cell_type": "markdown",
   "metadata": {
    "id": "M1h-qJsb_5TG"
   },
   "source": [
    "Note that, for example, the back-to-back `cirq.X` gates on the ancilla have been removed from the start of the circuit."
   ]
  },
  {
   "cell_type": "markdown",
   "metadata": {
    "id": "oKcnKYTE-ms3"
   },
   "source": [
    "You can also use the `cirq.eject_z` optimizer to attempt to push `cirq.Z` gates towards the end of the circuit."
   ]
  },
  {
   "cell_type": "code",
   "execution_count": 13,
   "metadata": {
    "id": "eomQLGiMF9kY"
   },
   "outputs": [
    {
     "data": {
      "text/html": [
       "<pre style=\"overflow: auto; white-space: pre;\">                                                                                                                                                                               ┌─────────────────────┐                                                                                                                                                                                                 ┌───────────────────────┐   ┌───────────────────────┐                                                                ┌────────────────────┐\n",
       "(0, 0): ───────────S───iSwap────────────iSwap───────────────────────────────────────────────────────────────────────────────────────────────────────────────────────────────────────────────────────────────────────────────────────────────────────────────────────────────────────────────────────────────────────────────────────────────────────────────────────────────────────────────────────────────────────────────────────────────────────────────────────────────────────────────────────────────────S^-1─────────iSwap───────────────────iSwap───────────────────────────────M(&#x27;z&#x27;)─────\n",
       "                       │                │                                                                                                                                                                                                                                                                                                                                                                                                                                                                                    │                       │\n",
       "(0, 1): ───────────────iSwap^0.5────────iSwap^0.5──────────────────────────────────────────────────────────────────────────────────────────────────────────────────iSwap────────────────────iSwap────────────PhX(-0.25)^0.5─────────────────────────PhX(0.75)^0.5────────────────────────────────────────────────────────────────────────────────────────────────────────────────────PhX(-0.941)───Z──────────────────iSwap───────────────────────iSwap──────────────────────────────────────────────────────────────────────iSwap^0.5───────────────iSwap^0.5─────────S────────────────────────────\n",
       "                                                                                                                                                                   │                        │                                                                                                                                                                                                                         │                           │\n",
       "(0, 2): ───────────────PhX(-0.25)^0.5─────────────────────────────────────────────Z^-0.145───iSwap───────iSwap───────────────────────PhX(-0.25)^0.75───────────────┼────────────────────────┼─────────────────────────────────────PhX(-0.75)^-0.5───────────────────────────────────────────────────────────────────────────────────────────────────────────────────────────────────────────────────────PhX(-0.5)^-0.5┼───────────────────────────┼──────────────────────────────────────PhX(-0.758)───Z^0.75───iSwap───────────────────iSwap──────────────────────────PhX(0.75)^0.5────────────────\n",
       "                                                                                             │           │                                                         │                        │                                                                                                                                                                                                                         │                           │                                                             │                       │\n",
       "(1, 0): ────────────────────────────────PhX(0)^0.5───────────────────────────────────────────┼───────────┼───────────PhX(0.75)^0.5─────────────────────────────────┼────────────PhX(0.5)^0.5┼───────────────────────────────────────────────────────Y^-0.5────────────────────────────────────────────────────────────────────────────────────────────────────────────────────────────────────────────────────────────┼─────────────PhX(0.75)^-0.5┼─────────────────────────────────────────────────────────────┼────────────PhX(0)^-0.5┼───────────────────────────────────────────────────────────\n",
       "                                                                                             │           │                                                         │                        │                                                                                                                                                                                                                         │                           │                                                             │                       │\n",
       "(1, 1): ─────────────────────────────────────────────PhX(1)^0.5──────────────────────────────┼───────────┼───────────────────────────PhX(-0.75)^0.5────────────────iSwap^0.5────────────────iSwap^0.5────────PhX(0)^0.5─────────────────────────────PhX(0)^0.5───────────────────────────────────────────────────────────────────────────────────────────────────────────────────────S────────────────────────────────iSwap^0.5───────────────────iSwap^0.5────────PhX(0.868)^0.5───────────────────────────────┼───────────────────────┼────────────PhX(0.618)^-0.5───Z^0.382──────────────────────\n",
       "                                                                                             │           │                                                                                                                                                                                                                                                                                                                                                                                                      │                       │\n",
       "(1, 2): ──────────────────────────────────────────────────────────PhX(0.75)^0.5──────────────iSwap^0.5───iSwap^0.5───────────────────PhX(0.355)^0.5─────────────────────────────────────────────────────────────────────────────────────────────────────────────────────────────────PhX(0.355)^0.5───────────────────PhX(0.355)^-0.5───────────────────────────PhX(0.855)^-0.5─────────────────────────────────────────────────────────────────────────────────────PhX(0.355)^-0.5───────Z^-0.355───────────────iSwap^0.5───────────────iSwap^0.5──────────────────────PhX(-0.766)^0.5───Z^-0.484───\n",
       "                                                                                                                                                                               └─────────────────────┘                                                                                                                                                                                                 └───────────────────────┘   └───────────────────────┘                                                                └────────────────────┘</pre>"
      ],
      "text/plain": [
       "                                                                                                                                                                               ┌─────────────────────┐                                                                                                                                                                                                 ┌───────────────────────┐   ┌───────────────────────┐                                                                ┌────────────────────┐\n",
       "(0, 0): ───────────S───iSwap────────────iSwap───────────────────────────────────────────────────────────────────────────────────────────────────────────────────────────────────────────────────────────────────────────────────────────────────────────────────────────────────────────────────────────────────────────────────────────────────────────────────────────────────────────────────────────────────────────────────────────────────────────────────────────────────────────────────────────────────S^-1─────────iSwap───────────────────iSwap───────────────────────────────M('z')─────\n",
       "                       │                │                                                                                                                                                                                                                                                                                                                                                                                                                                                                                    │                       │\n",
       "(0, 1): ───────────────iSwap^0.5────────iSwap^0.5──────────────────────────────────────────────────────────────────────────────────────────────────────────────────iSwap────────────────────iSwap────────────PhX(-0.25)^0.5─────────────────────────PhX(0.75)^0.5────────────────────────────────────────────────────────────────────────────────────────────────────────────────────PhX(-0.941)───Z──────────────────iSwap───────────────────────iSwap──────────────────────────────────────────────────────────────────────iSwap^0.5───────────────iSwap^0.5─────────S────────────────────────────\n",
       "                                                                                                                                                                   │                        │                                                                                                                                                                                                                         │                           │\n",
       "(0, 2): ───────────────PhX(-0.25)^0.5─────────────────────────────────────────────Z^-0.145───iSwap───────iSwap───────────────────────PhX(-0.25)^0.75───────────────┼────────────────────────┼─────────────────────────────────────PhX(-0.75)^-0.5───────────────────────────────────────────────────────────────────────────────────────────────────────────────────────────────────────────────────────PhX(-0.5)^-0.5┼───────────────────────────┼──────────────────────────────────────PhX(-0.758)───Z^0.75───iSwap───────────────────iSwap──────────────────────────PhX(0.75)^0.5────────────────\n",
       "                                                                                             │           │                                                         │                        │                                                                                                                                                                                                                         │                           │                                                             │                       │\n",
       "(1, 0): ────────────────────────────────PhX(0)^0.5───────────────────────────────────────────┼───────────┼───────────PhX(0.75)^0.5─────────────────────────────────┼────────────PhX(0.5)^0.5┼───────────────────────────────────────────────────────Y^-0.5────────────────────────────────────────────────────────────────────────────────────────────────────────────────────────────────────────────────────────────┼─────────────PhX(0.75)^-0.5┼─────────────────────────────────────────────────────────────┼────────────PhX(0)^-0.5┼───────────────────────────────────────────────────────────\n",
       "                                                                                             │           │                                                         │                        │                                                                                                                                                                                                                         │                           │                                                             │                       │\n",
       "(1, 1): ─────────────────────────────────────────────PhX(1)^0.5──────────────────────────────┼───────────┼───────────────────────────PhX(-0.75)^0.5────────────────iSwap^0.5────────────────iSwap^0.5────────PhX(0)^0.5─────────────────────────────PhX(0)^0.5───────────────────────────────────────────────────────────────────────────────────────────────────────────────────────S────────────────────────────────iSwap^0.5───────────────────iSwap^0.5────────PhX(0.868)^0.5───────────────────────────────┼───────────────────────┼────────────PhX(0.618)^-0.5───Z^0.382──────────────────────\n",
       "                                                                                             │           │                                                                                                                                                                                                                                                                                                                                                                                                      │                       │\n",
       "(1, 2): ──────────────────────────────────────────────────────────PhX(0.75)^0.5──────────────iSwap^0.5───iSwap^0.5───────────────────PhX(0.355)^0.5─────────────────────────────────────────────────────────────────────────────────────────────────────────────────────────────────PhX(0.355)^0.5───────────────────PhX(0.355)^-0.5───────────────────────────PhX(0.855)^-0.5─────────────────────────────────────────────────────────────────────────────────────PhX(0.355)^-0.5───────Z^-0.355───────────────iSwap^0.5───────────────iSwap^0.5──────────────────────PhX(-0.766)^0.5───Z^-0.484───\n",
       "                                                                                                                                                                               └─────────────────────┘                                                                                                                                                                                                 └───────────────────────┘   └───────────────────────┘                                                                └────────────────────┘"
      ]
     },
     "execution_count": 13,
     "metadata": {},
     "output_type": "execute_result"
    }
   ],
   "source": [
    "circuit = cirq.eject_z(circuit)\n",
    "circuit"
   ]
  },
  {
   "cell_type": "markdown",
   "metadata": {
    "id": "ydUlul4NE_Eu"
   },
   "source": [
    "Note that, for example, the `cirq.Z` gate immediately before the ancilla measurement has been removed."
   ]
  },
  {
   "cell_type": "markdown",
   "metadata": {
    "id": "824RLaxrVbnH"
   },
   "source": [
    "### Align gates in moments"
   ]
  },
  {
   "cell_type": "markdown",
   "metadata": {
    "id": "2o8l3r1NGT_T"
   },
   "source": [
    "After optimizing, gates should be aligned into `cirq.Moment`s to satisfy the following criteria:\n",
    "\n",
    "- The fewer moments the better (generally speaking).\n",
    "  - Each moment is a discrete time slice, so fewer moments means shorter circuit execution time.\n",
    "\n",
    "- Moments should consist of gates with similar durations.\n",
    "  - Otherwise some qubits will be idle for part of the moment.\n",
    "  - It's best to align one-qubit gates in their own moment and two-qubit gates in their own moment if possible.\n",
    "\n",
    "- All measurements should be terminal and in a single moment.\n",
    "  - Intermediate measurements are not currently supported, and measurement operation times are roughly two orders of magnitude longer than other gate times (see the above cell which prints out gatesets and gate times).\n"
   ]
  },
  {
   "cell_type": "markdown",
   "metadata": {
    "id": "q66K76iTG23G"
   },
   "source": [
    "To align gates into moments and push them as far left as possible, use `cirq.align_left`."
   ]
  },
  {
   "cell_type": "code",
   "execution_count": 14,
   "metadata": {
    "id": "MhFYbG0WGUML"
   },
   "outputs": [
    {
     "data": {
      "text/html": [
       "<pre style=\"overflow: auto; white-space: pre;\">                                             ┌─────────────────────┐   ┌────────────────────────┐   ┌────────────────────────┐                                                                                       ┌──────────────────┐   ┌───────────────────────┐\n",
       "(0, 0): ───S────────────────iSwap─────────────iSwap─────────────────────S^-1─────────────────────────────────────────────────────────────────────────────────────────────────────────────────────────────────────────────────────────────────iSwap──────────────────────iSwap─────────────M(&#x27;z&#x27;)─────\n",
       "                            │                 │                                                                                                                                                                                              │                          │\n",
       "(0, 1): ────────────────────iSwap^0.5─────────iSwap^0.5──────────────────────────iSwap──────────────────────────────iSwap────────PhX(-0.25)^0.5────PhX(0.75)^0.5─────PhX(-0.941)───────Z─────────────────iSwap────────iSwap──────────────────iSwap^0.5──────────────────iSwap^0.5─────────S──────────\n",
       "                                                                                 │                                  │                                                                                    │            │\n",
       "(0, 2): ───PhX(-0.25)^0.5───Z^-0.145──────────iSwap─────────────────────iSwap────┼───────────────────PhX(-0.25)^0.75┼────────────PhX(-0.75)^-0.5───PhX(-0.5)^-0.5────PhX(-0.758)───────Z^0.75────────────┼────────────┼────────iSwap───────────────────────iSwap────────PhX(0.75)^0.5────────────────\n",
       "                                              │                         │        │                                  │                                                                                    │            │        │                           │\n",
       "(1, 0): ───PhX(0)^0.5───────PhX(0.75)^0.5─────┼────────PhX(0.5)^0.5─────┼────────┼────────Y^-0.5─────PhX(0.75)^-0.5─┼────────────PhX(0)^-0.5─────────────────────────────────────────────────────────────┼────────────┼────────┼───────────────────────────┼─────────────────────────────────────────\n",
       "                                              │                         │        │                                  │                                                                                    │            │        │                           │\n",
       "(1, 1): ───PhX(1)^0.5───────PhX(-0.75)^0.5────┼─────────────────────────┼────────iSwap^0.5──────────────────────────iSwap^0.5────PhX(0)^0.5────────PhX(0)^0.5────────S───────────────────────────────────iSwap^0.5────iSwap^0.5┼─────────────PhX(0.868)^0.5┼────────────PhX(0.618)^-0.5───Z^0.382────\n",
       "                                              │                         │                                                                                                                                                      │                           │\n",
       "(1, 2): ───PhX(0.75)^0.5──────────────────────iSwap^0.5─────────────────iSwap^0.5────────────────────PhX(0.355)^0.5──────────────PhX(0.355)^0.5────PhX(0.355)^-0.5───PhX(0.855)^-0.5───PhX(0.355)^-0.5───Z^-0.355──────────────iSwap^0.5───────────────────iSwap^0.5────PhX(-0.766)^0.5───Z^-0.484───\n",
       "                                             └─────────────────────┘   └────────────────────────┘   └────────────────────────┘                                                                                       └──────────────────┘   └───────────────────────┘</pre>"
      ],
      "text/plain": [
       "                                             ┌─────────────────────┐   ┌────────────────────────┐   ┌────────────────────────┐                                                                                       ┌──────────────────┐   ┌───────────────────────┐\n",
       "(0, 0): ───S────────────────iSwap─────────────iSwap─────────────────────S^-1─────────────────────────────────────────────────────────────────────────────────────────────────────────────────────────────────────────────────────────────────iSwap──────────────────────iSwap─────────────M('z')─────\n",
       "                            │                 │                                                                                                                                                                                              │                          │\n",
       "(0, 1): ────────────────────iSwap^0.5─────────iSwap^0.5──────────────────────────iSwap──────────────────────────────iSwap────────PhX(-0.25)^0.5────PhX(0.75)^0.5─────PhX(-0.941)───────Z─────────────────iSwap────────iSwap──────────────────iSwap^0.5──────────────────iSwap^0.5─────────S──────────\n",
       "                                                                                 │                                  │                                                                                    │            │\n",
       "(0, 2): ───PhX(-0.25)^0.5───Z^-0.145──────────iSwap─────────────────────iSwap────┼───────────────────PhX(-0.25)^0.75┼────────────PhX(-0.75)^-0.5───PhX(-0.5)^-0.5────PhX(-0.758)───────Z^0.75────────────┼────────────┼────────iSwap───────────────────────iSwap────────PhX(0.75)^0.5────────────────\n",
       "                                              │                         │        │                                  │                                                                                    │            │        │                           │\n",
       "(1, 0): ───PhX(0)^0.5───────PhX(0.75)^0.5─────┼────────PhX(0.5)^0.5─────┼────────┼────────Y^-0.5─────PhX(0.75)^-0.5─┼────────────PhX(0)^-0.5─────────────────────────────────────────────────────────────┼────────────┼────────┼───────────────────────────┼─────────────────────────────────────────\n",
       "                                              │                         │        │                                  │                                                                                    │            │        │                           │\n",
       "(1, 1): ───PhX(1)^0.5───────PhX(-0.75)^0.5────┼─────────────────────────┼────────iSwap^0.5──────────────────────────iSwap^0.5────PhX(0)^0.5────────PhX(0)^0.5────────S───────────────────────────────────iSwap^0.5────iSwap^0.5┼─────────────PhX(0.868)^0.5┼────────────PhX(0.618)^-0.5───Z^0.382────\n",
       "                                              │                         │                                                                                                                                                      │                           │\n",
       "(1, 2): ───PhX(0.75)^0.5──────────────────────iSwap^0.5─────────────────iSwap^0.5────────────────────PhX(0.355)^0.5──────────────PhX(0.355)^0.5────PhX(0.355)^-0.5───PhX(0.855)^-0.5───PhX(0.355)^-0.5───Z^-0.355──────────────iSwap^0.5───────────────────iSwap^0.5────PhX(-0.766)^0.5───Z^-0.484───\n",
       "                                             └─────────────────────┘   └────────────────────────┘   └────────────────────────┘                                                                                       └──────────────────┘   └───────────────────────┘"
      ]
     },
     "execution_count": 14,
     "metadata": {},
     "output_type": "execute_result"
    }
   ],
   "source": [
    "left_aligned_circuit = cirq.align_left(circuit)\n",
    "left_aligned_circuit"
   ]
  },
  {
   "cell_type": "markdown",
   "metadata": {
    "id": "J537zBXPHny4"
   },
   "source": [
    "Note: Optimizers can cause terminal measurements to become misaligned, but this can be fixed with `cirq.synchronize_terminal_measurements` as discussed below."
   ]
  },
  {
   "cell_type": "markdown",
   "metadata": {
    "id": "dectZpWqHMFL"
   },
   "source": [
    "Note how many fewer moments this aligned circuit has."
   ]
  },
  {
   "cell_type": "code",
   "execution_count": 15,
   "metadata": {
    "id": "o-MDeT-wHa97"
   },
   "outputs": [
    {
     "name": "stdout",
     "output_type": "stream",
     "text": [
      "Original circuit has 54 moments.\n",
      "Aligned circuit has 14 moments.\n"
     ]
    }
   ],
   "source": [
    "print(f\"Original circuit has {len(circuit)} moments.\")\n",
    "print(f\"Aligned circuit has {len(left_aligned_circuit)} moments.\")"
   ]
  },
  {
   "cell_type": "markdown",
   "metadata": {
    "id": "v7VhDhlOHQuQ"
   },
   "source": [
    "You can also align gates and push them to the right with `cirq.align_right`."
   ]
  },
  {
   "cell_type": "code",
   "execution_count": 16,
   "metadata": {
    "id": "NOcRIJacGihn"
   },
   "outputs": [
    {
     "data": {
      "text/html": [
       "<pre style=\"overflow: auto; white-space: pre;\">                                            ┌───────────────────────┐   ┌──────────────────┐                                                                                            ┌──────────────────────┐   ┌──────────────────────────────┐   ┌───────────────────────┐\n",
       "(0, 0): ───S────────────────iSwap────────────iSwap──────────────────────────────────────────────────────────────────────────────────────────────────────────────────────────────────────────────────────────────────S^-1───────────────────────────────iSwap──────────────────────iSwap─────────────M(&#x27;z&#x27;)──────────\n",
       "                            │                │                                                                                                                                                                                                         │                          │\n",
       "(0, 1): ────────────────────iSwap^0.5────────iSwap^0.5───────────────────iSwap─────────────────iSwap────────────PhX(-0.25)^0.5────PhX(0.75)^0.5─────PhX(-0.941)───────Z───────────────────────────────iSwap──────────────────iSwap─────────────────────iSwap^0.5──────────────────iSwap^0.5─────────S───────────────\n",
       "                                                                         │                     │                                                                                                      │                      │\n",
       "(0, 2): ───PhX(-0.25)^0.5───Z^-0.145───────────────────────iSwap─────────┼────────iSwap────────┼────────────────PhX(-0.25)^0.75───PhX(-0.75)^-0.5───PhX(-0.5)^-0.5────PhX(-0.758)────────Z^0.75───────┼─────────────iSwap────┼─────────────────────────iSwap────────────────────────────────────────PhX(0.75)^0.5───\n",
       "                                                           │             │        │            │                                                                                                      │             │        │                         │\n",
       "(1, 0): ───────────────────────────────────────────────────┼─────────────┼────────┼────────────┼──────────────────────────────────────────────────────────────────────PhX(0)^0.5─────────PhX(0.75)^0.5┼─────────────┼────────┼────────PhX(0.5)^0.5─────┼────────Y^-0.5────────────PhX(0.75)^-0.5────PhX(0)^-0.5─────\n",
       "                                                           │             │        │            │                                                                                                      │             │        │                         │\n",
       "(1, 1): ────────────────────PhX(1)^0.5───────PhX(-0.75)^0.5┼─────────────iSwap^0.5┼────────────iSwap^0.5──────────────────────────PhX(0)^0.5────────PhX(0)^0.5────────S───────────────────────────────iSwap^0.5─────┼────────iSwap^0.5─────────────────┼────────PhX(0.868)^0.5────PhX(0.618)^-0.5───Z^0.382─────────\n",
       "                                                           │                      │                                                                                                                                 │                                  │\n",
       "(1, 2): ────────────────────PhX(0.75)^0.5──────────────────iSwap^0.5──────────────iSwap^0.5────PhX(0.355)^0.5───PhX(0.355)^0.5────PhX(0.355)^-0.5───PhX(0.855)^-0.5───PhX(0.355)^-0.5────Z^-0.355───────────────────iSwap^0.5──────────────────────────iSwap^0.5──────────────────PhX(-0.766)^0.5───Z^-0.484────────\n",
       "                                            └───────────────────────┘   └──────────────────┘                                                                                            └──────────────────────┘   └──────────────────────────────┘   └───────────────────────┘</pre>"
      ],
      "text/plain": [
       "                                            ┌───────────────────────┐   ┌──────────────────┐                                                                                            ┌──────────────────────┐   ┌──────────────────────────────┐   ┌───────────────────────┐\n",
       "(0, 0): ───S────────────────iSwap────────────iSwap──────────────────────────────────────────────────────────────────────────────────────────────────────────────────────────────────────────────────────────────────S^-1───────────────────────────────iSwap──────────────────────iSwap─────────────M('z')──────────\n",
       "                            │                │                                                                                                                                                                                                         │                          │\n",
       "(0, 1): ────────────────────iSwap^0.5────────iSwap^0.5───────────────────iSwap─────────────────iSwap────────────PhX(-0.25)^0.5────PhX(0.75)^0.5─────PhX(-0.941)───────Z───────────────────────────────iSwap──────────────────iSwap─────────────────────iSwap^0.5──────────────────iSwap^0.5─────────S───────────────\n",
       "                                                                         │                     │                                                                                                      │                      │\n",
       "(0, 2): ───PhX(-0.25)^0.5───Z^-0.145───────────────────────iSwap─────────┼────────iSwap────────┼────────────────PhX(-0.25)^0.75───PhX(-0.75)^-0.5───PhX(-0.5)^-0.5────PhX(-0.758)────────Z^0.75───────┼─────────────iSwap────┼─────────────────────────iSwap────────────────────────────────────────PhX(0.75)^0.5───\n",
       "                                                           │             │        │            │                                                                                                      │             │        │                         │\n",
       "(1, 0): ───────────────────────────────────────────────────┼─────────────┼────────┼────────────┼──────────────────────────────────────────────────────────────────────PhX(0)^0.5─────────PhX(0.75)^0.5┼─────────────┼────────┼────────PhX(0.5)^0.5─────┼────────Y^-0.5────────────PhX(0.75)^-0.5────PhX(0)^-0.5─────\n",
       "                                                           │             │        │            │                                                                                                      │             │        │                         │\n",
       "(1, 1): ────────────────────PhX(1)^0.5───────PhX(-0.75)^0.5┼─────────────iSwap^0.5┼────────────iSwap^0.5──────────────────────────PhX(0)^0.5────────PhX(0)^0.5────────S───────────────────────────────iSwap^0.5─────┼────────iSwap^0.5─────────────────┼────────PhX(0.868)^0.5────PhX(0.618)^-0.5───Z^0.382─────────\n",
       "                                                           │                      │                                                                                                                                 │                                  │\n",
       "(1, 2): ────────────────────PhX(0.75)^0.5──────────────────iSwap^0.5──────────────iSwap^0.5────PhX(0.355)^0.5───PhX(0.355)^0.5────PhX(0.355)^-0.5───PhX(0.855)^-0.5───PhX(0.355)^-0.5────Z^-0.355───────────────────iSwap^0.5──────────────────────────iSwap^0.5──────────────────PhX(-0.766)^0.5───Z^-0.484────────\n",
       "                                            └───────────────────────┘   └──────────────────┘                                                                                            └──────────────────────┘   └──────────────────────────────┘   └───────────────────────┘"
      ]
     },
     "execution_count": 16,
     "metadata": {},
     "output_type": "execute_result"
    }
   ],
   "source": [
    "right_aligned_circuit = cirq.align_right(circuit)\n",
    "right_aligned_circuit"
   ]
  },
  {
   "cell_type": "markdown",
   "metadata": {
    "id": "R9SbfOfPVdMv"
   },
   "source": [
    "Also, you can use `cirq.stratified_circuit` to align operations into similar categories. For example, you can align single-qubit and two-qubit operations in separate moments as follows."
   ]
  },
  {
   "cell_type": "code",
   "execution_count": 17,
   "metadata": {
    "id": "7LRQ3WooVd1Z"
   },
   "outputs": [
    {
     "data": {
      "text/html": [
       "<pre style=\"overflow: auto; white-space: pre;\">                                                                                    ┌──────────────────┐                                                                                                                                ┌──────────────────┐\n",
       "(0, 0): ───S────────────────iSwap────────────────────────iSwap───────S^-1───────────────────────────────────────────────────────────────────────────────────────────────────────────────────────────────────────────────────────────────────────────────────────────────────────iSwap─────────────────────────iSwap───────M(&#x27;z&#x27;)─────\n",
       "                            │                            │                                                                                                                                                                                                                      │                             │\n",
       "(0, 1): ────────────────────iSwap^0.5────────────────────iSwap^0.5────────────────────────────iSwap──────────────────────────iSwap───────PhX(-0.25)^0.5────PhX(0.75)^0.5─────PhX(-0.941)───────Z─────────────────iSwap───────────────────iSwap──────────────────────────────────iSwap^0.5─────────────────────iSwap^0.5───S──────────\n",
       "                                                                                              │                              │                                                                                   │                       │\n",
       "(0, 2): ───PhX(-0.25)^0.5───────────────Z^-0.145─────────iSwap───────────────────────iSwap────┼────────────PhX(-0.25)^0.75───┼───────────PhX(-0.75)^-0.5───PhX(-0.5)^-0.5────PhX(-0.758)───────Z^0.75────────────┼───────────────────────┼────────iSwap─────────────────────────iSwap───────PhX(0.75)^0.5────────────────────────────\n",
       "                                                         │                           │        │                              │                                                                                   │                       │        │                             │\n",
       "(1, 0): ───PhX(0)^0.5───────────────────PhX(0.75)^0.5────┼───────────PhX(0.5)^0.5────┼────────┼────────────Y^-0.5────────────┼───────────PhX(0.75)^-0.5────PhX(0)^-0.5───────────────────────────────────────────┼───────────────────────┼────────┼─────────────────────────────┼────────────────────────────────────────────────────\n",
       "                                                         │                           │        │                              │                                                                                   │                       │        │                             │\n",
       "(1, 1): ───PhX(1)^0.5───────────────────PhX(-0.75)^0.5───┼───────────────────────────┼────────iSwap^0.5──────────────────────iSwap^0.5───PhX(0)^0.5────────PhX(0)^0.5────────S───────────────────────────────────iSwap^0.5───────────────iSwap^0.5┼────────────PhX(0.868)^0.5───┼───────────PhX(0.618)^-0.5───────────────Z^0.382────\n",
       "                                                         │                           │                                                                                                                                                            │                             │\n",
       "(1, 2): ───PhX(0.75)^0.5─────────────────────────────────iSwap^0.5───────────────────iSwap^0.5─────────────PhX(0.355)^0.5────────────────PhX(0.355)^0.5────PhX(0.355)^-0.5───PhX(0.855)^-0.5───PhX(0.355)^-0.5───────────────Z^-0.355─────────────iSwap^0.5─────────────────────iSwap^0.5───PhX(-0.766)^0.5───────────────Z^-0.484───\n",
       "                                                                                    └──────────────────┘                                                                                                                                └──────────────────┘</pre>"
      ],
      "text/plain": [
       "                                                                                    ┌──────────────────┐                                                                                                                                ┌──────────────────┐\n",
       "(0, 0): ───S────────────────iSwap────────────────────────iSwap───────S^-1───────────────────────────────────────────────────────────────────────────────────────────────────────────────────────────────────────────────────────────────────────────────────────────────────────iSwap─────────────────────────iSwap───────M('z')─────\n",
       "                            │                            │                                                                                                                                                                                                                      │                             │\n",
       "(0, 1): ────────────────────iSwap^0.5────────────────────iSwap^0.5────────────────────────────iSwap──────────────────────────iSwap───────PhX(-0.25)^0.5────PhX(0.75)^0.5─────PhX(-0.941)───────Z─────────────────iSwap───────────────────iSwap──────────────────────────────────iSwap^0.5─────────────────────iSwap^0.5───S──────────\n",
       "                                                                                              │                              │                                                                                   │                       │\n",
       "(0, 2): ───PhX(-0.25)^0.5───────────────Z^-0.145─────────iSwap───────────────────────iSwap────┼────────────PhX(-0.25)^0.75───┼───────────PhX(-0.75)^-0.5───PhX(-0.5)^-0.5────PhX(-0.758)───────Z^0.75────────────┼───────────────────────┼────────iSwap─────────────────────────iSwap───────PhX(0.75)^0.5────────────────────────────\n",
       "                                                         │                           │        │                              │                                                                                   │                       │        │                             │\n",
       "(1, 0): ───PhX(0)^0.5───────────────────PhX(0.75)^0.5────┼───────────PhX(0.5)^0.5────┼────────┼────────────Y^-0.5────────────┼───────────PhX(0.75)^-0.5────PhX(0)^-0.5───────────────────────────────────────────┼───────────────────────┼────────┼─────────────────────────────┼────────────────────────────────────────────────────\n",
       "                                                         │                           │        │                              │                                                                                   │                       │        │                             │\n",
       "(1, 1): ───PhX(1)^0.5───────────────────PhX(-0.75)^0.5───┼───────────────────────────┼────────iSwap^0.5──────────────────────iSwap^0.5───PhX(0)^0.5────────PhX(0)^0.5────────S───────────────────────────────────iSwap^0.5───────────────iSwap^0.5┼────────────PhX(0.868)^0.5───┼───────────PhX(0.618)^-0.5───────────────Z^0.382────\n",
       "                                                         │                           │                                                                                                                                                            │                             │\n",
       "(1, 2): ───PhX(0.75)^0.5─────────────────────────────────iSwap^0.5───────────────────iSwap^0.5─────────────PhX(0.355)^0.5────────────────PhX(0.355)^0.5────PhX(0.355)^-0.5───PhX(0.855)^-0.5───PhX(0.355)^-0.5───────────────Z^-0.355─────────────iSwap^0.5─────────────────────iSwap^0.5───PhX(-0.766)^0.5───────────────Z^-0.484───\n",
       "                                                                                    └──────────────────┘                                                                                                                                └──────────────────┘"
      ]
     },
     "execution_count": 17,
     "metadata": {},
     "output_type": "execute_result"
    }
   ],
   "source": [
    "circuit = cirq.stratified_circuit(\n",
    "    circuit, categories=[lambda op : len(op.qubits) == 1, lambda op : len(op.qubits) == 2]\n",
    ")\n",
    "circuit"
   ]
  },
  {
   "cell_type": "markdown",
   "metadata": {
    "id": "Z7U3Bu37Q0Hz"
   },
   "source": [
    "Note that each moment now only contains single-qubit gates or two-qubit gates."
   ]
  },
  {
   "cell_type": "markdown",
   "metadata": {
    "id": "V1dZEX6uHIhD"
   },
   "source": [
    "#### Drop moments"
   ]
  },
  {
   "cell_type": "markdown",
   "metadata": {
    "id": "yFRC4G8hI8W-"
   },
   "source": [
    "To drop moments that have a tiny effect or moments that are empty, you can use the following optimizers."
   ]
  },
  {
   "cell_type": "code",
   "execution_count": 18,
   "metadata": {
    "id": "lUoGe6sAHItP"
   },
   "outputs": [
    {
     "data": {
      "text/html": [
       "<pre style=\"overflow: auto; white-space: pre;\">                                                                                    ┌──────────────────┐                                                                                                                                ┌──────────────────┐\n",
       "(0, 0): ───S────────────────iSwap────────────────────────iSwap───────S^-1───────────────────────────────────────────────────────────────────────────────────────────────────────────────────────────────────────────────────────────────────────────────────────────────────────iSwap─────────────────────────iSwap───────M(&#x27;z&#x27;)─────\n",
       "                            │                            │                                                                                                                                                                                                                      │                             │\n",
       "(0, 1): ────────────────────iSwap^0.5────────────────────iSwap^0.5────────────────────────────iSwap──────────────────────────iSwap───────PhX(-0.25)^0.5────PhX(0.75)^0.5─────PhX(-0.941)───────Z─────────────────iSwap───────────────────iSwap──────────────────────────────────iSwap^0.5─────────────────────iSwap^0.5───S──────────\n",
       "                                                                                              │                              │                                                                                   │                       │\n",
       "(0, 2): ───PhX(-0.25)^0.5───────────────Z^-0.145─────────iSwap───────────────────────iSwap────┼────────────PhX(-0.25)^0.75───┼───────────PhX(-0.75)^-0.5───PhX(-0.5)^-0.5────PhX(-0.758)───────Z^0.75────────────┼───────────────────────┼────────iSwap─────────────────────────iSwap───────PhX(0.75)^0.5────────────────────────────\n",
       "                                                         │                           │        │                              │                                                                                   │                       │        │                             │\n",
       "(1, 0): ───PhX(0)^0.5───────────────────PhX(0.75)^0.5────┼───────────PhX(0.5)^0.5────┼────────┼────────────Y^-0.5────────────┼───────────PhX(0.75)^-0.5────PhX(0)^-0.5───────────────────────────────────────────┼───────────────────────┼────────┼─────────────────────────────┼────────────────────────────────────────────────────\n",
       "                                                         │                           │        │                              │                                                                                   │                       │        │                             │\n",
       "(1, 1): ───PhX(1)^0.5───────────────────PhX(-0.75)^0.5───┼───────────────────────────┼────────iSwap^0.5──────────────────────iSwap^0.5───PhX(0)^0.5────────PhX(0)^0.5────────S───────────────────────────────────iSwap^0.5───────────────iSwap^0.5┼────────────PhX(0.868)^0.5───┼───────────PhX(0.618)^-0.5───────────────Z^0.382────\n",
       "                                                         │                           │                                                                                                                                                            │                             │\n",
       "(1, 2): ───PhX(0.75)^0.5─────────────────────────────────iSwap^0.5───────────────────iSwap^0.5─────────────PhX(0.355)^0.5────────────────PhX(0.355)^0.5────PhX(0.355)^-0.5───PhX(0.855)^-0.5───PhX(0.355)^-0.5───────────────Z^-0.355─────────────iSwap^0.5─────────────────────iSwap^0.5───PhX(-0.766)^0.5───────────────Z^-0.484───\n",
       "                                                                                    └──────────────────┘                                                                                                                                └──────────────────┘</pre>"
      ],
      "text/plain": [
       "                                                                                    ┌──────────────────┐                                                                                                                                ┌──────────────────┐\n",
       "(0, 0): ───S────────────────iSwap────────────────────────iSwap───────S^-1───────────────────────────────────────────────────────────────────────────────────────────────────────────────────────────────────────────────────────────────────────────────────────────────────────iSwap─────────────────────────iSwap───────M('z')─────\n",
       "                            │                            │                                                                                                                                                                                                                      │                             │\n",
       "(0, 1): ────────────────────iSwap^0.5────────────────────iSwap^0.5────────────────────────────iSwap──────────────────────────iSwap───────PhX(-0.25)^0.5────PhX(0.75)^0.5─────PhX(-0.941)───────Z─────────────────iSwap───────────────────iSwap──────────────────────────────────iSwap^0.5─────────────────────iSwap^0.5───S──────────\n",
       "                                                                                              │                              │                                                                                   │                       │\n",
       "(0, 2): ───PhX(-0.25)^0.5───────────────Z^-0.145─────────iSwap───────────────────────iSwap────┼────────────PhX(-0.25)^0.75───┼───────────PhX(-0.75)^-0.5───PhX(-0.5)^-0.5────PhX(-0.758)───────Z^0.75────────────┼───────────────────────┼────────iSwap─────────────────────────iSwap───────PhX(0.75)^0.5────────────────────────────\n",
       "                                                         │                           │        │                              │                                                                                   │                       │        │                             │\n",
       "(1, 0): ───PhX(0)^0.5───────────────────PhX(0.75)^0.5────┼───────────PhX(0.5)^0.5────┼────────┼────────────Y^-0.5────────────┼───────────PhX(0.75)^-0.5────PhX(0)^-0.5───────────────────────────────────────────┼───────────────────────┼────────┼─────────────────────────────┼────────────────────────────────────────────────────\n",
       "                                                         │                           │        │                              │                                                                                   │                       │        │                             │\n",
       "(1, 1): ───PhX(1)^0.5───────────────────PhX(-0.75)^0.5───┼───────────────────────────┼────────iSwap^0.5──────────────────────iSwap^0.5───PhX(0)^0.5────────PhX(0)^0.5────────S───────────────────────────────────iSwap^0.5───────────────iSwap^0.5┼────────────PhX(0.868)^0.5───┼───────────PhX(0.618)^-0.5───────────────Z^0.382────\n",
       "                                                         │                           │                                                                                                                                                            │                             │\n",
       "(1, 2): ───PhX(0.75)^0.5─────────────────────────────────iSwap^0.5───────────────────iSwap^0.5─────────────PhX(0.355)^0.5────────────────PhX(0.355)^0.5────PhX(0.355)^-0.5───PhX(0.855)^-0.5───PhX(0.355)^-0.5───────────────Z^-0.355─────────────iSwap^0.5─────────────────────iSwap^0.5───PhX(-0.766)^0.5───────────────Z^-0.484───\n",
       "                                                                                    └──────────────────┘                                                                                                                                └──────────────────┘"
      ]
     },
     "execution_count": 18,
     "metadata": {},
     "output_type": "execute_result"
    }
   ],
   "source": [
    "circuit = cirq.drop_negligible_operations(circuit)\n",
    "circuit = cirq.drop_empty_moments(circuit)\n",
    "circuit"
   ]
  },
  {
   "cell_type": "markdown",
   "metadata": {
    "id": "YdXaElSeIk3K"
   },
   "source": [
    "#### Synchronize terminal measurements"
   ]
  },
  {
   "cell_type": "markdown",
   "metadata": {
    "id": "q0J0zRqjKKhP"
   },
   "source": [
    "You can use the `cirq.synchronize_terminal_measurements` to move all measurements to the final moment if it can accommodate them (without overlapping with other operations)."
   ]
  },
  {
   "cell_type": "code",
   "execution_count": 19,
   "metadata": {
    "id": "0ZrpvUJyHzNh"
   },
   "outputs": [
    {
     "data": {
      "text/html": [
       "<pre style=\"overflow: auto; white-space: pre;\">                                                                                    ┌──────────────────┐                                                                                                                                ┌──────────────────┐\n",
       "(0, 0): ───S────────────────iSwap────────────────────────iSwap───────S^-1───────────────────────────────────────────────────────────────────────────────────────────────────────────────────────────────────────────────────────────────────────────────────────────────────────iSwap─────────────────────────iSwap──────────────────M(&#x27;z&#x27;)───\n",
       "                            │                            │                                                                                                                                                                                                                      │                             │\n",
       "(0, 1): ────────────────────iSwap^0.5────────────────────iSwap^0.5────────────────────────────iSwap──────────────────────────iSwap───────PhX(-0.25)^0.5────PhX(0.75)^0.5─────PhX(-0.941)───────Z─────────────────iSwap───────────────────iSwap──────────────────────────────────iSwap^0.5─────────────────────iSwap^0.5───S───────────────────\n",
       "                                                                                              │                              │                                                                                   │                       │\n",
       "(0, 2): ───PhX(-0.25)^0.5───────────────Z^-0.145─────────iSwap───────────────────────iSwap────┼────────────PhX(-0.25)^0.75───┼───────────PhX(-0.75)^-0.5───PhX(-0.5)^-0.5────PhX(-0.758)───────Z^0.75────────────┼───────────────────────┼────────iSwap─────────────────────────iSwap───────PhX(0.75)^0.5─────────────────────────────────────\n",
       "                                                         │                           │        │                              │                                                                                   │                       │        │                             │\n",
       "(1, 0): ───PhX(0)^0.5───────────────────PhX(0.75)^0.5────┼───────────PhX(0.5)^0.5────┼────────┼────────────Y^-0.5────────────┼───────────PhX(0.75)^-0.5────PhX(0)^-0.5───────────────────────────────────────────┼───────────────────────┼────────┼─────────────────────────────┼─────────────────────────────────────────────────────────────\n",
       "                                                         │                           │        │                              │                                                                                   │                       │        │                             │\n",
       "(1, 1): ───PhX(1)^0.5───────────────────PhX(-0.75)^0.5───┼───────────────────────────┼────────iSwap^0.5──────────────────────iSwap^0.5───PhX(0)^0.5────────PhX(0)^0.5────────S───────────────────────────────────iSwap^0.5───────────────iSwap^0.5┼────────────PhX(0.868)^0.5───┼───────────PhX(0.618)^-0.5───────────────Z^0.382─────────────\n",
       "                                                         │                           │                                                                                                                                                            │                             │\n",
       "(1, 2): ───PhX(0.75)^0.5─────────────────────────────────iSwap^0.5───────────────────iSwap^0.5─────────────PhX(0.355)^0.5────────────────PhX(0.355)^0.5────PhX(0.355)^-0.5───PhX(0.855)^-0.5───PhX(0.355)^-0.5───────────────Z^-0.355─────────────iSwap^0.5─────────────────────iSwap^0.5───PhX(-0.766)^0.5───────────────Z^-0.484────────────\n",
       "                                                                                    └──────────────────┘                                                                                                                                └──────────────────┘</pre>"
      ],
      "text/plain": [
       "                                                                                    ┌──────────────────┐                                                                                                                                ┌──────────────────┐\n",
       "(0, 0): ───S────────────────iSwap────────────────────────iSwap───────S^-1───────────────────────────────────────────────────────────────────────────────────────────────────────────────────────────────────────────────────────────────────────────────────────────────────────iSwap─────────────────────────iSwap──────────────────M('z')───\n",
       "                            │                            │                                                                                                                                                                                                                      │                             │\n",
       "(0, 1): ────────────────────iSwap^0.5────────────────────iSwap^0.5────────────────────────────iSwap──────────────────────────iSwap───────PhX(-0.25)^0.5────PhX(0.75)^0.5─────PhX(-0.941)───────Z─────────────────iSwap───────────────────iSwap──────────────────────────────────iSwap^0.5─────────────────────iSwap^0.5───S───────────────────\n",
       "                                                                                              │                              │                                                                                   │                       │\n",
       "(0, 2): ───PhX(-0.25)^0.5───────────────Z^-0.145─────────iSwap───────────────────────iSwap────┼────────────PhX(-0.25)^0.75───┼───────────PhX(-0.75)^-0.5───PhX(-0.5)^-0.5────PhX(-0.758)───────Z^0.75────────────┼───────────────────────┼────────iSwap─────────────────────────iSwap───────PhX(0.75)^0.5─────────────────────────────────────\n",
       "                                                         │                           │        │                              │                                                                                   │                       │        │                             │\n",
       "(1, 0): ───PhX(0)^0.5───────────────────PhX(0.75)^0.5────┼───────────PhX(0.5)^0.5────┼────────┼────────────Y^-0.5────────────┼───────────PhX(0.75)^-0.5────PhX(0)^-0.5───────────────────────────────────────────┼───────────────────────┼────────┼─────────────────────────────┼─────────────────────────────────────────────────────────────\n",
       "                                                         │                           │        │                              │                                                                                   │                       │        │                             │\n",
       "(1, 1): ───PhX(1)^0.5───────────────────PhX(-0.75)^0.5───┼───────────────────────────┼────────iSwap^0.5──────────────────────iSwap^0.5───PhX(0)^0.5────────PhX(0)^0.5────────S───────────────────────────────────iSwap^0.5───────────────iSwap^0.5┼────────────PhX(0.868)^0.5───┼───────────PhX(0.618)^-0.5───────────────Z^0.382─────────────\n",
       "                                                         │                           │                                                                                                                                                            │                             │\n",
       "(1, 2): ───PhX(0.75)^0.5─────────────────────────────────iSwap^0.5───────────────────iSwap^0.5─────────────PhX(0.355)^0.5────────────────PhX(0.355)^0.5────PhX(0.355)^-0.5───PhX(0.855)^-0.5───PhX(0.355)^-0.5───────────────Z^-0.355─────────────iSwap^0.5─────────────────────iSwap^0.5───PhX(-0.766)^0.5───────────────Z^-0.484────────────\n",
       "                                                                                    └──────────────────┘                                                                                                                                └──────────────────┘"
      ]
     },
     "execution_count": 19,
     "metadata": {},
     "output_type": "execute_result"
    }
   ],
   "source": [
    "circuit = cirq.synchronize_terminal_measurements(circuit)\n",
    "circuit"
   ]
  },
  {
   "cell_type": "markdown",
   "metadata": {
    "id": "b5i41UXNfree"
   },
   "source": [
    "## Adding spin echoes"
   ]
  },
  {
   "cell_type": "markdown",
   "metadata": {
    "id": "1VoTQNIzfupZ"
   },
   "source": [
    "[Dynamical decoupling](https://arxiv.org/abs/quant-ph/9803057) applies a series of spin echoes to otherwise idle qubits to reduce decoherent effects. As mentioned above, spin echoes were used as an effective error mitigation technique in [Information Scrambling in Computationally Complex Quantum Circuits](https://arxiv.org/abs/2101.08870), and the performance of any circuit with idle qubits can potentially be improved by adding spin echoes."
   ]
  },
  {
   "cell_type": "markdown",
   "metadata": {
    "id": "rvo9HcLoKw4w"
   },
   "source": [
    "The following codeblock shows how to insert spin echoes on the ancilla qubit."
   ]
  },
  {
   "cell_type": "code",
   "execution_count": 20,
   "metadata": {
    "id": "gyKYbFtt8Dvd"
   },
   "outputs": [
    {
     "data": {
      "text/html": [
       "<pre style=\"overflow: auto; white-space: pre;\">                                                                                    ┌──────────────────┐                                                                                                                                 ┌──────────────────┐\n",
       "(0, 0): ───S────────────────iSwap────────────────────────iSwap───────S^-1──────────────────────────────────PhX(0)────────────────────────PhX(0)────────────PhX(1)────────────PhX(1)────────────PhX(-0.5)─────────────────────PhX(-0.5)───────────────────────────────────────────iSwap─────────────────────────iSwap───────M(&#x27;z&#x27;)─────\n",
       "                            │                            │                                                                                                                                                                                                                       │                             │\n",
       "(0, 1): ────────────────────iSwap^0.5────────────────────iSwap^0.5────────────────────────────iSwap──────────────────────────iSwap───────PhX(-0.25)^0.5────PhX(0.75)^0.5─────PhX(-0.941)───────Z─────────────────iSwap────────────────────iSwap──────────────────────────────────iSwap^0.5─────────────────────iSwap^0.5───S──────────\n",
       "                                                                                              │                              │                                                                                   │                        │\n",
       "(0, 2): ───PhX(-0.25)^0.5───────────────Z^-0.145─────────iSwap───────────────────────iSwap────┼────────────PhX(-0.25)^0.75───┼───────────PhX(-0.75)^-0.5───PhX(-0.5)^-0.5────PhX(-0.758)───────Z^0.75────────────┼────────────────────────┼────────iSwap─────────────────────────iSwap───────PhX(0.75)^0.5────────────────────────────\n",
       "                                                         │                           │        │                              │                                                                                   │                        │        │                             │\n",
       "(1, 0): ───PhX(0)^0.5───────────────────PhX(0.75)^0.5────┼───────────PhX(0.5)^0.5────┼────────┼────────────Y^-0.5────────────┼───────────PhX(0.75)^-0.5────PhX(0)^-0.5───────────────────────────────────────────┼────────────────────────┼────────┼─────────────────────────────┼────────────────────────────────────────────────────\n",
       "                                                         │                           │        │                              │                                                                                   │                        │        │                             │\n",
       "(1, 1): ───PhX(1)^0.5───────────────────PhX(-0.75)^0.5───┼───────────────────────────┼────────iSwap^0.5──────────────────────iSwap^0.5───PhX(0)^0.5────────PhX(0)^0.5────────S───────────────────────────────────iSwap^0.5────────────────iSwap^0.5┼────────────PhX(0.868)^0.5───┼───────────PhX(0.618)^-0.5───────────────Z^0.382────\n",
       "                                                         │                           │                                                                                                                                                             │                             │\n",
       "(1, 2): ───PhX(0.75)^0.5─────────────────────────────────iSwap^0.5───────────────────iSwap^0.5─────────────PhX(0.355)^0.5────────────────PhX(0.355)^0.5────PhX(0.355)^-0.5───PhX(0.855)^-0.5───PhX(0.355)^-0.5───────────────Z^-0.355──────────────iSwap^0.5─────────────────────iSwap^0.5───PhX(-0.766)^0.5───────────────Z^-0.484───\n",
       "                                                                                    └──────────────────┘                                                                                                                                 └──────────────────┘</pre>"
      ],
      "text/plain": [
       "                                                                                    ┌──────────────────┐                                                                                                                                 ┌──────────────────┐\n",
       "(0, 0): ───S────────────────iSwap────────────────────────iSwap───────S^-1──────────────────────────────────PhX(0)────────────────────────PhX(0)────────────PhX(1)────────────PhX(1)────────────PhX(-0.5)─────────────────────PhX(-0.5)───────────────────────────────────────────iSwap─────────────────────────iSwap───────M('z')─────\n",
       "                            │                            │                                                                                                                                                                                                                       │                             │\n",
       "(0, 1): ────────────────────iSwap^0.5────────────────────iSwap^0.5────────────────────────────iSwap──────────────────────────iSwap───────PhX(-0.25)^0.5────PhX(0.75)^0.5─────PhX(-0.941)───────Z─────────────────iSwap────────────────────iSwap──────────────────────────────────iSwap^0.5─────────────────────iSwap^0.5───S──────────\n",
       "                                                                                              │                              │                                                                                   │                        │\n",
       "(0, 2): ───PhX(-0.25)^0.5───────────────Z^-0.145─────────iSwap───────────────────────iSwap────┼────────────PhX(-0.25)^0.75───┼───────────PhX(-0.75)^-0.5───PhX(-0.5)^-0.5────PhX(-0.758)───────Z^0.75────────────┼────────────────────────┼────────iSwap─────────────────────────iSwap───────PhX(0.75)^0.5────────────────────────────\n",
       "                                                         │                           │        │                              │                                                                                   │                        │        │                             │\n",
       "(1, 0): ───PhX(0)^0.5───────────────────PhX(0.75)^0.5────┼───────────PhX(0.5)^0.5────┼────────┼────────────Y^-0.5────────────┼───────────PhX(0.75)^-0.5────PhX(0)^-0.5───────────────────────────────────────────┼────────────────────────┼────────┼─────────────────────────────┼────────────────────────────────────────────────────\n",
       "                                                         │                           │        │                              │                                                                                   │                        │        │                             │\n",
       "(1, 1): ───PhX(1)^0.5───────────────────PhX(-0.75)^0.5───┼───────────────────────────┼────────iSwap^0.5──────────────────────iSwap^0.5───PhX(0)^0.5────────PhX(0)^0.5────────S───────────────────────────────────iSwap^0.5────────────────iSwap^0.5┼────────────PhX(0.868)^0.5───┼───────────PhX(0.618)^-0.5───────────────Z^0.382────\n",
       "                                                         │                           │                                                                                                                                                             │                             │\n",
       "(1, 2): ───PhX(0.75)^0.5─────────────────────────────────iSwap^0.5───────────────────iSwap^0.5─────────────PhX(0.355)^0.5────────────────PhX(0.355)^0.5────PhX(0.355)^-0.5───PhX(0.855)^-0.5───PhX(0.355)^-0.5───────────────Z^-0.355──────────────iSwap^0.5─────────────────────iSwap^0.5───PhX(-0.766)^0.5───────────────Z^-0.484───\n",
       "                                                                                    └──────────────────┘                                                                                                                                 └──────────────────┘"
      ]
     },
     "execution_count": 20,
     "metadata": {},
     "output_type": "execute_result"
    }
   ],
   "source": [
    "# Gates for spin echoes. Note that these gates are self-inverse.\n",
    "pi_pulses = [\n",
    "    cirq.PhasedXPowGate(phase_exponent=p, exponent=1.0) for p in (-0.5, 0.0, 0.5, 1.0)\n",
    "]\n",
    "\n",
    "# Generate spin echoes on ancilla.\n",
    "num_echoes = 3\n",
    "random_state = np.random.RandomState(1)\n",
    "\n",
    "spin_echo = []\n",
    "for _ in range(num_echoes):\n",
    "    op = random_state.choice(pi_pulses).on(qubits[0])\n",
    "    spin_echo += [op, cirq.inverse(op)]\n",
    "\n",
    "# Insert spin echo operations to circuit.\n",
    "optimized_circuit_with_spin_echoes = circuit.copy()\n",
    "optimized_circuit_with_spin_echoes.insert(5, spin_echo)\n",
    "\n",
    "# Align single-qubit spin echo gates into other moments of single-qubit gates.\n",
    "optimized_circuit_with_spin_echoes = cirq.stratified_circuit(\n",
    "    optimized_circuit_with_spin_echoes, \n",
    "    categories=[lambda op : len(op.qubits) == 1, lambda op : len(op.qubits) == 2]\n",
    ")\n",
    "optimized_circuit_with_spin_echoes"
   ]
  },
  {
   "cell_type": "markdown",
   "metadata": {
    "id": "fshsOLq_05zV"
   },
   "source": [
    "The ancilla now has spin echoes between the two-qubit gates at the start/end of the circuit instead of remaining idle."
   ]
  },
  {
   "cell_type": "markdown",
   "metadata": {
    "id": "nDOcuX94054O"
   },
   "source": [
    "## Benchmark"
   ]
  },
  {
   "cell_type": "markdown",
   "metadata": {
    "id": "pclRv5YIMRM2"
   },
   "source": [
    "Now that we have discussed how to remove uncessary gates, align gates, and insert spin echoes, we run an experiment to benchmark the results. First we get a line of qubits, list of cycle values (one circuit per cycle value), and set other experimental parameters."
   ]
  },
  {
   "cell_type": "code",
   "execution_count": 21,
   "metadata": {
    "id": "FGFb2YN43g9D"
   },
   "outputs": [],
   "source": [
    "\"\"\"Set experiment parameters.\"\"\"\n",
    "qubits = cg.line_on_device(device_sampler.device, length=7)\n",
    "cycle_values = range(0, 100 + 1, 4)\n",
    "nreps = 20_000\n",
    "seed = 1"
   ]
  },
  {
   "cell_type": "markdown",
   "metadata": {
    "id": "B4Pbu2F9MTFg"
   },
   "source": [
    "The `create_benchmark_circuit` defined at the start of this tutorial has options to optimize the circuit and insert spin echoes on the ancilla as we have discussed above. Without any optimization or spin echoes, an example circuit looks like this:"
   ]
  },
  {
   "cell_type": "code",
   "execution_count": 22,
   "metadata": {
    "id": "qP8CWEPj_QkS"
   },
   "outputs": [
    {
     "name": "stdout",
     "output_type": "stream",
     "text": [
      "Unoptimized circuit (47 moments):\n",
      "\n"
     ]
    },
    {
     "data": {
      "text/html": [
       "<pre style=\"overflow: auto; white-space: pre;\">                                                                                                                                                                                                                                                                                                                                                                                                                                                                                                                                                                                                                                            ┌─────────────────────────┐\n",
       "(3, 2): ───X───iSwap────────────────────────────────────────────────────────────────────────────────────────────────────────────────────────────────────────────────────────────────────────────────────────────────────────────────────────────────────────────────────────────────────────────────────────────────────────────────────────────────────────────────────────────────────────────────────────────────────────────────────────────────────────────────────────────────────────────────────────────────────────────────────────────────────────────────────────────────────────────────────────────────────────────────────────────────────────iSwap────────────────────────────────────────────────────────────────────────M(&#x27;z&#x27;)───\n",
       "               │                                                                                                                                                                                                                                                                                                                                                                                                                                                                                                                                                                                                                                            │\n",
       "(4, 1): ───────┼───────────────────────────PhX(-0.25)^0.5───────────────────────────────────────────────────────────────────────────────────────────────────────PhX(0.25)^0.5─────────────────────────────────────────────────────────────────iSwap───────────────────────────────────PhX(0)^0.5──────────────────────────────────────────────────────────────────────────────────PhX(0)^-0.5─────────────────────────────────────────────────────────────────────iSwap───────────────────────────────────────PhX(0.25)^-0.5─────────────────────────────────────────────────────────────────────────────────────────────────────────────────PhX(-0.25)^-0.5┼─────────────────────────────────────────────────────────────────────────────────────\n",
       "               │                                                                                                                                                                                                                              │                                                                                                                                                                                                                   │                                                                                                                                                                                         │\n",
       "(4, 2): ───────iSwap^0.5───PhX(0.25)^0.5───────────────────────────────────────────────────────────────────────────────iSwap───────────────────PhX(-0.25)^0.5─────────────────────────────────────────────────────────────────────────────────┼───────────────────────PhX(0.25)^0.5──────────────────────────────────────────────────────────────────────────────PhX(0.25)^-0.5───────────────────────────────────────────────────────────────────────────────────┼─────────────────────────PhX(-0.25)^-0.5──────────────────────────────────────────────────────────────────────────────────────iSwap─────────────────────PhX(0.25)^-0.5───────────────────iSwap^-0.5────────────────────────────────────────────────────────────────────────────\n",
       "                                                                                                                       │                                                                                                                      │                                                                                                                                                                                                                   │                                                                                                                              │\n",
       "(5, 1): ────────────────────────────────────────────────────PhX(0)^0.5─────────────────────────────────────────────────┼───────────iSwap────────────────────────────────────────PhX(0.75)^0.5─────────────────────────────────────────────────iSwap^0.5────────────────────────────────────────────PhX(0.5)^0.5─────────────────────────────────────────────────────────────────────────────────PhX(0.5)^-0.5─────────────────────────────────────────────────────iSwap^-0.5───────────────────────────────────────────────────PhX(0.75)^-0.5────────────────────────────────────────────────────┼────────────iSwap───────────────────────────────────────────────────────PhX(0)^-0.5─────────────────────────────────────────────────────────────\n",
       "                                                                                                                       │           │                                                                                                                                                                                                                                                                                                                                                                                                                                                             │            │\n",
       "(5, 2): ──────────────────────────────────────────────────────────────────────────────────────────────PhX(-0.75)^0.5───iSwap^0.5───┼──────────────────────────────────────────────────────────────────────────────────────────PhX(0.75)^0.5───────────────iSwap──────────────────────────────────────────────────────────────────────────────────PhX(0.25)^0.5───────────────────────────────────────────────────────────────────────────────────PhX(0.25)^-0.5────────────────iSwap────────────────────────────────────────────────────────────────────────────────────────────PhX(0.75)^-0.5───iSwap^-0.5───┼────────────────────────────────────────────────────────────────────────────────────────────────────────PhX(-0.75)^-0.5────────────\n",
       "                                                                                                                                   │                                                                                                                      │                                                                                                                                                                                                                    │                                                                                                                              │\n",
       "(6, 1): ─────────────────────────────────────────────────────────────────PhX(1)^0.5────────────────────────────────────────────────iSwap^0.5────────────────────────────────────────────────────PhX(-0.75)^0.5────────────────────────────────────────────┼───────────────────────────────────────────────────────PhX(-0.5)^0.5─────────────────────────────────────────────────────────────────────────────────PhX(-0.5)^-0.5─────────────────────────────────────────────────┼────────────────────────────────────────────────────────────────PhX(-0.75)^-0.5───────────────────────────────────────────────iSwap^-0.5────────────────────────────────────────────────────────────────PhX(1)^-0.5───────────────────────────────────────────────\n",
       "                                                                                                                                                                                                                                                          │                                                                                                                                                                                                                    │\n",
       "(6, 2): ──────────────────────────────────────────────────────────────────────────────PhX(0.75)^0.5──────────────────────────────────────────────────────────────────────────────────────────────────────────────PhX(0)^0.5───────────────────────────────iSwap^0.5───────────────────────────────────────────────────────────────PhX(0.5)^0.5───────────────────────────────────────────────────────────────────────────────────PhX(0.5)^-0.5─────────────────────────────────iSwap^-0.5─────────────────────────────────────────────────────────────────────────PhX(0)^-0.5─────────────────────────────────────────────────────────────────────────────────────────────────────────────────────────PhX(0.75)^-0.5──────────────────────────────\n",
       "                                                                                                                                                                                                                                                                                                                                                                                                                                                                                                                                                                                                                                            └─────────────────────────┘</pre>"
      ],
      "text/plain": [
       "                                                                                                                                                                                                                                                                                                                                                                                                                                                                                                                                                                                                                                            ┌─────────────────────────┐\n",
       "(3, 2): ───X───iSwap────────────────────────────────────────────────────────────────────────────────────────────────────────────────────────────────────────────────────────────────────────────────────────────────────────────────────────────────────────────────────────────────────────────────────────────────────────────────────────────────────────────────────────────────────────────────────────────────────────────────────────────────────────────────────────────────────────────────────────────────────────────────────────────────────────────────────────────────────────────────────────────────────────────────────────────────────────iSwap────────────────────────────────────────────────────────────────────────M('z')───\n",
       "               │                                                                                                                                                                                                                                                                                                                                                                                                                                                                                                                                                                                                                                            │\n",
       "(4, 1): ───────┼───────────────────────────PhX(-0.25)^0.5───────────────────────────────────────────────────────────────────────────────────────────────────────PhX(0.25)^0.5─────────────────────────────────────────────────────────────────iSwap───────────────────────────────────PhX(0)^0.5──────────────────────────────────────────────────────────────────────────────────PhX(0)^-0.5─────────────────────────────────────────────────────────────────────iSwap───────────────────────────────────────PhX(0.25)^-0.5─────────────────────────────────────────────────────────────────────────────────────────────────────────────────PhX(-0.25)^-0.5┼─────────────────────────────────────────────────────────────────────────────────────\n",
       "               │                                                                                                                                                                                                                              │                                                                                                                                                                                                                   │                                                                                                                                                                                         │\n",
       "(4, 2): ───────iSwap^0.5───PhX(0.25)^0.5───────────────────────────────────────────────────────────────────────────────iSwap───────────────────PhX(-0.25)^0.5─────────────────────────────────────────────────────────────────────────────────┼───────────────────────PhX(0.25)^0.5──────────────────────────────────────────────────────────────────────────────PhX(0.25)^-0.5───────────────────────────────────────────────────────────────────────────────────┼─────────────────────────PhX(-0.25)^-0.5──────────────────────────────────────────────────────────────────────────────────────iSwap─────────────────────PhX(0.25)^-0.5───────────────────iSwap^-0.5────────────────────────────────────────────────────────────────────────────\n",
       "                                                                                                                       │                                                                                                                      │                                                                                                                                                                                                                   │                                                                                                                              │\n",
       "(5, 1): ────────────────────────────────────────────────────PhX(0)^0.5─────────────────────────────────────────────────┼───────────iSwap────────────────────────────────────────PhX(0.75)^0.5─────────────────────────────────────────────────iSwap^0.5────────────────────────────────────────────PhX(0.5)^0.5─────────────────────────────────────────────────────────────────────────────────PhX(0.5)^-0.5─────────────────────────────────────────────────────iSwap^-0.5───────────────────────────────────────────────────PhX(0.75)^-0.5────────────────────────────────────────────────────┼────────────iSwap───────────────────────────────────────────────────────PhX(0)^-0.5─────────────────────────────────────────────────────────────\n",
       "                                                                                                                       │           │                                                                                                                                                                                                                                                                                                                                                                                                                                                             │            │\n",
       "(5, 2): ──────────────────────────────────────────────────────────────────────────────────────────────PhX(-0.75)^0.5───iSwap^0.5───┼──────────────────────────────────────────────────────────────────────────────────────────PhX(0.75)^0.5───────────────iSwap──────────────────────────────────────────────────────────────────────────────────PhX(0.25)^0.5───────────────────────────────────────────────────────────────────────────────────PhX(0.25)^-0.5────────────────iSwap────────────────────────────────────────────────────────────────────────────────────────────PhX(0.75)^-0.5───iSwap^-0.5───┼────────────────────────────────────────────────────────────────────────────────────────────────────────PhX(-0.75)^-0.5────────────\n",
       "                                                                                                                                   │                                                                                                                      │                                                                                                                                                                                                                    │                                                                                                                              │\n",
       "(6, 1): ─────────────────────────────────────────────────────────────────PhX(1)^0.5────────────────────────────────────────────────iSwap^0.5────────────────────────────────────────────────────PhX(-0.75)^0.5────────────────────────────────────────────┼───────────────────────────────────────────────────────PhX(-0.5)^0.5─────────────────────────────────────────────────────────────────────────────────PhX(-0.5)^-0.5─────────────────────────────────────────────────┼────────────────────────────────────────────────────────────────PhX(-0.75)^-0.5───────────────────────────────────────────────iSwap^-0.5────────────────────────────────────────────────────────────────PhX(1)^-0.5───────────────────────────────────────────────\n",
       "                                                                                                                                                                                                                                                          │                                                                                                                                                                                                                    │\n",
       "(6, 2): ──────────────────────────────────────────────────────────────────────────────PhX(0.75)^0.5──────────────────────────────────────────────────────────────────────────────────────────────────────────────PhX(0)^0.5───────────────────────────────iSwap^0.5───────────────────────────────────────────────────────────────PhX(0.5)^0.5───────────────────────────────────────────────────────────────────────────────────PhX(0.5)^-0.5─────────────────────────────────iSwap^-0.5─────────────────────────────────────────────────────────────────────────PhX(0)^-0.5─────────────────────────────────────────────────────────────────────────────────────────────────────────────────────────PhX(0.75)^-0.5──────────────────────────────\n",
       "                                                                                                                                                                                                                                                                                                                                                                                                                                                                                                                                                                                                                                            └─────────────────────────┘"
      ]
     },
     "execution_count": 22,
     "metadata": {},
     "output_type": "execute_result"
    }
   ],
   "source": [
    "circuit = create_benchmark_circuit(qubits, cycles=2, seed=1)\n",
    "print(f\"Unoptimized circuit ({len(circuit)} moments):\\n\")\n",
    "circuit"
   ]
  },
  {
   "cell_type": "markdown",
   "metadata": {
    "id": "omR0mlzl_kGN"
   },
   "source": [
    "After removing unecessary gates (optimization) and aligning gates, the same circuit looks like this:"
   ]
  },
  {
   "cell_type": "code",
   "execution_count": 23,
   "metadata": {
    "id": "f6sj5umf_W4J"
   },
   "outputs": [
    {
     "name": "stdout",
     "output_type": "stream",
     "text": [
      "Circuit with optimization + alignment (15 moments):\n",
      "\n"
     ]
    },
    {
     "data": {
      "text/html": [
       "<pre style=\"overflow: auto; white-space: pre;\">                                                                                                                                                  ┌────────────────────────────┐                                     ┌─────────────────────────┐\n",
       "(3, 2): ───PhX(0)───iSwap────────────────────────────────────────────────────────────────────────────────────────────────────────────────────────────────────────────────────────────────────────────Z────────────────iSwap──────────────────────────────────────────M(&#x27;z&#x27;)───\n",
       "                    │                                                                                                                                                                                                 │\n",
       "(4, 1): ────────────┼──────────────────────────────────────────────────────────────────────────────────────────────────────────────────────────────────────────────────────────────PhX(-0.25)^0.5────PhX(0.25)^0.5────┼──────────PhX(-0.75)^0.5────PhX(-0.25)^-0.5────────────\n",
       "                    │                                                                                                                                                                                                 │\n",
       "(4, 2): ────────────iSwap^0.5───PhX(0.25)^0.5────iSwap───────PhX(-0.25)^0.5───PhX(0.25)^0.5───PhX(0.25)^-0.5───PhX(-0.25)^-0.5───Z─────────────────iSwap───────────────────────────PhX(0.25)^0.5─────Z────────────────iSwap^0.5───────────────────────────────────────────────\n",
       "                                                 │                                                                                                 │\n",
       "(5, 1): ─────────────────────────────────────────┼────────────────────────────PhX(0)^0.5──────iSwap──────────────────────────────PhX(0.75)^0.5─────┼─────────────PhX(-0.25)^0.5────Z─────────────────iSwap────────────PhX(1)^-0.5──────────────────Z──────────────────────────\n",
       "                                                 │                                            │                                                    │                                                 │\n",
       "(5, 2): ────────────────────────PhX(-0.75)^0.5───iSwap^0.5────────────────────────────────────┼────────────────PhX(0.75)^0.5─────PhX(-0.25)^0.5────iSwap^0.5─────────────────────────────────────────┼─────────────────────────────────────────────PhX(-0.75)^-0.5────────────\n",
       "                                                                                              │                                                                                                      │\n",
       "(6, 1): ──────────────────────────────────────────────────────────────────────PhX(1)^0.5──────iSwap^0.5────────PhX(-0.75)^0.5────PhX(-0.5)^0.5─────PhX(-0.5)^-0.5──────────────────PhX(-0.75)^-0.5───iSwap^0.5─────────────────────────────────────X^0.5──────────────────────\n",
       "\n",
       "(6, 2): ───────────────────────────────────────────────────────────────────────────────────────────────────────────────────────────────────────────────────────────────────────────PhX(0.75)^0.5─────PhX(0)^0.5───────X^-0.5───────────────────────PhX(0.75)^-0.5─────────────\n",
       "                                                                                                                                                  └────────────────────────────┘                                     └─────────────────────────┘</pre>"
      ],
      "text/plain": [
       "                                                                                                                                                  ┌────────────────────────────┐                                     ┌─────────────────────────┐\n",
       "(3, 2): ───PhX(0)───iSwap────────────────────────────────────────────────────────────────────────────────────────────────────────────────────────────────────────────────────────────────────────────Z────────────────iSwap──────────────────────────────────────────M('z')───\n",
       "                    │                                                                                                                                                                                                 │\n",
       "(4, 1): ────────────┼──────────────────────────────────────────────────────────────────────────────────────────────────────────────────────────────────────────────────────────────PhX(-0.25)^0.5────PhX(0.25)^0.5────┼──────────PhX(-0.75)^0.5────PhX(-0.25)^-0.5────────────\n",
       "                    │                                                                                                                                                                                                 │\n",
       "(4, 2): ────────────iSwap^0.5───PhX(0.25)^0.5────iSwap───────PhX(-0.25)^0.5───PhX(0.25)^0.5───PhX(0.25)^-0.5───PhX(-0.25)^-0.5───Z─────────────────iSwap───────────────────────────PhX(0.25)^0.5─────Z────────────────iSwap^0.5───────────────────────────────────────────────\n",
       "                                                 │                                                                                                 │\n",
       "(5, 1): ─────────────────────────────────────────┼────────────────────────────PhX(0)^0.5──────iSwap──────────────────────────────PhX(0.75)^0.5─────┼─────────────PhX(-0.25)^0.5────Z─────────────────iSwap────────────PhX(1)^-0.5──────────────────Z──────────────────────────\n",
       "                                                 │                                            │                                                    │                                                 │\n",
       "(5, 2): ────────────────────────PhX(-0.75)^0.5───iSwap^0.5────────────────────────────────────┼────────────────PhX(0.75)^0.5─────PhX(-0.25)^0.5────iSwap^0.5─────────────────────────────────────────┼─────────────────────────────────────────────PhX(-0.75)^-0.5────────────\n",
       "                                                                                              │                                                                                                      │\n",
       "(6, 1): ──────────────────────────────────────────────────────────────────────PhX(1)^0.5──────iSwap^0.5────────PhX(-0.75)^0.5────PhX(-0.5)^0.5─────PhX(-0.5)^-0.5──────────────────PhX(-0.75)^-0.5───iSwap^0.5─────────────────────────────────────X^0.5──────────────────────\n",
       "\n",
       "(6, 2): ───────────────────────────────────────────────────────────────────────────────────────────────────────────────────────────────────────────────────────────────────────────PhX(0.75)^0.5─────PhX(0)^0.5───────X^-0.5───────────────────────PhX(0.75)^-0.5─────────────\n",
       "                                                                                                                                                  └────────────────────────────┘                                     └─────────────────────────┘"
      ]
     },
     "execution_count": 23,
     "metadata": {},
     "output_type": "execute_result"
    }
   ],
   "source": [
    "optimized_circuit = create_benchmark_circuit(qubits, cycles=2, seed=1, with_optimization=True, with_alignment=True)\n",
    "print(f\"Circuit with optimization + alignment ({len(optimized_circuit)} moments):\\n\")\n",
    "optimized_circuit"
   ]
  },
  {
   "cell_type": "markdown",
   "metadata": {
    "id": "9G4KFlAO_k5d"
   },
   "source": [
    "And with optimization + alginment + spin echoes on the ancilla, the same circuit looks like this:"
   ]
  },
  {
   "cell_type": "code",
   "execution_count": 24,
   "metadata": {
    "id": "g52V6Y4b0A7f"
   },
   "outputs": [
    {
     "name": "stdout",
     "output_type": "stream",
     "text": [
      "Circuit with optimization + alignment + spin echoes (15 moments):\n",
      "\n"
     ]
    },
    {
     "data": {
      "text/html": [
       "<pre style=\"overflow: auto; white-space: pre;\">                                                                                                                                                  ┌────────────────────────────┐                                     ┌─────────────────────────┐\n",
       "(3, 2): ───PhX(0)───iSwap────────────────────────PhX(0)──────PhX(0)───────────PhX(1)──────────PhX(1)───────────PhX(-0.5)─────────PhX(-0.5)─────────PhX(-0.5)───────────────────────PhX(-0.5)─────────Z────────────────iSwap──────────────────────────────────────────M(&#x27;z&#x27;)───\n",
       "                    │                                                                                                                                                                                                 │\n",
       "(4, 1): ────────────┼──────────────────────────────────────────────────────────────────────────────────────────────────────────────────────────────────────────────────────────────PhX(-0.25)^0.5────PhX(0.25)^0.5────┼──────────PhX(-0.75)^0.5────PhX(-0.25)^-0.5────────────\n",
       "                    │                                                                                                                                                                                                 │\n",
       "(4, 2): ────────────iSwap^0.5───PhX(0.25)^0.5────iSwap───────PhX(-0.25)^0.5───PhX(0.25)^0.5───PhX(0.25)^-0.5───PhX(-0.25)^-0.5───Z─────────────────iSwap───────────────────────────PhX(0.25)^0.5─────Z────────────────iSwap^0.5───────────────────────────────────────────────\n",
       "                                                 │                                                                                                 │\n",
       "(5, 1): ─────────────────────────────────────────┼────────────────────────────PhX(0)^0.5──────iSwap──────────────────────────────PhX(0.75)^0.5─────┼─────────────PhX(-0.25)^0.5────Z─────────────────iSwap────────────PhX(1)^-0.5──────────────────Z──────────────────────────\n",
       "                                                 │                                            │                                                    │                                                 │\n",
       "(5, 2): ────────────────────────PhX(-0.75)^0.5───iSwap^0.5────────────────────────────────────┼────────────────PhX(0.75)^0.5─────PhX(-0.25)^0.5────iSwap^0.5─────────────────────────────────────────┼─────────────────────────────────────────────PhX(-0.75)^-0.5────────────\n",
       "                                                                                              │                                                                                                      │\n",
       "(6, 1): ──────────────────────────────────────────────────────────────────────PhX(1)^0.5──────iSwap^0.5────────PhX(-0.75)^0.5────PhX(-0.5)^0.5─────PhX(-0.5)^-0.5──────────────────PhX(-0.75)^-0.5───iSwap^0.5─────────────────────────────────────X^0.5──────────────────────\n",
       "\n",
       "(6, 2): ───────────────────────────────────────────────────────────────────────────────────────────────────────────────────────────────────────────────────────────────────────────PhX(0.75)^0.5─────PhX(0)^0.5───────X^-0.5───────────────────────PhX(0.75)^-0.5─────────────\n",
       "                                                                                                                                                  └────────────────────────────┘                                     └─────────────────────────┘</pre>"
      ],
      "text/plain": [
       "                                                                                                                                                  ┌────────────────────────────┐                                     ┌─────────────────────────┐\n",
       "(3, 2): ───PhX(0)───iSwap────────────────────────PhX(0)──────PhX(0)───────────PhX(1)──────────PhX(1)───────────PhX(-0.5)─────────PhX(-0.5)─────────PhX(-0.5)───────────────────────PhX(-0.5)─────────Z────────────────iSwap──────────────────────────────────────────M('z')───\n",
       "                    │                                                                                                                                                                                                 │\n",
       "(4, 1): ────────────┼──────────────────────────────────────────────────────────────────────────────────────────────────────────────────────────────────────────────────────────────PhX(-0.25)^0.5────PhX(0.25)^0.5────┼──────────PhX(-0.75)^0.5────PhX(-0.25)^-0.5────────────\n",
       "                    │                                                                                                                                                                                                 │\n",
       "(4, 2): ────────────iSwap^0.5───PhX(0.25)^0.5────iSwap───────PhX(-0.25)^0.5───PhX(0.25)^0.5───PhX(0.25)^-0.5───PhX(-0.25)^-0.5───Z─────────────────iSwap───────────────────────────PhX(0.25)^0.5─────Z────────────────iSwap^0.5───────────────────────────────────────────────\n",
       "                                                 │                                                                                                 │\n",
       "(5, 1): ─────────────────────────────────────────┼────────────────────────────PhX(0)^0.5──────iSwap──────────────────────────────PhX(0.75)^0.5─────┼─────────────PhX(-0.25)^0.5────Z─────────────────iSwap────────────PhX(1)^-0.5──────────────────Z──────────────────────────\n",
       "                                                 │                                            │                                                    │                                                 │\n",
       "(5, 2): ────────────────────────PhX(-0.75)^0.5───iSwap^0.5────────────────────────────────────┼────────────────PhX(0.75)^0.5─────PhX(-0.25)^0.5────iSwap^0.5─────────────────────────────────────────┼─────────────────────────────────────────────PhX(-0.75)^-0.5────────────\n",
       "                                                                                              │                                                                                                      │\n",
       "(6, 1): ──────────────────────────────────────────────────────────────────────PhX(1)^0.5──────iSwap^0.5────────PhX(-0.75)^0.5────PhX(-0.5)^0.5─────PhX(-0.5)^-0.5──────────────────PhX(-0.75)^-0.5───iSwap^0.5─────────────────────────────────────X^0.5──────────────────────\n",
       "\n",
       "(6, 2): ───────────────────────────────────────────────────────────────────────────────────────────────────────────────────────────────────────────────────────────────────────────PhX(0.75)^0.5─────PhX(0)^0.5───────X^-0.5───────────────────────PhX(0.75)^-0.5─────────────\n",
       "                                                                                                                                                  └────────────────────────────┘                                     └─────────────────────────┘"
      ]
     },
     "execution_count": 24,
     "metadata": {},
     "output_type": "execute_result"
    }
   ],
   "source": [
    "optimized_circuit_with_spin_echoes = create_benchmark_circuit(qubits, cycles=2, seed=1, with_optimization=True, with_alignment=True, with_spin_echoes=True)\n",
    "print(f\"Circuit with optimization + alignment + spin echoes ({len(optimized_circuit_with_spin_echoes)} moments):\\n\")\n",
    "optimized_circuit_with_spin_echoes"
   ]
  },
  {
   "cell_type": "markdown",
   "metadata": {
    "id": "-ZldoKJBNVkj"
   },
   "source": [
    "Now we create circuits for all cycle values without optimization, with optimization + alignment, and with optimization + alignment + spin echoes."
   ]
  },
  {
   "cell_type": "code",
   "execution_count": 25,
   "metadata": {
    "id": "GYmT7C5w2OxO"
   },
   "outputs": [],
   "source": [
    "\"\"\"Create all circuits.\"\"\"\n",
    "batch = [\n",
    "    create_benchmark_circuit(qubits, cycles=c, seed=seed)\n",
    "    for c in cycle_values\n",
    "]\n",
    "batch_with_optimization = [\n",
    "    create_benchmark_circuit(qubits, cycles=c, seed=seed, with_optimization=True, with_alignment=True)\n",
    "    for c in cycle_values\n",
    "]\n",
    "batch_with_optimization_and_spin_echoes = [\n",
    "    create_benchmark_circuit(qubits, cycles=c, seed=seed, with_optimization=True, with_alignment=True, with_spin_echoes=True)\n",
    "    for c in cycle_values\n",
    "]"
   ]
  },
  {
   "cell_type": "markdown",
   "metadata": {
    "id": "LE3Af6DvNenw"
   },
   "source": [
    "The next cell runs them on the device."
   ]
  },
  {
   "cell_type": "code",
   "execution_count": 26,
   "metadata": {
    "id": "p-vEk4p12tF3"
   },
   "outputs": [],
   "source": [
    "\"\"\"Run all circuits.\"\"\"\n",
    "all_probs = []\n",
    "for b in (batch, batch_with_optimization, batch_with_optimization_and_spin_echoes):\n",
    "    results = device_sampler.sampler.run_batch(b, repetitions=nreps)\n",
    "    all_probs.append([to_survival_prob(*res) for res in results])"
   ]
  },
  {
   "cell_type": "markdown",
   "metadata": {
    "id": "wwAV401nNhGI"
   },
   "source": [
    "And the next cell plots the results."
   ]
  },
  {
   "cell_type": "code",
   "execution_count": 27,
   "metadata": {
    "id": "m3DFhHXk3DC9"
   },
   "outputs": [
    {
     "data": {
      "image/png": "iVBORw0KGgoAAAANSUhEUgAAAYIAAAEGCAYAAABo25JHAAAABHNCSVQICAgIfAhkiAAAAAlwSFlzAAALEgAACxIB0t1+/AAAADh0RVh0U29mdHdhcmUAbWF0cGxvdGxpYiB2ZXJzaW9uMy4yLjIsIGh0dHA6Ly9tYXRwbG90bGliLm9yZy+WH4yJAAAgAElEQVR4nOydd3wU1fbAv3c3vQNJICSUQEJPaAGkPUCkBhFBUZ4NUbECNhSfihH1iaIoKsLziSI+f4gCIgoqUhQFFQKhBKTXhJqEVFI22fv7YzYhZXezKZtNud/PZz67c+fOnbNDmDP3nHPPEVJKFAqFQtFw0TlaAIVCoVA4FqUIFAqFooGjFIFCoVA0cJQiUCgUigaOUgQKhULRwHFytAAVxd/fX7Zu3drRYigUCkWdYteuXUlSygBzx+qcImjdujWxsbGOFkOhUCjqFEKI05aOKdOQQqFQNHCUIlAoFIoGjlIECoVC0cCxm49ACPEJMAa4JKXsYua4ABYAo4GrwGQp5W57yaOwHYPBQEJCAjk5OY4WRaFQVBA3NzdCQkJwdna2+Rx7OouXAh8AyywcHwWEm7Y+wCLTp8LBJCQk4O3tTevWrdH0tUKhqAtIKUlOTiYhIYHQ0FCbz7ObaUhKuRVIsdLlJmCZ1PgT8BNCBNlDlnUn1jF85XAiP4tk+MrhrDuxzh6XqTfk5OTQpEkTpQQUijqGEIImTZpUeDbvyPDRYOBssf0EU9v50h2FEFOBqQAtW7as0EXWnVhHzO8vkiMNAJzPOk/M7y8CEN0mujJyNwiUElAo6iaV+b9bJ5zFUsqPpJRRUsqogACz6yEssuDP14uUQCE50sCCP1+vThEVCoWizuJIRZAItCi2H2Jqq1Yu5KVWqF1ROzh16hRdupSMMYiJieGtt96qtmukpqby4YcfFu2fO3eOW265pUJjzJ49m40bN1ZZFi8vryqPoVBUFkcqgrXA3ULjOiBNSlnGLFRVmuUXVKhdUXHWxCXSf+5mQmeto//czayJq3Z9bhdKK4LmzZuzcuXKCo0xZ84cbrjhhuoWTaGoUeymCIQQy4E/gPZCiAQhxH1CiIeEEA+ZuqwHTgDHgP8Cj9hDjhm5etyMxhJtLkbJjFy9PS7X4FgTl8hzq/eTmJqNBBJTs3lu9X67KoPBgwfz7LPP0rt3b9q1a8dvv/0GaE7ue++9l4iICLp3786WLVsAWLp0KTfddBODBw8mPDycl19+GYBZs2Zx/PhxunXrxsyZM0vMQpYuXcq4ceMYNmwYrVu35oMPPmD+/Pl0796d6667jpQULQ5i8uTJrFy5ktjYWLp160a3bt2IiIgostMeP36ckSNH0rNnTwYOHMihQ4cAOHnyJH379iUiIoIXXnjBbvdKobAFuzmLpZSTyjkugUftdf1CogfOho0zWeDjwQUnPQJoWlDA6AEx9r50veDl7w5w8Fy6xeNxZ1LJKyipaLMNBTyzch/Ld5wxe06n5j68dGPnKsmVn5/Pjh07WL9+PS+//DIbN25k4cKFCCHYv38/hw4dYvjw4Rw5cgSAHTt2EB8fj4eHB7169SI6Opq5c+cSHx/Pnj17AM0cVZz4+Hji4uLIyckhLCyMN954g7i4OJ544gmWLVvG448/XtQ3KiqqaJyZM2cycuRIAKZOncrixYsJDw/nr7/+4pFHHmHz5s3MmDGDhx9+mLvvvpuFCxdW6V4oFFWlTjiLq0TkRKJvmMeGDD37TiXwfEoaZ52d2N4k2NGS1QtKK4Hy2m3FUuRDYfv48eMB6NmzZ9ED/Pfff+fOO+8EoEOHDrRq1apIEQwbNowmTZrg7u7O+PHj+f3338uVYciQIXh7exMQEICvry833ngjABEREWWURiErVqxg9+7dzJ07l8zMTLZv386tt95Kt27dePDBBzl/XrN+btu2jUmTtHelu+66y4Y7olDYjzqXfbRSRE7UNuDm3f/j47jX+PCv1+kX/L0KkyyH8t7c+8/dTGJqdpn2YD93VjzYt9LXbdKkCVeuXCnRlpKSUrRIxtXVFQC9Xk9+fn6545X+d7bl373wGgA6na5oX6fTmb1mfHw8MTExbN26Fb1ej9FoxM/Pr2imUJ5MCoWjqP8zglI4d72NB3Kd2Jd5ht8Tf3O0OHWemSPa4+5c0t/i7qxn5oj2VRrXy8uLoKAgNm/eDGhK4Mcff2TAgAEWzxk4cCBffPEFAEeOHOHMmTO0b6/J8fPPP5OSkkJ2djZr1qyhf//+eHt7k5GRUSU5C0lNTWXSpEksW7aMwhBnHx8fQkND+frrrwFt1efevXsB6N+/P19++SVAkcwKhaNocIoAvTPjoqbR3JDPoh1vorkqFJVlXPdgXh8fQbCfOwJtJvD6+AjGda+66W3ZsmW88sordOvWjeuvv56XXnqJtm3bWuz/yCOPYDQaiYiI4LbbbmPp0qVFb/G9e/dmwoQJREZGMmHCBKKiomjSpAn9+/enS5cuzJw5s0qyfvvtt5w+fZoHHnigyGkM2kN+yZIldO3alc6dO/Ptt98CsGDBAhYuXEhERASJiXUjykpRfxF17UEYFRUlq1yYxpDDqv90J8bbiYVDF/KPkH9Uj3D1hL///puOHTs6WoxqY+nSpcTGxvLBBx84WhSFokYw939YCLFLShllrn/DmxEAOLsxtvtDBBvy+XDHPDUrUCgUDZqGqQgA51738+DVfA5knGJrwlZHi6OwI5MnT1azAYXCCg1WEeDiyZjI+wkxGPgw9m01K1AoFA2WhqsIAOc+DzI108DB9JP8cvYXR4ujUCgUDqFBKwLc/bix8520MBhYtOsdNStQKBQNkgahCKwlRXPqN40H07P5O/0km89udqCUCoVC4RjqvSIoNymapz/RHW6jlSGfRbsWYJRVS42gqB4SEhK46aabCA8Pp23btsyYMYO8vDyr5zgyrfSaNWs4ePBglcepDpKSknB2dmbx4sUl2lu3bk1SUhIA/fr1c4RoVtmzZw/r1693tBgNknqvCOb9dJhsQ8mU09mGAub9dLho36n/DB5My+Rw+kk2n1Gzggqz7yt4pwvE+Gmf+76q0nBSSsaPH8+4ceM4evQoR44cITMzk+eff97qeY5MK11aEdgjPXVMTAxLly4tt9/XX3/Nddddx/Llyy322b59ezVKVj0oReA46r0iOGcmD06Zdt9gRoXdRGtDPh/ufk/NCirCvq/gu+mQdhaQ2ud306ukDDZv3oybmxv33nsvoOUTeuedd/jkk0+4evWqQ9NK//e//6VXr1507dqVCRMmcPXqVbZv387atWuZOXMm3bp14/jx40XjAGzatInu3bsTERHBlClTyM3NBbQ39JdeeokePXoQERFRlKK6qixfvpy3336bxMREEhISzPYpLIRjNBp55JFH6NChA8OGDWP06NFFcluSLyYmhnvuuYeBAwfSqlUrVq9ezTPPPENERAQjR47EYNAqAu7atYtBgwbRs2dPRowYUZRwz1wa8by8PGbPns2KFSvo1q0bK1asqJZ7obCNeq8Imvu529TuNOAJHkxN42j6STaedsyUvlbywyz4NNry9u1jYCilbA3ZWrulc36YZfWSBw4coGfPniXafHx8aNmyJceOHQO0tNKrVq1i3759fP3118TGxjJ37lzatm3Lnj17mDdvXplx4+PjWb16NTt37uT555/Hw8ODuLg4+vbty7Jly0r0LUwrvWfPHkaOHMnTTz8NaFlPd+7cyd69e+nYsSNLliyhX79+jB07lnnz5rFnz54SaTBycnKYPHkyK1asYP/+/eTn57No0aKi4/7+/uzevZuHH364WqqvnT17lvPnz9O7d28mTpxY7gN19erVnDp1ioMHD/L555/zxx9/lDhuSb7jx4+zefNm1q5dy5133smQIUPYv38/7u7urFu3DoPBwLRp01i5ciW7du1iypQpJWZ0hWnE3333XV5++WVcXFyYM2cOt912G3v27OG2226r8r1Q2E69VwQ2J0Vr0pZRrUcRashnUdwHalZgKwW5FWuvJhyRVho0ZTJw4EAiIiL44osvOHDggNVrHj58mNDQUNq1awfAPffcw9at1xYwmkunXZz9+/cXzUwWL17M7Nmzi/aTk5PNyjtxopZp9/bbb7dqHgItdfett96KTqejWbNmDBkypMRxS/KNGjUKZ2dnIiIiKCgoKKq/UHgvDx8+THx8PMOGDaNbt268+uqrJWYn5f1uRc1S79NQFyY/e/OnQ5xLzcHLVc+r48wnRdMPfIqHlq3nWeeTbDi9gZGtR9a0uLWPUXOtH3+ni8ksVArfFnDvukpdslOnTmVs++np6Zw5c4awsDB2797tkLTSoJmO1qxZQ9euXVm6dCm//PJLRX+eWZkspdOOiIgoSmMdExND69atmTx5ssXxli9fzoULF4oymp47d46jR48SHh5erfIVv3fOzs5F97/wXkop6dy5c5kZRnnjKhyDXWcEQoiRQojDQohjQogy9gAhRCshxCYhxD4hxC9CiBB7yDGuezDbZw2lU5APUa0bW86M2bQTI0KGEJBv5Lmts4j8LJLhK4ez7kTlHmgNgqGzwbmU+c3ZXWuv7JBDh3L16tUic01BQQFPPfUUkydPxsPDA3BMWmmAjIwMgoKCMBgMJdJHW7p2+/btOXXqVJFJ6/PPP2fQoEHVImNpCp3qiYmJnDp1ilOnTvHcc89ZnRX079+fVatWYTQauXjxYpUVWyHt27fn8uXLRYrAYDCUO3uqzn8/RcWwZ81iPbAQGAV0AiYJITqV6vYWsExKGQnMAV63lzwAYYFeHL2YabXPj+H9SNUL8mUBEsn5rPPEbI9RysASkRPhxve0GQBC+7zxvaJCQJVBCME333zD119/TXh4OO3atcPNzY1///vfRX0clVb6lVdeoU+fPvTv358OHToU9b/99tuZN28e3bt35/jx40Xtbm5ufPrpp9x6661ERESg0+l46KGHylyvOli+fDk333xzibYJEyZYVQQTJkwgJCSETp06ceedd9KjRw98fX2rLIuLiwsrV67k2WefpWvXrnTr1q3cSKUhQ4Zw8OBB5Sx2AHZLQy2E6AvESClHmPafA5BSvl6szwFgpJTyrNDmlmlSSh9r41YlDfV7m44y/+cjHJwzAg8X81ax4SuHcz7rfJn2IM8gNtyyoVLXrWvU9jTUKq109ZKZmYmXlxfJycn07t2bbdu20axZM0eLpagCtSkNdTBQ3HicYGorzl5gvOn7zYC3EKJJ6YGEEFOFELFCiNjLly9XWqCwQC1k7sTlLIt9LphRAtbaFYq6zpgxY+jWrRsDBw7kxRdfVEqgAeJoZ/HTwAdCiMnAViARKCjdSUr5EfARaDOCyl6sUBEcu5RJl2Dz099mBZLz+rKOx2YFKg9RbWHy5MlWHaaKilFdfgFF3cWeM4JEoEWx/RBTWxFSynNSyvFSyu7A86a2VHsJ1LqJJ3qd4Ngly36CGckpuBlLho46S8mM5BR7iaVQKBQOxZ6KYCcQLoQIFUK4ALcDa4t3EEL4CyEKZXgO+MSO8uDipKNVEw+riiDaqTExSSkEGfIRUuJslLgbjdzg1NieoikUCoXDsJsikFLmA48BPwF/A19JKQ8IIeYIIcaaug0GDgshjgBNgdfsJU8hYQFeHLtsJXJo6Gyi8yQbEs6x79RZFl28RLpez1cRI+wtmkKhUDgEu/oIpJTrgfWl2mYX+74SqFhWsCoSFujF5kOXMBQYcdab0YOFYY+b5kBaAn1yDfQp0PNxciwTDFfxcPaoSXEVCoXC7tT7FBOlCQv0It8oOZ1sOXKIyInwRDzEpMKQfzH9YiIpOSn87+//1ZygDRyVhrryqDTU8P3339O9e3e6du1Kp06d+M9//mO1f2xsLNOnT6+Wa5tj6dKlPPbYY3Ybv6o0SEUAWPUTlCDqPiIL9Ax2aszS+KWk5abZUbq6yboT6xi+cni1rcRWaajNo9JQa5R3HwwGA1OnTuW7775j7969xMXFMXjwYKtjRkVF8d5771VQ4vpDg1MEbQMqqAg8GkO3f/LY2SNkGDL47MBndpSu7rHuxDpitsdwPut8ta3EVmmoq0ZDT0OdkZFBfn4+TZpoS5JcXV1p315LMjl58mQeeughoqKiaNeuHd9//z2ghdCOGTOm6PdNmTKFwYMH06ZNG4sKYsOGDfTt25cePXpw6623kpmpPVN27txJv3796Nq1K7179y5Km3Hu3DlGjhxJeHg4zzzzTNE4y5cvJyIigi5duvDss8+WO/6sWbPo1KkTkZGRRVlxq4qj1xHUOJ6uTgT7uduuCAD6Pkr72E8Y6d6C//39P+7oeAdN3Muse6uXvLHjDQ6lWH5A7bu8jzxjSZNNTkEOs7fNZuUR82/jHRp34Nnez5o9BranoY6Pj8fDw4NevXoRHR3N3LlziY+PL0rSVjqrZXx8PHFxceTk5BAWFsYbb7xBXFwcTzzxBMuWLePxxx8v6luYhhpg5syZRdk1x48fzwMPPADACy+8wJIlS5g2bRpjx45lzJgxZUxRhWmoN23aRLt27bj77rtZtGhR0bUK0zx/+OGHvPXWW3z88ccW74stmEtD/dRTT1nsXzwN9aVLl+jYsSNTpkwpOm5JvuPHj7NlyxYOHjxI3759WbVqFW+++SY333wz69atIzo6mmnTpvHtt98SEBDAihUreP755/nkEy0wsDAN9fr163n55ZfZuHEjc+bMqZYV440bN2bs2LG0atWKoUOHMmbMGCZNmoROp733njp1ih07dnD8+HGGDBlS9DdVnEOHDrFlyxYyMjJo3749Dz/8MM7OzkXHk5KSePXVV9m4cSOenp688cYbzJ8/n1mzZnHbbbexYsUKevXqRXp6Ou7uWi6uPXv2EBcXV6SYpk2bhl6v59lnn2XXrl00atSI4cOHs2bNGgYMGGB2/EcffZRvvvmGQ4cOIYQgNbV6ou0bnCIAaBtYTuRQaZq0hfajeeTMn2wI9Obj/R9bfZA1JEorgfLaq4vCNNRAURrqcePGWT2nMA21t7d3mTTU+/btM3tOYRrqDRu09CLx8fG88MILpKamkpmZyYgR1qPJzKWhXrhwYZEiKJ6OefXq1WXO379/P3fddRcAFy5cwMXFhXfffRfQZhqF96C4vMXTUE+ZMsWqIqhIGuri8lUkDTVoiQODgoLMjmtLGuqK3oePP/6Y/fv3s3HjRt566y1+/vnnInPSxIkT0el0hIeH06ZNG7MzsejoaFxdXXF1dSUwMJCLFy8SEnItJ+aff/7JwYMH6d+/PwB5eXn07duXw4cPExQURK9evQDtBaaQoUOHFuVx6tSpE6dPnyY5OZnBgwcXJTa844472Lp1K05OTmbH9/X1xc3Njfvuu48xY8YUzWKqSoNUBGEBXvzfyWSMRolOV376YgD6Pkro0nXcFN6brw5/xT2d76GZZ/1fil+ewrOWm+nTkZ9W6poqDfU1VBpqjYreh8JzIiIiuOuuuwgNDS1SBLb87RT/WzEno5SSYcOGlfHD7N+/36I85Y1py/igzYY3bdrEypUr+eCDD9i8uerldRucjwA0h3GOwUiihTKWZmnVD5p356GzRzBiZPHexeWf0wCY0WMGbnq3Em1uejdm9JhR6TFVGurKodJQa2RmZpb4HXv27KFVq1ZF+19//TVGo5Hjx49z4sSJIv9BRbjuuuvYtm1b0b9rVlYWR44coX379pw/f56dO3cC1/wVlujduze//vorSUlJFBQUsHz5cgYNGmRx/MzMTNLS0hg9ejTvvPMOe/furbDs5miwigComHlICOj7GM2TjnNrQG/WHFvDmfQzdpKw7hDdJpqYfjEEeQYhEAR5BhHTL4boNtGVHlOloa4cKg21hpSSN998k/bt29OtWzdeeumlElFGLVu2pHfv3owaNYrFixfj5uZmeTALBAQEsHTpUiZNmkRkZCR9+/bl0KFDuLi4sGLFCqZNm0bXrl0ZNmwYOTk5FscJCgpi7ty5DBkyhK5du9KzZ09uuukmi+NnZGQwZswYIiMjGTBgAPPnz6/MLSqD3dJQ24uqpKEuJCUrjx6v/MwL0R25f2Ab208syIf3upHkF8wo5xSGthrK3IHlVPCqg6g01A2LhpSGevLkyWad+vWN2pSGutbS2NOFxp4uFYscAtA7QZ8H8T/9J5NCrmf9ifUcvXLUPkIqFDWESkOtaJAzAoCJ//kDo1Gy8uEKrrDMSYP5nUkNv55RhqP0CerDu0PerbI8tYnaPiNQKBTWUTMCGwkL9OLopUwqrAjdfKHnPfgd/J67245j05lNHEiy7gSri9S1FwSFQqFRmf+7DVcRBHiRlm0gKbMS8e59NGffXSnJ+Ln68X7c+9UsnWNxc3MjOTlZKQOFoo4hpSQ5ObnCDvAGuY4ASuYcCvB2Lad3KfxaQOdxeO1Zzn2jnuftvQuJvRBLVDOzs646R0hICAkJCVSlLKhCoXAMbm5uJRa/2YJSBJcz6du2Euki+j4K8au4PTOHZe4BvB/3PktHLrVpYVNtx9nZmdDQUEeLoVAoaogGaxoK8nXD00XP8YpGDhUS3BNa9sNt58dM7XI/uy/tZvBXg6stA6dCoVDUFA1WEQghCAv0qngIaXH6PQZpZ3G/9DcCQUpOSrVl4FQoFIqawq6KQAgxUghxWAhxTAgxy8zxlkKILUKIOCHEPiHEaHvKU5q2VVUE7UZB4zYsPLUWSUnHak5BDgt2L6iihAqFQmF/7KYIhBB6YCEwCugETBJCdCrV7QW0Wsbd0Yrbf0gNEhboxYX0HNJzDJUbQKeD6x7hAgVmD1/IulAF6RQKhaJmsOeMoDdwTEp5QkqZB3wJ3FSqjwQK87T6AufsKE8ZwkxFairtJwDodgfNCsyHWTaE7KQKhaLuY09FEAycLbafYGorTgxwpxAiAa3I/TQ7ylOGCpetNIeLBzMC+uJmNJZodhb6KmXgVCgUiprC0c7iScBSKWUIMBr4XAhRRiYhxFQhRKwQIrY6Y9tbNvbARa+rWBZSM0Q360NMUgpBhnyElDgbJU4FBvpcuVhNkioUCoX9KFcRCCEiKjl2ItCi2H6Iqa049wFfAUgp/wDcAP/SA0kpP5JSRkkpo4rnhq8qTnodrf09qmYaAti2gOisq2xIOMe+U2dZee48BQjm7J6vVucqFIpajy0zgg+FEDuEEI8IISqSqHwnEC6ECBVCuKA5g9eW6nMGGAoghOiIpghqdDlreKB31UxDAGklC4S3MeQz7UoqW1wE606qEFKFQlG7KVcRSCkHAnegvd3vEkL8nxBimA3n5QOPAT8Bf6NFBx0QQswRQow1dXsKeEAIsRdYDkyWNfwK3TbQizMpV8kxmI/8sQnfssu570rPoKtB8vpfr3P5qkrVoFAoai82+QiklEfRQj2fBQYB7wkhDgkhxpdz3nopZTspZVsp5WumttlSyrWm7wellP2llF2llN2klBuq9nMqTligF0YJJ5OyKj/I0Nng7F6iSe/szquRj5JbkMucP+YoE5FCoai12OIjiBRCvIP2Vn89cKOUsqPp+zt2ls/uFIaQVsk8FDkRbnwPfIu5RHo/ROveDzO9+3R+SfiF7058V0VJFQqFwj7YMiN4H9gNdJVSPiql3A0gpTyHNkuo07QJ8ESIKioC0JTBE/Hw/EXwawVHfoCCfO7oeAc9Answ96+5XMxSUUQKhaL2YYsi+EZK+bmUMruwQQgxA0BK+bndJKsh3Jz1tGjkUeUQ0iKc3WDEa3D5EMR+gl6n55X+r2AwGnj5j5eViUihUNQ6bFEEd5tpm1zNcjiU8ECvqoeQFqfDGAgdBFteg6sptPRpyeM9H+e3xN9Yc2xN9V1HoVAoqgGLikAIMUkI8R0QKoRYW2zbAqTUnIj2JyzQixNJWRQYq+ltXQgYORdy02HLvwGY1GESUU2jeHPnmyoHkUKhqFVYmxFsB94GDpk+C7engBH2F63maBvoRV6+kbMpV6tv0KadIOo+iF0CFw+gEzrm9J9DgSwgZnuMMhEpFIpag0VFIKU8LaX8RUrZV0r5a7Ftt2mNQL2hMOfQ0eo0DwEM+Re4+sCPs0BKWni34MmeT7Lt3DZWH11dvddSKBSKSmLNNPS76TNDCJFebMsQQqTXnIj2p1qSz5nDozEMeR5OboVD3wMwsf1E+jTrw7//+jdDvxqqKpopFAqHY21GMMD06S2l9Cm2eUspfSydVxfxcXMm0Nu1+hUBQNQUCOgIPz0Phhx0QsegFoPIM+ZxKfuSqmimUCgcjrUZQWNrW00KWROEBXpVXwhpcfROMGoupJ6GPxcC8PnBslG3qqKZQqFwFE5Wju1CKxwjzByTQBu7SOQgwgO9WLU7ESklQpj7yVWgzWAtpHTr29D1nxajhlQ0kUKhcATWTEOhUso2ps/SW71SAqDNCDJz87mYnmufCwx/BYwG2PSyxcplqqKZQqFwBNZMQx1Mnz3MbTUnYs3QtihyKMM+F2jcBvo+CnuXM6PVjbjp3UocdtW7qopmCoXCIVgzDT0JTEVbO1AaiZZ0rt5QPHJoYHj1Fb8pwcCnYM9yovesgSGzWbDn/SJzULhfONFtou1zXYVCobCCRUUgpZxq+hxSc+I4jgAvV3zcnOwTOVSIqzfcEANrHiI6M5PoW7Ss24v3LmbhnoXsuriLnk172u/6CoVCYQZb0lC7CSGeFEKsFkKsEkI8LoRwK++8uoYQQoscsqciAIi8DYJ7wsYYyNXMUPd0voemHk2Zt3MeRmm07/UVCoWiFLYknVsGdEZLR/2B6XudzzpqjvBAb47bI4S0ODodjHwDMi/A/I4Q44f7+72YEXAdB5IPqLUECoWixrFFEXSRUt4npdxi2h5AUwb1jrBAL5Iy80i9mmffC105CUJvmhFISDtL9LaP6ewRxLu73yU7P7vcIRQKhaK6sEUR7BZCXFe4I4ToA8TaMrgQYqQQ4rAQ4pgQYpaZ4+8IIfaYtiNCiFTbRa9+7JZqojSb5oAsWSNZZ8hm5oVzXLp6ic8OfGbf6ysUCkUxrIWP7hdC7AN6AtuFEKeEECeBP4Co8gYWQuiBhcAooBMwSQjRqXgfKeUTplrF3dBMTw7NxGa35HOlSUsw29wzOYFhrTf5ysMAACAASURBVIbxSfwnXLp6yb4yKBQKhQlrM4IxwI3ASCAUrWj9YNP3UTaM3Rs4JqU8IaXMA74EbrLSfxKw3IZx7Uawnztuzjr7zwh8Qyy2P9HzCfKN+bwf9759ZVAoFAoT5aWhLtqAbLT1A4VbeQQDZ4vtJ5jayiCEaIWmYDZbOD5VCBErhIi9fPmyDZeuHDqdoI1/DUQODZ0Nzu4l25xcYehsWni34M6Od/LtsW85mHzQvnIoFAoFtoWPjhVCHAVOAr8Cp4AfqlmO24GVUpYynJuQUn4kpYySUkYFBNhpsZeJmgkhnQg3vge+LQABQgeNw7R24IHIB/Bz9eOt2LdUARuFQmF3bHEWvwJcBxyRUoYCQ4E/bTgvEWhRbD/E1GaO23GwWaiQ8EAvElOzuZpn59o7kRPhiXiISdUWmV06AGe02+rt4s2j3R5l54WdbD5rdpKkUCgU1YYtisAgpUwGdEIInZRyCzY4i4GdQLgQIlQI4YL2sF9bupMpp1EjNCe0wyl0GJ+4nFVzF+31AHgGwuZXi5omtJtAG982zI+dj6HAUHOyKBSKBoctiiBVCOEF/AZ8IYRYAJT7lDSVs3wM+An4G/hKSnlACDFHCDG2WNfbgS9lLbGBhNk7+Zw5XDy0PESnfoMTvwLgpHPi6ainOZNxhi8Pf1lzsigUigaHLYrgJjRH8ePAj8BxtGiicpFSrpdStpNStpVSvmZqmy2lXFusT4yUsswaA0fRqoknep2wv5+gND0ng0+wNisw6cSBIQPp37w/i/YuIjXHoUssFApFPaZcRSClzAICgNFACtqbfbK9BXMULk46WjXxqHlF4OwG/3gaEnbAsY1FzU9FPUWWIYvF+xbXrDwKhaLBYEvU0P3ADmA8cAvwpxBiir0FcyRhATUQOWSObneCXyvY/ErRrCC8UTi3hN/CikMrOJl2suZlUigU9R5bTEMzge5SyslSynvQVho/a1+xHEt4Uy9OJ1/FUFDDmUCdXGDwLDi/Fw59X9T8SLdH0As9t353K5GfRTJ85XCVnE6hUFQbtiiCZKC45zTD1FZvCQv0It8oOZ1cg5FDhURMhCZhsOXfYNQU0Z/n/6RAFpBbkItEcj7rPDHbY5QyUCgU1YK1XENPCiGeBI4BfwkhYoQQL6GtIThSUwI6grAAb6AGks+ZQ+8Eg5+DSwfhgJZ6acHuBeTLkusacgpyWLB7Qc3Lp1Ao6h3WZgTepu04sIZraSW+RVtlXG9pG+gJwNGLDlAEAJ3HQ2An+OV1KMgvKmdZGkvtCoVCURGslap8ufi+aS0BUkoHPR1rDg8XJ4L93Dlm7yI1ltDpYMi/YMWdsP8rmnk243zW+TLdmno2dYBwCoWivmFL1FAXIUQccAA4IITYJYSol4VpClkTl0hSZi7f7jlH/7mbWRNnKTOGHekwBoK6wi9zmdH1Udz0ZauD+rv5U2A0m55JoVAobMYWZ/FHwJNSylZSylbAU8B/7SuW41gTl8hzq/eTm685ahNTs3lu9f6aVwZCwPUvQuppotOSiekXQ5BnEAJBkGcQo0NHE58cz9wdc1ViOoVCUSUsmoaK4WnKLwSAlPIXIYSnHWVyKPN+Oky2oeRbdrahgHk/HWZcd7NZtO1H2A0Q0hu2vkX0tN1Et4kucTjAPYDPDn5GgEcAUyOn1qxsCoWi3mDLjOCEEOJFIURr0/YCcMLegjmKc6nm6wVbarcrQsD1L0B6IuxaWubwk1FPMqbNGN6Pe59VR1bVvHwKhaJeYIsimIKWYmI1sArwN7XVS5r7uVeo3e60GQStB8Jvb0Pe1RKHdELHnP5z6B/cnzl/zmHLmS0WBlEoFArLWFUEprrDq6WU06WUPaSUPaWUj0spr9SQfDXOzBHtcXfWl2hzd9Yzc0R7B0mENivIugTzO0CMH7zTBfZ9BYCzzpn5g+bTqXEnZm6dye6Lux0np0KhqJNYVQSmimFGIYRvDcnjcMZ1D+b18REEm2YAegGvj4+oef9AcVLPaFXMctIACWln4bvpRcrAw9mDhTcsJMgziMc2P8bRK0cdJ6tCoahz2GIaygT2CyGWCCHeK9zsLZgjGdc9mG2zrudfoztQIOEf7exbHrNcNs0BWSrvkSFbazfR2K0xi4ctxk3vxkMbH+J8Ztl1BwqFQmEOW6KGVpu2Bkfn5tpE6MC5NAaGO1AZpCXY1B7sFcyiGxZx74/38s/1/0Qv9Fy6eolmns2Y0WNGmagjhUKhANvqEXyGVk84DtgNLDe11Xs6N/cB4MC5dMcK4htic3v7xu25vcPtJGUncfHqRZWkTqFQlIstK4tHo+Ubeg/4ADgmhBhly+BCiJFCiMNCiGNCCLNVyIQQE4UQB4UQB4QQ/1cR4e2Nn4cLwX7uxCemOVaQobPBuVTUkt5ZazfD9ye+L9OmktQpFApL2GIamg8MkVIeAxBCtAXWAT9YO8kUcbQQGAYkADuFEGullAeL9QkHngP6SymvCCECK/cz7EeXYB8OOnpGEDlR+9w0RzMH6V20/Vb9zXZXSeoUCkVFsMVZnFGoBEycoGR9Akv0Bo5JKU9IKfOAL9HqHxfnAWBhYTiqlPKSDePWKJ2b+3IyOYvM3PzyO9uTyInwRDzEpMKjf4FOD98/UVTJrDjNPJuZHSLAw8FOb4VCUSuxRRHECiHWCyEmCyHuAb5De7sfL4QYb+W8YOBssf0EU1tx2gHthBDbhBB/CiFGVkj6GqBzcx+khL/PO3hWUJzGoVoeoqM/wf6VZQ7P6DHDbJK6HEMOx1OP14SECoWiDmGLInADLgKDgMHAZcAduBEYU8XrOwHhpnEnAf8VQviV7iSEmCqEiBVCxF6+fLmKl6wYXYJNkUOO9hOUps+DENILfngGMkvek+g20WWS1E3vPh0XJxfu/uFu9lza4yChFQpFbaRcH4GU8t5Kjp0ItCi2H2JqK04C8JeU0gCcFEIcQVMMO0vJ8BFaFlSioqJqNNVmoLcr/l4uxDvaT1AanR7GfgD/GQg/Pgu3fFLicHSb6DLhoqNCR/HQxoe4f8P9vDXoLQa3GFyDAisUitqKLTOCyrITCBdChAohXIDbgbWl+qxBmw0ghPBHMxXVqoR2Qgg6N/d1fAipOQI7wD9mQvwqOLS+3O4h3iEsG7WMcL9wHt/yOKuPNsjlIQqFohR2UwRSynzgMeAn4G/gKynlASHEHCHEWFO3n4BkIcRBYAswU0qZbC+ZKkvn5j4cvZhBbn4tLAIz4Alo2gXWPQnZqeV2b+zWmCUjlnBd0HW8tP0lPtr3kapnoFA0cOw5I0BKuV5K2U5K2VZK+ZqpbbaUcq3pu5RSPiml7CSljJBSfmlPeSpLl2Bf8o2SIxdqYZVOvTPc9AFkXoSfX7TpFA9nD94f+n5RCut///VvVelMoWjAWPQRCCGetHailHJ+9YtTOylcYRx/Lo2IkFqYf695d+g3DbYtgC4ToM3gck9x1jnz2oDX8Hf3Z+mBpcQnxZOUk8TFrIsqJYVC0cCwNiPwLmdrMLRs7IG3mxMHztWyyKHiDH4OGreFtdMhL8umU3RCx1NRTxWVvbyQdUGlpFAoGiAWZwRSypdrUpDajBCCTkE+xCfWQodxIc7umono01Gw+VUY+brNp8ZdiivTVpiSQs0KFIr6T7nho0IIN+A+oDPamgIApJT1tkqZOboE+/LFX6fJLzDipLera6XytOoHve6HPxdB5/HQopdNp6mUFApFw8aWJ9rnQDNgBPAr2noAW1JM1Cs6N/chx2DkRJJtZheHcUMM+ATDt49Cfq5Np1hKSeHl4qUiihSKBoAtiiBMSvkikGVKPx0N9LGvWLWPohXGtdlPAODqDTcugKTDMC+sTGlLc5hLSaETOjLyMnj616e5arhq4UyFQlEfsEURGEyfqUKILoAvUOuyhNqbNv6euDrpOFCb/QSFZKeA0ENuOuZKW5bGXEqK1/q/xpM9n2TjmY3csf4OTqefrtnfoFAoagxb0lB/JIRoBLyItjLYy/S9QeGk19ExyIf42j4jAFNpy1LrAgpLWxamtC6FuZQUAB0ad+CZrc8w6ftJvD7wdQa1GGQPiRUKhQOxZUbwqZTyipTyVyllGylloJTyP3aXrBbSubkPB86l1367uY2lLW2hb/O+fDnmS0K8Q3hs82Ms2rMIY+n6yQqFok5jiyI4KYT4SAgxVAgh7C5RLaZLsC8ZOfmcTcl2tCjWsVTa0juoUsMFewWzbNQyxrYdy4d7P2T65umk59UBE5lCobAJWxRBB2Aj8ChwSgjxgRBigH3Fqp1cq2Fcy81D5kpbAhTkwZXK2frdnNx4tf+r/KvPv9iWuI1/rvsnS/YvYfjK4UR+FsnwlcPVAjSFoo5iS/H6q1LKr6SU44FugA9aGGmDo11Tb/Q6Ufv9BJET4cb3wLcFILTPwf8Co0FbcJZ0rNwhzCGEYFKHSSwZsYTk7GTe3f0u57POq9XICkUdx6aVUUKIQUKID4FdaIvKzHsc6zluznrCA71qZ0rq0hQvbflEPAx+Fiav09YWfDoKLh4sfwwL9GjaAw9njzLtOQU5vLnzTVJzzGdBXXdinZpBKBS1EFtWFp8C4oCv0NJE1/IVVfalc3Nffj1Ss1XSqo1mEXDvelh2EyyNhrtWawnrKsHlq+bvQUpOCgNXDKSld0u6+Hchwj+CiIAITqad5LU/XyOnIAegaAYBqDQWCoWDsSV8NFJKWQdegWuGLsE+rNqdwKX0HAJ9ytYFrvUEtNeUwWc3wWdj4Y6V0LLi6wObeTbjfNb5Mu1N3JpwZ6c7iU+KJ/ZiLOtPWi6Yo/IZKRS1A2tpqJ+RUr4JvCaEKBMvKaWcblfJaimdm2srjOPPpXF9XVQEAI3bwJQfNEXw+c0waTm0qdj6gBk9ZhCzPaboDR/ATe/GzF4zSzzYL2ZdJD45nse3PG52nPNZ5zEUGHDWO1futygUiipjzUfwt+kzFs03UHprkHQqjByqCyuMreEbAvf+AI1awRe3wpENFTrd3GrkmH4xZd7um3o2ZWjLoQR5Wg5dHbRiEM///jxbE7ZiKDAUtSufgkJRM4jyFkcJIXpIKXfXkDzlEhUVJWNjYx0qw5C3fqFdUy/+c1eUQ+WoFq6mwOfj4Px+8Gik7fuGaCGoFlYhV4Z1J9aZnUHc1v42ruReYcuZLWQYMvB28eb6FtfTyLURXx7+skx/c8qm+DUW7F7AhawLqriOQlEKIcQuKaXZh5YtPoK3hRDNgJXACillfAUuPBJYAOiBj6WUc0sdnwzMAxJNTR9IKT+2dXxH0bm5D3vOll8fuE7g0Rh6ToF1T8BVU7nowtxEUG3KoPCBbOlBnVeQxx/n/mDD6Q1sOrOJTEPZsqCFUUmtfVrj6eyJl4sXns6euOndWH9yfQlFY4szuqKKQykaRX2l3BkBgEkRTARuQ1tHsEJK+Wo55+iBI8AwIAHYCUySUh4s1mcyECWlfMxWgWvDjGDRL8d548dD7J09HF+PemDbfqeL9vAvjW8LLfS0hskryKPn/3ra3F8v9BilEUnZv2UvZy8e6voQjdwa4efqRyPXRvi5+bHj/A7m7phr84zD0ozG2gyl8Dx7Ko/6oJxq22+obfJUF1WdESClvAC8J4TYAjwDzAasKgKgN3BMSnnCJMSXwE1A5QPYawldgq+tMO4X5u9gaaqBasxNVB246F0I8gyyGJUU0y+GLEMWWYYsMg2ZZOZl8t/9/zU7VqYhk7di37LpujkFOczeNps1x9bgonfBReeCs84ZZ70zG09vLKEECvvP2zmP7oHd8Xf3x0XvUuJ4aeVR3SGzlRm/ts2C7H2PakKe+qA4bFlH0BFtJjABSAZWAE/ZMHYwUPw1MwHzdQwmCCH+gTZ7eEJKWebVVAgxFZgK0LJlSxsubV8KI4cOnEuvH4rAN8T8jEAIOLkVQv9R4yJZi0oa3GJwmf7fn/jerOII8gxi1dhVpOakciX3CldyrnAl9wovbjOfQDfPmMfV/Kuk5aZhMBrIK8jDYDRwNd98TYbknGRGrBoBgJ+rH/7u/gS4BxDgEcCmM5vMKg9rIbO2PFSklKTnpfN27Ntmx39jxxv4uPjgqnfVFJreBVe9K9sSt/Fe3HvkFmgFiwofcgajgejQaBCgQ4cQAoGolLmtIpxNP8vrf71u9jfM3TGXML8wWvu2xlXvWuF7VNn+7+5616w8b+18iy7+XfB18cXbxRu9Tl80dk0oDnsrG1ucxX8AXwJfSynP2TywELcAI6WU95v27wL6FDcDCSGaAJlSylwhxIPAbVLK662NWxtMQwD9Xt9Er9DGLLi9cguyahX7vtJ8AoZiyfSc3MDND7IuwZB/wYCnQFezJTor8sdfUdPN8JXDLSqODbeUjaCy1L+RWyNmdJ/B5ezLXL56mcvZl0nKTuJy9mWrpT5DfUMJcA8ooTjOZpzlm6PfkGfMK+rnpHOiX/N+eLt4c+nqJS5dvcTFrItlHlY1iZ+rH0tGLCHUNxRnXUnTqLV/s7TcNHZc2MEf5/5g+7ntJGYmmhu+BDqhI8QrhDa+bQj1CyUjN4O1x9eWuEeVMenN6DGDNr5tOJl+kpNpJzmVdoqTaSe5lH2pXJkEAm8Xb3xdfbmQdQGD0VCmj5+rH28PeptGbo2KzJJOOqdKmRgra5YsI7cV05BVRWCy838upfynzVe7dm5fIEZKOcK0/xyAlNJsVXXTtVKklL7Wxq0tiuD+z2I5lZzFxifrSX7+fV9p9QrSEq5FDbUfDd/NgPiVEDYMxn+kOZdrKfZUHJX5z2hJeXg4edA/uH8JxVH4lm6JYK9gAj0CaerRlECPQAI9Avl4/8ek5pYNWvB392fBkAXkFuSSV5BX9Dlz60yL40/vPr3IzyKlxIiRxXsXW5XJRedCWKMwOjbuSIfGHUjOTmbpgaUl7pGLzoUBwQNIykkiPikeozTi4eRB76De9A3qy8f7P+ZydtlV6v7u/jzT6xmOpx7nRNoJ7WGdfop8Y75ZWfRCT6hvKK56V1z1rrg5ueGmd2P7ue3lKk1vF29CfUMJ9Qll85nNZBjKVuJt5NaImVEzSc9LJy03jbTcNFJzU60umCyOQODj6kNmXiYFpWuFoPmy7u58Ny46lyKzpIveBWe9M2/ueJMruVfKnGPppcWiDJX1EUgpC4QQLYQQLlLKPGt9zbATCBdChKJFBd0OlFAoQoggKWXh/5SxXFu7UOvpEuzDpkMXuZqXj4eLTa6W2k3kRPMRQhM+hlZ94cfnYPFAuHUptOhV4+LZgqXiOpb6guUopqr2B8vmrdl9Z5c4T0pJhiGDAcsHmHV4CwQ/TvixTLu/u7/Z8Z+OeprIgMgy/efvmm9xFvRA5ANl2r899q3Z/gHuATwV9RSHUg7xd8rfbDyzkVVHV5m5A5qpbfPZzUQGRPJAxAP0a96PiICIopmEr6uvxd8wKnRUibHyjfn0+LyH2XtUIAto5dOKnIIccvNzycjL4HLBZatK4NMRn9LatzVN3JpQmGHfksJ/ttezZv+t4y7Fmb1H/u7+vDHwDVJyUzRzZM4VUnJSWHF4hVlZMg2ZfLjnQ4uymsPajLOi2PIEOwlsE0KsBYryDEkp51s7SUqZL4R4DPgJLXz0EynlASHEHCBWSrkWmC6EGAvkAynA5Mr9jJqnc3NfpIS/z2fQs1UjR4tjP4SAXvdD8x7w9T1awrrhr0Cfh7RjdZiKKI7K9ofylYcQAh8XH4tpO5p5NqvS+IVYUkwzesyoUP+nop4qcS+klFzIusDwVcPNjiMQfDH6iyr/Biedk8V7FOQZxLtD3i3Tbs0EGNWs7Mtxdd3Tp6OepndQ7zL9tyZstSjPD+N/IM+YV+SXyivQvt/7070kZSeVOcfS30VlsMVH8JK5dinly9UmRQWoLaahc6nZ9Ju7mTk3debuvq0dLU7NkH0F1jwCh9dDp5ug7VDYOq+kOakaF6E1NKrLFlzeNezlaK2o36Wy8tvbpFcZmexlkqzO31BpH0FtpLYoAiklPV/dyLCOTXnjlrLT8HqLlLD9Pfi58P2g2N+Ps7tWB0Epg0pTl0MRa+KhW3id2hQCW1EcFTVUJUVgWjtgLumc1egee1FbFAHAXUv+IiUrj3XTBzpalJpnXrgWUVQaBy1CU9QOattDV3GNqi4oe7rYdze09QTmXfcNjM7NfVny+wny8o24ONVsaKXDybJQk8FBi9AUtYOK+lEUtYNyFYGUsnSm0W1CiB12kqdO0bm5D4YCyZGLGXQJthr1Wv+wtAjNN7jmZVEoFFWi3NdYIUTjYpu/EGIE0MCeeuYpfPgfrAulK6ubobM1n0BpvIO0cpgKhaLOYItpaBeaj0CgmYROAvfZU6i6QqvGHni5OnHgXBrQwtHi1CyFDuHii9BCesGB1fC/CXD7F+Cm3hcUirqALaah0JoQpC6i0wk6BfkQ3xBnBGB+EVq7kfDto/DJKLjja2UqUijqABZNQ0KIXqb004X7dwshvhVCvCeEqL15BmqYTs19+Pt8OgXGuhWGaze63qYpgNQzsGQYXKozi8UVigaLNR/Bf4A8AFN20LnAMiAN+Mj+otUNugT7cjWvgJNJWeV3bii0HQL3rgdjAXwyAk797miJFAqFFawpAr2UMsX0/TbgIynlKinli0CY/UWrG3Rufq02gaIYQZFw/8/g1Qw+vxniVztaIoVCYQGrikAIUehDGApsLnasHmRZqx7CAr1wcdJxoKH6Cazh1xKm/AjBPWHlFFj1gFYNLcZP+9z3laMlVCgUWH+gLwd+FUIkAdnAbwBCiDA085ACcNbr6NDMW80ILOHRGO5aoyWr21/swW+HusgKhaJyWJwRSClfQ6tEthQYIK/lotAB0+wvWt2hc3Nf4hPTqWt5m2oMZzfz6SgM2bDRIbkLFQpFMawuKJNS/iml/EZKWTz99BEp5W77i1Z36Nzch7RsA4mp2eV3bqikWahGlZ4AX94BcV9AVnLJY/u+UqYkhaIGULb+aqDQYRyfmE5IIw8HS1NLsZSSwsULzsXBoe9B6KDFddBhtHZsy2vXymcqU5JCYTcaWKY0+9AxyAe9TnBQ+QksYy4lhbM7jHkHnjgAU3+BgU9DbjpseEHbDKVmWIZsbSWzQqGoVtSMoBpwc9bTNsDTriuM18QlMu+nw5xLzaa5nzszR7RnXPc6tGrXXEqK4oVsmnfXtuufhyunYEFX8+OknYWTW7V0FqUVi7m6y9U5e7D3+AqFg7BrYRohxEhgAVqpyo+llHMt9JsArAR6SSmtFhuoTfUIinPLom3sPpOKlNj0oK7Ig31NXCLPrd5PtuFa0Wt3Zz2vj4+oW8qgIrzTxbwpqRC9ixaW2noAtOqvPZx/mFlyFlFeoZyKPNj3faWZpioyfkWvoVDYEYdUKBNC6IEjwDAgAa2Y/SQp5cFS/byBdYAL8FhdVARr4hKZuXIvhoJr99Lag9ragz06Mois3Hyy8gq0z9x87v8sluSsvDLjBPu5s22WQ+oD2R9LD96Rc7UMp6d+g1Pb4PxekAWWx/FoopmfhB50es0PIfTa+X8ugoJimVL1rtD3UWgzCKRRq8aG1D6/eQiulq0bi1dTuHstOLlq8jm5gpPpc//XlVMeCoUdcJQi6AvESClHmPafA5BSvl6q37vAz8BM4Om6qAj6z91sNmLIzVnHwPAAjEZJvlFilJL8Asmu01fIKzBW+boCODm3HhcBseVtOjcDzvwFX0xwjIyVQVVxUziAqlYoqyzBQPG5fQLQp5RgPYAWUsp1QoiZlgYSQkwFpgK0bNnSDqJWjXMWwkZzDEbOplxFrxM46QR602ZNCTw1rB0erk54uerxcHHCy9WJmSv3kpRZdkYggZlf7+WO61rRNcQXIUR1/aTagbnspqVx9YbwG7SHqzlTklczuHOVNmuQRjAate9LhmOmAisgtDxJCBBCm0EgYMU/IdPMWggPfxg9D/JztDf//FzIN33++oZ5mdPOwl8fQfuR2uprhcLBOMxZLITQAfOByeX1lVJ+hCnRXVRUVK1btdXcz93sjCDYz50fH/9HmXZLM4hgP3emDQ0v0/5CdKcypiRXJx09Wvqxbv95vt6VQOfmPvyzT0tu6haMl6tT3XcuV5Shs82bYYa/As26lO1vscJaCLTqV7Z9+GsWTFWvQ5fx5mXa83/mr6Fz0vwZP8yEZhHQfjS0HwVB3TRzkvIpKGoYeyqCREpWawkxtRXiDXQBfjG9yTYD1gohxpZnHqptzBzR3qzNf+aI9tXSv/ABbu7BnpFjYM2ec3zx52me/yaef6/7m64tfNl1OpXcfG3mkZiazXOr95cYq95RXlRSaSwpjqGzq2d8a9e48T0tQurwD3B4PWydp80eXP3AkKFlbQXb1k4oZ7SiGrCnj8AJzVk8FE0B7AT+KaU8YKH/L9RRHwFUPLyzut/YpZTsPpPK//11hlW7zReQr9fO5cpQEw9RW66RlQRHN8D3T2pmpdI4e0C/adC4LTRpC43baDmcKhPJVNHfrBRNvcEhzmLThUcD76KFj34ipXxNCDEHiJVSri3V9xfqsCKoTYTOWmfJ+l2/nct1nRg/zPstQPvXK3bMvRHkZUFBWd8RPs3h8QOgK7VetKKKoyYUTWXPUVQYRzmLkVKuB9aXajM795ZSDranLA0JSz4LnU6wencCY7s2x0mvFpXXOiz6LVrAtF3aQruUE5B8HFKOQ+wn5sdJPwev+INXoBbe6tUUvJvCgTXmV2v/8AxkXoS8q2DIMn1e1WpIlJ6hFPb3aqo5un1DQO+sHSutOGw1bVX0HEW1Y9cZgT1QM4LyMbdOwUUvaOLpwvn0XNr4ezJtaBhjuwaj19WzSKO6TEXfwC0tunPzg173QcZF7QGfeUH7bi4DbGn0LpopysUT0i0kCiyO0IF3c00pnN+jKZDSePjD2Pc034csMH0awZgPP/0Lsq+UPUeF2FY7DjMN2QOltHEpXgAAEVBJREFUCGzDnA9ibNfmbDh4gXc3HuXQhQza+HsyfWg4N3Ztznd7zzWsKKPaij1XO7/TWRu3NN7N4dE/wdkT9MWMBJYUjXcQjP9Iq0tdfDu9rWK/tTwmLIEWvTWlUDw0WpmSKoVSBIoSGI2Snw5cYMEmTSEEeLuQetVg88poRS3CnoqjumYoXoHwz6+1sFmdvuQq709HQcZ5M8IW84l4NYMWvbT8UrmZsP39kiYrtVrbJpQiUJjFaJT8eOAC05fHkW8s+3egoozqIfaMGqqsc9ncOdHvQGAHSIiFszsgYYfmI7GEV1OYHqeZtGryN9chlCJQWMVSlBHAhB4htG/mRftmPrRv6k1TH9eiFcwNbtGaonzsGTWUeQneKrvgsgTeQVp4beM2WqhtxgXY9am20rsQR0dKOUjRKEWgsIqllc6uTjp83Z25lHHtP5GvuzPtm3rjrBfsOJWizEmKmsWS+cmjCVz3MKScvBZVlXXZ8jhCB+6Nr5mqhE4Lt01PvLagrziu3jDkefAMuBaN5RkAxzbaPyS38LwqKg+lCBRWKS/N9ZWsPA5fzODIxQwOXcjgyIUMdp2+YnYWEeTrxh/PDa054RUNi4o8SHPSYW5LLK7NiJpyLZJJSu37vi+rR05nd+hwoxZaq9ODzln7HvcF5GWU7e/eWMuS6+KpnevsYYre8oCjP8NPz1fZL6IUgaJcKmrmsWZOGhDmzw0dAxnasSktGl8r3alMSYpqoSJvx5ZmEJbCUy32D4EHf9PMU5kXtdlG5kUt/NUSjVpryqXAAEaDFi6bU41VDCsYYqsUgaLasWRO8nJ1opmvG8cuZQLQoZk3wzo1xVkvWPTLcbIN1zKvKlOSwu44KlKqoorGO0jLkmvI1laMG7KvLe5b+5iFHycgJtXCMTO9HbWyWFF/sZQ479VxXRjXPZiTSVlsPHiRn/++yMItxzATlES2oYB5Px1WikBhPyqaLNDeyQst9R82B5p2Nn/Or29YnqVUE2pGoKg0tpp6rmTl0f2Vny2O838P9KFnq0a4OukrNb5C4VDsHTVUWQdzKZRpSOFwLJmSCnFz1tGrdWMGhPnTP8yfoxcy+Nea+IZVp1mhsISKGiqJUgR1E0uRSS/d2BF/Lzd+P5bEtmNJHDX5FnQCs+YktchNoagcykegcDjWiusA3NCpKQAX03PYdiyJJ7/aa3YcS2VBFQpF5VGKQFFjjOseXK5Zp6mPG+N7hPD2hiPmF7k564g7c4XuLRvZS0yFosGhktIraiUzR7TH3bmk89hJJ0BKbv5wOxP/8webD13EaM5+pFAoKoSaEShqJZZMSTd0asqXO86w5PeTTFkaS7umXkz9R1vGdm3O+v3nVZSRQlEJlLNYUScxFBj5bu85Ptp6gkMXMvBxc+JqXkGJLKoqykihuIY1Z7FdTUNCiJFCiMNCiGNCiFlmjj8khNgvhNgjhPhdCNHJnvIo6g/Oeh3je4Tww4yBLL23Fzn5xjKptLMNBby27m8uZ+Ri7oVnTVwi/eduJnTWOvrP3cyaOBsqcikU9RC7zQiEEHrgCDAMSAB2/n979x4cV3necfz7213dJUvIMmDLBuNg47hgMDgEyiWt8bTEhDihmQ5OQ9MMUycTcgE6LSGh02knqZsJtIQMcchgKEkZoBASKLeUa9JQYmITI3zFNhTfsYwsWXdppad/nCOzlnZlrbTrxXuez4xGe86ePfu+82rOo/c97/scYJmZbUw5ZpKZHQpffxL4spldPtp5vUfg0hkt9xEEvYMZ9RXMOKGSGfWVtHb18dQbe+nz7KkuIgo1ffR8YJuZvRUW4kFgKXA4EAwFgVAVGdMEOje6aXUVaWcZTa4q5auLTmfnwW52tnSxo6WL1W+30NGbHHGsp7xwUZXPQNAIpCbI2AV8dPhBkq4DbgRKgbQrhSQtB5YDnHLKKTkvqDv+Zcp99PefmDfiwm5mzLr5qbT/dexu7WbDnjb+YFptnkvs3AdHwaePmtmdZvYh4CbglgzH/NjMFprZwilTphzbArrjwqcWNLLiqrNorKtABCuQMw3zSGJaXUXa8wi44o7f8Lm7V/M/W5vT3ltwrtjks0ewG5iRsj093JfJg8DKPJbHFbmxLFgbkrEHceWHaetKcs/Lb3PNqleZN3USyy+dxRXzp/JkU/6np3qiPVcI+bxZnCC4WXwZQQD4HfBZM9uQcsxsM9savr4S+IdMNzOG+M1ilyujXXR7kwM89vs93PXr7Wxv7qSuooTOvmTWj+bM5sJ+tCfFTfT8LtoKlnRO0hLgdiAO3GNm35H0T8AaM3tc0veBxUA/cBD4SmqgSMcDgTuWBgeNFzbv58v3v0bfwOCI9+urSrjj6nOpKU9QXZ6gpjxBTVkJ5SUxHlu3Z8SFvbwkxtcum81ZjbU0t/e+/9PRyzPr99GbHPkd5YkYS+ZPpa6ilNqKEmorEtRWlrBpzyHue+WdIz7jM59cJp591LkJOtr01OESMTFoljaD6nDlJTFOrClnR0tXxmOm1ZbT1t1PZ1+aB6sPU19VyrM3XMrk6rIR73kPIro8+6hzE5RpeuqJNWX8YNkCOnqTtPckae9N0t7TT0dPkh++tD3j+R7+0oU0VJcxpaaMqtI4kjI+syE19Xb/wCCHuvtp6+7nstt+lTY4tXT2cd63n2PWlCoWnnoCC2fW85GZ9azbcZBv/vz9Zzzsbu3m5kffAPChp4jzQODcGGS6ufzNJR/mo7Mmp/3MY+v2ZLywf2Rm/Zi/42//9IzD2yXxGJOry5hcXZYxODVUl3LtxbNY+04L/73xXf5zzS4g/TMeuvsHWPH0Ji6Z3UBVWYKyRAxJwMh7FmMJHO745IHAuTE42vMU0hnLhX0i35Hp/LdcMbR24kMMDhrbmztY887Bwxfx4d491Mt5334OgHhMVJbGqSpNcKCjN23ajhVPb+LKs6cRj2nEucbTg/BeR+H5PQLn8ijfF7lszp9p6KmusoQbFs+hsy9JV+8AHb1JuvqSh3sS6VSUxJlzUjVzT57EGSfXMHdqDW81d/KdJzdlPesp25lS2cq2DYo1MPnNYudc1hfd0QLHVQums3nfITbva6els2/U760pS/CFi2YSi4mYREzBor6YxMqXtnGoZ2S6j9EeSZrPKbnFPIXXA4FzDsj9RdTMaO7oZcu+dq5Z9WpOyzpv6qQjEgXOqK/gzX3t3P78Vnr6358yW56Icd2i05k/vY4D7b2819nLgY4+DnT08mTT3rRTckvjMS4O74tUlwVDYVVlCe59+e20gamhupS7rjmPRCxGIi5K4jESMfHilv1875kt9GQxhbdQgcMDgXNuXHIx9DT0372F02kHzRgYNMxg0W0vsbetZ8RnqkrjnH9aPTsPdrPrYNcRF/6xKEvEaKguS1ueIWc2TqKzd4D2niSdvckjAt5EJWLirOm11FWUUFcZrP+oqyxhx3ud/FfT3mELE2OsuGp+3oerPBA45/JuvMMqY+117Gzp5s9W/m/G738knJLbkOWU3CEDg8bF330hbWBqqC7ltj8/h+TAIP0DRnJwkOSAcf1D6zKW55LZDbR29dPa3UdrZz/taTLeDolLLDiljql1FUyrLWdqbXn4uoJ1uw7yz09uort/YgsHfR2Bcy7vxjOzaiyfkcSJNeWcWFNOY4Yps411FSwc55TcIfGYuOnyuRlnYn1szsiEl9/75ZaM5fnptUcmW+4fGGTOt55Ou/ZjwIx4TLy+s5Vfru9Ju4o9Va5TpnsgcM7lTDaJ/8bzmXxPyc3VFN505SmJxzKu/Wisq+ChL14IBGlN3uvsY29bN3tae/jSf6xN+917Rhn2ypYHAufccWO8vY5sglM2x+cjcMRiYkpNsOp8/nQy9oIypVIfD79H4Jxzx9B41jXkYq2F3yNwzrkPiPH0UCC7XlC2PBA459wH3HjuvWSj4I+qdM45V1geCJxzLuI8EDjnXMR5IHDOuYjzQOCccxF33K0jkNQMvDPOjzcAB3JYnOOB1zkavM7RMJE6n2pmI/NkcBwGgomQtCbTgopi5XWOBq9zNOSrzj405JxzEeeBwDnnIi5qgeDHhS5AAXido8HrHA15qXOk7hE455wbKWo9Auecc8N4IHDOuYiLTCCQdLmkLZK2SfpGocuTD5JmSHpR0kZJGyR9PdxfL+lZSVvD3ycUuqy5JCku6feSngi3T5O0OmzrhySVFrqMuSSpTtIjkjZL2iTpwgi08Q3h3/R6SQ9IKi+2dpZ0j6T9ktan7EvbrgrcEda9SdK5E/nuSAQCSXHgTuDjwDxgmaR5hS1VXiSBvzGzecAFwHVhPb8BPG9ms4Hnw+1i8nVgU8r2d4F/M7PTgYPAtQUpVf58H3jGzOYCZxPUvWjbWFIj8DVgoZmdCcSBqym+dv534PJh+zK168eB2eHPcmDlRL44EoEAOB/YZmZvmVkf8CCwtMBlyjkz22tmr4Wv2wkuEI0Edb0vPOw+4FOFKWHuSZoOXAHcHW4LWAQ8Eh5SbPWtBS4FVgGYWZ+ZtVLEbRxKABWSEkAlsJcia2cz+zXQMmx3pnZdCvzEAr8F6iRNHe93RyUQNAI7U7Z3hfuKlqSZwAJgNXCSme0N39oHnFSgYuXD7cDfAYPh9mSg1cyS4XaxtfVpQDNwbzgcdrekKoq4jc1sN3ArsIMgALQBaynudh6SqV1zek2LSiCIFEnVwM+A683sUOp7FswXLoo5w5I+Aew3s7WFLssxlADOBVaa2QKgk2HDQMXUxgDhuPhSgiA4Dahi5BBK0ctnu0YlEOwGZqRsTw/3FR1JJQRB4H4zezTc/e5QtzH8vb9Q5cuxi4BPSvo/guG+RQTj53XhEAIUX1vvAnaZ2epw+xGCwFCsbQywGHjbzJrNrB94lKDti7mdh2Rq15xe06ISCH4HzA5nGZQS3Gh6vMBlyrlwfHwVsMnM/jXlrceBz4evPw88dqzLlg9mdrOZTTezmQRt+oKZ/QXwIvCZ8LCiqS+Ame0Ddko6I9x1GbCRIm3j0A7gAkmV4d/4UJ2Ltp1TZGrXx4G/DGcPXQC0pQwhZc/MIvEDLAHeBLYD3yp0efJUx4sJuo5NwLrwZwnBuPnzwFbgOaC+0GXNQ93/CHgifD0LeBXYBjwMlBW6fDmu6znAmrCdfwGcUOxtDPwjsBlYD/wUKCu2dgYeILgH0k/Q87s2U7sCIpgJuR14g2BG1bi/21NMOOdcxEVlaMg551wGHgiccy7iPBA451zEeSBwzrmI80DgnHMR54HAuWEknSzpQUnbJa2V9JSkOVme4yVJkXqwujt+JY5+iHPRES5Y+jlwn5ldHe47myDHy5uFLJtz+eI9AueO9MdAv5n9aGiHmb0O/LWkw9ktJd0vaWn4LIRbwzz5TZK+OvyEkv5E0iuSXpP0cJgLCkn/Ej47oknSrceics6l4z0C5450JkFmy+FWATcAvwhTQf8hwZL/5cBM4BwzS0qqT/2QpAbgFmCxmXVKugm4UdKdwKeBuWZmkuryViPnjsJ7BM6NgZn9iiBf1RRgGfAzC1IgLwbuCl9jZsPzyV9A8DCklyWtIwgepxKkUu4BVkm6Cug6NjVxbiTvETh3pA28n8hsuJ8AnyNIcPeFMZ5PwLNmtmzEG9L5BAnUPgN8hSB7qnPHnPcInDvSC0CZpOVDOyTNl3QJwaMErwcws43h288CXxxKhzx8aAj4LXCRpNPD96skzQnvE9Sa2VMEQ05n57FOzo3KA4FzKSzIwvhpYHE4fXQDsALYZ2bvEjz+896Uj9xNkCa5SdLrwGeHna8Z+CvgAUlNwCvAXKAGeCLc9xvgxrxWzLlRePZR58ZIUiVByt9zzayt0OVxLle8R+DcGEhaTNAb+IEHAVdsvEfgnHMR5z0C55yLOA8EzjkXcR4InHMu4jwQOOdcxHkgcM65iPt/yOSeVWGp4RMAAAAASUVORK5CYII=\n",
      "text/plain": [
       "<Figure size 432x288 with 1 Axes>"
      ]
     },
     "metadata": {
      "needs_background": "light"
     },
     "output_type": "display_data"
    }
   ],
   "source": [
    "\"\"\"Plot results.\"\"\"\n",
    "labels = [\"Unoptimized\", \"Optimization + Alignment\", \"Optimization + Alignment + Spin echoes\"]\n",
    "\n",
    "for (probs, label) in zip(all_probs, labels):\n",
    "    plt.plot(cycle_values, probs, \"-o\", label=label)\n",
    "\n",
    "plt.xlabel(\"Cycles\")\n",
    "plt.ylabel(\"Survival probability\")\n",
    "plt.legend();"
   ]
  },
  {
   "cell_type": "markdown",
   "metadata": {
    "id": "GQntSKQU3DlE"
   },
   "source": [
    "Recall that without any noise, the survival probability (ratio of $1$s measured to all measurements) should be $1.0$, so higher on this plot is better. The unoptimized circuit performs the worst, the circuit with optimization + alignment performs better, and the circuit with optimization + alignment + spin echoes performs the best."
   ]
  }
 ],
 "metadata": {
  "colab": {
   "collapsed_sections": [],
   "name": "spin_echoes.ipynb",
   "toc_visible": true
  },
  "kernelspec": {
   "display_name": "Python 3",
   "name": "python3"
  }
 },
 "nbformat": 4,
 "nbformat_minor": 0
}<|MERGE_RESOLUTION|>--- conflicted
+++ resolved
@@ -230,13 +230,8 @@
     "    # Run optimization.\n",
     "    if with_optimization:\n",
     "        cirq.MergeInteractionsToSqrtIswap().optimize_circuit(circuit)\n",
-<<<<<<< HEAD
     "        circuit = cirq.eject_phased_paulis(circuit)\n",
-    "        cirq.EjectZ().optimize_circuit(circuit)\n",
-=======
-    "        cirq.EjectPhasedPaulis().optimize_circuit(circuit)\n",
     "        circuit = cirq.eject_z(circuit)\n",
->>>>>>> 467c68d3
     "        circuit = cirq.drop_negligible_operations(circuit)\n",
     "        circuit = cirq.drop_empty_moments(circuit)\n",
     "\n",
