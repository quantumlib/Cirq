--- conflicted
+++ resolved
@@ -77,13 +77,9 @@
       - title: "Exact Simulation"
         path: /cirq/simulate/simulation
       - title: "Noisy Simulation"
-<<<<<<< HEAD
         path: /cirq/simulate/noisy_simulation
-=======
-        path: /cirq/noisy_simulation
       - title: "Parameter Sweeps"
-        path: /cirq/params
->>>>>>> 2546d540
+        path: /cirq/simulate/params
       - title: "State Histograms"
         path: /cirq/simulate/state_histograms
 
