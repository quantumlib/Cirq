#
# Copyright 2020 The Cirq Developers
#
# Licensed under the Apache License, Version 2.0 (the "License");
# you may not use this file except in compliance with the License.
# You may obtain a copy of the License at
#
#      https://www.apache.org/licenses/LICENSE-2.0
#
# Unless required by applicable law or agreed to in writing, software
# distributed under the License is distributed on an "AS IS" BASIS,
# WITHOUT WARRANTIES OR CONDITIONS OF ANY KIND, either express or implied.
# See the License for the specific language governing permissions and
# limitations under the License.

# This file defines the menu structure for the Cirq sub-site within the larger
# Google Quantum site.
# It is used by "devsite", a Google internal CMS platform for documentation.

upper_tabs:
# Dropdown menu
- name: "Software"
  path: /software
  is_default: true
  menu:
  - include: /_book/menu_software.yaml
  lower_tabs:
    # Subsite tabs
    other:
    - name: "Guide"
      contents:
      ####  FIRST STEPS  ####
      - heading: "First steps"

      - title: "Install"
        path: /cirq/install
      - title: "Getting started"
        path: /cirq/start
      ####  CONCEPTS  ####
      - heading: "Essential concepts"
      - title: "Qubits"
        path: /cirq/qubits
      - title: "Gates and operations"
        path: /cirq/gates
      - title: "Circuits"
        path: /cirq/circuits
      - title: "Simulation"
        path: /cirq/simulation
      - title: "Ecosystem"
        path: /cirq/ecosystem

      ####  FURTHER TOPICS  ####
      - heading: "Further topics"
      - title: "Noise"
        path: /cirq/noise
      - title: "Devices"
        path: /cirq/devices
      - title: "Transform circuits"
        path: /cirq/transform
      - title: "Qudits"
        path: /cirq/qudits
      - title: "Protocols"
        path: /cirq/protocols
      - title: "Import/export circuits"
        path: /cirq/interop
      - title: "Custom gates"
        path: /cirq/custom_gates
      - title: "Operators and observables"
        path: /cirq/operators_and_observables
      - title: "Issues / requests / questions"
        path: /cirq/support

<<<<<<< HEAD
      ### Visualizations
      - heading: "Visualization"
      - title: "Heatmaps"
        path: /cirq/visualization/heatmaps
      - title: "State Histograms"
        path: /cirq/visualization/state_histograms

=======
>>>>>>> b47b8b95
      ####  Contributor Guide  ####
      - heading: "Contributor guide"
      - title: "Contribute"
        path: /cirq/dev/development
      - title: "RFC process"
        path: /cirq/dev/rfc_process
      - title: "Style guide"
        path: /cirq/dev/style
      - title: "Notebooks guide"
        path: /cirq/dev/notebooks
      - title: "Nomenclature"
        path: /cirq/dev/nomenclature
      - title: "Gate and operation guidelines"
        path: /cirq/dev/gates
      - title: "Plotting guidelines"
        path: /cirq/dev/plotting
      - title: "Serialization guidelines"
        path: /cirq/dev/serialization

      ####  GOOGLE HARDWARE  ####
      - heading: "Google hardware"
      - title: "Access and authentication"
        path: /cirq/google/access
      - title: "Concepts"
        path: /cirq/google/concepts
      - title: "Quantum Engine API"
        path: /cirq/google/engine
      - title: "Google devices"
        path: /cirq/google/devices
      - title: "Device specifications"
        path: /cirq/google/specification
      - title: "Calibration metrics"
        path: /cirq/google/calibration
      - title: "Best practices"
        path: /cirq/google/best_practices

      ####  AQT  ####
      - heading: "AQT hardware"
      - title: "Access and authentication"
        path: /cirq/aqt/access

      ##### IonQ ####
      - heading: "IonQ hardware"
      - title: "Access and authentication"
        path: /cirq/ionq/access
      - title: "IonQ API service"
        path: /cirq/ionq/service
      - title: "IonQ API circuits"
        path: /cirq/ionq/circuits
      - title: "Running IonQ API jobs"
        path: /cirq/ionq/jobs
      - title: "IonQ API calibrations"
        path: /cirq/ionq/calibrations

      ####  PASQAL  ####
      - heading: "Pasqal hardware"
      - title: "Access and authentication"
        path: /cirq/pasqal/access
      - title: "Pasqal devices"
        path: /cirq/pasqal/devices
      - title: "Pasqal sampler"
        path: /cirq/pasqal/sampler

    - name: "Tutorials"
      contents:
      ####  OVERVIEW  ####
      - title: "Tutorials and examples"
        path: /cirq/tutorials/index

      ####  BEGINNER  ####
      - heading: "Beginner"
      - title: "Basics"
        path: /cirq/tutorials/basics
      - title: "Heatmaps"
        path: /cirq/tutorials/heatmaps

      ####  INTERMEDIATE  ####
      - heading: "Intermediate"
      - title: "Quantum variational algorithm"
        path: /cirq/tutorials/variational_algorithm
      - title: "Approximate optimization"
        path: /cirq/tutorials/qaoa
      - title: "Quantum walks"
        path: /cirq/tutorials/quantum_walks

      ####  ADVANCED  ####
      - heading: "Advanced"
      - title: "Rabi oscillation experiment"
        path: /cirq/tutorials/rabi_oscillations
      - title: "Cross entropy benchmarking (XEB) theory"
        path: /cirq/qcvv/xeb_theory
      - title: "XEB and coherent error"
        path: /cirq/qcvv/xeb_coherent_noise
      - title: "Parallel XEB"
        path: /cirq/qcvv/parallel_xeb
      - title: "Isolated XEB"
        path: /cirq/qcvv/isolated_xeb
      - title: "Hidden linear function problem"
        path: /cirq/tutorials/hidden_linear_function
      - title: "Shor's algorithm"
        path: /cirq/tutorials/shor

      ####  GOOGLE HARDWARE  ####
      - heading: "Google hardware"
      - title: "Getting started with QCS"
        path: /cirq/tutorials/google/start
      - title: "Floquet calibration"
        path: /cirq/tutorials/google/floquet
      - title: "Visualizing Calibration Metrics"
        path: /cirq/tutorials/google/visualizing_calibration_metrics

      ####  AQT HARDWARE  ####
      - heading: "AQT hardware"
      - title: "Getting started with AQT hardware"
        path: /cirq/tutorials/aqt/getting_started

      ####  IONQ HARDWARE ####
      - heading: "IonQ hardware"
      - title: "Getting started with IonQ hardware"
        path: /cirq/tutorials/ionq/getting_started

      ####  PASQAL HARDWARE  ####
      - heading: "Pasqal hardware"
      - title: "Getting started with Pasqal hardware"
        path: /cirq/tutorials/pasqal/getting_started

      ####  EDUCATORS WORKSHOP  ####
      - heading: "Educators workshop"
      - title: "Cirq intro workshop"
        path: /cirq/tutorials/educators/intro
      - title: "Textbook algorithms in Cirq"
        path: /cirq/tutorials/educators/textbook_algorithms
      - title: "Quantum chemistry with OpenFermion"
        path: /cirq/tutorials/educators/chemistry
      - title: "QAOA: Ising model"
        path: /cirq/tutorials/educators/qaoa_ising
      - title: "Neutral atom device"
        path: /cirq/tutorials/educators/neutral_atom
      - title: "Ion device"
        path: /cirq/tutorials/educators/ion_device


    - name: "Experiments"
      contents:
      - include: /cirq/experiments/_toc.yaml

    - name: "Reference"
      skip_translation: true
      contents:
      - title: "All symbols"
        path: /reference/python/cirq/all_symbols
      - include: /reference/python/cirq/_toc.yaml

- include: /_book/upper_tabs_right.yaml<|MERGE_RESOLUTION|>--- conflicted
+++ resolved
@@ -70,16 +70,6 @@
       - title: "Issues / requests / questions"
         path: /cirq/support
 
-<<<<<<< HEAD
-      ### Visualizations
-      - heading: "Visualization"
-      - title: "Heatmaps"
-        path: /cirq/visualization/heatmaps
-      - title: "State Histograms"
-        path: /cirq/visualization/state_histograms
-
-=======
->>>>>>> b47b8b95
       ####  Contributor Guide  ####
       - heading: "Contributor guide"
       - title: "Contribute"
@@ -155,8 +145,10 @@
         path: /cirq/tutorials/basics
       - title: "Heatmaps"
         path: /cirq/tutorials/heatmaps
-
-      ####  INTERMEDIATE  ####
+      - title: "State Histograms"
+        path: /cirq/tutorials/state_histograms
+
+        ####  INTERMEDIATE  ####
       - heading: "Intermediate"
       - title: "Quantum variational algorithm"
         path: /cirq/tutorials/variational_algorithm
