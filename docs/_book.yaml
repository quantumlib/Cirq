--- conflicted
+++ resolved
@@ -84,7 +84,9 @@
         path: /cirq/simulate/params
       - title: "State Histograms"
         path: /cirq/simulate/state_histograms
-<<<<<<< HEAD
+      - title: "Observables and PauliStrings"
+        path: /cirq/simulate/pauli_observables
+
       - heading: "Quantum Virtual Machine"
       - title: "Quantum Virtual Machine"
         path: /cirq/simulate/quantum_virtual_machine
@@ -96,11 +98,6 @@
         path: /cirq/simulate/qvm_stabilizer_example
       - title: "Virtual Engine Interface"
         path: /cirq/simulate/virtual_engine_interface
-
-=======
-      - title: "Observables and PauliStrings"
-        path: /cirq/simulate/pauli_observables
->>>>>>> 1a59b584
 
     - name: "Transform"
       contents:
