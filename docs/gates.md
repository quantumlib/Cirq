--- conflicted
+++ resolved
@@ -18,18 +18,11 @@
 
 ### Magic Methods
 
-<<<<<<< HEAD
-A raw ``Gate`` class can be applied to qubits to produce an ``Operation``, but that's about it.
-In order to support other functionality, such as being understood by simulators or looking good in diagrams, it is necessary to implement several *magic methods*.
-A magic method is a special method that, if present on a value, enables new functionality (think `__add__`, `__eq__`, `__len__`, and etc).
-
-=======
 A class that implements ``Gate`` can be applied to qubits to produce an ``Operation``.
 In order to support functionality beyond that basic task, it is necessary to implement several *magic methods*.
 
 Standard magic methods in python are `__add__`, `__eq__`, and `__len__`.
 Cirq defines several additional magic methods, for functionality such as parameterization, diagramming, and simulation.
->>>>>>> 97d58d1e
 For example, if a gate specifies a `_unitary_` method that returns a matrix for the gate, then simulators will be able to simulate applying the gate.
 Or, if a gate specifies a `__pow__` method that works for an exponent of -1, then `cirq.inverse` will start to work on lists including the gate.
 
