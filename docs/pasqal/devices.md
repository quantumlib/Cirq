# Pasqal Devices

This section describes the devices in Cirq for Pasqal hardware devices and their usage.
While our hardware is currently under development, this information should give a
<<<<<<< HEAD
better understanding of the capabilities of future Pasqal devices, powered by neutral atoms
=======
better understanding of the capabilities of Pasqal devices, powered by neutral atoms
>>>>>>> 5d67e033
controlled by lasers. Please work contact Pasqal to obtain the latest information
on devices that you plan to use.

## General limitations

Qubits on Pasqal devices are laid out in a grid structure, either in 2D or 3D.
Connectivity is limited to qubits that are closer than a control radius. In the current
version, the control radius can be chosen by the user and passed as a parameter of the
PasqalDevice class. In the future, specific versions of the devices may impose some
constraints on that value.


## Gate durations

We currently specify a unique duration for quantum gates in the device, of 2 micro-seconds.
Measurement takes much longer than other gates. Currently, the only supported configuration
is to have terminal measurement in the final moment of a circuit.<|MERGE_RESOLUTION|>--- conflicted
+++ resolved
@@ -2,11 +2,7 @@
 
 This section describes the devices in Cirq for Pasqal hardware devices and their usage.
 While our hardware is currently under development, this information should give a
-<<<<<<< HEAD
-better understanding of the capabilities of future Pasqal devices, powered by neutral atoms
-=======
 better understanding of the capabilities of Pasqal devices, powered by neutral atoms
->>>>>>> 5d67e033
 controlled by lasers. Please work contact Pasqal to obtain the latest information
 on devices that you plan to use.
 
