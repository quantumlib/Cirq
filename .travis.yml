sudo: false
language: python

branches:
  only:
    - master

before_install:
  - pip install --upgrade pip setuptools wheel

matrix:
  include:
  - os: linux
    env: NAME=mypy
    python: "3.5.2"
    install:
      - cat dev_tools/conf/pip-list-dev-tools.txt | grep mypy | xargs pip install
    script: check/mypy

  - os: linux
    env: NAME=pylint
    python: "3.5.2"
    install:
      - cat dev_tools/conf/pip-list-dev-tools.txt | grep "pylint\|astroid" | grep -v "#" | xargs pip install
    script: check/pylint

  - os: linux
    env: NAME=format
    python: "3.5.2"
    install:
      - cat dev_tools/conf/pip-list-dev-tools.txt | grep yapf | xargs pip install
    script: check/format-incremental

  - os: linux
    env: NAME=pytest-and-incremental-coverage
    python: "3.5.2"
    install:
      - pip install -r requirements.txt
      - pip install -r cirq/contrib/contrib-requirements.txt
      - pip install -r dev_tools/conf/pip-list-dev-tools.txt
    script: check/pytest-and-incremental-coverage master

  - os: linux
    env: NAME=pytest (without contrib)
    python: "3.6"
    install:
      - pip install -r requirements.txt
      - pip install -r dev_tools/conf/pip-list-dev-tools.txt
    script: check/pytest --ignore=cirq/contrib --benchmark-skip

  - os: linux
    env: NAME=performance tests
    python: "3.6"
    install:
      - pip install -r requirements.txt
      - pip install -r cirq/contrib/contrib-requirements.txt
<<<<<<< HEAD
      - curl -OL https://github.com/google/protobuf/releases/download/v3.5.1/protoc-3.5.1-linux-x86_64.zip
      - unzip protoc-3.5.1-linux-x86_64.zip -d protoc3.5
      - PATH=$(pwd)/protoc3.5/bin:${PATH}
    script: check/pytest2

  - os: windows
    env: NAME=windows
    language: sh
    python: "3.7"
    before_install:
    - choco install python3
    - export PATH="/c/Python37:/c/Python37/Scripts:$PATH"
    - pip install --upgrade pip wheel
    install:
    - pip install -r requirements.txt
    - pip install -r dev_tools/conf/pip-list-dev-tools.txt
    script: check/pytest --ignore=cirq/contrib
=======
      - pip install -r dev_tools/conf/pip-list-dev-tools.txt
    script: check/pytest --benchmark-only
>>>>>>> b511127e
<|MERGE_RESOLUTION|>--- conflicted
+++ resolved
@@ -54,25 +54,19 @@
     install:
       - pip install -r requirements.txt
       - pip install -r cirq/contrib/contrib-requirements.txt
-<<<<<<< HEAD
-      - curl -OL https://github.com/google/protobuf/releases/download/v3.5.1/protoc-3.5.1-linux-x86_64.zip
-      - unzip protoc-3.5.1-linux-x86_64.zip -d protoc3.5
-      - PATH=$(pwd)/protoc3.5/bin:${PATH}
-    script: check/pytest2
-
+      - pip install -r dev_tools/conf/pip-list-dev-tools.txt
+    script: check/pytest --benchmark-only
+     
   - os: windows
     env: NAME=windows
     language: sh
     python: "3.7"
     before_install:
-    - choco install python3
+    - choco install python --version 3.7.3
     - export PATH="/c/Python37:/c/Python37/Scripts:$PATH"
-    - pip install --upgrade pip wheel
+    - python -m pip install --upgrade pip wheel
     install:
-    - pip install -r requirements.txt
-    - pip install -r dev_tools/conf/pip-list-dev-tools.txt
-    script: check/pytest --ignore=cirq/contrib
-=======
-      - pip install -r dev_tools/conf/pip-list-dev-tools.txt
-    script: check/pytest --benchmark-only
->>>>>>> b511127e
+    - python -m pip install -r requirements.txt
+    - python -m pip install -r dev_tools/conf/pip-list-dev-tools.txt
+    script: check/pytest --ignore=cirq/contrib --benchmark-skip
+    