sudo: false
language: python
cache:
  directories:
  - ".benchmarks"
branches:
  only:
  - master
  - /^v\d+\.\d+\.\d+-dev$/
before_install:
- pip3 install --upgrade pip setuptools wheel
stages:
- quick_test
- test
- name: deploy
  if: type = push AND branch = master
matrix:
  include:
<<<<<<< HEAD
  - stage: quick_test
    os: linux
    env: NAME=misc
    python: '3.6'
    install: skip
    script: check/misc
  - stage: quick_test
    os: linux
    env: NAME=pytest-changed-files
    python: '3.6'
    install:
    - dev_tools/conf/pip-install-minimal-for-pytest-changed-files.sh
      # this is a hack experiment until SciPy 1.5.0 comes out
    - python -m pip install scipy-1.5.0.dev0+e70b1af-cp36-cp36m-manylinux1_x86_64.whl
    script: check/pytest-changed-files
  - stage: quick_test
    os: linux
    env: NAME=format
    python: '3.6'
    install:
      - cat dev_tools/conf/pip-list-dev-tools.txt | grep yapf | xargs pip install
    script: check/format-incremental
  - stage: quick_test
    os: linux
    env: NAME=mypy
    python: '3.6'
    install:
      - cat dev_tools/conf/pip-list-dev-tools.txt | grep mypy | xargs pip install
    script: check/mypy
  - stage: test
    os: windows
    env: NAME=pytest (Windows)
    language: sh
    python: '3.7.3'
    before_install:
      - choco install python --version 3.7.3
      - export PATH="/c/Python37:/c/Python37/Scripts:$PATH"
      - python -m pip install --upgrade wheel
    install:
      - python -m pip install -r requirements.txt
      - python -m pip install -r cirq/contrib/contrib-requirements.txt
      - python -m pip install -r dev_tools/conf/pip-list-dev-tools.txt
    script: check/pytest --benchmark-skip
  - stage: test
    os: linux
    env: NAME=pytest-and-incremental-coverage
    python: '3.6'
    install:
    - python -m pip install -r requirements.txt
    - python -m pip install -r cirq/contrib/contrib-requirements.txt
    - python -m pip install -r dev_tools/conf/pip-list-dev-tools.txt
    - python -m pip install scipy-1.5.0.dev0+e70b1af-cp36-cp36m-manylinux1_x86_64.whl
    script: check/pytest-and-incremental-coverage master --actually-quiet
  - stage: test
    os: linux
    env: NAME=build-docs
    python: '3.7'
    install:
      - python -m pip install -r requirements.txt
      - python -m pip install -r cirq/contrib/contrib-requirements.txt
      - python -m pip install -r dev_tools/conf/pip-list-dev-tools.txt
      - sudo apt-get install pandoc
      # this is a hack experiment until SciPy 1.5.0 comes out
      - python -m pip install scipy-1.5.0.dev0+e70b1af-cp37-cp37m-manylinux1_x86_64.whl
    script: dev_tools/build-docs.sh
  - stage: test
    os: osx
    # this is a hack experiment until SciPy 1.5.0 comes out - my Mac where I built the wheel
    # locally is 10.14 + xcode 11.3
    osx_image: xcode11.3
    env: NAME=pytest (macOS)
    python: '3.7'
    language: generic
    install:
      - python3.7 -m venv venv
      - source venv/bin/activate
      - python -m pip install -r requirements.txt
      - python -m pip install -r cirq/contrib/contrib-requirements.txt
      - python -m pip install -r dev_tools/conf/pip-list-dev-tools.txt
      - python -m pip install scipy-1.5.0.dev0+07cb70a-cp37-cp37m-macosx_10_14_x86_64.whl
    script: check/pytest --benchmark-skip
  - stage: test
    os: linux
    env: NAME=pytest (without contrib)
    python: '3.7'
    install:
    - python -m pip install -r requirements.txt
    - python -m pip install -r dev_tools/conf/pip-list-dev-tools.txt
    script: check/pytest --ignore=cirq/contrib --benchmark-skip --actually-quiet
  - stage: test
    os: linux
    env: NAME=doctest
    python: '3.6'
    install:
    - python -m pip install -r requirements.txt
    - python -m pip install -r cirq/contrib/contrib-requirements.txt
    - python -m pip install scipy-1.5.0.dev0+e70b1af-cp36-cp36m-manylinux1_x86_64.whl
    script: check/doctest -q
  - stage: test
    os: linux
    env: NAME=pylint
    python: '3.6'
    install:
      - cat dev_tools/conf/pip-list-dev-tools.txt | grep "pylint\|astroid" | grep -v
        "#" | xargs pip install
    script: check/pylint
  - stage: test
    os: linux
    env: NAME=build-protos
    python: '3.6'
    install:
      - python -m pip install -r dev_tools/conf/pip-list-dev-tools.txt
      - wget https://github.com/bazelbuild/bazel/releases/download/0.26.0/bazel_0.26.0-linux-x86_64.deb
      - sudo dpkg -i bazel_0.26.0-linux-x86_64.deb
    script: check/build-protos
=======
>>>>>>> 008eab47
  - stage: deploy
    os: linux
    env: NAME=dev-release
    python: '3.7'
    script: export CIRQ_UNSTABLE_VERSION=$(dev_tools/packaging/generate-dev-version-id.sh)
before_deploy:
- echo "Deploying dev version '$CIRQ_UNSTABLE_VERSION'"
deploy:
- provider: pypi
  user: quantumlibdev
  on:
    condition: '"$CIRQ_UNSTABLE_VERSION" == *dev*'
  distributions: bdist_wheel
  password:
    secure: KO3RuwLvjb5/J7akv2v/a9tEIbmErp7El6S+ZfMvDRlx8qpUfav1w4nvSGw6sfn837++2+F2Tb22wbJkjefpFMzg9mOdhFGwtOpiHSOnYlY2mnxVN9XdQnMS7F+8IMFas4J3EhqrlsZxoqyMy122S3pjtE/d6YSG+3YzmCu3rLsFl4EV6I5U8MgWJY8LDFqMIxuxgmEkJfPe5z9Sqqwtneelj39jobg4q1uZc0JD3rkI0hj/uhBvBoTTLQjPiZk3ZIkgkMmPVB8tDGK9eXqVuDK7U1ZoDWvTKNebZ94g46YuKVNY6tEJpgpacti6mMalva6wX8zYpWOrY0PPo34e5d/kfwkttnrMk+sPXJnvn5eM7tEWxF+PHz4ejcLEYpehgdbWksHaUVdPog7UrYXnertHDY42ukxF17JlU9rlf60IXJVmeYHTfB1p8V7Yfllgmfa49yGDnR68Y3iIR9NtT26ZoJnMAkrxvlTgz6poBbTKj+Gyr0pkTHLzniEo3D/C8xeVcD30yZPlXxCojcM4s2dM2h5IiQU//ubptP/TE0idG2AJiooEfGUsXZ+IbN4Zxvkoa4YzYCvYFlr42ZBnv0H5/xZc4uFK6rLcVtysZqWAj3QjVGIUX3G1sxy8ik+RSQun1Dhzov8v5RVtb6aShDWT6l6paAAEwrQNt0T44yo=<|MERGE_RESOLUTION|>--- conflicted
+++ resolved
@@ -8,7 +8,7 @@
   - master
   - /^v\d+\.\d+\.\d+-dev$/
 before_install:
-- pip3 install --upgrade pip setuptools wheel
+- pip install --upgrade pip setuptools wheel
 stages:
 - quick_test
 - test
@@ -16,124 +16,6 @@
   if: type = push AND branch = master
 matrix:
   include:
-<<<<<<< HEAD
-  - stage: quick_test
-    os: linux
-    env: NAME=misc
-    python: '3.6'
-    install: skip
-    script: check/misc
-  - stage: quick_test
-    os: linux
-    env: NAME=pytest-changed-files
-    python: '3.6'
-    install:
-    - dev_tools/conf/pip-install-minimal-for-pytest-changed-files.sh
-      # this is a hack experiment until SciPy 1.5.0 comes out
-    - python -m pip install scipy-1.5.0.dev0+e70b1af-cp36-cp36m-manylinux1_x86_64.whl
-    script: check/pytest-changed-files
-  - stage: quick_test
-    os: linux
-    env: NAME=format
-    python: '3.6'
-    install:
-      - cat dev_tools/conf/pip-list-dev-tools.txt | grep yapf | xargs pip install
-    script: check/format-incremental
-  - stage: quick_test
-    os: linux
-    env: NAME=mypy
-    python: '3.6'
-    install:
-      - cat dev_tools/conf/pip-list-dev-tools.txt | grep mypy | xargs pip install
-    script: check/mypy
-  - stage: test
-    os: windows
-    env: NAME=pytest (Windows)
-    language: sh
-    python: '3.7.3'
-    before_install:
-      - choco install python --version 3.7.3
-      - export PATH="/c/Python37:/c/Python37/Scripts:$PATH"
-      - python -m pip install --upgrade wheel
-    install:
-      - python -m pip install -r requirements.txt
-      - python -m pip install -r cirq/contrib/contrib-requirements.txt
-      - python -m pip install -r dev_tools/conf/pip-list-dev-tools.txt
-    script: check/pytest --benchmark-skip
-  - stage: test
-    os: linux
-    env: NAME=pytest-and-incremental-coverage
-    python: '3.6'
-    install:
-    - python -m pip install -r requirements.txt
-    - python -m pip install -r cirq/contrib/contrib-requirements.txt
-    - python -m pip install -r dev_tools/conf/pip-list-dev-tools.txt
-    - python -m pip install scipy-1.5.0.dev0+e70b1af-cp36-cp36m-manylinux1_x86_64.whl
-    script: check/pytest-and-incremental-coverage master --actually-quiet
-  - stage: test
-    os: linux
-    env: NAME=build-docs
-    python: '3.7'
-    install:
-      - python -m pip install -r requirements.txt
-      - python -m pip install -r cirq/contrib/contrib-requirements.txt
-      - python -m pip install -r dev_tools/conf/pip-list-dev-tools.txt
-      - sudo apt-get install pandoc
-      # this is a hack experiment until SciPy 1.5.0 comes out
-      - python -m pip install scipy-1.5.0.dev0+e70b1af-cp37-cp37m-manylinux1_x86_64.whl
-    script: dev_tools/build-docs.sh
-  - stage: test
-    os: osx
-    # this is a hack experiment until SciPy 1.5.0 comes out - my Mac where I built the wheel
-    # locally is 10.14 + xcode 11.3
-    osx_image: xcode11.3
-    env: NAME=pytest (macOS)
-    python: '3.7'
-    language: generic
-    install:
-      - python3.7 -m venv venv
-      - source venv/bin/activate
-      - python -m pip install -r requirements.txt
-      - python -m pip install -r cirq/contrib/contrib-requirements.txt
-      - python -m pip install -r dev_tools/conf/pip-list-dev-tools.txt
-      - python -m pip install scipy-1.5.0.dev0+07cb70a-cp37-cp37m-macosx_10_14_x86_64.whl
-    script: check/pytest --benchmark-skip
-  - stage: test
-    os: linux
-    env: NAME=pytest (without contrib)
-    python: '3.7'
-    install:
-    - python -m pip install -r requirements.txt
-    - python -m pip install -r dev_tools/conf/pip-list-dev-tools.txt
-    script: check/pytest --ignore=cirq/contrib --benchmark-skip --actually-quiet
-  - stage: test
-    os: linux
-    env: NAME=doctest
-    python: '3.6'
-    install:
-    - python -m pip install -r requirements.txt
-    - python -m pip install -r cirq/contrib/contrib-requirements.txt
-    - python -m pip install scipy-1.5.0.dev0+e70b1af-cp36-cp36m-manylinux1_x86_64.whl
-    script: check/doctest -q
-  - stage: test
-    os: linux
-    env: NAME=pylint
-    python: '3.6'
-    install:
-      - cat dev_tools/conf/pip-list-dev-tools.txt | grep "pylint\|astroid" | grep -v
-        "#" | xargs pip install
-    script: check/pylint
-  - stage: test
-    os: linux
-    env: NAME=build-protos
-    python: '3.6'
-    install:
-      - python -m pip install -r dev_tools/conf/pip-list-dev-tools.txt
-      - wget https://github.com/bazelbuild/bazel/releases/download/0.26.0/bazel_0.26.0-linux-x86_64.deb
-      - sudo dpkg -i bazel_0.26.0-linux-x86_64.deb
-    script: check/build-protos
-=======
->>>>>>> 008eab47
   - stage: deploy
     os: linux
     env: NAME=dev-release
