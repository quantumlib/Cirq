--- conflicted
+++ resolved
@@ -14,15 +14,9 @@
     python: '3.7.3'
     before_install:
       - # TODO(craiggidney): re-enable after https://github.com/quantumlib/Cirq/issues/2283 is resolved
-<<<<<<< HEAD
       - powershell -command 'Set-MpPreference -DisableArchiveScanning $true'
       - powershell -command 'Set-MpPreference -DisableBehaviorMonitoring $true'
       - powershell -command 'Set-MpPreference -DisableRealtimeMonitoring $true'
-=======
-      - # powershell -command 'Set-MpPreference -DisableArchiveScanning $true'
-      - # powershell -command 'Set-MpPreference -DisableBehaviorMonitoring $true'
-      - # powershell -command 'Set-MpPreference -DisableRealtimeMonitoring $true'
->>>>>>> 984a149b
       - choco install python --version 3.7.3
       - export PATH="/c/Python37:/c/Python37/Scripts:$PATH"
       - python -m pip install --upgrade pip wheel
@@ -30,101 +24,4 @@
       - python -m pip install -r requirements.txt
       - python -m pip install -r cirq/contrib/contrib-requirements.txt
       - python -m pip install -r dev_tools/conf/pip-list-dev-tools.txt
-<<<<<<< HEAD
     script: check/pytest --benchmark-skip
-=======
-    script: check/pytest --benchmark-skip --actually-quiet
-  - stage: test
-    os: linux
-    env: NAME=pytest-and-incremental-coverage
-    python: '3.6'
-    install:
-    - pip install -r requirements.txt
-    - pip install -r cirq/contrib/contrib-requirements.txt
-    - pip install -r dev_tools/conf/pip-list-dev-tools.txt
-    script: check/pytest-and-incremental-coverage master --actually-quiet
-  - stage: test
-    os: linux
-    env: NAME=build-docs
-    python: '3.6'
-    install:
-      - pip install -r requirements.txt
-      - pip install -r cirq/contrib/contrib-requirements.txt
-      - python -m pip install -r dev_tools/conf/pip-list-dev-tools.txt
-      - sudo apt-get install pandoc
-    script: dev_tools/build-docs.sh
-  - stage: test
-    os: osx
-    env: NAME=pytest (macOS)
-    python: '3.6'
-    language: generic
-    install:
-      - python3.6 -m venv venv
-      - source venv/bin/activate
-      - pip install -r requirements.txt
-      - pip install -r cirq/contrib/contrib-requirements.txt
-      - pip install -r dev_tools/conf/pip-list-dev-tools.txt
-    script: check/pytest --benchmark-skip
-  - stage: test
-    os: linux
-    env: NAME=pytest (without contrib)
-    python: '3.7'
-    install:
-    - pip install -r requirements.txt
-    - pip install -r dev_tools/conf/pip-list-dev-tools.txt
-    script: check/pytest --ignore=cirq/contrib --benchmark-skip --actually-quiet
-  - stage: test
-    os: linux
-    env: NAME=doctest
-    python: '3.6'
-    install:
-    - pip install -r requirements.txt
-    - pip install -r cirq/contrib/contrib-requirements.txt
-    script: check/doctest -q
-  - stage: test
-    os: linux
-    env: NAME=pylint
-    python: '3.6'
-    install:
-      - cat dev_tools/conf/pip-list-dev-tools.txt | grep "pylint\|astroid" | grep -v
-        "#" | xargs pip install
-    script: check/pylint
-  - stage: test
-    os: linux
-    env: NAME=mypy
-    python: '3.6'
-    install:
-      - cat dev_tools/conf/pip-list-dev-tools.txt | grep mypy | xargs pip install
-    script: check/mypy
-  - stage: test
-    os: linux
-    env: NAME=build-protos
-    python: '3.6'
-    install:
-      - python -m pip install -r dev_tools/conf/pip-list-dev-tools.txt
-      - wget https://github.com/bazelbuild/bazel/releases/download/0.26.0/bazel_0.26.0-linux-x86_64.deb
-      - sudo dpkg -i bazel_0.26.0-linux-x86_64.deb
-    script: check/build-protos
-  - stage: test
-    os: linux
-    env: NAME=format
-    python: '3.6'
-    install:
-      - cat dev_tools/conf/pip-list-dev-tools.txt | grep yapf | xargs pip install
-    script: check/format-incremental
-  - stage: deploy
-    os: linux
-    env: NAME=dev-release
-    python: '3.7'
-    script: export CIRQ_DEV_VERSION=$(dev_tools/packaging/generate-dev-version-id.sh)
-before_deploy:
-- echo "Deploying dev version '$CIRQ_DEV_VERSION'"
-deploy:
-- provider: pypi
-  user: quantumlibdev
-  on:
-    condition: '"$CIRQ_DEV_VERSION" == *dev*'
-  distributions: bdist_wheel
-  password:
-    secure: KO3RuwLvjb5/J7akv2v/a9tEIbmErp7El6S+ZfMvDRlx8qpUfav1w4nvSGw6sfn837++2+F2Tb22wbJkjefpFMzg9mOdhFGwtOpiHSOnYlY2mnxVN9XdQnMS7F+8IMFas4J3EhqrlsZxoqyMy122S3pjtE/d6YSG+3YzmCu3rLsFl4EV6I5U8MgWJY8LDFqMIxuxgmEkJfPe5z9Sqqwtneelj39jobg4q1uZc0JD3rkI0hj/uhBvBoTTLQjPiZk3ZIkgkMmPVB8tDGK9eXqVuDK7U1ZoDWvTKNebZ94g46YuKVNY6tEJpgpacti6mMalva6wX8zYpWOrY0PPo34e5d/kfwkttnrMk+sPXJnvn5eM7tEWxF+PHz4ejcLEYpehgdbWksHaUVdPog7UrYXnertHDY42ukxF17JlU9rlf60IXJVmeYHTfB1p8V7Yfllgmfa49yGDnR68Y3iIR9NtT26ZoJnMAkrxvlTgz6poBbTKj+Gyr0pkTHLzniEo3D/C8xeVcD30yZPlXxCojcM4s2dM2h5IiQU//ubptP/TE0idG2AJiooEfGUsXZ+IbN4Zxvkoa4YzYCvYFlr42ZBnv0H5/xZc4uFK6rLcVtysZqWAj3QjVGIUX3G1sxy8ik+RSQun1Dhzov8v5RVtb6aShDWT6l6paAAEwrQNt0T44yo=
->>>>>>> 984a149b
