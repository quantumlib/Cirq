--- conflicted
+++ resolved
@@ -45,14 +45,9 @@
     benchmark(examples.grover.main)
 
 
-<<<<<<< HEAD
-def test_example_runs_phase_estimator():
-    examples.phase_estimator.main()
+def test_example_runs_basic_arithmetic():
+    examples.basic_arithmetic.main(n=2)
 
 
-def test_example_runs_basic_arithmetic():
-    examples.basic_arithmetic.main(n=2)
-=======
 def test_example_runs_phase_estimator(benchmark):
-    benchmark(examples.phase_estimator.main)
->>>>>>> f1b30166
+    benchmark(examples.phase_estimator.main)