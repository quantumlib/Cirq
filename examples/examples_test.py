--- conflicted
+++ resolved
@@ -90,12 +90,11 @@
     examples.swap_networks.main()
 
 
-<<<<<<< HEAD
 def test_example_noisy_simulation():
     examples.noisy_simulation_example.main()
-=======
+
+    
 def test_example_cross_entropy_benchmarking():
     examples.cross_entropy_benchmarking_example.main(repetitions=10,
                                                      num_circuits=2,
                                                      cycles=[2, 3, 4])
->>>>>>> 511040e8
