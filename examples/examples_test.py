import cirq
import examples.bell_inequality
import examples.bernstein_vazirani
import examples.grover
import examples.place_on_bristlecone
import examples.hello_qubit
import examples.quantum_fourier_transform
import examples.bcs_mean_field
import examples.phase_estimator
import examples.basic_arithmetic


def test_example_runs_bernstein_vazirani(benchmark):
    benchmark(examples.bernstein_vazirani.main)

    # Check empty oracle case. Cover both biases.
    a = cirq.NamedQubit('a')
    assert list(examples.bernstein_vazirani.make_oracle(
        [], a, [], False)) == []
    assert list(examples.bernstein_vazirani.make_oracle(
        [], a, [], True)) == [cirq.X(a)]


def test_example_runs_hello_line(benchmark):
    benchmark(examples.place_on_bristlecone.main)


def test_example_runs_hello_qubit(benchmark):
    benchmark(examples.hello_qubit.main)


def test_example_runs_bell_inequality(benchmark):
    benchmark(examples.bell_inequality.main)


def test_example_runs_quantum_fourier_transform(benchmark):
    benchmark(examples.quantum_fourier_transform.main)


def test_example_runs_bcs_mean_field(benchmark):
    benchmark(examples.bcs_mean_field.main)


def test_example_runs_grover(benchmark):
    benchmark(examples.grover.main)


<<<<<<< HEAD
def test_example_runs_phase_estimator():
    examples.phase_estimator.main()


def test_example_runs_qaoa():
    examples.qaoa.main()
=======
def test_example_runs_basic_arithmetic():
    examples.basic_arithmetic.main(n=2)


def test_example_runs_phase_estimator(benchmark):
    benchmark(examples.phase_estimator.main)
>>>>>>> ecb3b6a7
<|MERGE_RESOLUTION|>--- conflicted
+++ resolved
@@ -8,6 +8,7 @@
 import examples.bcs_mean_field
 import examples.phase_estimator
 import examples.basic_arithmetic
+import examples.qaoa
 
 
 def test_example_runs_bernstein_vazirani(benchmark):
@@ -45,18 +46,13 @@
     benchmark(examples.grover.main)
 
 
-<<<<<<< HEAD
-def test_example_runs_phase_estimator():
-    examples.phase_estimator.main()
-
-
-def test_example_runs_qaoa():
-    examples.qaoa.main()
-=======
 def test_example_runs_basic_arithmetic():
     examples.basic_arithmetic.main(n=2)
 
 
 def test_example_runs_phase_estimator(benchmark):
     benchmark(examples.phase_estimator.main)
->>>>>>> ecb3b6a7
+
+
+def test_example_runs_qaoa(benchmark):
+    benchmark(examples.qaoa.main)