"""Tool to run the Quantum Volume benchmark defined by IBM in
https://arxiv.org/abs/1811.12926. By default, this runs on the Bristlecone
device.

Usage: python examples/advanced/quantum_volume.py \
         --num_qubits=4 --depth=4 --num_circuits=1 [--seed=int]

Output:
    When run, this program will return a QuantumVolumeResult object containing
    the computed model circuits, their heavy sets, their compiled circuits, and
    the results of running each sampler on the compiled circuits.

    This program it also prints the Heavy Set of result values that represent
    the bit-strings produced by a randomly-generated model circuit (Example: [1,
    5, 7]), and the HOG probability for each given sampler when run on the
    device.

"""

import argparse
import sys

import cirq
from cirq.contrib.quantum_volume import calculate_quantum_volume
<<<<<<< HEAD
=======
from cirq.contrib import routing
>>>>>>> 745790e4


def main(*, num_qubits: int, depth: int, num_circuits: int, seed: int, routes: int):
    """Run the quantum volume algorithm with a preset configuration.

    See the calculate_quantum_volume documentation for more details.

    Args:
        num_qubits: Pass-through to calculate_quantum_volume.
        depth: Pass-through to calculate_quantum_volume
        num_circuits: Pass-through to calculate_quantum_volume
        seed: Pass-through to calculate_quantum_volume

    Returns: Pass-through from calculate_quantum_volume.
    """
    device = cirq.google.Bristlecone
    compiler = lambda circuit: cirq.google.optimized_for_xmon(circuit=circuit, new_device=device)
    noisy = cirq.DensityMatrixSimulator(
        noise=cirq.ConstantQubitNoiseModel(qubit_noise_gate=cirq.DepolarizingChannel(p=0.005))
    )
    calculate_quantum_volume(
        num_qubits=num_qubits,
        depth=depth,
        num_circuits=num_circuits,
        random_state=seed,
<<<<<<< HEAD
        device_qubits=device.qubits,
=======
        device_graph=routing.gridqubits_to_graph_device(device.qubits),
>>>>>>> 745790e4
        samplers=[cirq.Simulator(), noisy],
        routing_attempts=routes,
        compiler=compiler,
    )


def parse_arguments(args):
    """Helper function that parses the given arguments."""
    parser = argparse.ArgumentParser('Quantum volume benchmark.')
    parser.add_argument(
        '--num_qubits', default=4, type=int, help='The number of circuit qubits to benchmark.'
    )
    parser.add_argument('--depth', default=4, type=int, help='SU(4) circuit depth.')
    parser.add_argument(
        '--routes', default=30, type=int, help='Number of different qubit routes to try'
    )
    parser.add_argument(
        '--seed', default=None, type=int, help='Seed for the Random Number Generator.'
    )
    parser.add_argument(
        '--num_circuits',
        default=100,
        type=int,
        help='The number of random circuits to run on the quantum computer.'
        ' According to the source paper, this should be at least 100.',
    )
    return vars(parser.parse_args(args))


if __name__ == '__main__':
    main(**parse_arguments(sys.argv[1:]))<|MERGE_RESOLUTION|>--- conflicted
+++ resolved
@@ -22,10 +22,7 @@
 
 import cirq
 from cirq.contrib.quantum_volume import calculate_quantum_volume
-<<<<<<< HEAD
-=======
 from cirq.contrib import routing
->>>>>>> 745790e4
 
 
 def main(*, num_qubits: int, depth: int, num_circuits: int, seed: int, routes: int):
@@ -51,11 +48,7 @@
         depth=depth,
         num_circuits=num_circuits,
         random_state=seed,
-<<<<<<< HEAD
-        device_qubits=device.qubits,
-=======
         device_graph=routing.gridqubits_to_graph_device(device.qubits),
->>>>>>> 745790e4
         samplers=[cirq.Simulator(), noisy],
         routing_attempts=routes,
         compiler=compiler,
