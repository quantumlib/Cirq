--- conflicted
+++ resolved
@@ -4,9 +4,8 @@
 
 Usage: python examples/advanced/quantum_volume.py \
          --num_qubits=4 --depth=4 --num_repetitions=1 [--seed=int]
-
+nn
 Output:
-<<<<<<< HEAD
     When run, this program will return a QuantumVolumeResult object containing
     the computed model circuits, their heavy sets, their compiled circuits, and
     the results of running each sampler on the compiled circuits.
@@ -15,12 +14,6 @@
     the bit-strings produced by a randomly-generated model circuit (Example: [1,
     5, 7]), and the HOG probability for each given sampler when run on the
     compiled deviced.
-=======
-    TODO fix this.
-    This program is still in progress. Currently, it will print out the Heavy
-    Set of result values that represent the bit-strings produced by a
-    randomly-generated model circuit.  Example: [1, 5, 7]
->>>>>>> 1c74d9b7
 
 """
 
@@ -205,21 +198,12 @@
         compiled_circuit = optimize(compiled_circuit)
 
     return (compiled_circuit, swap_network.final_mapping())
-<<<<<<< HEAD
 
 
 class QuantumVolumeResult:
     """Stores all of the results and test information used when running the
     quantum volume benchmark so it may be analyzed in detail afterwards.
 
-=======
-
-
-class QuantumVolumeResult:
-    """Stores all of the results and test information used when running the
-    quantum volume benchmark so it may be analyzed in detail afterwards.
-
->>>>>>> 1c74d9b7
     """
 
     def __init__(self):
@@ -264,13 +248,10 @@
         depth: The number of gate layers to generate.
         num_repetitions: The number of times to run the algorithm.
         samplers: The samplers to run the algorithm on.
-<<<<<<< HEAD
         deconstruct: An optional function to deconstruct the model circuit's
             gates down to the targer devices gate set.
         optimize: An optional function to optimize the circuit's gates
             after routing.
-=======
->>>>>>> 1c74d9b7
     """
     result = QuantumVolumeResult()
     for repetition in range(num_repetitions):
