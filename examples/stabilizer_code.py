--- conflicted
+++ resolved
@@ -1,12 +1,7 @@
 # pylint: disable=wrong-or-nonexistent-copyright-notice
-<<<<<<< HEAD
 
 from __future__ import annotations
 
-from typing import Dict, List, Tuple
-
-=======
->>>>>>> 9c376c4e
 import numpy as np
 
 import cirq
