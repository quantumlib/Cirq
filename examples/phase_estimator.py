"""Creates and simulates a phase estimator circuit.

=== EXAMPLE OUTPUT ===
Testing with 8 qubits.
target=0.0000, estimate=0.0000=0/256
target=0.1000, estimate=0.1016=26/256
target=0.2000, estimate=0.1992=51/256
target=0.3000, estimate=0.3008=77/256
target=0.4000, estimate=0.3984=102/256
target=0.5000, estimate=0.5000=128/256
target=0.6000, estimate=0.6016=154/256
target=0.7000, estimate=0.6992=179/256
target=0.8000, estimate=0.8008=205/256
target=0.9000, estimate=0.8984=230/256
RMS Error: 0.0011
"""


import numpy as np
import cirq


def run_estimate(unknown_gate, qnum, repetitions):
    """Construct the following phase estimator circuit and execute simulations.

                                     ---------
    ---H---------------------@------|         |---M--- [m4]:lowest bit
                             |      |         |
    ---H---------------@-----+------|         |---M--- [m3]
                       |     |      | QFT_inv |
    ---H---------@-----+-----+------|         |---M--- [m2]
                 |     |     |      |         |
    ---H---@-----+-----+-----+------|         |---M--- [m1]:highest bit
           |     |     |     |       ---------
    -------U-----U^2---U^4---U^8----------------------

    The measurement results M=[m1, m2,...] are translated to the estimated
    phase with the following formula:
    phi = m1*(1/2) + m2*(1/2)^2 + m3*(1/2)^3 + ...
    """

    ancilla = cirq.LineQubit(-1)
    qubits = cirq.LineQubit.range(qnum)

    oracle_raised_to_power = [
        unknown_gate.on(ancilla).controlled_by(qubits[i])**(2**i)
        for i in range(qnum)
    ]
    circuit = cirq.Circuit.from_ops(cirq.H.on_each(*qubits),
                                    oracle_raised_to_power,
                                    cirq.QFT(*qubits, without_reverse=True)**-1,
                                    cirq.measure(*qubits, key='phase'))

<<<<<<< HEAD
    circuit = cirq.Circuit(cirq.H.on_each(*qubits), [
        cirq.ControlledGate(unknown_gate**(2**i)).on(
            qubits[qnum - i - 1], ancilla) for i in range(qnum)
    ],
                           QftInverse(qnum)(*qubits),
                           cirq.measure(*qubits, key='phase'))
    simulator = cirq.Simulator()
    result = simulator.run(circuit, repetitions=repetitions)
    return result
=======
    return cirq.sample(circuit, repetitions=repetitions)
>>>>>>> 38520692


def experiment(qnum, repetitions=100):
    """Execute the phase estimator circuit with multiple settings and
    show results.
    """

    def example_gate(phi):
        """An example unitary 1-qubit gate U with an eigen vector |0> and an
        eigen value exp(2*Pi*i*phi)
        """

        gate = cirq.SingleQubitMatrixGate(
            matrix=np.array([[np.exp(2*np.pi*1.0j*phi), 0], [0, 1]]))
        return gate

    print(f'Testing with {qnum} qubits.')
    errors = []
    for target in np.arange(0, 1, 0.1):
        result = run_estimate(example_gate(target), qnum, repetitions)
        mode = result.data['phase'].mode()[0]
        guess = mode / 2**qnum
        print(f'target={target:0.4f}, '
              f'estimate={guess:0.4f}={mode}/{2**qnum}')
        errors.append((target - guess)**2)
    rms = np.sqrt(sum(errors) / len(errors))
    print(f'RMS Error: {rms:0.4f}\n')


def main(qnums = (2, 4, 8), repetitions=100):
    for qnum in qnums:
        experiment(qnum, repetitions=repetitions)


if __name__ == '__main__':
    main()<|MERGE_RESOLUTION|>--- conflicted
+++ resolved
@@ -46,24 +46,11 @@
         unknown_gate.on(ancilla).controlled_by(qubits[i])**(2**i)
         for i in range(qnum)
     ]
-    circuit = cirq.Circuit.from_ops(cirq.H.on_each(*qubits),
-                                    oracle_raised_to_power,
-                                    cirq.QFT(*qubits, without_reverse=True)**-1,
-                                    cirq.measure(*qubits, key='phase'))
+    circuit = cirq.Circuit(cirq.H.on_each(*qubits), oracle_raised_to_power,
+                           cirq.QFT(*qubits, without_reverse=True)**-1,
+                           cirq.measure(*qubits, key='phase'))
 
-<<<<<<< HEAD
-    circuit = cirq.Circuit(cirq.H.on_each(*qubits), [
-        cirq.ControlledGate(unknown_gate**(2**i)).on(
-            qubits[qnum - i - 1], ancilla) for i in range(qnum)
-    ],
-                           QftInverse(qnum)(*qubits),
-                           cirq.measure(*qubits, key='phase'))
-    simulator = cirq.Simulator()
-    result = simulator.run(circuit, repetitions=repetitions)
-    return result
-=======
     return cirq.sample(circuit, repetitions=repetitions)
->>>>>>> 38520692
 
 
 def experiment(qnum, repetitions=100):
