# Copyright 2020 The Cirq Developers
#
# Licensed under the Apache License, Version 2.0 (the "License");
# you may not use this file except in compliance with the License.
# You may obtain a copy of the License at
#
#     https://www.apache.org/licenses/LICENSE-2.0
#
# Unless required by applicable law or agreed to in writing, software
# distributed under the License is distributed on an "AS IS" BASIS,
# WITHOUT WARRANTIES OR CONDITIONS OF ANY KIND, either express or implied.
# See the License for the specific language governing permissions and
# limitations under the License.
from unittest.mock import patch
import copy
import numpy as np
import sympy
import pytest

import cirq
import cirq_pasqal


class MockGet:
    def __init__(self, json):
        self.counter = 0
        self.json = json

    def raise_for_status(self):
        pass

    @property
    def text(self):
        self.counter += 1
        if self.counter > 1:
            return self.json


def _make_sampler(device) -> cirq_pasqal.PasqalSampler:

    sampler = cirq_pasqal.PasqalSampler(
<<<<<<< HEAD
        remote_host='http://00.00.00/', access_token='N/A',
        device=device)
=======
        remote_host='http://00.00.00/', access_token='N/A', device=device
    )
>>>>>>> 972b6d44
    return sampler


def test_pasqal_circuit_init():
    qs = cirq.NamedQubit.range(3, prefix='q')
    ex_circuit = cirq.Circuit()
    ex_circuit.append([[cirq.CZ(qs[i], qs[i + 1]), cirq.X(qs[i + 1])] for i in range(len(qs) - 1)])
<<<<<<< HEAD
    device = cirq_pasqal.PasqalDevice(qubits=qs)
=======
>>>>>>> 972b6d44
    test_circuit = cirq.Circuit()
    test_circuit.append(
        [[cirq.CZ(qs[i], qs[i + 1]), cirq.X(qs[i + 1])] for i in range(len(qs) - 1)]
    )

    for moment1, moment2 in zip(test_circuit, ex_circuit):
        assert moment1 == moment2


@patch('cirq_pasqal.pasqal_sampler.requests.get')
@patch('cirq_pasqal.pasqal_sampler.requests.post')
def test_run_sweep(mock_post, mock_get):
    """Test running a sweep.

    Encodes a random binary number in the qubits, sweeps between odd and even
    without noise and checks if the results match.
    """

    qs = [cirq_pasqal.ThreeDQubit(i, j, 0) for i in range(3) for j in range(3)]

    par = sympy.Symbol('par')
    sweep = cirq.Linspace(key='par', start=0.0, stop=1.0, length=2)

    num = np.random.randint(0, 2 ** 9)
    binary = bin(num)[2:].zfill(9)

    device = cirq_pasqal.PasqalVirtualDevice(control_radius=1, qubits=qs)
    ex_circuit = cirq.Circuit()

    for i, b in enumerate(binary[:-1]):
        if b == '1':
            ex_circuit.append(cirq.X(qs[-i - 1]), strategy=cirq.InsertStrategy.NEW)

    ex_circuit_odd = copy.deepcopy(ex_circuit)
    ex_circuit_odd.append(cirq.X(qs[0]), strategy=cirq.InsertStrategy.NEW)
    ex_circuit_odd.append(cirq.measure(*qs), strategy=cirq.InsertStrategy.NEW)

    xpow = cirq.XPowGate(exponent=par)
    ex_circuit.append([xpow(qs[0])], strategy=cirq.InsertStrategy.NEW)
    ex_circuit.append(cirq.measure(*qs), strategy=cirq.InsertStrategy.NEW)

    mock_get.return_value = MockGet(cirq.to_json(ex_circuit_odd))
    sampler = _make_sampler(device)

    with pytest.raises(ValueError, match="Non-empty moment after measurement"):
        wrong_circuit = copy.deepcopy(ex_circuit)
        wrong_circuit.append(cirq.X(qs[0]))
        sampler.run_sweep(program=wrong_circuit, params=sweep, repetitions=1)

    data = sampler.run_sweep(program=ex_circuit, params=sweep, repetitions=1)

    submitted_json = mock_post.call_args[1]['data']
    assert cirq.read_json(json_text=submitted_json) == ex_circuit_odd
    assert mock_post.call_count == 2
    assert data[1] == ex_circuit_odd


@patch('cirq_pasqal.pasqal_sampler.requests.get')
@patch('cirq_pasqal.pasqal_sampler.requests.post')
def test_run_sweep_device_deprecated(mock_post, mock_get):
    """Test running a sweep.

    Encodes a random binary number in the qubits, sweeps between odd and even
    without noise and checks if the results match.
    """

    qs = [cirq_pasqal.ThreeDQubit(i, j, 0) for i in range(3) for j in range(3)]

    par = sympy.Symbol('par')
    sweep = cirq.Linspace(key='par', start=0.0, stop=1.0, length=2)

    num = np.random.randint(0, 2 ** 9)
    binary = bin(num)[2:].zfill(9)

    device = cirq_pasqal.PasqalVirtualDevice(control_radius=1, qubits=qs)
    ex_circuit = cirq.Circuit()

    for i, b in enumerate(binary[:-1]):
        if b == '1':
            ex_circuit.append(cirq.X(qs[-i - 1]), strategy=cirq.InsertStrategy.NEW)

    ex_circuit_odd = copy.deepcopy(ex_circuit)
    ex_circuit_odd.append(cirq.X(qs[0]), strategy=cirq.InsertStrategy.NEW)
    ex_circuit_odd.append(cirq.measure(*qs), strategy=cirq.InsertStrategy.NEW)

    xpow = cirq.XPowGate(exponent=par)
    ex_circuit.append([xpow(qs[0])], strategy=cirq.InsertStrategy.NEW)
    ex_circuit.append(cirq.measure(*qs), strategy=cirq.InsertStrategy.NEW)

    mock_get.return_value = MockGet(cirq.to_json(ex_circuit_odd))
    sampler = _make_sampler(device)
    ex_circuit._device = device
    with cirq.testing.assert_deprecated('The program.device component', deadline='v0.15'):
        _ = sampler.run_sweep(program=ex_circuit, params=sweep, repetitions=1)<|MERGE_RESOLUTION|>--- conflicted
+++ resolved
@@ -39,13 +39,8 @@
 def _make_sampler(device) -> cirq_pasqal.PasqalSampler:
 
     sampler = cirq_pasqal.PasqalSampler(
-<<<<<<< HEAD
-        remote_host='http://00.00.00/', access_token='N/A',
-        device=device)
-=======
         remote_host='http://00.00.00/', access_token='N/A', device=device
     )
->>>>>>> 972b6d44
     return sampler
 
 
@@ -53,10 +48,6 @@
     qs = cirq.NamedQubit.range(3, prefix='q')
     ex_circuit = cirq.Circuit()
     ex_circuit.append([[cirq.CZ(qs[i], qs[i + 1]), cirq.X(qs[i + 1])] for i in range(len(qs) - 1)])
-<<<<<<< HEAD
-    device = cirq_pasqal.PasqalDevice(qubits=qs)
-=======
->>>>>>> 972b6d44
     test_circuit = cirq.Circuit()
     test_circuit.append(
         [[cirq.CZ(qs[i], qs[i + 1]), cirq.X(qs[i + 1])] for i in range(len(qs) - 1)]
