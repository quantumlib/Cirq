# Copyright 2022 The Cirq Developers
#
# Licensed under the Apache License, Version 2.0 (the "License");
# you may not use this file except in compliance with the License.
# You may obtain a copy of the License at
#
#     https://www.apache.org/licenses/LICENSE-2.0
#
# Unless required by applicable law or agreed to in writing, software
# distributed under the License is distributed on an "AS IS" BASIS,
# WITHOUT WARRANTIES OR CONDITIONS OF ANY KIND, either express or implied.
# See the License for the specific language governing permissions and
# limitations under the License.

from __future__ import annotations

<<<<<<< HEAD
from typing import Any
=======
from typing import Any, Dict, List, Type, TYPE_CHECKING, Union
>>>>>>> d8e4a9bc

import cirq

if TYPE_CHECKING:
    from cirq.protocols.decompose_protocol import DecomposeResult


class PasqalGateset(cirq.CompilationTargetGateset):
    """A Compilation target intended for Pasqal neutral atom devices.
    This gateset supports single qubit gates that can be used
    in a parallel fashion as well as CZ.

    This gateset can optionally include CNOT, CCNOT (TOFFOLI) gates, and
    CCZ as well.

    Args:
        include_additional_controlled_ops: Whether to include CCZ, CCNOT, and CNOT
            gates (defaults to True).
    """

    def __init__(self, include_additional_controlled_ops: bool = True):
        gate_families: list[type[cirq.Gate] | cirq.Gate | cirq.GateFamily] = [
            cirq.ParallelGateFamily(cirq.H),
            cirq.ParallelGateFamily(cirq.PhasedXPowGate),
            cirq.ParallelGateFamily(cirq.XPowGate),
            cirq.ParallelGateFamily(cirq.YPowGate),
            cirq.ParallelGateFamily(cirq.ZPowGate),
            cirq.AnyIntegerPowerGateFamily(cirq.CZPowGate),
            cirq.IdentityGate,
            cirq.MeasurementGate,
        ]
        self.include_additional_controlled_ops = include_additional_controlled_ops
        if self.include_additional_controlled_ops:
            gate_families.append(cirq.AnyIntegerPowerGateFamily(cirq.CNotPowGate))
            gate_families.append(cirq.AnyIntegerPowerGateFamily(cirq.CCNotPowGate))
            gate_families.append(cirq.AnyIntegerPowerGateFamily(cirq.CCZPowGate))

        super().__init__(*gate_families, unroll_circuit_op=False)

    @property
    def num_qubits(self) -> int:
        """Maximum number of qubits on which a gate from this gateset can act upon."""
        return 2

    def decompose_to_target_gateset(self, op: cirq.Operation, moment_idx: int) -> DecomposeResult:
        """Method to rewrite the given operation using gates from this gateset.

        Args:
            op: `cirq.Operation` to be rewritten using gates from this gateset.
            moment_idx: Moment index where the given operation `op` occurs in a circuit.

        Returns:
            - An equivalent `cirq.OP_TREE` implementing `op` using gates from this gateset.
            - `None` or `NotImplemented` if does not know how to decompose `op`.
        """
        # Known matrix?
        mat = cirq.unitary(op, None) if len(op.qubits) <= 2 else None
        if mat is not None and len(op.qubits) == 1:
            gates = cirq.single_qubit_matrix_to_phased_x_z(mat)
            return [g.on(op.qubits[0]) for g in gates]
        if mat is not None and len(op.qubits) == 2:
            return cirq.two_qubit_matrix_to_cz_operations(
                op.qubits[0], op.qubits[1], mat, allow_partial_czs=False, clean_operations=True
            )

        return NotImplemented

    @property
    def preprocess_transformers(self) -> list[cirq.TRANSFORMER]:
        return []

    @property
    def postprocess_transformers(self) -> list[cirq.TRANSFORMER]:
        return []

    def __repr__(self):
        return (
            f'cirq_pasqal.PasqalGateset(include_additional_controlled_ops='
            f'{self.include_additional_controlled_ops})'
        )

    @classmethod
    def _from_json_dict_(cls, include_additional_controlled_ops, **kwargs):
        return cls(include_additional_controlled_ops=include_additional_controlled_ops)

    def _json_dict_(self) -> dict[str, Any]:
        return cirq.protocols.obj_to_dict_helper(self, ['include_additional_controlled_ops'])<|MERGE_RESOLUTION|>--- conflicted
+++ resolved
@@ -14,11 +14,7 @@
 
 from __future__ import annotations
 
-<<<<<<< HEAD
-from typing import Any
-=======
-from typing import Any, Dict, List, Type, TYPE_CHECKING, Union
->>>>>>> d8e4a9bc
+from typing import Any, TYPE_CHECKING
 
 import cirq
 
