--- conflicted
+++ resolved
@@ -11,14 +11,10 @@
 # WITHOUT WARRANTIES OR CONDITIONS OF ANY KIND, either express or implied.
 # See the License for the specific language governing permissions and
 # limitations under the License.
-<<<<<<< HEAD
 
 from __future__ import annotations
 
-from typing import Any, Dict, List, Sequence
-=======
 from typing import Any, Sequence
->>>>>>> 9c376c4e
 
 import cirq
 import cirq_pasqal
