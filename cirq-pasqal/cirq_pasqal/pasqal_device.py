--- conflicted
+++ resolved
@@ -94,14 +94,10 @@
     def qubit_list(self):
         return [qubit for qubit in self.qubits]
 
-<<<<<<< HEAD
-    def decompose_operation(self, operation: cirq.Operation) -> 'cirq.OP_TREE':
-=======
     @_compat.deprecated(
         fix='Use PasqalConverter() to decompose operation instead.', deadline='v0.15'
     )
-    def decompose_operation(self, operation: cirq.ops.Operation) -> 'cirq.OP_TREE':
->>>>>>> c8dc720f
+    def decompose_operation(self, operation: cirq.Operation) -> 'cirq.OP_TREE':
 
         decomposition = [operation]
 
