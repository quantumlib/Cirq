--- conflicted
+++ resolved
@@ -89,22 +89,6 @@
     def qubit_list(self):
         return [qubit for qubit in self.qubits]
 
-<<<<<<< HEAD
-    @_compat.deprecated(
-        fix='Use cirq.optimize_for_target_gateset(circuit, gateset=PasqalGateset()) instead.',
-        deadline='v0.15',
-    )
-    def decompose_operation(self, operation: cirq.Operation) -> 'cirq.OP_TREE':
-
-        if not isinstance(operation, cirq.GateOperation):
-            raise TypeError(f'{operation!r} is not a gate operation.')
-
-        return cirq.optimize_for_target_gateset(
-            cirq.Circuit(operation), gateset=self.gateset
-        ).all_operations()
-
-=======
->>>>>>> 3e3d6f7d
     def is_pasqal_device_op(self, op: cirq.Operation) -> bool:
         if not isinstance(op, cirq.Operation):
             raise ValueError('Got unknown operation:', op)
