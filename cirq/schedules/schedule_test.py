--- conflicted
+++ resolved
@@ -187,10 +187,7 @@
     schedule.include(op0)
     with pytest.raises(ValueError):
         schedule.include(cirq.ScheduledOperation(zero, ps, cirq.H(q0)))
-<<<<<<< HEAD
-=======
     with pytest.raises(ValueError):
->>>>>>> 1f6e9655
         schedule.include(cirq.ScheduledOperation(zero + 0.5 * ps,
                                                  ps,
                                                  cirq.H(q0)))
