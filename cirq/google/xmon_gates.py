# Copyright 2018 The Cirq Developers
#
# Licensed under the Apache License, Version 2.0 (the "License");
# you may not use this file except in compliance with the License.
# You may obtain a copy of the License at
#
#     https://www.apache.org/licenses/LICENSE-2.0
#
# Unless required by applicable law or agreed to in writing, software
# distributed under the License is distributed on an "AS IS" BASIS,
# WITHOUT WARRANTIES OR CONDITIONS OF ANY KIND, either express or implied.
# See the License for the specific language governing permissions and
# limitations under the License.

"""Gates that can be directly described to the API, without decomposition."""

import json
from typing import Dict, Optional, Tuple, Union

import numpy as np

from cirq import abc, ops, value, protocols
from cirq.extension import PotentialImplementation
from cirq.devices.grid_qubit import GridQubit


class XmonGate(ops.Gate, metaclass=abc.ABCMeta):
    """A gate with a known mechanism for encoding into google API protos."""

    @abc.abstractmethod
    def to_proto_dict(self, *qubits) -> Dict:
        """Returns a dictionary representing the proto.

        For definitions of the protos see api/google/v1/operations.proto
        """
        raise NotImplementedError()

    @staticmethod
    def is_xmon_op(op: ops.Operation) -> bool:
        return XmonGate.try_get_xmon_gate(op) is not None

    @staticmethod
    def try_get_xmon_gate(op: ops.Operation) -> Optional['XmonGate']:
        if (isinstance(op, ops.GateOperation) and
                isinstance(op.gate, XmonGate)):
            return op.gate
        return None

    @staticmethod
    def from_proto_dict(proto_dict: Dict) -> ops.Operation:
        """Convert the proto dictionary to the corresponding operation.

        See protos in api/google/v1 for specification of the protos.

        Args:
            proto_dict: Dictionary representing the proto. Keys are always
                strings, but values may be types correspond to a raw proto type
                or another dictionary (for messages).

        Returns:
            The operation.

        Raises:
            ValueError if the dictionary does not contain required values
            corresponding to the proto.
        """

        def raise_missing_fields(gate_name: str):
            raise ValueError(
                '{} missing required fields: {}'.format(gate_name, proto_dict))
        param = XmonGate.parameterized_value_from_proto_dict
        qubit = GridQubit.from_proto_dict
        if 'exp_w' in proto_dict:
            exp_w = proto_dict['exp_w']
            if ('half_turns' not in exp_w or 'axis_half_turns' not in exp_w
                    or 'target' not in exp_w):
                raise_missing_fields('ExpW')
            return ExpWGate(
                half_turns=param(exp_w['half_turns']),
                axis_half_turns=param(exp_w['axis_half_turns']),
            ).on(qubit(exp_w['target']))
        elif 'exp_z' in proto_dict:
            exp_z = proto_dict['exp_z']
            if 'half_turns' not in exp_z or 'target' not in exp_z:
                raise_missing_fields('ExpZ')
            return ExpZGate(
                half_turns=param(exp_z['half_turns'])
            ).on(qubit(exp_z['target']))
        elif 'exp_11' in proto_dict:
            exp_11 = proto_dict['exp_11']
            if ('half_turns' not in exp_11 or 'target1' not in exp_11
                    or 'target2' not in exp_11):
                raise_missing_fields('Exp11')
            return Exp11Gate(
                half_turns=param(exp_11['half_turns'])
            ).on(qubit(exp_11['target1']), qubit(exp_11['target2']))
        elif 'measurement' in proto_dict:
            meas = proto_dict['measurement']
            invert_mask = () # type: Tuple
            if 'invert_mask' in meas:
                invert_mask = tuple(json.loads(x) for x in meas['invert_mask'])
            if 'key' not in meas or 'targets' not in meas:
                raise_missing_fields('Measurement')
            return XmonMeasurementGate(
                key=meas['key'],
                invert_mask=invert_mask
            ).on(*[qubit(q) for q in meas['targets']])
        else:
            raise ValueError('invalid operation: {}'.format(proto_dict))

    @staticmethod
    def parameterized_value_from_proto_dict(message: Dict) -> Union[
        value.Symbol, float]:
        if 'raw' in message:
            return message['raw']
        if 'parameter_key' in message:
            return value.Symbol(message['parameter_key'])
        raise ValueError('No value specified for parameterized float.')


    @staticmethod
    def parameterized_value_to_proto_dict(
        param: Union[value.Symbol, float]) -> Dict:
        out = {}  # type: Dict
        if isinstance(param, value.Symbol):
            out['parameter_key'] = param.name
        else:
            out['raw'] = float(param)
        return out


class XmonMeasurementGate(XmonGate, ops.MeasurementGate):
    """Indicates that qubits should be measured, and where the result goes.

    This measurement is done in the computational basis.
    """

    def to_proto_dict(self, *qubits):
        if len(qubits) == 0:
            raise ValueError('Measurement gate on no qubits.')
        if self.invert_mask and len(self.invert_mask) != len(qubits):
            raise ValueError('Measurement gate had invert mask of length '
                             'different than number of qubits it acts on.')
        measurement = {
            'targets': [q.to_proto_dict() for q in qubits],
            'key': self.key,
        }
        if self.invert_mask:
            measurement['invert_mask'] = [json.dumps(x) for x in
                                          self.invert_mask]
        return {'measurement': measurement}

    def with_bits_flipped(self, *bit_positions: int) -> 'XmonMeasurementGate':
        sup = super().with_bits_flipped(*bit_positions)
        return XmonMeasurementGate(key=sup.key, invert_mask=sup.invert_mask)

    def __repr__(self):
        return 'XmonMeasurementGate({}, {})'.format(repr(self.key),
                                                    repr(self.invert_mask))


class Exp11Gate(XmonGate,
                ops.TwoQubitGate,
                ops.TextDiagrammable,
                ops.InterchangeableQubitsGate,
                ops.PhaseableEffect,
                ops.QasmConvertibleGate):
    """A two-qubit interaction that phases the amplitude of the 11 state.

    This gate is exp(i * pi * |11><11|  * half_turn).

    Note that this half_turn parameter is such that a full turn is the
    identity matrix, in contrast to the single qubit gates, where a full
    turn is minus identity. The single qubit half-turn gates are defined
    so that a full turn corresponds to a rotation on the Bloch sphere of a
    360 degree rotation. For two qubit gates, there isn't a Bloch sphere,
    so the half_turn corresponds to half of a full rotation in U(4).
    """

    def __init__(self, *,  # Forces keyword args.
                 half_turns: Optional[Union[value.Symbol, float]] = None,
                 rads: Optional[float] = None,
                 degs: Optional[float] = None) -> None:
        """Initializes the gate.

        At most one angle argument may be specified. If more are specified,
        the result is considered ambiguous and an error is thrown. If no angle
        argument is given, the default value of one half turn is used.

        Args:
            half_turns: The amount of phasing of the 11 state, in half_turns.
            rads: The amount of phasing of the 11 state, in radians.
            degs: The amount of phasing of the 11 state, in degrees.
        """
        self.half_turns = value.chosen_angle_to_canonical_half_turns(
            half_turns=half_turns,
            rads=rads,
            degs=degs)

    def phase_by(self, phase_turns, qubit_index):
        return self

    def to_proto_dict(self, *qubits):
        if len(qubits) != 2:
            raise ValueError('Wrong number of qubits.')
        p, q = qubits
        exp_11 = {
            'target1': p.to_proto_dict(),
            'target2': q.to_proto_dict(),
            'half_turns': self.parameterized_value_to_proto_dict(
                self.half_turns)
        }
        return {'exp_11': exp_11}

    def _unitary_(self) -> Union[np.ndarray, type(NotImplemented)]:
        if isinstance(self.half_turns, value.Symbol):
            return NotImplemented
        return protocols.unitary(
            ops.Rot11Gate(half_turns=self.half_turns))

    def text_diagram_info(self, args: ops.TextDiagramInfoArgs
                          ) -> ops.TextDiagramInfo:
        return ops.TextDiagramInfo(('@', '@'), self.half_turns)

    def known_qasm_output(self,
                          qubits: Tuple[ops.QubitId, ...],
                          args: ops.QasmOutputArgs) -> Optional[str]:
        if self.half_turns != 1:
            return None  # Don't have an equivalent gate in QASM
        args.validate_version('2.0')
        return args.format('cz {0},{1};\n', qubits[0], qubits[1])

    def __str__(self):
        if self.half_turns == 1:
            return 'CZ'
        return self.__repr__()

    def __repr__(self):
        return 'Exp11Gate(half_turns={})'.format(
            repr(self.half_turns))

    def __eq__(self, other):
        if not isinstance(other, (ops.Rot11Gate, type(self))):
            return NotImplemented
        return self.half_turns == other.half_turns

    def __ne__(self, other):
        return not self == other

    def __hash__(self):
        return hash((Exp11Gate, self.half_turns))

    def _is_parameterized_(self) -> bool:
        return isinstance(self.half_turns, value.Symbol)

    def _resolve_parameters_(self, param_resolver) -> 'Exp11Gate':
        return Exp11Gate(half_turns=param_resolver.value_of(self.half_turns))


class ExpWGate(XmonGate,
               ops.SingleQubitGate,
               ops.TextDiagrammable,
               ops.PhaseableEffect,
<<<<<<< HEAD
               ops.ParameterizableEffect,
=======
               ops.BoundedEffect,
>>>>>>> 50b7c30d
               PotentialImplementation[Union[
                   ops.ReversibleEffect]]):
    """A rotation around an axis in the XY plane of the Bloch sphere.

    This gate is a "phased X rotation". Specifically:
        ───W(axis)^t─── = ───Z^-axis───X^t───Z^axis───

    This gate is exp(-i * pi * W(axis_half_turn) * half_turn / 2) where
        W(theta) = cos(pi * theta) X + sin(pi * theta) Y
     or in matrix form
       W(theta) = [[0, cos(pi * theta) - i sin(pi * theta)],
                   [cos(pi * theta) + i sin(pi * theta), 0]]

    Note the half_turn nomenclature here comes from viewing this as a rotation
    on the Bloch sphere. Two half_turns correspond to a rotation in the
    bloch sphere of 360 degrees. Note that this is minus identity, not
    just identity.  Similarly the axis_half_turns refers thinking of rotating
    the Bloch operator, starting with the operator pointing along the X
    direction. An axis_half_turn of 1 corresponds to the operator pointing
    along the -X direction while an axis_half_turn of 0.5 correspond to
    an operator pointing along the Y direction.
    """

    def __init__(self, *,  # Forces keyword args.
                 axis_half_turns: Optional[Union[value.Symbol, float]] = None,
                 axis_rads: Optional[float] = None,
                 axis_degs: Optional[float] = None,
                 half_turns: Optional[Union[value.Symbol, float]] = None,
                 rads: Optional[float] = None,
                 degs: Optional[float] = None) -> None:
        """Initializes the gate.

        At most one rotation angle argument may be specified. At most one axis
        angle argument may be specified. If more are specified, the result is
        considered ambiguous and an error is thrown. If no angle argument is
        given, the default value of one half turn is used.

        The axis angle determines the rotation axis in the XY plane, with 0
        being positive-ward along X and 90 degrees being positive-ward along Y.

        Args:
            axis_half_turns: The axis angle in the XY plane, in half_turns.
            axis_rads: The axis angle in the XY plane, in radians.
            axis_degs: The axis angle in the XY plane, in degrees.
            half_turns: The amount to rotate, in half_turns.
            rads: The amount to rotate, in radians.
            degs: The amount to rotate, in degrees.
        """
        self.half_turns = value.chosen_angle_to_canonical_half_turns(
            half_turns=half_turns,
            rads=rads,
            degs=degs)
        self.axis_half_turns = value.chosen_angle_to_canonical_half_turns(
            half_turns=axis_half_turns,
            rads=axis_rads,
            degs=axis_degs,
            default=0.0)

        if (not isinstance(self.half_turns, value.Symbol) and
                not isinstance(self.axis_half_turns, value.Symbol) and
                not 0 <= self.axis_half_turns < 1):
            # Canonicalize to negative rotation around positive axis.
            self.half_turns = value.canonicalize_half_turns(-self.half_turns)
            self.axis_half_turns = value.canonicalize_half_turns(
                self.axis_half_turns + 1)

    def to_proto_dict(self, *qubits):
        if len(qubits) != 1:
            raise ValueError('Wrong number of qubits.')

        q = qubits[0]
        exp_w = {
            'target': q.to_proto_dict(),
            'axis_half_turns': self.parameterized_value_to_proto_dict(
                self.axis_half_turns),
            'half_turns': self.parameterized_value_to_proto_dict(
                self.half_turns)
        }
        return {'exp_w': exp_w}

    def __pow__(self, power):
        if protocols.is_parameterized(self) and power != 1:
            return NotImplemented
        return ExpWGate(half_turns=self.half_turns * power,
                        axis_half_turns=self.axis_half_turns)

    def try_cast_to(self, desired_type, ext):
        if desired_type is ops.ReversibleEffect and self.has_inverse():
            return self
        return super().try_cast_to(desired_type, ext)

    def has_inverse(self):
        return not isinstance(self.half_turns, value.Symbol)

    def inverse(self):
        if not self.has_inverse():
            raise ValueError("Don't have a known inverse.")
        return ExpWGate(half_turns=-self.half_turns,
                        axis_half_turns=self.axis_half_turns)

    def _unitary_(self) -> Union[np.ndarray, type(NotImplemented)]:
        if (isinstance(self.half_turns, value.Symbol) or
                isinstance(self.axis_half_turns, value.Symbol)):
            return NotImplemented

        phase = protocols.unitary(
            ops.RotZGate(half_turns=self.axis_half_turns))
        c = np.exp(1j * np.pi * self.half_turns)
        rot = np.array([[1 + c, 1 - c], [1 - c, 1 + c]]) / 2
        return np.dot(np.dot(phase, rot), np.conj(phase))

    def phase_by(self, phase_turns, qubit_index):
        return ExpWGate(
            half_turns=self.half_turns,
            axis_half_turns=self.axis_half_turns + phase_turns * 2)

    def _trace_distance_bound_(self):
        if isinstance(self.half_turns, value.Symbol):
            return 1
        return abs(self.half_turns) * 3.5

    def text_diagram_info(self, args: ops.TextDiagramInfoArgs
                          ) -> ops.TextDiagramInfo:
        e = 0 if args.precision is None else 10**-args.precision
        half_turns = self.half_turns
        if isinstance(self.axis_half_turns, value.Symbol):
            s = 'W({})'.format(self.axis_half_turns)
        elif abs(self.axis_half_turns) <= e:
            s = 'X'
        elif (abs(self.axis_half_turns - 1) <= e and
              isinstance(half_turns, float)):
            s = 'X'
            half_turns = -half_turns
        elif abs(self.axis_half_turns - 0.5) <= e:
            s = 'Y'
        elif args.precision is not None:
            s = 'W({{:.{}}})'.format(args.precision).format(
                self.axis_half_turns)
        else:
            s = 'W({})'.format(self.axis_half_turns)
        return ops.TextDiagramInfo((s,), half_turns)

    def __str__(self):
        info = self.text_diagram_info(
            ops.TextDiagramInfoArgs.UNINFORMED_DEFAULT)
        if info.exponent == 1:
            return info.wire_symbols[0]
        return '{}^{}'.format(info.wire_symbols[0], info.exponent)

    def __repr__(self):
        return ('ExpWGate(half_turns={}, axis_half_turns={})'.format(
                    repr(self.half_turns),
                    repr(self.axis_half_turns)))

    def __eq__(self, other):
        if isinstance(other, ops.RotXGate):
            return (self.axis_half_turns == 0 and
                    self.half_turns == other.half_turns)
        if isinstance(other, ops.RotYGate):
            return (self.axis_half_turns == 0.5 and
                    self.half_turns == other.half_turns)
        if isinstance(other, type(self)):
            return (self.half_turns == other.half_turns and
                    self.axis_half_turns == other.axis_half_turns)
        return NotImplemented

    def __ne__(self, other):
        return not self == other

    def __hash__(self):
        if self.axis_half_turns == 0:
            return hash((ops.RotXGate, self.half_turns))
        if self.axis_half_turns == 0.5:
            return hash((ops.RotYGate, self.half_turns))
        return hash((ExpWGate, self.half_turns, self.axis_half_turns))

    def _is_parameterized_(self) -> bool:
        return (isinstance(self.half_turns, value.Symbol) or
                isinstance(self.axis_half_turns, value.Symbol))

    def _resolve_parameters_(self, param_resolver) -> 'ExpWGate':
        return ExpWGate(
                half_turns=param_resolver.value_of(self.half_turns),
                axis_half_turns=param_resolver.value_of(self.axis_half_turns))


class ExpZGate(XmonGate, ops.RotZGate):
    """A rotation around the Z axis of the Bloch sphere.

    This gate is exp(-i * pi * Z * half_turns / 2) where Z is the Z matrix
        Z = [[1, 0],
             [0, -1]]

    Note the half_turn nomenclature here comes from viewing this as a rotation
    on the Bloch sphere. Two half_turns correspond to a rotation in the
    bloch sphere of 360 degrees.
    """

    def __init__(self, *,  # Forces keyword args.
                 half_turns: Optional[Union[value.Symbol, float]] = None,
                 rads: Optional[float] = None,
                 degs: Optional[float] = None) -> None:
        """Initializes the gate.

        At most one angle argument may be specified. If more are specified,
        the result is considered ambiguous and an error is thrown. If no angle
        argument is given, the default value of one half turn is used.

        Args:
            half_turns: The relative phasing of Z's eigenstates, in half_turns.
            rads: The relative phasing of Z's eigenstates, in radians.
            degs: The relative phasing of Z's eigenstates, in degrees.
        """
        super().__init__(half_turns=half_turns,
                         rads=rads,
                         degs=degs,
                         global_shift_in_half_turns=-0.5)

    def _with_exponent(self,
                       exponent: Union[value.Symbol, float]) -> 'ExpZGate':
        return ExpZGate(half_turns=exponent)

    def to_proto_dict(self, *qubits):
        if len(qubits) != 1:
            raise ValueError('Wrong number of qubits.')
        q = qubits[0]
        exp_z = {'target': q.to_proto_dict(),
                 'half_turns': self.parameterized_value_to_proto_dict(
                     self.half_turns),
                 }
        return {'exp_z': exp_z}

    def __repr__(self):
        return 'ExpZGate(half_turns={!r})'.format(self.half_turns)

    def _is_parameterized_(self) -> bool:
        return isinstance(self.half_turns, value.Symbol)

    def _resolve_parameters_(self, param_resolver) -> 'ExpZGate':
        return ExpZGate(half_turns=param_resolver.value_of(self.half_turns))<|MERGE_RESOLUTION|>--- conflicted
+++ resolved
@@ -261,11 +261,6 @@
                ops.SingleQubitGate,
                ops.TextDiagrammable,
                ops.PhaseableEffect,
-<<<<<<< HEAD
-               ops.ParameterizableEffect,
-=======
-               ops.BoundedEffect,
->>>>>>> 50b7c30d
                PotentialImplementation[Union[
                    ops.ReversibleEffect]]):
     """A rotation around an axis in the XY plane of the Bloch sphere.
