--- conflicted
+++ resolved
@@ -18,10 +18,6 @@
 
 import abc
 import json
-<<<<<<< HEAD
-from typing import Dict, Optional, Tuple, Union, Any
-=======
->>>>>>> e084e17b
 
 import numpy as np
 
@@ -253,19 +249,12 @@
     def __pow__(self, exponent: Any):
         if self._is_parameterized_() and exponent != 1:
             return NotImplemented
-<<<<<<< HEAD
         if self.half_turns != 1 and isinstance(exponent, value.Symbol):
             return NotImplemented
         return ExpWGate(half_turns=self.half_turns * exponent,
                         axis_half_turns=self.axis_half_turns)
 
-    def _unitary_(self) -> Union[np.ndarray, type(NotImplemented)]:
-=======
-        return ExpWGate(half_turns=self.half_turns * power,
-                        axis_half_turns=self.axis_half_turns)
-
     def _unitary_(self) -> Union[np.ndarray, NotImplementedType]:
->>>>>>> e084e17b
         if (isinstance(self.half_turns, value.Symbol) or
                 isinstance(self.axis_half_turns, value.Symbol)):
             return NotImplemented
