# Copyright 2018 The Cirq Developers
#
# Licensed under the Apache License, Version 2.0 (the "License");
# you may not use this file except in compliance with the License.
# You may obtain a copy of the License at
#
#     https://www.apache.org/licenses/LICENSE-2.0
#
# Unless required by applicable law or agreed to in writing, software
# distributed under the License is distributed on an "AS IS" BASIS,
# WITHOUT WARRANTIES OR CONDITIONS OF ANY KIND, either express or implied.
# See the License for the specific language governing permissions and
# limitations under the License.

"""Gates that can be directly described to the API, without decomposition."""

import json
from typing import Dict, Optional, Tuple, Union

import numpy as np

from cirq import abc, ops, value, protocols
from cirq.devices.grid_qubit import GridQubit


class XmonGate(ops.Gate, metaclass=abc.ABCMeta):
    """A gate with a known mechanism for encoding into google API protos."""

    @abc.abstractmethod
    def to_proto_dict(self, *qubits) -> Dict:
        """Returns a dictionary representing the proto.

        For definitions of the protos see api/google/v1/operations.proto
        """
        raise NotImplementedError()

    @staticmethod
    def is_xmon_op(op: ops.Operation) -> bool:
        return XmonGate.try_get_xmon_gate(op) is not None

    @staticmethod
    def try_get_xmon_gate(op: ops.Operation) -> Optional['XmonGate']:
        if (isinstance(op, ops.GateOperation) and
                isinstance(op.gate, XmonGate)):
            return op.gate
        return None

    @staticmethod
    def from_proto_dict(proto_dict: Dict) -> ops.Operation:
        """Convert the proto dictionary to the corresponding operation.

        See protos in api/google/v1 for specification of the protos.

        Args:
            proto_dict: Dictionary representing the proto. Keys are always
                strings, but values may be types correspond to a raw proto type
                or another dictionary (for messages).

        Returns:
            The operation.

        Raises:
            ValueError if the dictionary does not contain required values
            corresponding to the proto.
        """

        def raise_missing_fields(gate_name: str):
            raise ValueError(
                '{} missing required fields: {}'.format(gate_name, proto_dict))
        param = XmonGate.parameterized_value_from_proto_dict
        qubit = GridQubit.from_proto_dict
        if 'exp_w' in proto_dict:
            exp_w = proto_dict['exp_w']
            if ('half_turns' not in exp_w or 'axis_half_turns' not in exp_w
                    or 'target' not in exp_w):
                raise_missing_fields('ExpW')
            return ExpWGate(
                half_turns=param(exp_w['half_turns']),
                axis_half_turns=param(exp_w['axis_half_turns']),
            ).on(qubit(exp_w['target']))
        elif 'exp_z' in proto_dict:
            exp_z = proto_dict['exp_z']
            if 'half_turns' not in exp_z or 'target' not in exp_z:
                raise_missing_fields('ExpZ')
            return ExpZGate(
                half_turns=param(exp_z['half_turns'])
            ).on(qubit(exp_z['target']))
        elif 'exp_11' in proto_dict:
            exp_11 = proto_dict['exp_11']
            if ('half_turns' not in exp_11 or 'target1' not in exp_11
                    or 'target2' not in exp_11):
                raise_missing_fields('Exp11')
            return Exp11Gate(
                half_turns=param(exp_11['half_turns'])
            ).on(qubit(exp_11['target1']), qubit(exp_11['target2']))
        elif 'measurement' in proto_dict:
            meas = proto_dict['measurement']
            invert_mask = () # type: Tuple
            if 'invert_mask' in meas:
                invert_mask = tuple(json.loads(x) for x in meas['invert_mask'])
            if 'key' not in meas or 'targets' not in meas:
                raise_missing_fields('Measurement')
            return XmonMeasurementGate(
                key=meas['key'],
                invert_mask=invert_mask
            ).on(*[qubit(q) for q in meas['targets']])
        else:
            raise ValueError('invalid operation: {}'.format(proto_dict))

    @staticmethod
    def parameterized_value_from_proto_dict(message: Dict) -> Union[
        value.Symbol, float]:
        if 'raw' in message:
            return message['raw']
        if 'parameter_key' in message:
            return value.Symbol(message['parameter_key'])
        raise ValueError('No value specified for parameterized float.')


    @staticmethod
    def parameterized_value_to_proto_dict(
        param: Union[value.Symbol, float]) -> Dict:
        out = {}  # type: Dict
        if isinstance(param, value.Symbol):
            out['parameter_key'] = param.name
        else:
            out['raw'] = float(param)
        return out


class XmonMeasurementGate(XmonGate, ops.MeasurementGate):
    """Indicates that qubits should be measured, and where the result goes.

    This measurement is done in the computational basis.
    """

    def to_proto_dict(self, *qubits):
        if len(qubits) == 0:
            raise ValueError('Measurement gate on no qubits.')
        if self.invert_mask and len(self.invert_mask) != len(qubits):
            raise ValueError('Measurement gate had invert mask of length '
                             'different than number of qubits it acts on.')
        measurement = {
            'targets': [q.to_proto_dict() for q in qubits],
            'key': self.key,
        }
        if self.invert_mask:
            measurement['invert_mask'] = [json.dumps(x) for x in
                                          self.invert_mask]
        return {'measurement': measurement}

    def with_bits_flipped(self, *bit_positions: int) -> 'XmonMeasurementGate':
        sup = super().with_bits_flipped(*bit_positions)
        return XmonMeasurementGate(key=sup.key, invert_mask=sup.invert_mask)

    def __repr__(self):
        return 'XmonMeasurementGate({}, {})'.format(repr(self.key),
                                                    repr(self.invert_mask))


class Exp11Gate(XmonGate,
                ops.TwoQubitGate,
                ops.TextDiagrammable,
                ops.InterchangeableQubitsGate,
                ops.QasmConvertibleGate):
    """A two-qubit interaction that phases the amplitude of the 11 state.

    This gate is exp(i * pi * |11><11|  * half_turn).

    Note that this half_turn parameter is such that a full turn is the
    identity matrix, in contrast to the single qubit gates, where a full
    turn is minus identity. The single qubit half-turn gates are defined
    so that a full turn corresponds to a rotation on the Bloch sphere of a
    360 degree rotation. For two qubit gates, there isn't a Bloch sphere,
    so the half_turn corresponds to half of a full rotation in U(4).
    """

    def __init__(self, *,  # Forces keyword args.
                 half_turns: Optional[Union[value.Symbol, float]] = None,
                 rads: Optional[float] = None,
                 degs: Optional[float] = None) -> None:
        """Initializes the gate.

        At most one angle argument may be specified. If more are specified,
        the result is considered ambiguous and an error is thrown. If no angle
        argument is given, the default value of one half turn is used.

        Args:
            half_turns: The amount of phasing of the 11 state, in half_turns.
            rads: The amount of phasing of the 11 state, in radians.
            degs: The amount of phasing of the 11 state, in degrees.
        """
        self.half_turns = value.chosen_angle_to_canonical_half_turns(
            half_turns=half_turns,
            rads=rads,
            degs=degs)

    def _phase_by_(self, phase_turns, qubit_index):
        return self

    def to_proto_dict(self, *qubits):
        if len(qubits) != 2:
            raise ValueError('Wrong number of qubits.')
        p, q = qubits
        exp_11 = {
            'target1': p.to_proto_dict(),
            'target2': q.to_proto_dict(),
            'half_turns': self.parameterized_value_to_proto_dict(
                self.half_turns)
        }
        return {'exp_11': exp_11}

    def _unitary_(self) -> Union[np.ndarray, type(NotImplemented)]:
        if isinstance(self.half_turns, value.Symbol):
            return NotImplemented
        return protocols.unitary(
            ops.Rot11Gate(half_turns=self.half_turns))

    def text_diagram_info(self, args: ops.TextDiagramInfoArgs
                          ) -> ops.TextDiagramInfo:
        return ops.TextDiagramInfo(('@', '@'), self.half_turns)

    def known_qasm_output(self,
                          qubits: Tuple[ops.QubitId, ...],
                          args: ops.QasmOutputArgs) -> Optional[str]:
        if self.half_turns != 1:
            return None  # Don't have an equivalent gate in QASM
        args.validate_version('2.0')
        return args.format('cz {0},{1};\n', qubits[0], qubits[1])

    def __str__(self):
        if self.half_turns == 1:
            return 'CZ'
        return self.__repr__()

    def __repr__(self):
        return 'Exp11Gate(half_turns={})'.format(
            repr(self.half_turns))

    def __eq__(self, other):
        if not isinstance(other, (ops.Rot11Gate, type(self))):
            return NotImplemented
        return self.half_turns == other.half_turns

    def __ne__(self, other):
        return not self == other

    def __hash__(self):
        return hash((Exp11Gate, self.half_turns))

    def _is_parameterized_(self) -> bool:
        return isinstance(self.half_turns, value.Symbol)

    def _resolve_parameters_(self, param_resolver) -> 'Exp11Gate':
        return Exp11Gate(half_turns=param_resolver.value_of(self.half_turns))


class ExpWGate(XmonGate,
               ops.SingleQubitGate,
               ops.TextDiagrammable,
<<<<<<< HEAD
               PotentialImplementation[Union[
                   ops.ReversibleEffect]]):
=======
               ops.PhaseableEffect):
>>>>>>> 0c1f2244
    """A rotation around an axis in the XY plane of the Bloch sphere.

    This gate is a "phased X rotation". Specifically:
        ───W(axis)^t─── = ───Z^-axis───X^t───Z^axis───

    This gate is exp(-i * pi * W(axis_half_turn) * half_turn / 2) where
        W(theta) = cos(pi * theta) X + sin(pi * theta) Y
     or in matrix form
       W(theta) = [[0, cos(pi * theta) - i sin(pi * theta)],
                   [cos(pi * theta) + i sin(pi * theta), 0]]

    Note the half_turn nomenclature here comes from viewing this as a rotation
    on the Bloch sphere. Two half_turns correspond to a rotation in the
    bloch sphere of 360 degrees. Note that this is minus identity, not
    just identity.  Similarly the axis_half_turns refers thinking of rotating
    the Bloch operator, starting with the operator pointing along the X
    direction. An axis_half_turn of 1 corresponds to the operator pointing
    along the -X direction while an axis_half_turn of 0.5 correspond to
    an operator pointing along the Y direction.
    """

    def __init__(self, *,  # Forces keyword args.
                 axis_half_turns: Optional[Union[value.Symbol, float]] = None,
                 axis_rads: Optional[float] = None,
                 axis_degs: Optional[float] = None,
                 half_turns: Optional[Union[value.Symbol, float]] = None,
                 rads: Optional[float] = None,
                 degs: Optional[float] = None) -> None:
        """Initializes the gate.

        At most one rotation angle argument may be specified. At most one axis
        angle argument may be specified. If more are specified, the result is
        considered ambiguous and an error is thrown. If no angle argument is
        given, the default value of one half turn is used.

        The axis angle determines the rotation axis in the XY plane, with 0
        being positive-ward along X and 90 degrees being positive-ward along Y.

        Args:
            axis_half_turns: The axis angle in the XY plane, in half_turns.
            axis_rads: The axis angle in the XY plane, in radians.
            axis_degs: The axis angle in the XY plane, in degrees.
            half_turns: The amount to rotate, in half_turns.
            rads: The amount to rotate, in radians.
            degs: The amount to rotate, in degrees.
        """
        self.half_turns = value.chosen_angle_to_canonical_half_turns(
            half_turns=half_turns,
            rads=rads,
            degs=degs)
        self.axis_half_turns = value.chosen_angle_to_canonical_half_turns(
            half_turns=axis_half_turns,
            rads=axis_rads,
            degs=axis_degs,
            default=0.0)

        if (not isinstance(self.half_turns, value.Symbol) and
                not isinstance(self.axis_half_turns, value.Symbol) and
                not 0 <= self.axis_half_turns < 1):
            # Canonicalize to negative rotation around positive axis.
            self.half_turns = value.canonicalize_half_turns(-self.half_turns)
            self.axis_half_turns = value.canonicalize_half_turns(
                self.axis_half_turns + 1)

    def to_proto_dict(self, *qubits):
        if len(qubits) != 1:
            raise ValueError('Wrong number of qubits.')

        q = qubits[0]
        exp_w = {
            'target': q.to_proto_dict(),
            'axis_half_turns': self.parameterized_value_to_proto_dict(
                self.axis_half_turns),
            'half_turns': self.parameterized_value_to_proto_dict(
                self.half_turns)
        }
        return {'exp_w': exp_w}

    def __pow__(self, power):
        if protocols.is_parameterized(self) and power != 1:
            return NotImplemented
        return ExpWGate(half_turns=self.half_turns * power,
                        axis_half_turns=self.axis_half_turns)

    def _unitary_(self) -> Union[np.ndarray, type(NotImplemented)]:
        if (isinstance(self.half_turns, value.Symbol) or
                isinstance(self.axis_half_turns, value.Symbol)):
            return NotImplemented

        phase = protocols.unitary(
            ops.RotZGate(half_turns=self.axis_half_turns))
        c = np.exp(1j * np.pi * self.half_turns)
        rot = np.array([[1 + c, 1 - c], [1 - c, 1 + c]]) / 2
        return np.dot(np.dot(phase, rot), np.conj(phase))

    def _phase_by_(self, phase_turns, qubit_index):
        return ExpWGate(
            half_turns=self.half_turns,
            axis_half_turns=self.axis_half_turns + phase_turns * 2)

    def _trace_distance_bound_(self):
        if isinstance(self.half_turns, value.Symbol):
            return 1
        return abs(self.half_turns) * 3.5

    def text_diagram_info(self, args: ops.TextDiagramInfoArgs
                          ) -> ops.TextDiagramInfo:
        e = 0 if args.precision is None else 10**-args.precision
        half_turns = self.half_turns
        if isinstance(self.axis_half_turns, value.Symbol):
            s = 'W({})'.format(self.axis_half_turns)
        elif abs(self.axis_half_turns) <= e:
            s = 'X'
        elif (abs(self.axis_half_turns - 1) <= e and
              isinstance(half_turns, float)):
            s = 'X'
            half_turns = -half_turns
        elif abs(self.axis_half_turns - 0.5) <= e:
            s = 'Y'
        elif args.precision is not None:
            s = 'W({{:.{}}})'.format(args.precision).format(
                self.axis_half_turns)
        else:
            s = 'W({})'.format(self.axis_half_turns)
        return ops.TextDiagramInfo((s,), half_turns)

    def __str__(self):
        info = self.text_diagram_info(
            ops.TextDiagramInfoArgs.UNINFORMED_DEFAULT)
        if info.exponent == 1:
            return info.wire_symbols[0]
        return '{}^{}'.format(info.wire_symbols[0], info.exponent)

    def __repr__(self):
        return ('ExpWGate(half_turns={}, axis_half_turns={})'.format(
                    repr(self.half_turns),
                    repr(self.axis_half_turns)))

    def __eq__(self, other):
        if isinstance(other, ops.RotXGate):
            return (self.axis_half_turns == 0 and
                    self.half_turns == other.half_turns)
        if isinstance(other, ops.RotYGate):
            return (self.axis_half_turns == 0.5 and
                    self.half_turns == other.half_turns)
        if isinstance(other, type(self)):
            return (self.half_turns == other.half_turns and
                    self.axis_half_turns == other.axis_half_turns)
        return NotImplemented

    def __ne__(self, other):
        return not self == other

    def __hash__(self):
        if self.axis_half_turns == 0:
            return hash((ops.RotXGate, self.half_turns))
        if self.axis_half_turns == 0.5:
            return hash((ops.RotYGate, self.half_turns))
        return hash((ExpWGate, self.half_turns, self.axis_half_turns))

    def _is_parameterized_(self) -> bool:
        return (isinstance(self.half_turns, value.Symbol) or
                isinstance(self.axis_half_turns, value.Symbol))

    def _resolve_parameters_(self, param_resolver) -> 'ExpWGate':
        return ExpWGate(
                half_turns=param_resolver.value_of(self.half_turns),
                axis_half_turns=param_resolver.value_of(self.axis_half_turns))


class ExpZGate(XmonGate, ops.RotZGate):
    """A rotation around the Z axis of the Bloch sphere.

    This gate is exp(-i * pi * Z * half_turns / 2) where Z is the Z matrix
        Z = [[1, 0],
             [0, -1]]

    Note the half_turn nomenclature here comes from viewing this as a rotation
    on the Bloch sphere. Two half_turns correspond to a rotation in the
    bloch sphere of 360 degrees.
    """

    def __init__(self, *,  # Forces keyword args.
                 half_turns: Optional[Union[value.Symbol, float]] = None,
                 rads: Optional[float] = None,
                 degs: Optional[float] = None) -> None:
        """Initializes the gate.

        At most one angle argument may be specified. If more are specified,
        the result is considered ambiguous and an error is thrown. If no angle
        argument is given, the default value of one half turn is used.

        Args:
            half_turns: The relative phasing of Z's eigenstates, in half_turns.
            rads: The relative phasing of Z's eigenstates, in radians.
            degs: The relative phasing of Z's eigenstates, in degrees.
        """
        super().__init__(half_turns=half_turns,
                         rads=rads,
                         degs=degs,
                         global_shift_in_half_turns=-0.5)

    def _with_exponent(self,
                       exponent: Union[value.Symbol, float]) -> 'ExpZGate':
        return ExpZGate(half_turns=exponent)

    def to_proto_dict(self, *qubits):
        if len(qubits) != 1:
            raise ValueError('Wrong number of qubits.')
        q = qubits[0]
        exp_z = {'target': q.to_proto_dict(),
                 'half_turns': self.parameterized_value_to_proto_dict(
                     self.half_turns),
                 }
        return {'exp_z': exp_z}

    def __repr__(self):
        return 'ExpZGate(half_turns={!r})'.format(self.half_turns)

    def _is_parameterized_(self) -> bool:
        return isinstance(self.half_turns, value.Symbol)

    def _resolve_parameters_(self, param_resolver) -> 'ExpZGate':
        return ExpZGate(half_turns=param_resolver.value_of(self.half_turns))<|MERGE_RESOLUTION|>--- conflicted
+++ resolved
@@ -257,13 +257,7 @@
 
 class ExpWGate(XmonGate,
                ops.SingleQubitGate,
-               ops.TextDiagrammable,
-<<<<<<< HEAD
-               PotentialImplementation[Union[
-                   ops.ReversibleEffect]]):
-=======
-               ops.PhaseableEffect):
->>>>>>> 0c1f2244
+               ops.TextDiagrammable):
     """A rotation around an axis in the XY plane of the Bloch sphere.
 
     This gate is a "phased X rotation". Specifically:
