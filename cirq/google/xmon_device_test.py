--- conflicted
+++ resolved
@@ -81,26 +81,16 @@
 
     d.validate_operation(cirq.GateOperation(
         Exp11Gate(),
-<<<<<<< HEAD
-        (XmonQubit(0, 0), XmonQubit(1, 0))))
-    d.validate_operation(cirq.GateOperation(ExpZGate(), (XmonQubit(0, 0),)))
-=======
         (GridQubit(0, 0), GridQubit(1, 0))))
-    d.validate_operation(ops.Operation(ExpZGate(), (GridQubit(0, 0),)))
->>>>>>> 72041b6a
+    d.validate_operation(cirq.GateOperation(ExpZGate(), (GridQubit(0, 0),)))
 
     with pytest.raises(ValueError):
         d.validate_operation(cirq.GateOperation(
             Exp11Gate(),
             (GridQubit(0, 0), GridQubit(-1, 0))))
     with pytest.raises(ValueError):
-<<<<<<< HEAD
         d.validate_operation(cirq.GateOperation(ExpZGate(),
-                                           (XmonQubit(-1, 0),)))
-=======
-        d.validate_operation(ops.Operation(ExpZGate(),
-                                           (GridQubit(-1, 0),)))
->>>>>>> 72041b6a
+                                                (GridQubit(-1, 0),)))
     with pytest.raises(ValueError):
         d.validate_operation(cirq.GateOperation(
             Exp11Gate(),
@@ -113,15 +103,9 @@
     class MyGate(cirq.Gate):
         pass
 
-<<<<<<< HEAD
-    d.validate_operation(cirq.GateOperation(ExpZGate(), [XmonQubit(0, 0)]))
+    d.validate_operation(cirq.GateOperation(ExpZGate(), [GridQubit(0, 0)]))
     with pytest.raises(ValueError):
-        d.validate_operation(cirq.GateOperation(MyGate, [XmonQubit(0, 0)]))
-=======
-    d.validate_operation(ops.Operation(ExpZGate(), [GridQubit(0, 0)]))
-    with pytest.raises(ValueError):
-        d.validate_operation(ops.Operation(MyGate, [GridQubit(0, 0)]))
->>>>>>> 72041b6a
+        d.validate_operation(cirq.GateOperation(MyGate, [GridQubit(0, 0)]))
 
 
 def test_validate_scheduled_operation_adjacent_exp_11_exp_w():
