--- conflicted
+++ resolved
@@ -366,10 +366,7 @@
     assert c.to_text_diagram() == """
 (0, 0): ───W(a)^b───@─────
                     │
-<<<<<<< HEAD
 (0, 1): ───Z^c──────@^d───
-=======
-(0, 1): ───Z^c──────@─────
     """.strip()
 
 
@@ -385,5 +382,4 @@
     )
     assert c.to_text_diagram() == """
 (0, 1): ───Z───S───T───Z^0.125───S^-1───T^-1───
->>>>>>> 260acb6c
     """.strip()