# Copyright 2018 Google LLC
#
# Licensed under the Apache License, Version 2.0 (the "License");
# you may not use this file except in compliance with the License.
# You may obtain a copy of the License at
#
#     https://www.apache.org/licenses/LICENSE-2.0
#
# Unless required by applicable law or agreed to in writing, software
# distributed under the License is distributed on an "AS IS" BASIS,
# WITHOUT WARRANTIES OR CONDITIONS OF ANY KIND, either express or implied.
# See the License for the specific language governing permissions and
# limitations under the License.

"""Tests for xmon_simulator."""

import numpy as np
import pytest

from cirq.google.sim import xmon_stepper


def test_no_thread_pool():
    pool = xmon_stepper.ThreadlessPool()
    result = pool.map(lambda x: x + 1, range(10))
    assert result == [x + 1 for x in range(10)]
    # No ops.
    pool.terminate()
    pool.join()


def test_no_thread_pool_no_chunking():
    pool = xmon_stepper.ThreadlessPool()
    with pytest.raises(AssertionError):
        pool.map(lambda x: x + 1, range(10), chunksize=1)


def test_uses_threadless_pool_for_few_qubits():
    with xmon_stepper.Stepper(num_qubits=3, min_qubits_before_shard=4) as s:
        assert isinstance(s._pool, xmon_stepper.ThreadlessPool)


@pytest.mark.parametrize('num_prefix_qubits', (0, 2))
def test_initial_state_computational_basis(num_prefix_qubits):
    for initial_state in range(2 ** 3):
        with xmon_stepper.Stepper(
            num_qubits=3,
            num_prefix_qubits=num_prefix_qubits,
            initial_state=initial_state,
            min_qubits_before_shard=0) as s:
            expected = np.zeros(2 ** 3, dtype=np.complex64)
            expected[initial_state] = 1.0
            np.testing.assert_almost_equal(expected, s.current_state)


@pytest.mark.parametrize('num_prefix_qubits', (0, 2))
def test_initial_state_full_state(num_prefix_qubits):
    initial_state = np.array([0.5, 0.5, 0.5, 0.5, 0, 0, 0, 0],
                             dtype=np.complex64)
    with xmon_stepper.Stepper(
        num_qubits=3,
        num_prefix_qubits=num_prefix_qubits,
        initial_state=initial_state,
        min_qubits_before_shard=0) as s:
        np.testing.assert_almost_equal(initial_state, s.current_state)


@pytest.mark.parametrize('num_prefix_qubits', (0, 2))
def test_initial_state_full_state_complex(num_prefix_qubits):
    initial_state = np.array([0.5j, 0.5, 0.5, 0.5, 0, 0, 0, 0],
                             dtype=np.complex64)
    with xmon_stepper.Stepper(
        num_qubits=3,
        num_prefix_qubits=num_prefix_qubits,
        initial_state=initial_state,
        min_qubits_before_shard=0) as s:
        np.testing.assert_almost_equal(initial_state, s.current_state)


@pytest.mark.parametrize('num_prefix_qubits', (0, 2))
def test_initial_state_wrong_dtype(num_prefix_qubits):
    initial_state = np.array([0.5, 0.5, 0.5, 0.5, 0, 0, 0, 0], dtype=np.float32)
    with pytest.raises(ValueError):
        xmon_stepper.Stepper(
            num_qubits=3,
            num_prefix_qubits=num_prefix_qubits,
            initial_state=initial_state,
            min_qubits_before_shard=0)


@pytest.mark.parametrize('num_prefix_qubits', (0, 2))
def test_initial_state_not_normalized(num_prefix_qubits):
    initial_state = np.array([0.5, 0.5, 0, 0, 0, 0, 0, 0], dtype=np.float32)
    with pytest.raises(ValueError):
        xmon_stepper.Stepper(
            num_qubits=3,
            num_prefix_qubits=num_prefix_qubits,
            initial_state=initial_state,
            min_qubits_before_shard=0)


@pytest.mark.parametrize('num_prefix_qubits', (0, 2))
def test_reset_state_computational_basis(num_prefix_qubits):
    with xmon_stepper.Stepper(
        num_qubits=3,
        num_prefix_qubits=num_prefix_qubits,
        initial_state=0,
        min_qubits_before_shard=0) as s:
        for initial_state in range(2 ** 3):
            expected = np.zeros(2 ** 3, dtype=np.complex64)
            expected[initial_state] = 1.0
            s.reset_state(initial_state)
            np.testing.assert_almost_equal(expected, s.current_state)


@pytest.mark.parametrize('num_prefix_qubits', (0, 2))
def test_reset_state_full_state(num_prefix_qubits):
    reset_state = np.array([0.5, 0.5, 0.5, 0.5, 0, 0, 0, 0], dtype=np.complex64)
    with xmon_stepper.Stepper(
        num_qubits=3,
        num_prefix_qubits=num_prefix_qubits,
        initial_state=0,
        min_qubits_before_shard=0) as s:
        s.reset_state(reset_state)
        np.testing.assert_almost_equal(reset_state, s.current_state)


@pytest.mark.parametrize('num_prefix_qubits', (0, 2))
def test_reset_state_not_normalized(num_prefix_qubits):
    reset_state = np.array([0.5, 0.5, 0.5, 0, 0, 0, 0, 0], dtype=np.complex64)
    with pytest.raises(ValueError):
        with xmon_stepper.Stepper(
            num_qubits=3,
            num_prefix_qubits=num_prefix_qubits,
            initial_state=0,
            min_qubits_before_shard=0) as s:
            s.reset_state(reset_state)


@pytest.mark.parametrize('num_prefix_qubits', (0, 2))
def test_reset_state_wrong_dtype(num_prefix_qubits):
    reset_state = np.array([0.5, 0.5, 0.5, 0, 0, 0, 0, 0], dtype=np.float32)
    with pytest.raises(ValueError):
        with xmon_stepper.Stepper(
            num_qubits=3,
            num_prefix_qubits=num_prefix_qubits,
            initial_state=0,
            min_qubits_before_shard=0) as s:
            s.reset_state(reset_state)


@pytest.mark.parametrize('num_prefix_qubits', (0, 2))
def test_w_x0(num_prefix_qubits):
    result = compute_xy_matrix(num_prefix_qubits, 0, -1.0, 0.0)
    expected = 1j * np.array([
        [0, 1, 0, 0, 0, 0, 0, 0],
        [1, 0, 0, 0, 0, 0, 0, 0],
        [0, 0, 0, 1, 0, 0, 0, 0],
        [0, 0, 1, 0, 0, 0, 0, 0],
        [0, 0, 0, 0, 0, 1, 0, 0],
        [0, 0, 0, 0, 1, 0, 0, 0],
        [0, 0, 0, 0, 0, 0, 0, 1],
        [0, 0, 0, 0, 0, 0, 1, 0],
    ])
    np.testing.assert_almost_equal(result, expected)


@pytest.mark.parametrize('num_prefix_qubits', (0, 2))
def test_w_x1(num_prefix_qubits):
    result = compute_xy_matrix(num_prefix_qubits, 1, -1.0, 0.0)
    expected = 1j * np.array([
        [0, 0, 1, 0, 0, 0, 0, 0],
        [0, 0, 0, 1, 0, 0, 0, 0],
        [1, 0, 0, 0, 0, 0, 0, 0],
        [0, 1, 0, 0, 0, 0, 0, 0],
        [0, 0, 0, 0, 0, 0, 1, 0],
        [0, 0, 0, 0, 0, 0, 0, 1],
        [0, 0, 0, 0, 1, 0, 0, 0],
        [0, 0, 0, 0, 0, 1, 0, 0],
    ])
    np.testing.assert_almost_equal(result, expected)


@pytest.mark.parametrize('num_prefix_qubits', (0, 2))
def test_w_x2(num_prefix_qubits):
    result = compute_xy_matrix(num_prefix_qubits, 2, -1.0, 0.0)
    expected = 1j * np.array([
        [0, 0, 0, 0, 1, 0, 0, 0],
        [0, 0, 0, 0, 0, 1, 0, 0],
        [0, 0, 0, 0, 0, 0, 1, 0],
        [0, 0, 0, 0, 0, 0, 0, 1],
        [1, 0, 0, 0, 0, 0, 0, 0],
        [0, 1, 0, 0, 0, 0, 0, 0],
        [0, 0, 1, 0, 0, 0, 0, 0],
        [0, 0, 0, 1, 0, 0, 0, 0],
    ])
    np.testing.assert_almost_equal(result, expected)


@pytest.mark.parametrize('num_prefix_qubits', (0, 2))
def test_w_y0(num_prefix_qubits):
    result = compute_xy_matrix(num_prefix_qubits, 0, -1.0, 0.5)
    expected = np.array([
        [0, 1, 0, 0, 0, 0, 0, 0],
        [-1, 0, 0, 0, 0, 0, 0, 0],
        [0, 0, 0, 1, 0, 0, 0, 0],
        [0, 0, -1, 0, 0, 0, 0, 0],
        [0, 0, 0, 0, 0, 1, 0, 0],
        [0, 0, 0, 0, -1, 0, 0, 0],
        [0, 0, 0, 0, 0, 0, 0, 1],
        [0, 0, 0, 0, 0, 0, -1, 0],
    ])
    np.testing.assert_almost_equal(result, expected)


@pytest.mark.parametrize('num_prefix_qubits', (0, 2))
def test_w_y1(num_prefix_qubits):
    result = compute_xy_matrix(num_prefix_qubits, 1, -1.0, 0.5)
    expected = np.array([
        [0, 0, 1, 0, 0, 0, 0, 0],
        [0, 0, 0, 1, 0, 0, 0, 0],
        [-1, 0, 0, 0, 0, 0, 0, 0],
        [0, -1, 0, 0, 0, 0, 0, 0],
        [0, 0, 0, 0, 0, 0, 1, 0],
        [0, 0, 0, 0, 0, 0, 0, 1],
        [0, 0, 0, 0, -1, 0, 0, 0],
        [0, 0, 0, 0, 0, -1, 0, 0],
    ])
    np.testing.assert_almost_equal(result, expected)


@pytest.mark.parametrize('num_prefix_qubits', (0, 2))
def test_w_y2(num_prefix_qubits):
    result = compute_xy_matrix(num_prefix_qubits, 2, -1.0, 0.5)
    expected = np.array([
        [0, 0, 0, 0, 1, 0, 0, 0],
        [0, 0, 0, 0, 0, 1, 0, 0],
        [0, 0, 0, 0, 0, 0, 1, 0],
        [0, 0, 0, 0, 0, 0, 0, 1],
        [-1, 0, 0, 0, 0, 0, 0, 0],
        [0, -1, 0, 0, 0, 0, 0, 0],
        [0, 0, -1, 0, 0, 0, 0, 0],
        [0, 0, 0, -1, 0, 0, 0, 0],
    ])
    np.testing.assert_almost_equal(result, expected)


@pytest.mark.parametrize('num_prefix_qubits', (0, 2))
def test_w_xplusy0(num_prefix_qubits):
    result = compute_xy_matrix(num_prefix_qubits, 0, -1.0, 0.25)
    p = np.exp(0.25j * np.pi)
    m = np.exp(-0.25j * np.pi)
    expected = 1j * np.array([
        [0, m, 0, 0, 0, 0, 0, 0],
        [p, 0, 0, 0, 0, 0, 0, 0],
        [0, 0, 0, m, 0, 0, 0, 0],
        [0, 0, p, 0, 0, 0, 0, 0],
        [0, 0, 0, 0, 0, m, 0, 0],
        [0, 0, 0, 0, p, 0, 0, 0],
        [0, 0, 0, 0, 0, 0, 0, m],
        [0, 0, 0, 0, 0, 0, p, 0],
    ])
    np.testing.assert_almost_equal(result, expected)


@pytest.mark.parametrize('num_prefix_qubits', (0, 2))
def test_w_xplusy1(num_prefix_qubits):
    result = compute_xy_matrix(num_prefix_qubits, 1, -1.0, 0.25)
    p = np.exp(0.25j * np.pi)
    m = np.exp(-0.25j * np.pi)
    expected = 1j * np.array([
        [0, 0, m, 0, 0, 0, 0, 0],
        [0, 0, 0, m, 0, 0, 0, 0],
        [p, 0, 0, 0, 0, 0, 0, 0],
        [0, p, 0, 0, 0, 0, 0, 0],
        [0, 0, 0, 0, 0, 0, m, 0],
        [0, 0, 0, 0, 0, 0, 0, m],
        [0, 0, 0, 0, p, 0, 0, 0],
        [0, 0, 0, 0, 0, p, 0, 0],
    ])
    np.testing.assert_almost_equal(result, expected)


@pytest.mark.parametrize('num_prefix_qubits', (0, 2))
def test_w_xplusy2(num_prefix_qubits):
    result = compute_xy_matrix(num_prefix_qubits, 2, -1.0, 0.25)
    p = np.exp(0.25j * np.pi)
    m = np.exp(-0.25j * np.pi)
    expected = 1j * np.array([
        [0, 0, 0, 0, m, 0, 0, 0],
        [0, 0, 0, 0, 0, m, 0, 0],
        [0, 0, 0, 0, 0, 0, m, 0],
        [0, 0, 0, 0, 0, 0, 0, m],
        [p, 0, 0, 0, 0, 0, 0, 0],
        [0, p, 0, 0, 0, 0, 0, 0],
        [0, 0, p, 0, 0, 0, 0, 0],
        [0, 0, 0, p, 0, 0, 0, 0],
    ])
    np.testing.assert_almost_equal(result, expected)


@pytest.mark.parametrize('num_prefix_qubits', (0, 2))
def test_phase_z0(num_prefix_qubits):
    result = compute_phases_matrix(num_prefix_qubits, {(0,): -1.0})
    expected = 1j * np.diag([1, -1, 1, -1, 1, -1, 1, -1])
    np.testing.assert_almost_equal(result, expected)


@pytest.mark.parametrize('num_prefix_qubits', (0, 2))
def test_phase_z1(num_prefix_qubits):
    result = compute_phases_matrix(num_prefix_qubits, {(1,): -1.0})
    expected = 1j * np.diag([1, 1, -1, -1, 1, 1, -1, -1])
    np.testing.assert_almost_equal(result, expected)


@pytest.mark.parametrize('num_prefix_qubits', (0, 2))
def test_phase_z2(num_prefix_qubits):
    result = compute_phases_matrix(num_prefix_qubits, {(2,): -1.0})
    expected = 1j * np.diag([1, 1, 1, 1, -1, -1, -1, -1])
    np.testing.assert_almost_equal(result, expected)


@pytest.mark.parametrize('num_prefix_qubits,indices',
                         ((0, (0, 1)), (2, (0, 1)), (0, (1, 0)), (2, (1, 0))))
def test_phase_cz01(num_prefix_qubits, indices):
    result = compute_phases_matrix(num_prefix_qubits, {indices: 1.0})
    expected = np.diag([1, 1, 1, -1, 1, 1, 1, -1])
    np.testing.assert_almost_equal(result, expected)


@pytest.mark.parametrize('num_prefix_qubits,indices',
                         ((0, (1, 2)), (2, (1, 2)), (0, (2, 1)), (2, (2, 1))))
def test_phase_cz12(num_prefix_qubits, indices):
    result = compute_phases_matrix(num_prefix_qubits, {indices: 1.0})
    expected = np.diag([1, 1, 1, 1, 1, 1, -1, -1])
    np.testing.assert_almost_equal(result, expected)


@pytest.mark.parametrize('num_prefix_qubits,indices',
                         ((0, (0, 2)), (2, (0, 2)), (0, (2, 0)), (2, (2, 0))))
def test_phase_cz02(num_prefix_qubits, indices):
    result = compute_phases_matrix(num_prefix_qubits, {indices: 1.0})
    expected = np.diag([1, 1, 1, 1, 1, -1, 1, -1])
    np.testing.assert_almost_equal(result, expected)


@pytest.mark.parametrize('num_prefix_qubits', (0, 2))
def test_multiple_phases(num_prefix_qubits):
    result = compute_phases_matrix(num_prefix_qubits, {
        (1,): -1.0,
        (0, 2): -1.0
    })
    expected = 1j * np.diag([1, 1, -1, -1, 1, -1, -1, 1])
    np.testing.assert_almost_equal(result, expected)


def compute_xy_matrix(num_prefix_qubits, index, turns,
                      rotation_axis_turns):
    return compute_matrix(
        num_prefix_qubits,
        fn=lambda s: s.simulate_w(index, turns, rotation_axis_turns))


def compute_phases_matrix(num_prefix_qubits, phase_map):
    return compute_matrix(
        num_prefix_qubits, fn=lambda s: s.simulate_phases(phase_map))


def compute_matrix(num_prefix_qubits, fn):
    columns = []
    with xmon_stepper.Stepper(num_qubits=3,
                              num_prefix_qubits=num_prefix_qubits,
                              initial_state=0,
                              min_qubits_before_shard=0) as s:
        for x in range(8):
            s.reset_state(x)
            fn(s)
            columns.append(s.current_state)
    return np.array(columns).transpose()


@pytest.mark.parametrize('num_prefix_qubits', (0, 2))
def test_measurement(num_prefix_qubits):
    with xmon_stepper.Stepper(num_qubits=3,
                              num_prefix_qubits=num_prefix_qubits,
                              min_qubits_before_shard=0) as s:
        for i in range(3):
            assert not s.simulate_measurement(i)
            expected = np.zeros(2 ** 3, dtype=np.complex64)
            expected[0] = 1.0
            np.testing.assert_almost_equal(s.current_state, expected)


@pytest.mark.parametrize('num_prefix_qubits', (0, 2))
def test_measurement_bit_flip(num_prefix_qubits):
    with xmon_stepper.Stepper(num_qubits=3,
                              num_prefix_qubits=num_prefix_qubits,
                              min_qubits_before_shard=0) as s:
        for i in range(3):
            s.simulate_w(i, 1.0, 0)
        for i in range(3):
            assert s.simulate_measurement(i)
            expected = np.zeros(2 ** 3, dtype=np.complex64)
            # Single qubit operation is jX, so we pick up a j here.
            expected[7] = 1.0j
            np.testing.assert_almost_equal(s.current_state, expected)


@pytest.mark.parametrize('num_prefix_qubits', (0, 2))
def test_measurement_state_update(num_prefix_qubits):
    np.random.seed(3)
    with xmon_stepper.Stepper(num_qubits=3,
                              num_prefix_qubits=num_prefix_qubits,
                              min_qubits_before_shard=0) as s:
        # 1/sqrt(2)(I+iX) gate.
        for i in range(3):
            s.simulate_w(i, -0.5, 0)
        # Check state before measurements.
        single_qubit_state = np.array([1, 1j]) / np.sqrt(2)
        two_qubit_state = np.kron(single_qubit_state, single_qubit_state)
        expected = np.kron(two_qubit_state, single_qubit_state).flatten()
        np.testing.assert_almost_equal(expected, s.current_state)
        assert not s.simulate_measurement(0)
        # Check state after collapse of first qubit state.
        expected = np.kron(two_qubit_state, np.array([1, 0])).flatten()
        np.testing.assert_almost_equal(expected, s.current_state)
        assert not s.simulate_measurement(1)
        # Check state after collapse of second qubit state.
        expected = np.kron(single_qubit_state,
                           np.array([1, 0, 0, 0])).flatten()
        np.testing.assert_almost_equal(expected, s.current_state, decimal=6)
        assert s.simulate_measurement(2)
        expected = np.array([0, 0, 0, 0, 1j, 0, 0, 0])
        # Check final state after collapse of third qubit state.
        np.testing.assert_almost_equal(expected, s.current_state)


@pytest.mark.parametrize('num_prefix_qubits', (0, 2))
def test_measurement_randomness_sanity(num_prefix_qubits):
    np.random.seed(15)
    with xmon_stepper.Stepper(num_qubits=3,
                              num_prefix_qubits=num_prefix_qubits,
                              min_qubits_before_shard=0) as s:
        assert_measurements(s, [False, False, False])
        for i in range(3):
            s.simulate_w(i, 0.5, 0)
        assert_measurements(s, [True, True, False])
        for i in range(3):
            s.simulate_w(i, 0.5, 0)
        assert_measurements(s, [True, True, True])
        for i in range(3):
            s.simulate_w(i, 0.5, 0)
        assert_measurements(s, [True, False, True])
        for i in range(3):
            s.simulate_w(i, 0.5, 0)
        assert_measurements(s, [False, False, False])


def assert_measurements(s, results):
    for i, result in enumerate(results):
        assert result == s.simulate_measurement(i)


@pytest.mark.parametrize('num_prefix_qubits', (0, 2))
def test_non_context_manager(num_prefix_qubits):
    np.random.seed(15)
    stepper = xmon_stepper.Stepper(
        num_qubits=3,
        num_prefix_qubits=num_prefix_qubits,
        initial_state=1,
        min_qubits_before_shard=0)
    np.testing.assert_almost_equal(stepper.current_state,
                                   np.array([0, 1, 0, 0, 0, 0, 0, 0],
                                            dtype=np.complex64))
    stepper.__exit__()

    stepper.reset_state(0)
    np.testing.assert_almost_equal(stepper.current_state,
                                   np.array([1, 0, 0, 0, 0, 0, 0, 0],
                                            dtype=np.complex64))
    stepper.__exit__()

    stepper.simulate_w(0, -1.0, 0)
    np.testing.assert_almost_equal(stepper.current_state,
                                   np.array([0, 1j, 0, 0, 0, 0, 0, 0],
                                            dtype=np.complex64))
    stepper.__exit__()

    stepper.simulate_phases({(0, ): -1.0})
    np.testing.assert_almost_equal(stepper.current_state,
                                   np.array([0, 1, 0, 0, 0, 0, 0, 0],
                                            dtype=np.complex64))
    stepper.__exit__()

    result = stepper.simulate_measurement(0)
    assert result
    stepper.__exit__()


@pytest.mark.parametrize('num_prefix_qubits', (0, 2))
def test_large_circuit_unitary(num_prefix_qubits):
    moments = random_moments(5, 40)
    columns = []
    with xmon_stepper.Stepper(num_qubits=5,
                              num_prefix_qubits=num_prefix_qubits,
                              initial_state=0,
                              min_qubits_before_shard=0) as s:
        for initial_state in range(2 ** 5):
            s.reset_state(initial_state)
            for moment in moments:
                phase_map = {}
                for op in moment:
                    if op[0] == 'expz':
                        phase_map[(op[1],)] = op[2]
                    elif op[0] == 'exp11':
                        phase_map[(op[1], op[2])] = op[3]
                    elif op[0] == 'expw':
                        s.simulate_w(op[1], op[2], op[3])
                s.simulate_phases(phase_map)
            columns.append(s.current_state)
    unitary = np.matrix(columns).transpose()
    np.testing.assert_almost_equal(
        np.dot(unitary, unitary.H), np.eye(2 ** 5), decimal=6)


def random_moments(num_qubits, num_ops):
    ops = []
    for _ in range(num_ops):
        which = np.random.choice(['expz', 'expw', 'exp11'])
        if which == 'expw':
            ops.append(
                ('expw', np.random.randint(num_qubits), 2 * np.random.random(),
                 2 * np.random.random()))
        elif which == 'expz':
            ops.append(
                ('expz', np.random.randint(num_qubits), 2 * np.random.random()))
        elif which == 'exp11':
            ops.append(
                ('exp11', np.random.randint(num_qubits),
                 np.random.randint(num_qubits),
                 2 * np.random.random()))
    current_moment = num_qubits * [0]
    moments = [[]]

    for op in ops:
        if op[0] == 'expw' or op[0] == 'expz':
            index = op[1]
            new_moment = current_moment[index]
            if len(moments) == new_moment:
                moments.append([])
            moments[new_moment].append(op)
            current_moment[index] = new_moment + 1
        elif op[0] == 'exp11':
            index0 = op[1]
            index1 = op[2]
            new_moment = max(current_moment[index0], current_moment[index1])
            if len(moments) == new_moment:
                moments.append([])
            moments[new_moment].append(op)
            current_moment[index0] = new_moment + 1
            current_moment[index1] = new_moment + 1
    return moments


def _set_global_state(num_prefix_qubits):
    """Sets up global state for testing global level methods."""
    with xmon_stepper.Stepper(num_qubits=3,
                              num_prefix_qubits=num_prefix_qubits,
                              min_qubits_before_shard=0):
        pass


def test_num_prefix_none():
    """Sanity check that setting num_prefix to none still shards correctly."""
    with xmon_stepper.Stepper(num_qubits=5, min_qubits_before_shard=0) as s:
        expected = np.zeros(2 ** 5, dtype=np.complex64)
        expected[0] = 1.0
        np.testing.assert_almost_equal(expected, s.current_state)


def test_shard_for_small_number_qubits():
    """Sanity check that the no-sharding works with small number of qubits."""
    with xmon_stepper.Stepper(num_qubits=5) as s:
        expected = np.zeros(2 ** 5, dtype=np.complex64)
        expected[0] = 1.0
        np.testing.assert_almost_equal(expected, s.current_state)


def test_shard_for_more_prefix_qubits_than_qubits():
    """Sanity check that the no-sharding works with small number of qubits."""
    with xmon_stepper.Stepper(num_qubits=2,
                              num_prefix_qubits=3,
                              min_qubits_before_shard=0) as s:
        expected = np.zeros(2 ** 2, dtype=np.complex64)
        expected[0] = 1.0
        np.testing.assert_almost_equal(expected, s.current_state)


@pytest.mark.parametrize('num_prefix_qubits', (0, 2))
def test_precision(num_prefix_qubits):
    # 25 random W's followed by their inverses on five qubits.
<<<<<<< HEAD
    # The floating point epsilon for np.float32 is about 1e-7.
=======
    # Floating point epsilon is about 1e-7.
>>>>>>> 2eebbac5
    # Each qubits error will add across gates on that qubit, but it is like a
    # random walk, so error should be about sqrt(25) per qubit.
    # 2e-6.
    with xmon_stepper.Stepper(num_qubits=5,
                              num_prefix_qubits=num_prefix_qubits,
                              min_qubits_before_shard=0) as s:
        half_turns_list = [np.random.rand() for _ in range(25)]
        axis_half_turns_list = [np.random.rand() for _ in range(25)]

        for half_turns, axis_half_turns in zip(half_turns_list,
                                               axis_half_turns_list):
            for index in range(5):
                s.simulate_w(index=index, axis_half_turns=axis_half_turns,
                             half_turns=half_turns)
        for half_turns, axis_half_turns in zip(half_turns_list[::-1],
                                               axis_half_turns_list[::-1]):
            for index in range(5):
                s.simulate_w(index=index, axis_half_turns=axis_half_turns,
                             half_turns=-half_turns)
        expected = np.zeros(2 ** 5, dtype=np.complex64)
        expected[0] = 1.0
        # asserts that abs value of arrays is < 1.5 * 10^(-decimal)
        np.testing.assert_almost_equal(expected, s.current_state, decimal=6)<|MERGE_RESOLUTION|>--- conflicted
+++ resolved
@@ -599,11 +599,8 @@
 @pytest.mark.parametrize('num_prefix_qubits', (0, 2))
 def test_precision(num_prefix_qubits):
     # 25 random W's followed by their inverses on five qubits.
-<<<<<<< HEAD
     # The floating point epsilon for np.float32 is about 1e-7.
-=======
     # Floating point epsilon is about 1e-7.
->>>>>>> 2eebbac5
     # Each qubits error will add across gates on that qubit, but it is like a
     # random walk, so error should be about sqrt(25) per qubit.
     # 2e-6.
