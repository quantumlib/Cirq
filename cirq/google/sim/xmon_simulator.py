# Copyright 2018 Google LLC
#
# Licensed under the Apache License, Version 2.0 (the "License");
# you may not use this file except in compliance with the License.
# You may obtain a copy of the License at
#
#     https://www.apache.org/licenses/LICENSE-2.0
#
# Unless required by applicable law or agreed to in writing, software
# distributed under the License is distributed on an "AS IS" BASIS,
# WITHOUT WARRANTIES OR CONDITIONS OF ANY KIND, either express or implied.
# See the License for the specific language governing permissions and
# limitations under the License.

"""Simulator for the Google's Xmon class quantum computers.

The simulator can be used to run all of a Circuit or to step through the
simulation Moment by Moment. The simulator requires that all gates used in
the circuit are either an XmonGate or are CompositeGate which can be
decomposed into XmonGates. Measurement gates must all have unique string keys.

A simple example:
    circuit = Circuit([Moment([X(q1), X(q2)]), Moment([CZ(q1, q2)])])
    sim = Simulator()
    results = sim.run(circuit)
"""

<<<<<<< HEAD
from collections import defaultdict
import math
from typing import Dict, Iterator, List, Sequence, Union
from typing import Tuple  # pylint: disable=unused-import
=======
import functools
import math

from collections import defaultdict, Iterable
from typing import Tuple  # pylint: disable=unused-import
from typing import Dict, Iterator, List, Sequence, Union, cast
>>>>>>> 34da20fe

import functools
import numpy as np

from cirq.circuits import Circuit
from cirq.circuits.drop_empty_moments import DropEmptyMoments
from cirq.google import xmon_gates
from cirq.google.convert_to_xmon_gates import ConvertToXmonGates
from cirq.google.sim.xmon_stepper import Stepper
<<<<<<< HEAD
from cirq.ops import raw_types
from cirq.schedules import Schedule
from cirq.study import Executor, TrialResult as TrialResultBase
from cirq.study.resolver import ParamResolver
=======
from cirq.study import ParamResolver, Sweep, Sweepable, TrialResult
>>>>>>> 34da20fe


class Options:
    """Options for the Simulator.

    Attributes:
        num_prefix_qubits: Sharding of the wave function is performed over 2
            raised to this value number of qubits.
        min_qubits_before_shard: Sharding will be done only for this number
            of qubits or more. The default is 10.
    """

    def __init__(self,
                 num_shards: int=None,
                 min_qubits_before_shard: int=10) -> None:
        """Simulator options constructor.

        Args:
            num_shards: sharding will be done for the greatest value of a
                power of two less than this value. If None, the default will
                be used which is the smallest power of two less than or equal
                to the number of CPUs.
            min_qubits_before_shard: Sharding will be done only for this number
                of qubits or more. The default is 10.
        """
        assert num_shards is None or num_shards > 0, (
            "Num_shards cannot be less than 1.")
        if num_shards is None:
            self.num_prefix_qubits = None
        else:
            self.num_prefix_qubits = int(math.log(num_shards, 2))

        assert min_qubits_before_shard >= 0, (
            'Min_qubit_before_shard must be positive.')
        self.min_qubits_before_shard = min_qubits_before_shard


class SimulatorTrialResult(TrialResult):
    """Results of a single run of an executor.

    Attributes:
        measurements: A dictionary from measurement gate key to measurement
            results ordered by the qubits acted upon by the measurement gate.
        final_state: The final state (wave function) of the system after
            the trial finishes.
    """

    def __init__(self,
                 params: ParamResolver,
                 repetitions: int,
                 measurements: Dict[str, np.ndarray],
                 final_states: List[np.ndarray] = None) -> None:
        self.params = params
        self.repetitions = repetitions
        self.measurements = measurements
        self.final_states = final_states

    def __str__(self):
        def bitstring(vals):
            return ''.join('1' if v else '0' for v in vals)

        keyed_bitstrings = [
            (key, bitstring(val)) for key, val in self.measurements.items()
        ]
        return ' '.join('{}={}'.format(key, val)
                        for key, val in sorted(keyed_bitstrings))


class Simulator:
    """Simulator for Xmon class quantum circuits."""

    def run(
        self,
        circuit: Circuit,
        param_resolver: ParamResolver = ParamResolver({}),
        repetitions: int = 1,
        options: Options = None,
        qubits: Sequence[raw_types.QubitId] = None,
        initial_state: Union[int, np.ndarray] = 0,
    ) -> SimulatorTrialResult:
        """Simulates the entire supplied Circuit.

        Args:
            circuit: The circuit to simulate.
            param_resolver: Parameters to run with the program.
            repetitions: The number of repetitions to simulate.
            options: Options configuring the simulation.
            qubits: If specified this list of qubits will be used to define
                a canonical ordering of the qubits. This canonical ordering
                is used to define the wave function.
            initial_state: If an int, the state is set to the computational
                basis state corresponding corresponding to this state. Otherwise
                if this is a np.ndarray it is the full initial state. In this
                case it must be the correct size, be normalized (an L2 norm of
                1), and have a dtype of np.complex64.

        Returns:
            Results for this run.
        """
        return self.run_sweep(circuit, [param_resolver], repetitions, options,
                              qubits, initial_state)[0]

    def run_sweep(
            self,
            program: Union[Circuit, Schedule],
            params: Sweepable = ParamResolver({}),
            repetitions: int = 1,
            options: Options = None,
            qubits: Sequence[raw_types.QubitId] = None,
            initial_state: Union[int, np.ndarray] = 0,
    ) -> List[SimulatorTrialResult]:
        """Simulates the entire supplied Circuit.

        Args:
            program: The circuit or schedule to simulate.
            params: Parameters to run with the program.
            repetitions: The number of repetitions to simulate.
            options: Options configuring the simulation.
            qubits: If specified this list of qubits will be used to define
                a canonical ordering of the qubits. This canonical ordering
                is used to define the wave function.
            initial_state: If an int, the state is set to the computational
                basis state corresponding corresponding to this state. Otherwise
                if this is a np.ndarray it is the full initial state. In this
                case it must be the correct size, be normalized (an L2 norm of
                1), and have a dtype of np.complex64.

        Returns:
            List of trial results for this run, one for each possible parameter
            resolver.
        """
        circuit = program if isinstance(program,
                                        Circuit) else program.to_circuit()
        param_resolvers = self._to_resolvers(params or ParamResolver({}))

        trial_results = []  # type: List[SimulatorTrialResult]
        for param_resolver in param_resolvers:
            measurements = {}  # type: Dict[str, List[np.ndarray]]
            final_states = []  # type: List[np.ndarray]
            for _ in range(repetitions):
                all_step_results = self.moment_steps(circuit,
                                                     options or Options(),
                                                     qubits,
                                                     initial_state,
                                                     param_resolver)
                final_step_result = functools.reduce(
                    StepResult.merge,
                    all_step_results)
                for k, v in final_step_result.measurements.items():
                    if k not in measurements:
                        measurements[k] = []
                    measurements[k].append(np.array(v, dtype=bool))
                final_states.append(final_step_result.state())
            trial_results.append(SimulatorTrialResult(
                param_resolver,
                repetitions,
                measurements={k: np.array(v) for k, v in measurements.items()},
                final_states=final_states))
        return trial_results

    def _to_resolvers(self, sweepable: Sweepable) -> List[ParamResolver]:
        if isinstance(sweepable, ParamResolver):
            return [sweepable]
        elif isinstance(sweepable, Sweep):
            return list(sweepable)
        elif isinstance(sweepable, Iterable):
            iterable = cast(Iterable, sweepable)
            return list(iterable) if isinstance(next(iter(iterable)),
                                                ParamResolver) else sum(
                [list(s) for s in iterable], [])
        raise TypeError('Unexpected Sweepable type')

    def moment_steps(
            self,
            program: Circuit,
            options: 'Options' = None,
            qubits: Sequence[raw_types.QubitId] = None,
            initial_state: Union[int, np.ndarray]=0,
            param_resolver: ParamResolver = None) -> Iterator['StepResult']:
        """Returns an iterator of XmonStepResults for each moment simulated.

        Args:
            program: The Circuit to simulate.
            options: Options configuring the simulation.
            qubits: If specified this list of qubits will be used to define
                a canonical ordering of the qubits. This canonical ordering
                is used to define the wave function.
            initial_state: If an int, the state is set to the computational
                basis state corresponding corresponding to this state. Otherwise
                if this is a np.ndarray it is the full initial state. In this
                case it must be the correct size, be normalized (an L2 norm of
                1), and have a dtype of np.complex64.
            param_resolver: A ParamResolver for determining values of
                Symbols.

        Returns:
            SimulatorIterator that steps through the simulation, simulating
            each moment and returning a StepResult for each moment.
        """
        param_resolver = param_resolver or ParamResolver({})
        return simulator_iterator(program, options or Options(), qubits,
                                  initial_state, param_resolver)


def simulator_iterator(
        circuit: Circuit,
        options: 'Options' = Options(),
        qubits: Sequence[raw_types.QubitId] = None,
        initial_state: Union[int, np.ndarray]=0,
        param_resolver: ParamResolver = ParamResolver({})
) -> Iterator['StepResult']:
    """Iterator over TrialResults from Moments of a Circuit.

    This should rarely be instantiated directly, instead prefer to create an
    Simulator and use methods on that object to get an iterator.

    Args:
        circuit: The circuit to simulate.
        options: Options configuring the simulation.
        qubits: If specified this list of qubits will be used to define
            a canonical ordering of the qubits. This canonical ordering
            is used to define the wave function.
        initial_state: If an int, the state is set to the computational
            basis state corresponding corresponding to this state.
        param_resolver: A ParamResolver for determining values ofs
            Symbols.

    Yields:
        StepResults from simulating a Moment of the Circuit.

    Raises:
        TypeError: if the circuit contains gates that are not XmonGates or
            composite gates made of XmonGates.
    """
    circuit_qubits = circuit.qubits()
    if qubits is not None:
        assert set(circuit_qubits) <= set(qubits), (
            'Qubits given to simulator were not those in supplied Circuit.')
    else:
        qubits = list(circuit_qubits)
    qubit_map = {q: i for i, q in enumerate(qubits)}
<<<<<<< HEAD

    circuit_copy = Circuit(circuit.moments)
    ConvertToXmonGates().optimize_circuit(circuit_copy)
    DropEmptyMoments().optimize_circuit(circuit_copy)
    print(circuit_copy)
=======

    # TODO: Use one optimization pass.
    expand = ExpandComposite()
    convert = ConvertToXmonGates(ignore_cast_failures=False)
    drop = DropEmptyMoments()

    circuit_copy = Circuit(circuit.moments)
    expand.optimize_circuit(circuit_copy)
    convert.optimize_circuit(circuit_copy)
    drop.optimize_circuit(circuit_copy)
    validate_unique_measurement_keys(circuit_copy)

>>>>>>> 34da20fe
    with Stepper(
        num_qubits=len(qubits),
        num_prefix_qubits=options.num_prefix_qubits,
        initial_state=initial_state,
        min_qubits_before_shard=options.min_qubits_before_shard) as stepper:
        for moment in circuit_copy.moments:
            measurements = defaultdict(list)  # type: Dict[str, List[bool]]
            phase_map = {}  # type: Dict[Tuple[int, ...], float]
            for op in moment.operations:
                gate = op.gate
                if isinstance(gate, xmon_gates.ExpZGate):
                    index = qubit_map[op.qubits[0]]
                    phase_map[(index,)] = param_resolver.value_of(
                        gate.half_turns)
                elif isinstance(gate, xmon_gates.Exp11Gate):
                    index0 = qubit_map[op.qubits[0]]
                    index1 = qubit_map[op.qubits[1]]
                    phase_map[(index0, index1)] = (
                        param_resolver.value_of(gate.half_turns))
                elif isinstance(gate, xmon_gates.ExpWGate):
                    index = qubit_map[op.qubits[0]]
                    stepper.simulate_w(
                        index=index,
                        half_turns=param_resolver.value_of(gate.half_turns),
                        axis_half_turns=param_resolver.value_of(
                            gate.axis_half_turns))
                elif isinstance(gate, xmon_gates.XmonMeasurementGate):
                    invert_mask = gate.invert_mask or len(op.qubits) * (False,)
                    for qubit, invert in zip(op.qubits, invert_mask):
                        index = qubit_map[qubit]
                        result = stepper.simulate_measurement(index)
                        if invert:
                            result = not result
                        measurements[gate.key].append(result)
                else:
                    raise TypeError('{!r} is not supported by the '
                                    'xmon simulator.'.format(gate))
            stepper.simulate_phases(phase_map)
            yield StepResult(stepper, qubit_map, measurements)


def validate_unique_measurement_keys(circuit):
    keys = set()
    for moment in circuit.moments:
        for op in moment.operations:
            if isinstance(op.gate, xmon_gates.XmonMeasurementGate):
                key = op.gate.key
                if key in keys:
                    raise ValueError('Repeated Measurement key {}'.format(key))
                keys.add(key)


class StepResult:
    """Results of a step of the simulator.

    Attributes:
        qubit_map: A map from the Qubits in the Circuit to the the index
            of this qubit for a canonical ordering. This canonical ordering is
            used to define the state (see the state() method).
        measurements: A dictionary from measurement gate key to measurement
            results, ordered by the qubits that the measurement operates on.
    """

    def __init__(
            self,
            stepper: Stepper,
            qubit_map: Dict,
            measurements: Dict[str, List[bool]]) -> None:
        self.qubit_map = qubit_map or {}
        self.measurements = measurements or defaultdict(list)
        self._stepper = stepper

    def state(self) -> np.ndarray:
        """Return the state (wave function) at this point in the computation.

        The state is returned in the computational basis with these basis
        states defined by the qubit_map. In particular the value in the
        qubit_map is the index of the qubit, and these are translated into
        binary vectors using little endian.

        Example:
             qubit_map: {Qubit0: 2, Qubit1: 1, Qubit 2: 0}
             Then the returned vector will have indices mapped to qubit basis
             states like the following table
               |   | Qubit0 | Qubit1 | Qubit2 |
               +---+--------+--------+--------+
               | 0 |   0    |   0    |   0    |
               | 1 |   0    |   0    |   1    |
               | 2 |   0    |   1    |   0    |
               | 3 |   0    |   1    |   1    |
               | 4 |   1    |   0    |   0    |
               | 5 |   1    |   0    |   1    |
               | 6 |   1    |   1    |   0    |
               | 7 |   1    |   1    |   1    |
               +---+--------+--------+--------+
        """
        return self._stepper.current_state

    def set_state(self, state: Union[int, np.ndarray]):
        """Updates the state of the simulator to the given new state.

        Args:
            state: If this is an int, then this is the state to reset
            the stepper to, expressed as an integer of the computational basis.
            Integer to bitwise indices is little endian. Otherwise if this is
            a np.ndarray this must be the correct size and have dtype of
            np.complex64.

        Raises:
            ValueError if the state is incorrectly sized or not of the correct
            dtype.
        """
        self._stepper.reset_state(state)

    @staticmethod
    def merge(a: 'StepResult', b: 'StepResult') -> 'StepResult':
        """Merges measurement results of last_result into a new Result.

        The measurement results are merges such that measurements with duplicate
        keys have the results of last_result before those of this objects
        results.

        Args:
            a: First result to merge.
            b: Second result to merge.

        Returns:
            A new StepResult with merged measurements.
        """
        new_measurements = {}  # type: Dict[str, np.ndarray]
        for d in [a.measurements, b.measurements]:
            for key, results in d.items():
                if key not in new_measurements:
                    new_measurements[key] = []
                new_measurements[key].extend(results)
        return StepResult(a._stepper, a.qubit_map, new_measurements)<|MERGE_RESOLUTION|>--- conflicted
+++ resolved
@@ -25,19 +25,10 @@
     results = sim.run(circuit)
 """
 
-<<<<<<< HEAD
-from collections import defaultdict
+from collections import defaultdict, Iterable
 import math
-from typing import Dict, Iterator, List, Sequence, Union
+from typing import Dict, Iterator, List, Sequence, Union, cast
 from typing import Tuple  # pylint: disable=unused-import
-=======
-import functools
-import math
-
-from collections import defaultdict, Iterable
-from typing import Tuple  # pylint: disable=unused-import
-from typing import Dict, Iterator, List, Sequence, Union, cast
->>>>>>> 34da20fe
 
 import functools
 import numpy as np
@@ -47,14 +38,9 @@
 from cirq.google import xmon_gates
 from cirq.google.convert_to_xmon_gates import ConvertToXmonGates
 from cirq.google.sim.xmon_stepper import Stepper
-<<<<<<< HEAD
 from cirq.ops import raw_types
 from cirq.schedules import Schedule
-from cirq.study import Executor, TrialResult as TrialResultBase
-from cirq.study.resolver import ParamResolver
-=======
 from cirq.study import ParamResolver, Sweep, Sweepable, TrialResult
->>>>>>> 34da20fe
 
 
 class Options:
@@ -98,7 +84,7 @@
     Attributes:
         measurements: A dictionary from measurement gate key to measurement
             results ordered by the qubits acted upon by the measurement gate.
-        final_state: The final state (wave function) of the system after
+        final_states: The final states (wave function) of the system after
             the trial finishes.
     """
 
@@ -146,10 +132,10 @@
                 a canonical ordering of the qubits. This canonical ordering
                 is used to define the wave function.
             initial_state: If an int, the state is set to the computational
-                basis state corresponding corresponding to this state. Otherwise
-                if this is a np.ndarray it is the full initial state. In this
-                case it must be the correct size, be normalized (an L2 norm of
-                1), and have a dtype of np.complex64.
+                basis state corresponding corresponding to this state.
+                Otherwise  if this is a np.ndarray it is the full initial
+                state. In this case it must be the correct size, be normalized
+                (an L2 norm of 1), and have a dtype of np.complex64.
 
         Returns:
             Results for this run.
@@ -177,10 +163,10 @@
                 a canonical ordering of the qubits. This canonical ordering
                 is used to define the wave function.
             initial_state: If an int, the state is set to the computational
-                basis state corresponding corresponding to this state. Otherwise
-                if this is a np.ndarray it is the full initial state. In this
-                case it must be the correct size, be normalized (an L2 norm of
-                1), and have a dtype of np.complex64.
+                basis state corresponding corresponding to this state.
+                Otherwise if this is a np.ndarray it is the full initial state.
+                In this case it must be the correct size, be normalized (an L2
+                norm of 1), and have a dtype of np.complex64.
 
         Returns:
             List of trial results for this run, one for each possible parameter
@@ -243,10 +229,10 @@
                 a canonical ordering of the qubits. This canonical ordering
                 is used to define the wave function.
             initial_state: If an int, the state is set to the computational
-                basis state corresponding corresponding to this state. Otherwise
-                if this is a np.ndarray it is the full initial state. In this
-                case it must be the correct size, be normalized (an L2 norm of
-                1), and have a dtype of np.complex64.
+                basis state corresponding corresponding to this state.
+                Otherwise if this is a np.ndarray it is the full initial state.
+                In this case it must be the correct size, be normalized (an L2
+                norm of 1), and have a dtype of np.complex64.
             param_resolver: A ParamResolver for determining values of
                 Symbols.
 
@@ -296,31 +282,18 @@
     else:
         qubits = list(circuit_qubits)
     qubit_map = {q: i for i, q in enumerate(qubits)}
-<<<<<<< HEAD
-
+
+    # TODO: Use one optimization pass.
     circuit_copy = Circuit(circuit.moments)
     ConvertToXmonGates().optimize_circuit(circuit_copy)
     DropEmptyMoments().optimize_circuit(circuit_copy)
-    print(circuit_copy)
-=======
-
-    # TODO: Use one optimization pass.
-    expand = ExpandComposite()
-    convert = ConvertToXmonGates(ignore_cast_failures=False)
-    drop = DropEmptyMoments()
-
-    circuit_copy = Circuit(circuit.moments)
-    expand.optimize_circuit(circuit_copy)
-    convert.optimize_circuit(circuit_copy)
-    drop.optimize_circuit(circuit_copy)
     validate_unique_measurement_keys(circuit_copy)
 
->>>>>>> 34da20fe
-    with Stepper(
-        num_qubits=len(qubits),
-        num_prefix_qubits=options.num_prefix_qubits,
-        initial_state=initial_state,
-        min_qubits_before_shard=options.min_qubits_before_shard) as stepper:
+    with Stepper(num_qubits=len(qubits),
+                 num_prefix_qubits=options.num_prefix_qubits,
+                 initial_state=initial_state,
+                 min_qubits_before_shard=options.min_qubits_before_shard
+                 ) as stepper:
         for moment in circuit_copy.moments:
             measurements = defaultdict(list)  # type: Dict[str, List[bool]]
             phase_map = {}  # type: Dict[Tuple[int, ...], float]
@@ -434,9 +407,9 @@
     def merge(a: 'StepResult', b: 'StepResult') -> 'StepResult':
         """Merges measurement results of last_result into a new Result.
 
-        The measurement results are merges such that measurements with duplicate
-        keys have the results of last_result before those of this objects
-        results.
+        The measurement results are merges such that measurements with
+        duplicate keys have the results of last_result before those of this
+        objects' results.
 
         Args:
             a: First result to merge.
@@ -445,7 +418,7 @@
         Returns:
             A new StepResult with merged measurements.
         """
-        new_measurements = {}  # type: Dict[str, np.ndarray]
+        new_measurements = {}  # type: Dict[str, list]
         for d in [a.measurements, b.measurements]:
             for key, results in d.items():
                 if key not in new_measurements:
