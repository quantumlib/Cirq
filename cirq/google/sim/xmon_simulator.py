--- conflicted
+++ resolved
@@ -84,8 +84,7 @@
 
     Attributes:
         measurements: A dictionary from measurement gate key to measurement
-            results. If a key is reused, the measurement values are returned
-            in the order they appear in the Circuit being simulated.
+            results ordered by the qubits acted upon by the measurement gate.
         final_state: The final state (wave function) of the system after
             the trial finishes.
     """
@@ -409,39 +408,4 @@
                 if key not in new_measurements:
                     new_measurements[key] = []
                 new_measurements[key].extend(results)
-<<<<<<< HEAD
-        return StepResult(a._stepper, a.qubit_map, new_measurements)
-=======
-        return StepResult(a._stepper, a.qubit_map, new_measurements)
-
-
-class TrialResult(TrialResultBase):
-    """Results of a single run of an executor.
-
-    Attributes:
-        measurements: A dictionary from measurement gate key to measurement
-            results ordered by the qubits acted upon by the measurement gate.
-        final_state: The final state (wave function) of the system after
-            the trial finishes.
-    """
-
-    def __init__(self,
-                 params: ParamResolver,
-                 repetitions: int,
-                 measurements: Dict[str, np.ndarray],
-                 final_states: List[np.ndarray] = None) -> None:
-        self.params = params
-        self.repetitions = repetitions
-        self.measurements = measurements
-        self.final_states = final_states
-
-    def __str__(self):
-        def bitstring(vals):
-            return ''.join('1' if v else '0' for v in vals)
-
-        keyed_bitstrings = [
-            (key, bitstring(val)) for key, val in self.measurements.items()
-        ]
-        return ' '.join('{}={}'.format(key, val)
-                        for key, val in sorted(keyed_bitstrings))
->>>>>>> beaebe57
+        return StepResult(a._stepper, a.qubit_map, new_measurements)