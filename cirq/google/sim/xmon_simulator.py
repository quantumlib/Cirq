# Copyright 2018 Google LLC
#
# Licensed under the Apache License, Version 2.0 (the "License");
# you may not use this file except in compliance with the License.
# You may obtain a copy of the License at
#
#     https://www.apache.org/licenses/LICENSE-2.0
#
# Unless required by applicable law or agreed to in writing, software
# distributed under the License is distributed on an "AS IS" BASIS,
# WITHOUT WARRANTIES OR CONDITIONS OF ANY KIND, either express or implied.
# See the License for the specific language governing permissions and
# limitations under the License.

"""Simulator for the Google's Xmon class quantum computers.

The simulator can be used to run all of a Circuit or to step through the
simulation Moment by Moment. The simulator requires that all gates used in
the circuit are either an XmonGate or are CompositeGate which can be
decomposed into XmonGates. Measurement gates must all have unique string keys.

A simple example:
    circuit = Circuit([Moment([X(q1), X(q2)]), Moment([CZ(q1, q2)])])
    sim = Simulator()
    results = sim.run(circuit)
"""

import math
from collections import defaultdict, Iterable
from typing import Dict, Iterator, List, Sequence, Set, Union, cast
from typing import Tuple  # pylint: disable=unused-import

import numpy as np

from cirq.circuits import Circuit
from cirq.circuits.drop_empty_moments import DropEmptyMoments
from cirq.extension import Extensions
from cirq.google import xmon_gates
from cirq.google import xmon_gate_ext
from cirq.google.convert_to_xmon_gates import ConvertToXmonGates
from cirq.google.sim.xmon_stepper import Stepper
from cirq.ops import raw_types
from cirq.schedules import Schedule
from cirq.study import ParamResolver, Sweep, Sweepable, TrialResult


class Options:
    """Options for the Simulator.

    Attributes:
        num_prefix_qubits: Sharding of the wave function is performed over 2
            raised to this value number of qubits.
        min_qubits_before_shard: Sharding will be done only for this number
            of qubits or more. The default is 10.
    """

    def __init__(self,
                 num_shards: int=None,
                 min_qubits_before_shard: int=10) -> None:
        """Simulator options constructor.

        Args:
            num_shards: sharding will be done for the greatest value of a
                power of two less than this value. If None, the default will
                be used which is the smallest power of two less than or equal
                to the number of CPUs.
            min_qubits_before_shard: Sharding will be done only for this number
                of qubits or more. The default is 10.
        """
        assert num_shards is None or num_shards > 0, (
            "Num_shards cannot be less than 1.")
        if num_shards is None:
            self.num_prefix_qubits = None
        else:
            self.num_prefix_qubits = int(math.log(num_shards, 2))

        assert min_qubits_before_shard >= 0, (
            'Min_qubit_before_shard must be positive.')
        self.min_qubits_before_shard = min_qubits_before_shard


class SimulatorTrialResult(TrialResult):
    """Results of a single run of an executor.

    Attributes:
        measurements: A dictionary from measurement gate key to measurement
            results ordered by the qubits acted upon by the measurement gate.
        final_states: The final states (wave function) of the system after
            the trial finishes.
    """

    def __init__(self,
                 params: ParamResolver,
                 repetitions: int,
                 measurements: Dict[str, np.ndarray],
                 final_states: List[np.ndarray] = None) -> None:
        self.params = params
        self.repetitions = repetitions
        self.measurements = measurements
        self.final_states = final_states

    def __str__(self):
        def bitstring(vals):
            return ''.join('1' if v else '0' for v in vals)

        keyed_bitstrings = [
            (key, bitstring(val)) for key, val in self.measurements.items()
        ]
        return ' '.join('{}={}'.format(key, val)
                        for key, val in sorted(keyed_bitstrings))


class Simulator:
    """Simulator for Xmon class quantum circuits."""

    def run(
        self,
        circuit: Circuit,
        param_resolver: ParamResolver = ParamResolver({}),
        repetitions: int = 1,
        options: Options = None,
        qubits: Sequence[raw_types.QubitId] = None,
        initial_state: Union[int, np.ndarray] = 0,
        extensions : Extensions = None,
    ) -> SimulatorTrialResult:
        """Simulates the entire supplied Circuit.

        Args:
            circuit: The circuit to simulate.
            param_resolver: Parameters to run with the program.
            repetitions: The number of repetitions to simulate.
            options: Options configuring the simulation.
            qubits: If specified this list of qubits will be used to define
                a canonical ordering of the qubits. This canonical ordering
                is used to define the wave function.
            initial_state: If an int, the state is set to the computational
                basis state corresponding corresponding to this state.
                Otherwise  if this is a np.ndarray it is the full initial
                state. In this case it must be the correct size, be normalized
                (an L2 norm of 1), and have a dtype of np.complex64.
            extensions: Extensions that will be applied while trying to
                decompose the circuit's gates into XmonGates. If None, this uses
                the default of xmon_gate_ext.

        Returns:
            Results for this run.
        """
        return self.run_sweep(circuit, [param_resolver], repetitions, options,
                              qubits, initial_state,
                              extensions or xmon_gate_ext)[0]

    def run_sweep(
            self,
            program: Union[Circuit, Schedule],
            params: Sweepable = ParamResolver({}),
            repetitions: int = 1,
            options: Options = None,
            qubits: Sequence[raw_types.QubitId] = None,
            initial_state: Union[int, np.ndarray] = 0,
            extensions: Extensions = None
    ) -> List[SimulatorTrialResult]:
        """Simulates the entire supplied Circuit.

        Args:
            program: The circuit or schedule to simulate.
            params: Parameters to run with the program.
            repetitions: The number of repetitions to simulate.
            options: Options configuring the simulation.
            qubits: If specified this list of qubits will be used to define
                a canonical ordering of the qubits. This canonical ordering
                is used to define the wave function.
            initial_state: If an int, the state is set to the computational
                basis state corresponding corresponding to this state.
                Otherwise if this is a np.ndarray it is the full initial state.
                In this case it must be the correct size, be normalized (an L2
                norm of 1), and have a dtype of np.complex64.
            extensions: Extensions that will be applied while trying to
                decompose the circuit's gates into XmonGates. If None, this uses
                the default of xmon_gate_ext.

        Returns:
            List of trial results for this run, one for each possible parameter
            resolver.
        """
        circuit = program if isinstance(program,
                                        Circuit) else program.to_circuit()
        param_resolvers = self._to_resolvers(params or ParamResolver({}))

        xmon_circuit, keys = self._to_xmon_circuit(circuit)
        trial_results = []  # type: List[SimulatorTrialResult]
        for param_resolver in param_resolvers:
            measurements = {
                k: [] for k in keys}  # type: Dict[str, List[np.ndarray]]
            final_states = []  # type: List[np.ndarray]
            for _ in range(repetitions):
<<<<<<< HEAD
                all_step_results = self.moment_steps(
                    circuit,
                    options or Options(),
                    qubits,
                    initial_state,
                    param_resolver,
                    extensions or xmon_gate_ext)
                final_step_result = functools.reduce(
                    StepResult.merge,
                    all_step_results)
                for k, v in final_step_result.measurements.items():
                    if k not in measurements:
                        measurements[k] = []
                    measurements[k].append(np.array(v, dtype=bool))
                final_states.append(final_step_result.state())
=======
                all_step_results = simulator_iterator(xmon_circuit,
                                                      options or Options(),
                                                      qubits,
                                                      initial_state,
                                                      param_resolver)
                for step_result in all_step_results:
                    for k, v in step_result.measurements.items():
                        measurements[k].append(np.array(v, dtype=bool))
                final_states.append(step_result.state())
>>>>>>> 21e4f07f
            trial_results.append(SimulatorTrialResult(
                param_resolver,
                repetitions,
                measurements={k: np.array(v) for k, v in measurements.items()},
                final_states=final_states))
        return trial_results

    def _to_resolvers(self, sweepable: Sweepable) -> List[ParamResolver]:
        if isinstance(sweepable, ParamResolver):
            return [sweepable]
        elif isinstance(sweepable, Sweep):
            return list(sweepable)
        elif isinstance(sweepable, Iterable):
            iterable = cast(Iterable, sweepable)
            return list(iterable) if isinstance(next(iter(iterable)),
                                                ParamResolver) else sum(
                [list(s) for s in iterable], [])
        raise TypeError('Unexpected Sweepable type')

    def moment_steps(
            self,
            program: Circuit,
            options: 'Options' = None,
            qubits: Sequence[raw_types.QubitId] = None,
            initial_state: Union[int, np.ndarray]=0,
            param_resolver: ParamResolver = None,
            extensions: Extensions = None) -> Iterator['StepResult']:
        """Returns an iterator of XmonStepResults for each moment simulated.

        Args:
            program: The Circuit to simulate.
            options: Options configuring the simulation.
            qubits: If specified this list of qubits will be used to define
                a canonical ordering of the qubits. This canonical ordering
                is used to define the wave function.
            initial_state: If an int, the state is set to the computational
                basis state corresponding corresponding to this state.
                Otherwise if this is a np.ndarray it is the full initial state.
                In this case it must be the correct size, be normalized (an L2
                norm of 1), and have a dtype of np.complex64.
            param_resolver: A ParamResolver for determining values of
                Symbols.
            extensions: Extensions that will be applied while trying to
                decompose the circuit's gates into XmonGates. If None, this
                uses the default of xmon_gate_ext.

        Returns:
            SimulatorIterator that steps through the simulation, simulating
            each moment and returning a StepResult for each moment.
        """
        param_resolver = param_resolver or ParamResolver({})
<<<<<<< HEAD
        return simulator_iterator(program, options or Options(), qubits,
                                  initial_state, param_resolver,
                                  extensions or xmon_gate_ext)
=======
        xmon_circuit, _ = self._to_xmon_circuit(program)
        return simulator_iterator(xmon_circuit, options or Options(), qubits,
                                  initial_state, param_resolver)
>>>>>>> 21e4f07f

    def _to_xmon_circuit(self, circuit: Circuit) -> Tuple[Circuit, Set[str]]:
        # TODO: Use one optimization pass.
        xmon_circuit = Circuit(circuit.moments)
        ConvertToXmonGates().optimize_circuit(xmon_circuit)
        DropEmptyMoments().optimize_circuit(xmon_circuit)
        keys = find_measurement_keys(xmon_circuit)
        return xmon_circuit, keys


def simulator_iterator(
        circuit: Circuit,
        options: 'Options' = Options(),
        qubits: Sequence[raw_types.QubitId] = None,
        initial_state: Union[int, np.ndarray]=0,
        param_resolver: ParamResolver = ParamResolver({}),
        extensions: Extensions = None,
) -> Iterator['StepResult']:
    """Iterator over TrialResults from Moments of a Circuit.

    This should rarely be instantiated directly, instead prefer to create an
    Simulator and use methods on that object to get an iterator.

    Args:
        circuit: The circuit to simulate; must contain xmon gates only.
        options: Options configuring the simulation.
        qubits: If specified this list of qubits will be used to define
            a canonical ordering of the qubits. This canonical ordering
            is used to define the wave function.
        initial_state: If an int, the state is set to the computational
            basis state corresponding corresponding to this state.
        param_resolver: A ParamResolver for determining values ofs
            Symbols.
        extensions: Extensions that will be applied while trying to decompose
            the circuit's gates into XmonGates. If None, this uses the default
            of xmon_gate_ext.

    Yields:
        StepResults from simulating a Moment of the Circuit.

    Raises:
        TypeError: if the circuit contains gates that are not XmonGates or
            composite gates made of XmonGates.
    """
    circuit_qubits = circuit.qubits()
    if qubits is not None:
        assert set(circuit_qubits) <= set(qubits), (
            'Qubits given to simulator were not those in supplied Circuit.')
    else:
        qubits = list(circuit_qubits)
    qubit_map = {q: i for i, q in enumerate(qubits)}

<<<<<<< HEAD
    # TODO: Use one optimization pass.
    circuit_copy = Circuit(circuit.moments)
    ConvertToXmonGates(extensions or xmon_gate_ext).optimize_circuit(
        circuit_copy)
    DropEmptyMoments().optimize_circuit(circuit_copy)
    validate_unique_measurement_keys(circuit_copy)

=======
>>>>>>> 21e4f07f
    with Stepper(num_qubits=len(qubits),
                 num_prefix_qubits=options.num_prefix_qubits,
                 initial_state=initial_state,
                 min_qubits_before_shard=options.min_qubits_before_shard
                 ) as stepper:
        for moment in circuit.moments:
            measurements = defaultdict(list)  # type: Dict[str, List[bool]]
            phase_map = {}  # type: Dict[Tuple[int, ...], float]
            for op in moment.operations:
                gate = op.gate
                if isinstance(gate, xmon_gates.ExpZGate):
                    index = qubit_map[op.qubits[0]]
                    phase_map[(index,)] = param_resolver.value_of(
                        gate.half_turns)
                elif isinstance(gate, xmon_gates.Exp11Gate):
                    index0 = qubit_map[op.qubits[0]]
                    index1 = qubit_map[op.qubits[1]]
                    phase_map[(index0, index1)] = (
                        param_resolver.value_of(gate.half_turns))
                elif isinstance(gate, xmon_gates.ExpWGate):
                    index = qubit_map[op.qubits[0]]
                    stepper.simulate_w(
                        index=index,
                        half_turns=param_resolver.value_of(gate.half_turns),
                        axis_half_turns=param_resolver.value_of(
                            gate.axis_half_turns))
                elif isinstance(gate, xmon_gates.XmonMeasurementGate):
                    invert_mask = gate.invert_mask or len(op.qubits) * (False,)
                    for qubit, invert in zip(op.qubits, invert_mask):
                        index = qubit_map[qubit]
                        result = stepper.simulate_measurement(index)
                        if invert:
                            result = not result
                        measurements[gate.key].append(result)
                else:
                    raise TypeError('{!r} is not supported by the '
                                    'xmon simulator.'.format(gate))
            stepper.simulate_phases(phase_map)
            yield StepResult(stepper, qubit_map, measurements)


def find_measurement_keys(circuit: Circuit) -> Set[str]:
    keys = set()  # type: Set[str]
    for moment in circuit.moments:
        for op in moment.operations:
            if isinstance(op.gate, xmon_gates.XmonMeasurementGate):
                key = op.gate.key
                if key in keys:
                    raise ValueError('Repeated Measurement key {}'.format(key))
                keys.add(key)
    return keys


class StepResult:
    """Results of a step of the simulator.

    Attributes:
        qubit_map: A map from the Qubits in the Circuit to the the index
            of this qubit for a canonical ordering. This canonical ordering is
            used to define the state (see the state() method).
        measurements: A dictionary from measurement gate key to measurement
            results, ordered by the qubits that the measurement operates on.
    """

    def __init__(
            self,
            stepper: Stepper,
            qubit_map: Dict,
            measurements: Dict[str, List[bool]]) -> None:
        self.qubit_map = qubit_map or {}
        self.measurements = measurements or defaultdict(list)
        self._stepper = stepper

    def state(self) -> np.ndarray:
        """Return the state (wave function) at this point in the computation.

        The state is returned in the computational basis with these basis
        states defined by the qubit_map. In particular the value in the
        qubit_map is the index of the qubit, and these are translated into
        binary vectors using little endian.

        Example:
             qubit_map: {Qubit0: 2, Qubit1: 1, Qubit 2: 0}
             Then the returned vector will have indices mapped to qubit basis
             states like the following table
               |   | Qubit0 | Qubit1 | Qubit2 |
               +---+--------+--------+--------+
               | 0 |   0    |   0    |   0    |
               | 1 |   0    |   0    |   1    |
               | 2 |   0    |   1    |   0    |
               | 3 |   0    |   1    |   1    |
               | 4 |   1    |   0    |   0    |
               | 5 |   1    |   0    |   1    |
               | 6 |   1    |   1    |   0    |
               | 7 |   1    |   1    |   1    |
               +---+--------+--------+--------+
        """
        return self._stepper.current_state

    def set_state(self, state: Union[int, np.ndarray]):
        """Updates the state of the simulator to the given new state.

        Args:
            state: If this is an int, then this is the state to reset
            the stepper to, expressed as an integer of the computational basis.
            Integer to bitwise indices is little endian. Otherwise if this is
            a np.ndarray this must be the correct size and have dtype of
            np.complex64.

        Raises:
            ValueError if the state is incorrectly sized or not of the correct
            dtype.
        """
        self._stepper.reset_state(state)<|MERGE_RESOLUTION|>--- conflicted
+++ resolved
@@ -186,40 +186,24 @@
                                         Circuit) else program.to_circuit()
         param_resolvers = self._to_resolvers(params or ParamResolver({}))
 
-        xmon_circuit, keys = self._to_xmon_circuit(circuit)
+        xmon_circuit, keys = self._to_xmon_circuit(circuit,
+                                                   extensions or xmon_gate_ext)
         trial_results = []  # type: List[SimulatorTrialResult]
         for param_resolver in param_resolvers:
             measurements = {
                 k: [] for k in keys}  # type: Dict[str, List[np.ndarray]]
             final_states = []  # type: List[np.ndarray]
             for _ in range(repetitions):
-<<<<<<< HEAD
-                all_step_results = self.moment_steps(
-                    circuit,
+                all_step_results = simulator_iterator(
+                    xmon_circuit,
                     options or Options(),
                     qubits,
                     initial_state,
-                    param_resolver,
-                    extensions or xmon_gate_ext)
-                final_step_result = functools.reduce(
-                    StepResult.merge,
-                    all_step_results)
-                for k, v in final_step_result.measurements.items():
-                    if k not in measurements:
-                        measurements[k] = []
-                    measurements[k].append(np.array(v, dtype=bool))
-                final_states.append(final_step_result.state())
-=======
-                all_step_results = simulator_iterator(xmon_circuit,
-                                                      options or Options(),
-                                                      qubits,
-                                                      initial_state,
-                                                      param_resolver)
+                    param_resolver)
                 for step_result in all_step_results:
                     for k, v in step_result.measurements.items():
                         measurements[k].append(np.array(v, dtype=bool))
                 final_states.append(step_result.state())
->>>>>>> 21e4f07f
             trial_results.append(SimulatorTrialResult(
                 param_resolver,
                 repetitions,
@@ -271,20 +255,16 @@
             each moment and returning a StepResult for each moment.
         """
         param_resolver = param_resolver or ParamResolver({})
-<<<<<<< HEAD
-        return simulator_iterator(program, options or Options(), qubits,
-                                  initial_state, param_resolver,
-                                  extensions or xmon_gate_ext)
-=======
-        xmon_circuit, _ = self._to_xmon_circuit(program)
+        xmon_circuit, _ = self._to_xmon_circuit(program,
+                                                extensions or xmon_gate_ext)
         return simulator_iterator(xmon_circuit, options or Options(), qubits,
                                   initial_state, param_resolver)
->>>>>>> 21e4f07f
-
-    def _to_xmon_circuit(self, circuit: Circuit) -> Tuple[Circuit, Set[str]]:
+
+    def _to_xmon_circuit(self, circuit: Circuit,
+        extensions: Extensions = None) -> Tuple[Circuit, Set[str]]:
         # TODO: Use one optimization pass.
         xmon_circuit = Circuit(circuit.moments)
-        ConvertToXmonGates().optimize_circuit(xmon_circuit)
+        ConvertToXmonGates(extensions).optimize_circuit(xmon_circuit)
         DropEmptyMoments().optimize_circuit(xmon_circuit)
         keys = find_measurement_keys(xmon_circuit)
         return xmon_circuit, keys
@@ -296,7 +276,6 @@
         qubits: Sequence[raw_types.QubitId] = None,
         initial_state: Union[int, np.ndarray]=0,
         param_resolver: ParamResolver = ParamResolver({}),
-        extensions: Extensions = None,
 ) -> Iterator['StepResult']:
     """Iterator over TrialResults from Moments of a Circuit.
 
@@ -313,9 +292,6 @@
             basis state corresponding corresponding to this state.
         param_resolver: A ParamResolver for determining values ofs
             Symbols.
-        extensions: Extensions that will be applied while trying to decompose
-            the circuit's gates into XmonGates. If None, this uses the default
-            of xmon_gate_ext.
 
     Yields:
         StepResults from simulating a Moment of the Circuit.
@@ -332,16 +308,6 @@
         qubits = list(circuit_qubits)
     qubit_map = {q: i for i, q in enumerate(qubits)}
 
-<<<<<<< HEAD
-    # TODO: Use one optimization pass.
-    circuit_copy = Circuit(circuit.moments)
-    ConvertToXmonGates(extensions or xmon_gate_ext).optimize_circuit(
-        circuit_copy)
-    DropEmptyMoments().optimize_circuit(circuit_copy)
-    validate_unique_measurement_keys(circuit_copy)
-
-=======
->>>>>>> 21e4f07f
     with Stepper(num_qubits=len(qubits),
                  num_prefix_qubits=options.num_prefix_qubits,
                  initial_state=initial_state,
