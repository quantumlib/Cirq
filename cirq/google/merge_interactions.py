# Copyright 2018 The Cirq Developers
#
# Licensed under the Apache License, Version 2.0 (the "License");
# you may not use this file except in compliance with the License.
# You may obtain a copy of the License at
#
#     https://www.apache.org/licenses/LICENSE-2.0
#
# Unless required by applicable law or agreed to in writing, software
# distributed under the License is distributed on an "AS IS" BASIS,
# WITHOUT WARRANTIES OR CONDITIONS OF ANY KIND, either express or implied.
# See the License for the specific language governing permissions and
# limitations under the License.

"""An optimization pass that combines adjacent single-qubit rotations."""

from typing import List, Tuple, Optional, cast

import numpy as np

<<<<<<< HEAD
from cirq import circuits, ops, protocols
=======
from cirq import circuits, ops, decompositions
>>>>>>> 70d18c64
from cirq.extension import Extensions
from cirq.google import convert_to_xmon_gates, xmon_gates


class MergeInteractions(circuits.PointOptimizer):
    """Combines series of adjacent one and two-qubit gates operating on a pair
    of qubits."""

    def __init__(self,
                 tolerance: float = 1e-8,
                 allow_partial_czs: bool = True,
                 extensions: Extensions = None) -> None:
        self.tolerance = tolerance
        self.allow_partial_czs = allow_partial_czs
        self.extensions = extensions or Extensions()

    def optimization_at(self,
                        circuit: circuits.Circuit,
                        index: int,
                        op: ops.Operation
                        ) -> Optional[circuits.PointOptimizationSummary]:
        if len(op.qubits) != 2:
            return None

        old_operations, indices, matrix = (
            self._scan_two_qubit_ops_into_matrix(circuit, index, op.qubits))

        # Find a max-3-cz construction.
        new_operations = decompositions.two_qubit_matrix_to_operations(
            op.qubits[0],
            op.qubits[1],
            matrix,
            self.allow_partial_czs,
            self.tolerance)

        old_interaction_count = len([old_op for old_op in old_operations
                                     if len(old_op.qubits) == 2])
        new_interaction_count = len([new_op for new_op in new_operations
                                     if len(new_op.qubits) == 2])
        switch_to_new = False
        switch_to_new |= new_interaction_count < old_interaction_count
        switch_to_new |= any(not xmon_gates.XmonGate.is_xmon_op(old_op)
                             for old_op in old_operations)
        if not self.allow_partial_czs:
            switch_to_new |= any(isinstance(old_op, ops.GateOperation) and
                                 isinstance(old_op.gate, xmon_gates.Exp11Gate)
                                 and old_op.gate.half_turns != 1
                                 for old_op in old_operations)
        if not switch_to_new:
            return None

        converter = convert_to_xmon_gates.ConvertToXmonGates()
        new_xmon_operations = [converter.convert(new_op)
                               for new_op in new_operations]

        return circuits.PointOptimizationSummary(
            clear_span=max(indices) + 1 - index,
            clear_qubits=op.qubits,
            new_operations=new_xmon_operations)

    def _op_to_matrix(self,
                      op: Optional[ops.Operation],
                      qubits: Tuple[ops.QubitId, ...]
                      ) -> Optional[np.ndarray]:
        """Determines the effect of an operation on the given qubits.

        If the operation is a 1-qubit operation on one of the given qubits,
        or a 2-qubit operation on both of the given qubits, and also the
        operation has a known matrix, then a matrix is returned. Otherwise None
        is returned.

        Args:
            op: The operation to understand.
            qubits: The qubits we care about. Order determines matrix tensor
                order.

        Returns:
            None, or else a matrix equivalent to the effect of the operation.
        """
        q1, q2 = qubits

        matrix = protocols.maybe_unitary_effect(op)
        if matrix is None:
            return None

        assert op is not None
        if op.qubits == qubits:
            return matrix
        if op.qubits == (q2, q1):
            return MergeInteractions._flip_kron_order(matrix)
        if op.qubits == (q1,):
            return np.kron(matrix, np.eye(2))
        if op.qubits == (q2,):
            return np.kron(np.eye(2), matrix)

        return None

    def _scan_two_qubit_ops_into_matrix(
            self,
            circuit: circuits.Circuit,
            index: Optional[int],
            qubits: Tuple[ops.QubitId, ...]
    ) -> Tuple[List[ops.Operation], List[int], np.ndarray]:
        """Accumulates operations affecting the given pair of qubits.

        The scan terminates when it hits the end of the circuit, finds an
        operation without a known matrix, or finds an operation that interacts
        the given qubits with other qubits.

        Args:
            circuit: The circuit to scan for operations.
            index: The index to start scanning forward from.
            qubits: The pair of qubits we care about.

        Returns:
            A tuple containing:
                0. The operations.
                1. The moment indices those operations were on.
                2. A matrix equivalent to the effect of the scanned operations.
        """

        product = np.eye(4, dtype=np.complex128)
        all_operations = []
        touched_indices = []

        while index is not None:
            operations = list({circuit.operation_at(q, index) for q in qubits})
            op_data = [
                self._op_to_matrix(op, qubits)
                for op in operations
                if op is not None
            ]

            # Stop at any non-constant or non-local interaction.
            if any(e is None for e in op_data):
                break
            present_ops = [op for op in operations if op]
            present_op_data = cast(List[np.ndarray], op_data)

            for op_mat in present_op_data:
                product = np.dot(op_mat, product)
            all_operations.extend(present_ops)

            touched_indices.append(index)
            index = circuit.next_moment_operating_on(qubits, index + 1)

        return all_operations, touched_indices, product

    @staticmethod
    def _flip_kron_order(mat4x4: np.ndarray) -> np.ndarray:
        """Given M = sum(kron(a_i, b_i)), returns M' = sum(kron(b_i, a_i))."""
        result = np.array([[0] * 4] * 4, dtype=np.complex128)
        order = [0, 2, 1, 3]
        for i in range(4):
            for j in range(4):
                result[order[i], order[j]] = mat4x4[i, j]
        return result<|MERGE_RESOLUTION|>--- conflicted
+++ resolved
@@ -18,11 +18,7 @@
 
 import numpy as np
 
-<<<<<<< HEAD
-from cirq import circuits, ops, protocols
-=======
-from cirq import circuits, ops, decompositions
->>>>>>> 70d18c64
+from cirq import circuits, ops, decompositions, protocols
 from cirq.extension import Extensions
 from cirq.google import convert_to_xmon_gates, xmon_gates
 
