--- conflicted
+++ resolved
@@ -24,9 +24,6 @@
 import cirq
 import cirq.google as cg
 from cirq.testing.mock import mock
-
-<<<<<<< HEAD
-=======
 
 _A_RESULT = {
     'sweepResults': [
@@ -73,8 +70,6 @@
     ]
 }
 
-
->>>>>>> 7395feaa
 @cirq.testing.only_test_in_python3
 def test_repr():
     v = cirq.google.JobConfig(project_id='my-project-id',
@@ -85,35 +80,6 @@
                        "program_id='my-program-id', "
                        "job_id='my-job-id', gcs_prefix=None, "
                        "gcs_program=None, gcs_results=None)")
-<<<<<<< HEAD
-
-
-
-_A_RESULT = program_pb2.Result(
-    sweep_results=[program_pb2.SweepResult(repetitions=1, measurement_keys=[
-        program_pb2.MeasurementKey(
-            key='q',
-            qubits=[operations_pb2.Qubit(row=1, col=1)])],
-        parameterized_results=[
-        program_pb2.ParameterizedResult(
-            params=params_pb2.ParameterDict(assignments={'a': 1}),
-            measurement_results=b'01')])])
-
-_RESULTS = program_pb2.Result(
-    sweep_results=[program_pb2.SweepResult(repetitions=1, measurement_keys=[
-        program_pb2.MeasurementKey(
-            key='q',
-            qubits=[operations_pb2.Qubit(row=1, col=1)])],
-        parameterized_results=[
-        program_pb2.ParameterizedResult(
-            params=params_pb2.ParameterDict(assignments={'a': 1}),
-            measurement_results=b'01'),
-        program_pb2.ParameterizedResult(
-            params=params_pb2.ParameterDict(assignments={'a': 2}),
-            measurement_results=b'01')])])
-=======
->>>>>>> 7395feaa
-
 
 @mock.patch.object(discovery, 'build')
 def test_run_circuit(build):
