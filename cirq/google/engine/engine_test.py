# Copyright 2018 The Cirq Developers
#
# Licensed under the Apache License, Version 2.0 (the "License");
# you may not use this file except in compliance with the License.
# You may obtain a copy of the License at
#
#     https://www.apache.org/licenses/LICENSE-2.0
#
# Unless required by applicable law or agreed to in writing, software
# distributed under the License is distributed on an "AS IS" BASIS,
# WITHOUT WARRANTIES OR CONDITIONS OF ANY KIND, either express or implied.
# See the License for the specific language governing permissions and
# limitations under the License.

"""Tests for engine."""
import base64
<<<<<<< HEAD
import json
=======
import copy
>>>>>>> 28551bff
import re
from unittest import mock
import numpy as np
import pytest

from apiclient import discovery, http
from apiclient.errors import HttpError

import cirq
import cirq.google as cg

_CIRCUIT = cirq.Circuit()
_SCHEDULE = cirq.moment_by_moment_schedule(cirq.UNCONSTRAINED_DEVICE, _CIRCUIT)

_A_RESULT = {
    '@type':
    'type.googleapis.com/cirq.api.google.v1.Result',
    'sweepResults': [{
        'repetitions':
        1,
        'measurementKeys': [{
            'key': 'q',
            'qubits': [{
                'row': 1,
                'col': 1
            }]
        }],
        'parameterizedResults': [{
            'params': {
                'assignments': {
                    'a': 1
                }
            },
            'measurementResults': base64.b64encode(b'01')
        }]
    }]
}

_RESULTS = {
    '@type':
    'type.googleapis.com/cirq.api.google.v1.Result',
    'sweepResults': [{
        'repetitions':
        1,
        'measurementKeys': [{
            'key': 'q',
            'qubits': [{
                'row': 1,
                'col': 1
            }]
        }],
        'parameterizedResults': [{
            'params': {
                'assignments': {
                    'a': 1
                }
            },
            'measurementResults': base64.b64encode(b'01')
        }, {
            'params': {
                'assignments': {
                    'a': 2
                }
            },
            'measurementResults': base64.b64encode(b'01')
        }]
    }]
}

_RESULTS_V2 = {
    '@type':
    'type.googleapis.com/cirq.api.google.v2.Result',
    'sweepResults': [
        {
            'repetitions':
            1,
            'parameterizedResults': [
                {
                    'params': {
                        'assignments': {
                            'a': 1
                        }
                    },
                    'measurementResults': [
                        {
                            'key':
                            'q',
                            'qubitMeasurementResults': [
                                {
                                    'qubit': {
                                        'id': '1_1'
                                    },
                                    'results': base64.b64encode(b'01'),
                                },
                            ],
                        },
                    ],
                },
                {
                    'params': {
                        'assignments': {
                            'a': 2
                        }
                    },
                    'measurementResults': [
                        {
                            'key':
                            'q',
                            'qubitMeasurementResults': [
                                {
                                    'qubit': {
                                        'id': '1_1'
                                    },
                                    'results': base64.b64encode(b'01'),
                                },
                            ],
                        },
                    ],
                },
            ],
        },
    ],
}

_CALIBRATION = {
    'name': 'projects/foo/processors/xmonsim/calibrations/1562715599',
    'timestamp': '2019-07-09T23:39:59Z',
    'data': {
        '@type':
        'type.googleapis.com/cirq.google.api.v2.MetricsSnapshot',
        'timestampMs':
        '1562544000021',
        'metrics': [{
            'name': 'xeb',
            'targets': ['0_0', '0_1'],
            'values': [{
                'doubleVal': .9999
            }]
        }, {
            'name': 'xeb',
            'targets': ['0_0', '1_0'],
            'values': [{
                'doubleVal': .9998
            }]
        }, {
            'name': 't1',
            'targets': ['q0_0'],
            'values': [{
                'doubleVal': 321
            }]
        }, {
            'name': 't1',
            'targets': ['q0_1'],
            'values': [{
                'doubleVal': 911
            }]
        }, {
            'name': 't1',
            'targets': ['q1_0'],
            'values': [{
                'doubleVal': 505
            }]
        }, {
            'name': 'globalMetric',
            'values': [{
                'floatVal': 12300
            }]
        }]
    }
}


def test_job_config_repr():
    v = cirq.google.JobConfig(job_id='my-job-id',
                              gcs_prefix='pre',
                              gcs_results='gc')
    cirq.testing.assert_equivalent_repr(v)


@mock.patch.object(discovery, 'build')
def test_run_circuit(build):
    service = mock.Mock()
    build.return_value = service
    programs = service.projects().programs()
    jobs = programs.jobs()
    programs.create().execute.return_value = {
        'name': 'projects/project-id/programs/test'}
    jobs.create().execute.return_value = {
        'name': 'projects/project-id/programs/test/jobs/test',
        'executionStatus': {'state': 'READY'}}
    jobs.get().execute.return_value = {
        'name': 'projects/project-id/programs/test/jobs/test',
        'executionStatus': {'state': 'SUCCESS'}}
    jobs.getResult().execute.return_value = {
        'result': _A_RESULT}

    engine = cg.Engine(project_id='project-id')
    result = engine.run(program=_CIRCUIT,
                        job_config=cg.JobConfig(
                            'job-id', gcs_prefix='gs://bucket/folder'),
                        processor_ids=['mysim'])
    assert result.repetitions == 1
    assert result.params.param_dict == {'a': 1}
    assert result.measurements == {'q': np.array([[0]], dtype='uint8')}
    build.assert_called_with('quantum',
                             'v1alpha1',
                             discoveryServiceUrl=('https://{api}.googleapis.com'
                                                  '/$discovery/rest?version='
                                                  '{apiVersion}'),
                             requestBuilder=mock.ANY)
    assert programs.create.call_args[1]['parent'] == 'projects/project-id'
    assert jobs.create.call_args[1] == {
        'parent': 'projects/project-id/programs/test',
        'body': {
            'name': 'projects/project-id/programs/test/jobs/job-id',
            'output_config': {
                'gcs_results_location': {
                    'uri': 'gs://bucket/folder/jobs/job-id'
                }
            },
            'scheduling_config': {
                'priority': 50,
                'processor_selector': {
                    'processor_names': ['projects/project-id/processors/mysim']
                }
            },
            'run_context': {
                '@type': 'type.googleapis.com/cirq.api.google.v1.RunContext',
                'parameter_sweeps': [{
                    'repetitions': 1
                }]
            }
        }
    }
    assert jobs.get().execute.call_count == 1
    assert jobs.getResult().execute.call_count == 1


@mock.patch.object(discovery, 'build')
def test_circuit_device_validation_fails(build):
    circuit = cirq.Circuit(device=cg.Foxtail)

    # Purposefully create an invalid Circuit by fiddling with internal bits.
    # This simulates a failure in the incremental checks.
    circuit._moments.append(cirq.Moment([
        cirq.Z(cirq.NamedQubit("dorothy"))]))
    engine = cg.Engine(project_id='project-id')
    with pytest.raises(ValueError, match='Unsupported qubit type'):
        engine.run_sweep(program=circuit)
    with pytest.raises(ValueError, match='Unsupported qubit type'):
        engine.create_program(circuit)


@mock.patch.object(discovery, 'build')
def test_schedule_device_validation_fails(build):
    scheduled_op = cirq.ScheduledOperation(time=None,
                                           duration=cirq.Duration(),
                                           operation=cirq.H.on(
                                               cirq.NamedQubit("dorothy")))
    schedule = cirq.Schedule(device=cg.Foxtail,
                             scheduled_operations=[scheduled_op])

    engine = cg.Engine(project_id='project-id')
    with pytest.raises(ValueError):
        engine.run_sweep(program=schedule)
    with pytest.raises(ValueError):
        engine.create_program(schedule)


@mock.patch.object(discovery, 'build')
def test_unsupported_program_type(build):
    engine = cg.Engine(project_id='project-id')
    with pytest.raises(TypeError, match='program'):
        engine.run(program="this isn't even the right type of thing!")


def setup_run_circuit_(build, job_return_value):
    service = mock.Mock()
    build.return_value = service
    programs = service.projects().programs()
    jobs = programs.jobs()
    programs.create().execute.return_value = {
        'name': 'projects/project-id/programs/test'}
    jobs.create().execute.return_value = {
        'name': 'projects/project-id/programs/test/jobs/test',
        'executionStatus': {'state': 'READY'}}
    jobs.get().execute.return_value = job_return_value


@mock.patch.object(discovery, 'build')
def test_run_circuit_failed(build):
    job_return_value = {
        'name': 'projects/project-id/programs/test/jobs/test',
        'executionStatus': {
            'state': 'FAILURE',
            'processorName': 'myqc',
            'failure': {
                'errorCode': 'MY_OH_MY',
                'errorMessage': 'Not good'
            }
        }
    }
    setup_run_circuit_(build, job_return_value)

    engine = cg.Engine(project_id='project-id')
    with pytest.raises(RuntimeError, match='myqc'):
        engine.run(program=_CIRCUIT)
    with pytest.raises(RuntimeError, match='MY_OH_MY'):
        engine.run(program=_CIRCUIT)
    with pytest.raises(RuntimeError, match='Not good'):
        engine.run(program=_CIRCUIT)
    with pytest.raises(RuntimeError, match='jobs/test'):
        engine.run(program=_CIRCUIT)


@mock.patch.object(discovery, 'build')
def test_run_circuit_failed_missing_processor_name(build):
    job_return_value = {
        'name': 'projects/project-id/programs/test/jobs/test',
        'executionStatus': {
            'state': 'FAILURE',
            'failure': {
                'errorCode': 'MY_OH_MY',
                'errorMessage': 'Not good'
            }
        }
    }
    setup_run_circuit_(build, job_return_value)

    engine = cg.Engine(project_id='project-id')
    with pytest.raises(RuntimeError, match='UNKNOWN'):
        engine.run(program=_CIRCUIT)
    with pytest.raises(RuntimeError, match='MY_OH_MY'):
        engine.run(program=_CIRCUIT)
    with pytest.raises(RuntimeError, match='Not good'):
        engine.run(program=_CIRCUIT)
    with pytest.raises(RuntimeError, match='jobs/test'):
        engine.run(program=_CIRCUIT)


@mock.patch.object(discovery, 'build')
def test_run_circuit_cancelled(build):
    job_return_value = {
        'name': 'projects/project-id/programs/test/jobs/test',
        'executionStatus': {
            'state': 'CANCELLED',
        }
    }
    setup_run_circuit_(build, job_return_value)

    engine = cg.Engine(project_id='project-id')
    with pytest.raises(RuntimeError, match='CANCELLED'):
        engine.run(program=_CIRCUIT)
    with pytest.raises(RuntimeError, match='jobs/test'):
        engine.run(program=_CIRCUIT)


@mock.patch.object(discovery, 'build')
@mock.patch('time.sleep', return_value=None)
def test_run_circuit_timeout(build, patched_time_sleep):
    job_return_value = {
        'name': 'projects/project-id/programs/test/jobs/test',
        'executionStatus': {
            'state': 'RUNNING',
        }
    }
    setup_run_circuit_(build, job_return_value)

    engine = cg.Engine(project_id='project-id')
    with pytest.raises(RuntimeError, match='Timed out'):
        engine.run(program=_CIRCUIT)


@mock.patch.object(discovery, 'build')
def test_default_prefix(build):
    service = mock.Mock()
    build.return_value = service
    programs = service.projects().programs()
    jobs = programs.jobs()
    programs.create().execute.return_value = {
        'name': 'projects/project-id/programs/test'}
    jobs.create().execute.return_value = {
        'name': 'projects/project-id/programs/test/jobs/test',
        'executionStatus': {'state': 'READY'}}
    jobs.get().execute.return_value = {
        'name': 'projects/project-id/programs/test/jobs/test',
        'executionStatus': {'state': 'SUCCESS'}}
    jobs.getResult().execute.return_value = {
        'result': _A_RESULT}

    engine = cg.Engine(project_id='project-id')
    result = engine.run(program=_CIRCUIT)
    assert result.repetitions == 1
    assert result.params.param_dict == {'a': 1}
    assert result.measurements == {'q': np.array([[0]], dtype='uint8')}
    build.assert_called_with('quantum',
                             'v1alpha1',
                             discoveryServiceUrl=('https://{api}.googleapis.com'
                                                  '/$discovery/rest?version='
                                                  '{apiVersion}'),
                             requestBuilder=mock.ANY)


@mock.patch.object(discovery, 'build')
def test_run_sweep_params(build):
    service = mock.Mock()
    build.return_value = service
    programs = service.projects().programs()
    jobs = programs.jobs()
    programs.create().execute.return_value = {
        'name': 'projects/project-id/programs/test'}
    jobs.create().execute.return_value = {
        'name': 'projects/project-id/programs/test/jobs/test',
        'executionStatus': {'state': 'READY'}}
    jobs.get().execute.return_value = {
        'name': 'projects/project-id/programs/test/jobs/test',
        'executionStatus': {'state': 'SUCCESS'}}
    jobs.getResult().execute.return_value = {
        'result': _RESULTS}

    engine = cg.Engine(project_id='project-id')
    job = engine.run_sweep(
        program=_SCHEDULE,
        job_config=cg.JobConfig('project-id', gcs_prefix='gs://bucket/folder'),
        params=[cirq.ParamResolver({'a': 1}),
                cirq.ParamResolver({'a': 2})])
    results = job.results()
    assert len(results) == 2
    for i, v in enumerate([1, 2]):
        assert results[i].repetitions == 1
        assert results[i].params.param_dict == {'a': v}
        assert results[i].measurements == {'q': np.array([[0]], dtype='uint8')}
    build.assert_called_with('quantum',
                             'v1alpha1',
                             discoveryServiceUrl=('https://{api}.googleapis.com'
                                                  '/$discovery/rest?version='
                                                  '{apiVersion}'),
                             requestBuilder=mock.ANY)
    assert programs.create.call_args[1]['parent'] == 'projects/project-id'
    sweeps = jobs.create.call_args[1]['body']['run_context']['parameter_sweeps']
    assert len(sweeps) == 2
    for i, v in enumerate([1, 2]):
        assert sweeps[i]['repetitions'] == 1
        assert sweeps[i]['sweep']['factors'][0]['sweeps'][0]['points'][
            'points'] == [v]
    assert jobs.create.call_args[1][
        'parent'] == 'projects/project-id/programs/test'
    assert jobs.get().execute.call_count == 1
    assert jobs.getResult().execute.call_count == 1


@mock.patch.object(discovery, 'build')
def test_run_sweep_params_new_proto(build):
    service = mock.Mock()
    build.return_value = service
    programs = service.projects().programs()
    jobs = programs.jobs()
    results_new_proto = copy.deepcopy(_RESULTS)
    results_new_proto['@type'] = 'type.googleapis.com/cirq.google.api.v1.Result'
    programs.create().execute.return_value = {
        'name': 'projects/project-id/programs/test'
    }
    jobs.create().execute.return_value = {
        'name': 'projects/project-id/programs/test/jobs/test',
        'executionStatus': {
            'state': 'READY'
        }
    }
    jobs.get().execute.return_value = {
        'name': 'projects/project-id/programs/test/jobs/test',
        'executionStatus': {
            'state': 'SUCCESS'
        }
    }
    jobs.getResult().execute.return_value = {'result': results_new_proto}

    engine = cg.Engine(project_id='project-id')
    job = engine.run_sweep(
        program=_SCHEDULE,
        job_config=cg.JobConfig('project-id', gcs_prefix='gs://bucket/folder'),
        params=[cirq.ParamResolver({'a': 1}),
                cirq.ParamResolver({'a': 2})])
    results = job.results()
    assert len(results) == 2
    for i, v in enumerate([1, 2]):
        assert results[i].repetitions == 1
        assert results[i].params.param_dict == {'a': v}
        assert results[i].measurements == {'q': np.array([[0]], dtype='uint8')}
    build.assert_called_with('quantum',
                             'v1alpha1',
                             discoveryServiceUrl=('https://{api}.googleapis.com'
                                                  '/$discovery/rest?version='
                                                  '{apiVersion}'),
                             requestBuilder=mock.ANY)
    assert programs.create.call_args[1]['parent'] == 'projects/project-id'
    sweeps = jobs.create.call_args[1]['body']['run_context']['parameter_sweeps']
    assert len(sweeps) == 2
    for i, v in enumerate([1, 2]):
        assert sweeps[i]['repetitions'] == 1
        assert sweeps[i]['sweep']['factors'][0]['sweeps'][0]['points'][
            'points'] == [v]
    assert jobs.create.call_args[1][
        'parent'] == 'projects/project-id/programs/test'
    assert jobs.get().execute.call_count == 1
    assert jobs.getResult().execute.call_count == 1


@mock.patch.object(discovery, 'build')
def test_run_sweep_v1(build):
    service = mock.Mock()
    build.return_value = service
    programs = service.projects().programs()
    jobs = programs.jobs()
    programs.create().execute.return_value = {
        'name': 'projects/project-id/programs/test'}
    jobs.create().execute.return_value = {
        'name': 'projects/project-id/programs/test/jobs/test',
        'executionStatus': {'state': 'READY'}}
    jobs.get().execute.return_value = {
        'name': 'projects/project-id/programs/test/jobs/test',
        'executionStatus': {'state': 'SUCCESS'}}
    jobs.getResult().execute.return_value = {
        'result': _RESULTS}

    engine = cg.Engine(project_id='project-id')
    job = engine.run_sweep(program=_SCHEDULE,
                           job_config=cg.JobConfig(
                               'project-id', gcs_prefix='gs://bucket/folder'),
                           params=cirq.Points('a', [1, 2]))
    results = job.results()
    assert engine.proto_version == cg.engine.engine.ProtoVersion.V1
    assert len(results) == 2
    for i, v in enumerate([1, 2]):
        assert results[i].repetitions == 1
        assert results[i].params.param_dict == {'a': v}
        assert results[i].measurements == {'q': np.array([[0]], dtype='uint8')}
    build.assert_called_with('quantum',
                             'v1alpha1',
                             discoveryServiceUrl=('https://{api}.googleapis.com'
                                                  '/$discovery/rest?version='
                                                  '{apiVersion}'),
                             requestBuilder=mock.ANY)
    assert programs.create.call_args[1]['parent'] == 'projects/project-id'
    sweeps = jobs.create.call_args[1]['body']['run_context']['parameter_sweeps']
    assert len(sweeps) == 1
    assert sweeps[0]['repetitions'] == 1
    assert sweeps[0]['sweep']['factors'][0]['sweeps'][0]['points'][
        'points'] == [1, 2]
    assert jobs.create.call_args[1][
        'parent'] == 'projects/project-id/programs/test'
    assert jobs.get().execute.call_count == 1
    assert jobs.getResult().execute.call_count == 1


@mock.patch.object(discovery, 'build')
def test_run_multiple_times(build):
    service = mock.Mock()
    build.return_value = service
    programs = service.projects().programs()
    jobs = programs.jobs()
    programs.create().execute.return_value = {
        'name': 'projects/project-id/programs/test'
    }
    jobs.create().execute.return_value = {
        'name': 'projects/project-id/programs/test/jobs/test',
        'executionStatus': {
            'state': 'READY'
        }
    }
    jobs.get().execute.return_value = {
        'name': 'projects/project-id/programs/test/jobs/test',
        'executionStatus': {
            'state': 'SUCCESS'
        }
    }
    jobs.getResult().execute.return_value = {'result': _RESULTS}

    engine = cg.Engine(project_id='project-id')
    program = engine.create_program(program=_SCHEDULE)
    program.run(param_resolver=cirq.ParamResolver({'a': 1}))
    sweeps1 = jobs.create.call_args[1]['body']['run_context'][
        'parameter_sweeps']
    job2 = program.run_sweep(repetitions=2, params=cirq.Points('a', [3, 4]))
    sweeps2 = jobs.create.call_args[1]['body']['run_context'][
        'parameter_sweeps']
    results = job2.results()
    assert engine.proto_version == cg.engine.engine.ProtoVersion.V1
    assert len(results) == 2
    for i, v in enumerate([1, 2]):
        assert results[i].repetitions == 1
        assert results[i].params.param_dict == {'a': v}
        assert results[i].measurements == {'q': np.array([[0]], dtype='uint8')}
    build.assert_called_with('quantum',
                             'v1alpha1',
                             discoveryServiceUrl=('https://{api}.googleapis.com'
                                                  '/$discovery/rest?version='
                                                  '{apiVersion}'),
                             requestBuilder=mock.ANY)
    assert len(sweeps1) == 1
    assert sweeps1[0]['repetitions'] == 1
    assert sweeps1[0]['sweep']['factors'][0]['sweeps'][0]['points'][
        'points'] == [1]
    assert len(sweeps2) == 1
    assert sweeps2[0]['repetitions'] == 2
    assert sweeps2[0]['sweep']['factors'][0]['sweeps'][0]['points'][
        'points'] == [3, 4]
    assert jobs.get().execute.call_count == 2
    assert jobs.getResult().execute.call_count == 2


@mock.patch.object(discovery, 'build')
def test_run_sweep_v2(build):
    service = mock.Mock()
    build.return_value = service
    programs = service.projects().programs()
    jobs = programs.jobs()
    programs.create().execute.return_value = {
        'name': 'projects/project-id/programs/test'
    }
    jobs.create().execute.return_value = {
        'name': 'projects/project-id/programs/test/jobs/test',
        'executionStatus': {
            'state': 'READY'
        }
    }
    jobs.get().execute.return_value = {
        'name': 'projects/project-id/programs/test/jobs/test',
        'executionStatus': {
            'state': 'SUCCESS'
        }
    }
    jobs.getResult().execute.return_value = {'result': _RESULTS_V2}

    engine = cg.Engine(
        project_id='project-id',
        proto_version=cg.engine.engine.ProtoVersion.V2,
    )
    job = engine.run_sweep(program=_SCHEDULE,
                           job_config=cg.JobConfig(
                               'project-id', gcs_prefix='gs://bucket/folder'),
                           params=cirq.Points('a', [1, 2]))
    results = job.results()
    assert engine.proto_version == cg.engine.engine.ProtoVersion.V2
    assert len(results) == 2
    for i, v in enumerate([1, 2]):
        assert results[i].repetitions == 1
        assert results[i].params.param_dict == {'a': v}
        assert results[i].measurements == {'q': np.array([[0]], dtype='uint8')}
    build.assert_called_with('quantum',
                             'v1alpha1',
                             discoveryServiceUrl=('https://{api}.googleapis.com'
                                                  '/$discovery/rest?version='
                                                  '{apiVersion}'),
                             requestBuilder=mock.ANY)
    assert programs.create.call_args[1]['parent'] == 'projects/project-id'
    sweeps = jobs.create.call_args[1]['body']['run_context']['parameterSweeps']
    assert len(sweeps) == 1
    assert sweeps[0]['repetitions'] == 1
    assert sweeps[0]['sweep']['singleSweep']['points']['points'] == [1, 2]
    assert jobs.create.call_args[1][
        'parent'] == 'projects/project-id/programs/test'
    assert jobs.get().execute.call_count == 1
    assert jobs.getResult().execute.call_count == 1


@mock.patch.object(discovery, 'build')
def test_run_sweep_v2_new_proto(build):
    service = mock.Mock()
    build.return_value = service
    programs = service.projects().programs()
    jobs = programs.jobs()
    programs.create().execute.return_value = {
        'name': 'projects/project-id/programs/test'
    }
    jobs.create().execute.return_value = {
        'name': 'projects/project-id/programs/test/jobs/test',
        'executionStatus': {
            'state': 'READY'
        }
    }
    jobs.get().execute.return_value = {
        'name': 'projects/project-id/programs/test/jobs/test',
        'executionStatus': {
            'state': 'SUCCESS'
        }
    }
    results_new_proto = copy.deepcopy(_RESULTS_V2)
    results_new_proto['@type'] = 'type.googleapis.com/cirq.google.api.v2.Result'
    jobs.getResult().execute.return_value = {'result': results_new_proto}

    engine = cg.Engine(
        project_id='project-id',
        proto_version=cg.engine.engine.ProtoVersion.V2,
    )
    job = engine.run_sweep(program=_SCHEDULE,
                           job_config=cg.JobConfig(
                               'project-id', gcs_prefix='gs://bucket/folder'),
                           params=cirq.Points('a', [1, 2]))
    results = job.results()
    assert engine.proto_version == cg.engine.engine.ProtoVersion.V2
    assert len(results) == 2
    for i, v in enumerate([1, 2]):
        assert results[i].repetitions == 1
        assert results[i].params.param_dict == {'a': v}
        assert results[i].measurements == {'q': np.array([[0]], dtype='uint8')}
    build.assert_called_with('quantum',
                             'v1alpha1',
                             discoveryServiceUrl=('https://{api}.googleapis.com'
                                                  '/$discovery/rest?version='
                                                  '{apiVersion}'),
                             requestBuilder=mock.ANY)
    assert programs.create.call_args[1]['parent'] == 'projects/project-id'
    sweeps = jobs.create.call_args[1]['body']['run_context']['parameterSweeps']
    assert len(sweeps) == 1
    assert sweeps[0]['repetitions'] == 1
    assert sweeps[0]['sweep']['singleSweep']['points']['points'] == [1, 2]
    assert jobs.create.call_args[1][
        'parent'] == 'projects/project-id/programs/test'
    assert jobs.get().execute.call_count == 1
    assert jobs.getResult().execute.call_count == 1


@mock.patch.object(discovery, 'build')
def test_bad_sweep_proto(build):
    engine = cg.Engine(project_id='project-id',
                       proto_version=cg.ProtoVersion.UNDEFINED)
    program = cg.EngineProgram({'name': 'foo'}, engine)
    with pytest.raises(ValueError, match='invalid run context proto version'):
        program.run_sweep()


@mock.patch.object(discovery, 'build')
def test_bad_result_proto(build):
    service = mock.Mock()
    build.return_value = service
    programs = service.projects().programs()
    jobs = programs.jobs()
    programs.create().execute.return_value = {
        'name': 'projects/project-id/programs/test'
    }
    jobs.create().execute.return_value = {
        'name': 'projects/project-id/programs/test/jobs/test',
        'executionStatus': {
            'state': 'READY'
        }
    }
    jobs.get().execute.return_value = {
        'name': 'projects/project-id/programs/test/jobs/test',
        'executionStatus': {
            'state': 'SUCCESS'
        }
    }
    result = _RESULTS_V2.copy()
    result['@type'] = 'type.googleapis.com/unknown'
    jobs.getResult().execute.return_value = {'result': result}

    engine = cg.Engine(project_id='project-id',
                       proto_version=cg.engine.engine.ProtoVersion.V2)
    job = engine.run_sweep(program=_SCHEDULE,
                           job_config=cg.JobConfig(
                               'project-id', gcs_prefix='gs://bucket/folder'),
                           params=cirq.Points('a', [1, 2]))
    with pytest.raises(ValueError, match='invalid result proto version'):
        job.results()


@mock.patch.object(discovery, 'build')
def test_bad_program_proto(build):
    engine = cg.Engine(project_id='project-id',
                       proto_version=cg.engine.engine.ProtoVersion.UNDEFINED)
    with pytest.raises(ValueError, match='invalid program proto version'):
        engine.run_sweep(program=_CIRCUIT)
    with pytest.raises(ValueError, match='invalid program proto version'):
        engine.create_program(_CIRCUIT)


@mock.patch.object(discovery, 'build')
def test_bad_priority(build):
    service = mock.Mock()
    build.return_value = service
    programs = service.projects().programs()
    programs.create().execute.return_value = {
        'name': 'projects/project-id/programs/test'
    }
    engine = cg.Engine(project_id='project-id',
                       proto_version=cg.engine.engine.ProtoVersion.V2)
    with pytest.raises(ValueError, match='priority must be'):
        engine.run(program=_CIRCUIT, priority=1001)


@mock.patch.object(discovery, 'build')
def test_cancel(build):
    service = mock.Mock()
    build.return_value = service
    programs = service.projects().programs()
    jobs = programs.jobs()
    programs.create().execute.return_value = {
        'name': 'projects/project-id/programs/test'}
    jobs.create().execute.return_value = {
        'name': 'projects/project-id/programs/test/jobs/test',
        'executionStatus': {'state': 'READY'}}
    jobs.get().execute.return_value = {
        'name': 'projects/project-id/programs/test/jobs/test',
        'executionStatus': {'state': 'CANCELLED'}}

    engine = cg.Engine(project_id='project-id')
    job = engine.run_sweep(program=_SCHEDULE,
                           job_config=cg.JobConfig(
                               'project-id', gcs_prefix='gs://bucket/folder'))
    job.cancel()
    assert job.job_resource_name == ('projects/project-id/programs/test/'
                                     'jobs/test')
    assert job.status() == 'CANCELLED'
    assert jobs.cancel.call_args[1][
        'name'] == 'projects/project-id/programs/test/jobs/test'


@mock.patch.object(discovery, 'build')
def test_program_labels(build):
    program_name = 'projects/my-proj/programs/my-prog'
    service = mock.Mock()
    build.return_value = service
    programs = service.projects().programs()
    engine = cg.Engine(project_id='project-id')

    def body():
        return programs.patch.call_args[1]['body']

    programs.get().execute.return_value = {'labels': {'a': '1', 'b': '1'}}
    engine.add_program_labels(program_name, {'a': '2', 'c': '1'})

    assert body()['labels'] == {'a': '2', 'b': '1', 'c': '1'}
    assert body()['labelFingerprint'] == ''

    programs.get().execute.return_value = {'labels': {'a': '1', 'b': '1'},
                                           'labelFingerprint': 'abcdef'}
    engine.set_program_labels(program_name, {'s': '1', 'p': '1'})
    assert body()['labels'] == {'s': '1', 'p': '1'}
    assert body()['labelFingerprint'] == 'abcdef'

    programs.get().execute.return_value = {'labels': {'a': '1', 'b': '1'},
                                           'labelFingerprint': 'abcdef'}
    engine.remove_program_labels(program_name, ['a', 'c'])
    assert body()['labels'] == {'b': '1'}
    assert body()['labelFingerprint'] == 'abcdef'


@mock.patch.object(discovery, 'build')
def test_job_labels(build):
    job_name = 'projects/my-proj/programs/my-prog/jobs/my-job'
    service = mock.Mock()
    build.return_value = service
    jobs = service.projects().programs().jobs()
    engine = cg.Engine(project_id='project-id')

    def body():
        return jobs.patch.call_args[1]['body']

    jobs.get().execute.return_value = {'labels': {'a': '1', 'b': '1'}}
    engine.add_job_labels(job_name, {'a': '2', 'c': '1'})

    assert body()['labels'] == {'a': '2', 'b': '1', 'c': '1'}
    assert body()['labelFingerprint'] == ''

    jobs.get().execute.return_value = {'labels': {'a': '1', 'b': '1'},
                                       'labelFingerprint': 'abcdef'}
    engine.set_job_labels(job_name, {'s': '1', 'p': '1'})
    assert body()['labels'] == {'s': '1', 'p': '1'}
    assert body()['labelFingerprint'] == 'abcdef'

    jobs.get().execute.return_value = {'labels': {'a': '1', 'b': '1'},
                                       'labelFingerprint': 'abcdef'}
    engine.remove_job_labels(job_name, ['a', 'c'])
    assert body()['labels'] == {'b': '1'}
    assert body()['labelFingerprint'] == 'abcdef'


@mock.patch.object(discovery, 'build')
def test_implied_job_config_gcs_prefix(build):
    eng = cg.Engine(project_id='project_id')
    config = cg.JobConfig()

    # Implied by project id.
    assert eng.implied_job_config(config).gcs_prefix == 'gs://gqe-project_id/'

    # Bad default.
    eng_with_bad = cg.Engine(project_id='project-id',
                             default_gcs_prefix='bad_prefix')
    with pytest.raises(ValueError, match='gcs_prefix must be of the form'):
        _ = eng_with_bad.implied_job_config(config)

    # Good default without slash.
    eng_with = cg.Engine(project_id='project-id',
                         default_gcs_prefix='gs://good')
    assert eng_with.implied_job_config(config).gcs_prefix == 'gs://good/'

    # Good default with slash.
    eng_with = cg.Engine(project_id='project-id',
                         default_gcs_prefix='gs://good/')
    assert eng_with.implied_job_config(config).gcs_prefix == 'gs://good/'

    # Bad override.
    config.gcs_prefix = 'bad_prefix'
    with pytest.raises(ValueError, match='gcs_prefix must be of the form'):
        _ = eng.implied_job_config(config)
    with pytest.raises(ValueError, match='gcs_prefix must be of the form'):
        _ = eng_with_bad.implied_job_config(config)

    # Good override without slash.
    config.gcs_prefix = 'gs://better'
    assert eng.implied_job_config(config).gcs_prefix == 'gs://better/'
    assert eng_with.implied_job_config(config).gcs_prefix == 'gs://better/'

    # Good override with slash.
    config.gcs_prefix = 'gs://better/'
    assert eng.implied_job_config(config).gcs_prefix == 'gs://better/'
    assert eng_with.implied_job_config(config).gcs_prefix == 'gs://better/'


# uses re.fullmatch
@mock.patch.object(discovery, 'build')
def test_implied_job_config(build):
    eng = cg.Engine(project_id='project_id')

    # Infer all from project id.
    implied = eng.implied_job_config(cg.JobConfig())
    assert implied.job_id.startswith('job-')
    assert len(implied.job_id) == 10
    assert implied.gcs_prefix == 'gs://gqe-project_id/'
    assert re.match(r'gs://gqe-project_id/jobs/job-', implied.gcs_results)

    # Force all.
    implied = eng.implied_job_config(
        cg.JobConfig(job_id='c', gcs_prefix='gs://d', gcs_results='f'))
    assert implied.job_id == 'c'
    assert implied.gcs_prefix == 'gs://d/'
    assert implied.gcs_results == 'f'


@mock.patch.object(discovery, 'build')
def test_bad_job_config_inference_order(build):
    eng = cg.Engine(project_id='project-id')
    config = cg.JobConfig()

    with pytest.raises(ValueError):
        eng._infer_gcs_results(config)
    eng._infer_gcs_prefix(config)

    eng._infer_gcs_results(config)


@mock.patch.object(discovery, 'build')
def test_get_program(build):
    service = mock.Mock()
    build.return_value = service
    programs = service.projects().programs()
    fake_result = ({'name': 'project/my-project/program/foo'})
    programs.get().execute.return_value = fake_result
    result = cg.Engine(project_id='my-project').get_program('foo')
    assert programs.get.call_args[1]['name'] == (
        'projects/my-project/programs/foo')
    assert result == fake_result


@mock.patch.object(discovery, 'build')
def test_create_program(build):
    service = mock.Mock()
    build.return_value = service
    programs = service.projects().programs()
    fake_result = {'name': 'project/my-project/program/foo'}
    programs.create().execute.return_value = fake_result
    result = cg.Engine(project_id='my-project').create_program(_CIRCUIT, 'foo')
    assert programs.create.call_args[1]['body']['name'] == (
        'projects/my-project/programs/foo')
    assert result.resource_name == fake_result['name']


@mock.patch.object(discovery, 'build')
def test_list_processors(build):
    service = mock.Mock()
    build.return_value = service
    PROCESSOR1 = {'name': 'projects/myproject/processors/xmonsim'},
    PROCESSOR2 = {'name': 'projects/myproject/processors/gmonsin'},
    processors = service.projects().processors()
    processors.list().execute.return_value = ({
        'processors': [PROCESSOR1, PROCESSOR2],
    })

    result = cg.Engine(project_id='myproject').list_processors()
    assert processors.list.call_args[1]['parent'] == 'projects/myproject'
    assert result == [PROCESSOR1, PROCESSOR2]


@mock.patch.object(discovery, 'build')
def test_latest_calibration(build):
    service = mock.Mock()
    build.return_value = service
    calibrations = service.projects().processors().calibrations()
    calibrations.list().execute.return_value = ({
        'calibrations': [_CALIBRATION]
    })
    calibration = cg.Engine(project_id='myproject').get_latest_calibration('x')
    assert calibrations.list.call_args[1][
        'parent'] == 'projects/myproject/processors/x'
    assert calibration.timestamp == 1562544000021
    assert set(calibration.keys()) == set(['xeb', 't1', 'globalMetric'])


@mock.patch.object(discovery, 'build')
def test_missing_latest_calibration(build):
    service = mock.Mock()
    build.return_value = service
    calibrations = service.projects().processors().calibrations()
    calibrations.list().execute.return_value = {}
    calibration = cg.Engine(project_id='myproject').get_latest_calibration('x')
    assert calibrations.list.call_args[1][
        'parent'] == 'projects/myproject/processors/x'
    assert not calibration


@mock.patch.object(discovery, 'build')
def test_calibration_from_job(build):
    service = mock.Mock()
    build.return_value = service

    programs = service.projects().programs()
    jobs = programs.jobs()
    programs.create().execute.return_value = {
        'name': 'projects/project-id/programs/test'
    }
    calibrationName = '/project/p/processor/x/calibrationsi/123'
    jobs.create().execute.return_value = {
        'name': 'projects/project-id/programs/test/jobs/test',
        'executionStatus': {
            'state': 'SUCCESS',
            'calibrationName': calibrationName,
        },
    }
    calibrations = service.projects().processors().calibrations()
    calibrations.get().execute.return_value = {'data': _CALIBRATION}

    engine = cg.Engine(project_id='project-id')
    job = engine.run_sweep(
        program=_SCHEDULE,
        job_config=cg.JobConfig(gcs_prefix='gs://bucket/folder'))

    calibration = job.get_calibration()
    assert calibration.timestamp == 1562544000021
    assert set(calibration.keys()) == set(['xeb', 't1', 'globalMetric'])
    assert calibrations.get.call_args[1]['name'] == calibrationName


@mock.patch.object(discovery, 'build')
def test_alternative_api_and_key(build):
    disco = ('https://secret.googleapis.com/$discovery/rest?version=vfooo'
             '&key=my-key')
    cg.Engine(project_id='project-id', discovery_url=disco)
    build.assert_called_with(mock.ANY,
                             mock.ANY,
                             discoveryServiceUrl=disco,
                             requestBuilder=mock.ANY)


class MockRequestBuilder:

    def __init__(self):
        self.headers = {}


@mock.patch.object(discovery, 'build')
@mock.patch.object(http, 'HttpRequest')
def test_request_builder(HttpRequest, build):
    HttpRequest.return_value = MockRequestBuilder()
    cg.Engine(project_id='project-id')
    builtRequest = build.call_args[1]['requestBuilder']()
    assert builtRequest.headers['X-Goog-User-Project'] == 'project-id'


@mock.patch.object(discovery, 'build')
def test_not_both_version_and_discovery(build):
    with pytest.raises(ValueError, match='both specified'):
        cg.Engine(project_id='project-id',
                  version='vNo',
                  discovery_url='funkyDisco')


@mock.patch.object(discovery, 'build')
def test_sampler(build):
    service = mock.Mock()
    build.return_value = service
    programs = service.projects().programs()
    jobs = programs.jobs()
    programs.create().execute.return_value = {
        'name': 'projects/project-id/programs/test'
    }
    jobs.create().execute.return_value = {
        'name': 'projects/project-id/programs/test/jobs/test',
        'executionStatus': {
            'state': 'READY'
        }
    }
    jobs.get().execute.return_value = {
        'name': 'projects/project-id/programs/test/jobs/test',
        'executionStatus': {
            'state': 'SUCCESS'
        }
    }
    jobs.getResult().execute.return_value = {'result': _RESULTS}
    engine = cg.Engine(project_id='project-id')
    sampler = engine.sampler(processor_id='tmp', gate_set=cg.XMON)
    results = sampler.run_sweep(
        program=_SCHEDULE,
        params=[cirq.ParamResolver({'a': 1}),
                cirq.ParamResolver({'a': 2})])
    assert len(results) == 2
    for i, v in enumerate([1, 2]):
        assert results[i].repetitions == 1
        assert results[i].params.param_dict == {'a': v}
        assert results[i].measurements == {'q': np.array([[0]], dtype='uint8')}
    build.assert_called_with('quantum',
                             'v1alpha1',
                             discoveryServiceUrl=('https://{api}.googleapis.com'
                                                  '/$discovery/rest?version='
                                                  '{apiVersion}'),
                             requestBuilder=mock.ANY)
    assert programs.create.call_args[1]['parent'] == 'projects/project-id'


@mock.patch.object(discovery, 'build')
def test_api_doesnt_retry_404_errors(build):
    service = mock.Mock()
    build.return_value = service
    getProgram = service.projects().programs().get()
    content = json.dumps({
        'error': {
            'message': 'not found',
            'code': 404
        }
    }).encode('utf-8')
    getProgram.execute.side_effect = HttpError(mock.Mock(), content)
    engine = cg.Engine(project_id='project-id')
    with pytest.raises(RuntimeError, match='not found'):
        engine.get_program('foo')
        assert getProgram.execute.call_count == 1


@mock.patch.object(discovery, 'build')
def test_api_retry_5xx_errors(build):
    service = mock.Mock()
    build.return_value = service
    getProgram = service.projects().programs().get()
    content = json.dumps({
        'error': {
            'message': 'internal error',
            'code': 503
        }
    }).encode('utf-8')
    getProgram.execute.side_effect = HttpError(mock.Mock(), content)
    engine = cg.Engine(project_id='project-id')
    with pytest.raises(Exception,
                       match='Reached max retry attempts.*internal error'):
        engine.max_retry_delay = 1  # 1 second
        engine.get_program('foo')
        assert getProgram.execute.call_count > 1


@mock.patch.object(discovery, 'build')
def test_api_retry_connection_reset(build):
    service = mock.Mock()
    build.return_value = service
    getProgram = service.projects().programs().get()
    content = json.dumps({
        'error': {
            'message': 'internal error',
            'code': 503
        }
    }).encode('utf-8')
    getProgram.execute.side_effect = ConnectionResetError()
    engine = cg.Engine(project_id='project-id')
    with pytest.raises(Exception,
                       match='Reached max retry attempts.*Lost connection'):
        engine.max_retry_delay = 1  # 1 second
        engine.get_program('foo')
        assert getProgram.execute.call_count > 1<|MERGE_RESOLUTION|>--- conflicted
+++ resolved
@@ -14,11 +14,8 @@
 
 """Tests for engine."""
 import base64
-<<<<<<< HEAD
+import copy
 import json
-=======
-import copy
->>>>>>> 28551bff
 import re
 from unittest import mock
 import numpy as np
