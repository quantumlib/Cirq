# Copyright 2019 The Cirq Developers
#
# Licensed under the Apache License, Version 2.0 (the "License");
# you may not use this file except in compliance with the License.
# You may obtain a copy of the License at
#
#     https://www.apache.org/licenses/LICENSE-2.0
#
# Unless required by applicable law or agreed to in writing, software
# distributed under the License is distributed on an "AS IS" BASIS,
# WITHOUT WARRANTIES OR CONDITIONS OF ANY KIND, either express or implied.
# See the License for the specific language governing permissions and
# limitations under the License.
<<<<<<< HEAD
import os
from typing import List, TYPE_CHECKING, Union, Optional

from cirq import work
from cirq.google import engine, gate_sets
=======

from typing import List, TYPE_CHECKING, Union, cast

from cirq import work, circuits
from cirq.google import engine
>>>>>>> 8afb02c4

if TYPE_CHECKING:
    import cirq


class QuantumEngineSampler(work.Sampler):
    """A sampler that samples from processors managed by the Quantum Engine.

    Exposes a `cirq.google.Engine` instance as a `cirq.Sampler`.
    """

    def __init__(self, *, engine: 'cirq.google.Engine',
                 processor_id: Union[str, List[str]],
                 gate_set: 'cirq.google.SerializableGateSet'):
        """
        Args:
            engine: Quantum engine instance to use.
            processor_id: String identifier, or list of string identifiers,
                determining which processors may be used when sampling.
            gate_set: Determines how to serialize circuits when requesting
                samples.
        """
        self._processor_ids = ([processor_id] if isinstance(processor_id, str)
                               else processor_id)
        self._gate_set = gate_set
        self._engine = engine

    def run_sweep(
            self,
            program: Union['cirq.Circuit', 'cirq.google.EngineProgram'],
            params: 'cirq.Sweepable',
            repetitions: int = 1,
    ) -> List['cirq.TrialResult']:
        if isinstance(program, engine.EngineProgram):
            job = program.run_sweep(params=params,
                                    repetitions=repetitions,
                                    processor_ids=self._processor_ids)
        else:
            job = self._engine.run_sweep(program=cast(circuits.Circuit,
                                                      program),
                                         params=params,
                                         repetitions=repetitions,
                                         processor_ids=self._processor_ids,
                                         gate_set=self._gate_set)
        return job.results()

    @property
    def engine(self) -> 'cirq.google.Engine':
        return self._engine


def get_engine_sampler(processor_id: str, gate_set_name: str,
                       project_id: Optional[str] = None) \
        -> 'cirq.google.QuantumEngineSampler':
    """Get an EngineSampler assuming some sensible defaults.

    This uses the environment variable GOOGLE_GLOUD_PROJECT for the Engine
    project_id, unless set explicitly.

    Args:
        processor_id: Engine processor ID (from Cloud console or
            ``Engine.list_processors``).
        gate_set_name: One of ['sqrt_iswap', 'sycamore'].
            See `cirq.google.NAMED_GATESETS`.
        project_id: Optional explicit Google Cloud project id. Otherwise,
            this defaults to the environment variable GOOGLE_CLOUD_PROJECT.
            By using an environment variable, you can avoid hard-coding
            personal project IDs in shared code.
    """
    try:
        gate_set = gate_sets.NAMED_GATESETS[gate_set_name]
    except KeyError:
        raise ValueError(f"Please use one of the following gateset names: "
                         f"{sorted(gate_sets.NAMED_GATESETS.keys())}")

    if project_id is None:
        project_id = os.environ['GOOGLE_CLOUD_PROJECT']

    return engine.Engine(project_id=project_id,
                         proto_version=engine.ProtoVersion.V2) \
        .sampler(processor_id=processor_id, gate_set=gate_set)<|MERGE_RESOLUTION|>--- conflicted
+++ resolved
@@ -11,19 +11,11 @@
 # WITHOUT WARRANTIES OR CONDITIONS OF ANY KIND, either express or implied.
 # See the License for the specific language governing permissions and
 # limitations under the License.
-<<<<<<< HEAD
 import os
-from typing import List, TYPE_CHECKING, Union, Optional
-
-from cirq import work
-from cirq.google import engine, gate_sets
-=======
-
-from typing import List, TYPE_CHECKING, Union, cast
+from typing import List, TYPE_CHECKING, Union, Optional, cast
 
 from cirq import work, circuits
-from cirq.google import engine
->>>>>>> 8afb02c4
+from cirq.google import engine, gate_sets
 
 if TYPE_CHECKING:
     import cirq
