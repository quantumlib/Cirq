--- conflicted
+++ resolved
@@ -33,19 +33,8 @@
 Gate = TypeVar('Gate', bound=ops.Gate)
 
 
-<<<<<<< HEAD
-class SerializingArg(
-        NamedTuple(
-            'SerializingArg',
-            [('serialized_name', str),
-             ('serialized_type', Type[arg_func_langs.ARG_LIKE]),
-             ('gate_getter',
-              Union[str, Callable[['cirq.Gate'], arg_func_langs.ARG_LIKE]]),
-             ('required', bool)])):
-=======
 @dataclass(frozen=True)
 class SerializingArg:
->>>>>>> 17d94cf4
     """Specification of the arguments for a Gate and its serialization.
 
     Args:
@@ -60,8 +49,8 @@
             serialized form.
     """
     serialized_name: str
-    serialized_type: Type[arg_func_langs.ArgValue]
-    gate_getter: Union[str, Callable[['cirq.Gate'], arg_func_langs.ArgValue]]
+    serialized_type: Type[arg_func_langs.ARG_LIKE]
+    gate_getter: Union[str, Callable[['cirq.Gate'], arg_func_langs.ARG_LIKE]]
     required: bool = True
 
 
