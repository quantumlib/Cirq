--- conflicted
+++ resolved
@@ -95,21 +95,6 @@
         supported_gate_type = self.gate_type in type(op.gate).mro()
         return supported_gate_type and self.can_serialize_predicate(op)
 
-<<<<<<< HEAD
-=======
-    def to_proto_dict(self,
-                      op: 'cirq.Operation',
-                      *,
-                      arg_function_language: str = '') -> Optional[Dict]:
-        msg = self.to_proto(op, arg_function_language=arg_function_language)
-        if msg is None:
-            return None
-        return json_format.MessageToDict(msg,
-                                         including_default_value_fields=True,
-                                         preserving_proto_field_name=True,
-                                         use_integers_for_enums=True)
-
->>>>>>> 9d926d6e
     def to_proto(
             self,
             op: 'cirq.Operation',
