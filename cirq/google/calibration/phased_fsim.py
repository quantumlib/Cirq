from typing import Dict, MutableMapping, Optional, Tuple, TYPE_CHECKING

import abc
import collections
<<<<<<< HEAD
import dataclasses
=======
import functools
>>>>>>> e066624c
import numpy as np
import re

from cirq.circuits import Circuit
from cirq.ops import (
    FSimGate,
    Gate,
    ISwapPowGate,
    PhasedFSimGate,
    PhasedISwapPowGate,
    Qid
)
from cirq.google.api import v2
from cirq.google.engine import CalibrationLayer, CalibrationResult
from cirq.google.serializable_gate_set import SerializableGateSet

if TYPE_CHECKING:
    from cirq.google.calibration.engine_simulator import PhasedFSimEngineSimulator

    # Workaround for mypy custom dataclasses
    from dataclasses import dataclass as json_serializable_dataclass
else:
    from cirq.protocols import json_serializable_dataclass


@json_serializable_dataclass(frozen=True)
class PhasedFSimParameters:
    theta: Optional[float] = None
    zeta: Optional[float] = None
    chi: Optional[float] = None
    gamma: Optional[float] = None
    phi: Optional[float] = None

    def asdict(self) -> Dict[str, float]:
        """Converts parameters to a dictionary that maps angles name to values.
        """
        return dataclasses.asdict(self)

    def all_none(self) -> bool:
        return (self.theta is None and
                self.zeta is None and
                self.chi is None and
                self.gamma is None and
                self.phi is None)

    def any_none(self) -> bool:
        return (self.theta is None or
                self.zeta is None or
                self.chi is None or
                self.gamma is None or
                self.phi is None)

    def for_qubits_swapped(self) -> 'PhasedFSimParameters':
        """Parameters for the gate with qubits swapped between each other.

        The angles theta, gamma and phi are kept unchanged. The angles zeta and chi are negated for
        the gate with qubits swapped.

        Returns:
            New instance with angles adjusted for swapped qubits.
        """
        chi = -self.chi if self.chi is not None else None
        zeta = -self.zeta if self.zeta is not None else None
        return PhasedFSimParameters(
            theta=self.theta,
            zeta=zeta,
            chi=chi,
            gamma=self.gamma,
            phi=self.phi
        )

    def other_when_none(self, other: 'PhasedFSimParameters') -> 'PhasedFSimParameters':
        return PhasedFSimParameters(
            theta=other.theta if self.theta is None else self.theta,
            zeta=other.zeta if self.zeta is None else self.zeta,
            chi=other.chi if self.chi is None else self.chi,
            gamma=other.gamma if self.gamma is None else self.gamma,
            phi=other.phi if self.phi is None else self.phi,
        )


@json_serializable_dataclass(frozen=True)
class FloquetPhasedFSimCalibrationOptions:
    estimate_theta: bool
    estimate_zeta: bool
    estimate_chi: bool
    estimate_gamma: bool
    estimate_phi: bool

    @staticmethod
    def all_options() -> 'FloquetPhasedFSimCalibrationOptions':
        return FloquetPhasedFSimCalibrationOptions(
            estimate_theta=True,
            estimate_zeta=True,
            estimate_chi=True,
            estimate_gamma=True,
            estimate_phi=True
        )

    @staticmethod
    def all_except_for_chi_options() -> 'FloquetPhasedFSimCalibrationOptions':
        return FloquetPhasedFSimCalibrationOptions(
            estimate_theta=True,
            estimate_zeta=True,
            estimate_chi=False,
            estimate_gamma=True,
            estimate_phi=True
        )


<<<<<<< HEAD
@json_serializable_dataclass
=======
@json_serializable_dataclass(frozen=True)
>>>>>>> e066624c
class PhasedFSimCalibrationResult:
    parameters: Dict[Tuple[Qid, Qid], PhasedFSimParameters]
    gate: Gate
    gate_set: SerializableGateSet

    def get_parameters(self, a: Qid, b: Qid) -> Optional['PhasedFSimParameters']:
        if (a, b) in self.parameters:
            return self.parameters[(a, b)]
        elif (b, a) in self.parameters:
            return self.parameters[(b, a)].for_qubits_swapped()
        else:
            return None


@json_serializable_dataclass(frozen=True)
class PhasedFSimCalibrationRequest(abc.ABC):
    gate: Gate  # Any gate which can be described by cirq.PhasedFSim
    gate_set: SerializableGateSet
    pairs: Tuple[Tuple[Qid, Qid], ...]

    @property
    @functools.lru_cache
    def qubit_pairs(self) -> MutableMapping[Qid, Tuple[Qid, Qid]]:
        # Returning mutable mapping as a cached result because it's hard to get a frozen dictionary
        # in Python...
        return collections.ChainMap(*({q: pair for q in pair} for pair in self.pairs))

    @abc.abstractmethod
    def to_calibration_layer(self, handler_name: str) -> CalibrationLayer:
        pass

    @abc.abstractmethod
    def parse_result(self, result: CalibrationResult) -> PhasedFSimCalibrationResult:
        pass


@json_serializable_dataclass(frozen=True)
class FloquetPhasedFSimCalibrationResult(PhasedFSimCalibrationResult):
    options: FloquetPhasedFSimCalibrationOptions


@json_serializable_dataclass(frozen=True)
class FloquetPhasedFSimCalibrationRequest(PhasedFSimCalibrationRequest):
    options: FloquetPhasedFSimCalibrationOptions

    def to_calibration_layer(self, handler_name: str) -> CalibrationLayer:
        circuit = Circuit([self.gate.on(*pair) for pair in self.pairs])
        return CalibrationLayer(
            calibration_type='floquet_phased_fsim_characterization',
            program=circuit,
            args={
                'est_theta': self.options.estimate_theta,
                'est_zeta': self.options.estimate_zeta,
                'est_chi': self.options.estimate_chi,
                'est_gamma': self.options.estimate_gamma,
                'est_phi': self.options.estimate_phi,
                'readout_corrections': True
            }
        )

    def parse_result(self, result: CalibrationResult) -> PhasedFSimCalibrationResult:
        decoded = collections.defaultdict(lambda: {})
        for keys, values in result.metrics['angles'].items():
            for key, value in zip(keys, values):
                match = re.match(r'(\d+)_(.+)', key)
                if not match:
                    raise ValueError(f'Unknown metric name {key}')
                index = int(match[1])
                name = match[2]
                decoded[index][name] = value

        parsed = {}
        for data in decoded.values():
            a = v2.qubit_from_proto_id(data['qubit_a'])
            b = v2.qubit_from_proto_id(data['qubit_b'])
            parsed[(a, b)] = PhasedFSimParameters(
                theta=data.get('theta_est', None),
                zeta=data.get('zeta_est', None),
                chi=data.get('chi_est', None),
                gamma=data.get('gamma_est', None),
                phi=data.get('phi_est', None)
            )

        return FloquetPhasedFSimCalibrationResult(
            parameters=parsed,
            gate=self.gate,
            gate_set=self.gate_set,
            options=self.options
        )


class IncompatibleMomentError(Exception):
    pass


def sqrt_iswap_gates_translator(gate: Gate) -> Optional[FSimGate]:
    if isinstance(gate, FSimGate):
        if not np.isclose(gate.phi, 0.0):
            return None
        angle = gate.theta
    elif isinstance(gate, ISwapPowGate):
        angle = -gate.exponent * np.pi / 2
    elif isinstance(gate, PhasedFSimGate):
        if (not np.isclose(gate.zeta, 0.0) or
                not np.isclose(gate.chi, 0.0) or
                not np.isclose(gate.gamma, 0.0) or
                not np.isclose(gate.phi, 0.0)):
            return None
        angle = gate.theta
    elif isinstance(gate, PhasedISwapPowGate):
        if not np.isclose(-gate.phase_exponent - 0.5, 0.0):
            return None
        angle = gate.exponent * np.pi / 2
    else:
        return None

    if np.isclose(angle, np.pi / 4):
        return FSimGate(theta=np.pi / 4, phi=0.0)

    return None<|MERGE_RESOLUTION|>--- conflicted
+++ resolved
@@ -2,11 +2,8 @@
 
 import abc
 import collections
-<<<<<<< HEAD
 import dataclasses
-=======
 import functools
->>>>>>> e066624c
 import numpy as np
 import re
 
@@ -117,11 +114,7 @@
         )
 
 
-<<<<<<< HEAD
-@json_serializable_dataclass
-=======
-@json_serializable_dataclass(frozen=True)
->>>>>>> e066624c
+@json_serializable_dataclass(frozen=True)
 class PhasedFSimCalibrationResult:
     parameters: Dict[Tuple[Qid, Qid], PhasedFSimParameters]
     gate: Gate
