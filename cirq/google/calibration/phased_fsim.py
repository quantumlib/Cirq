--- conflicted
+++ resolved
@@ -32,11 +32,7 @@
 import numpy as np
 
 from cirq.circuits import Circuit
-<<<<<<< HEAD
-from cirq.ops import Gate, Qid, Moment
-=======
-from cirq.ops import FSimGate, Gate, ISwapPowGate, PhasedFSimGate, PhasedISwapPowGate, Qid
->>>>>>> a163a39b
+from cirq.ops import FSimGate, Gate, ISwapPowGate, Moment, PhasedFSimGate, PhasedISwapPowGate, Qid
 from cirq.google.api import v2
 from cirq.google.engine import CalibrationLayer, CalibrationResult
 
@@ -47,7 +43,15 @@
     from cirq.protocols import json_serializable_dataclass
 
 
-<<<<<<< HEAD
+_FLOQUET_PHASED_FSIM_HANDLER_NAME = 'floquet_phased_fsim_characterization'
+T = TypeVar('T')
+
+
+# Workaround for: https://github.com/python/mypy/issues/5858
+def lru_cache_typesafe(func: Callable[..., T]) -> T:
+    return functools.lru_cache(maxsize=None)(func)  # type: ignore
+
+
 def _create_pairs_from_moment(moment: Moment) -> Tuple[Tuple[Tuple[Qid, Qid], ...], Gate]:
     """Creates instantiation parameters from a Moment.
 
@@ -71,15 +75,6 @@
     if gate is None:
         raise ValueError('No gates found to create request {moment}')
     return tuple(pairs), gate
-=======
-_FLOQUET_PHASED_FSIM_HANDLER_NAME = 'floquet_phased_fsim_characterization'
-T = TypeVar('T')
-
-
-# Workaround for: https://github.com/python/mypy/issues/5858
-def lru_cache_typesafe(func: Callable[..., T]) -> T:
-    return functools.lru_cache(maxsize=None)(func)  # type: ignore
->>>>>>> a163a39b
 
 
 @json_serializable_dataclass(frozen=True)
