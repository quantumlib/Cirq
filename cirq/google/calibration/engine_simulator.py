from typing import (
    Any,
    Callable,
    Dict,
    Iterable,
    List,
    Optional,
    Sequence,
    Tuple,
    Union,
)

import numpy as np

from cirq.circuits import Circuit, PointOptimizer, PointOptimizationSummary
from cirq.google.calibration.phased_fsim import (
    FloquetPhasedFSimCalibrationRequest,
    PhaseCalibratedFSimGate,
    IncompatibleMomentError,
    PhasedFSimCalibrationRequest,
    PhasedFSimCalibrationResult,
    PhasedFSimCharacterization,
    SQRT_ISWAP_PARAMETERS,
    try_convert_sqrt_iswap_to_fsim,
)
from cirq.ops import (
    FSimGate,
    Gate,
    MeasurementGate,
    Operation,
    PhasedFSimGate,
    Qid,
    SingleQubitGate,
    WaitGate,
)
from cirq.sim import (
    Simulator,
    SimulatesIntermediateStateVector,
    ActOnStateVectorArgs,
)
from cirq.study import ParamResolver
from cirq.value import RANDOM_STATE_OR_SEED_LIKE, parse_random_state

ParametersDriftGenerator = Callable[[Qid, Qid, FSimGate], PhasedFSimCharacterization]
PhasedFsimDictParameters = Dict[
    Tuple[Qid, Qid], Union[Dict[str, float], PhasedFSimCharacterization]
]


class PhasedFSimEngineSimulator(SimulatesIntermediateStateVector):
    """Wrapper on top of cirq.Simulator that allows to simulate calibration requests.

    This simulator introduces get_calibrations which allows to simulate
    cirq.google.run_characterizations requests. The returned calibration results represent the
    internal state of a simulator. Circuits which are run on this simulator are modified to account
    for the changes in the unitary parameters as described by the calibration results.

    Attributes:
        gates_translator: Function that translates a gate to a supported FSimGate which will undergo
        characterization.
    """

    def __init__(
        self,
        simulator: Simulator,
        *,
        drift_generator: ParametersDriftGenerator,
        gates_translator: Callable[
            [Gate], Optional[PhaseCalibratedFSimGate]
        ] = try_convert_sqrt_iswap_to_fsim,
    ) -> None:
        """Initializes the PhasedFSimEngineSimulator.

        Args:
            simulator: cirq.Simulator that all the simulation requests are delegated to.
            drift_generator: Callable that generates the imperfect parameters for each pair of
                qubits and the gate. They are later used for simulation.
            gates_translator: Function that translates a gate to a supported FSimGate which will
                undergo characterization.
        """
        self._simulator = simulator
        self._drift_generator = drift_generator
        self._drifted_parameters: Dict[Tuple[Qid, Qid, FSimGate], PhasedFSimCharacterization] = {}
        self.gates_translator = gates_translator

    @classmethod
    def create_with_ideal_sqrt_iswap(
        cls,
        *,
        simulator: Optional[Simulator] = None,
    ) -> 'PhasedFSimEngineSimulator':
        """Creates a PhasedFSimEngineSimulator that simulates ideal FSimGate(theta=π/4, phi=0).

        Attributes:
            simulator: Simulator object to use. When None, a new instance of cirq.Simulator() will
                be created.

        Returns:
            New PhasedFSimEngineSimulator instance.
        """

        def sample_gate(_1: Qid, _2: Qid, gate: FSimGate) -> PhasedFSimCharacterization:
            assert isinstance(gate, FSimGate), f'Expected FSimGate, got {gate}'
            assert np.isclose(gate.theta, np.pi / 4) and np.isclose(
                gate.phi, 0.0
            ), f'Expected ISWAP ** -0.5 like gate, got {gate}'
            return PhasedFSimCharacterization(
                theta=np.pi / 4, zeta=0.0, chi=0.0, gamma=0.0, phi=0.0
            )

        if simulator is None:
            simulator = Simulator()

        return cls(
            simulator, drift_generator=sample_gate, gates_translator=try_convert_sqrt_iswap_to_fsim
        )

    @classmethod
    def create_with_random_gaussian_sqrt_iswap(
        cls,
        mean: PhasedFSimCharacterization = SQRT_ISWAP_PARAMETERS,
        *,
        simulator: Optional[Simulator] = None,
        sigma: PhasedFSimCharacterization = PhasedFSimCharacterization(
            theta=0.02, zeta=0.05, chi=0.05, gamma=0.05, phi=0.02
        ),
        random_or_seed: RANDOM_STATE_OR_SEED_LIKE = None,
    ) -> 'PhasedFSimEngineSimulator':
        """Creates a PhasedFSimEngineSimulator that introduces a random deviation from the mean.

        The random deviations are described by a Gaussian distribution of a given mean and sigma,
        for each angle respectively.

        Each gate for each pair of qubits retains the sampled values for the entire simulation, even
        when used multiple times within a circuit.

        Attributes:
            mean: The mean value for each unitary angle. All parameters must be provided.
            simulator: Simulator object to use. When None, a new instance of cirq.Simulator() will
                be created.
            sigma: The standard deviation for each unitary angle. For sigma parameters that are
                None, the mean value will be used without any sampling.

        Returns:
            New PhasedFSimEngineSimulator instance.
        """

        if mean.any_none():
            raise ValueError(f'All mean values must be provided, got mean of {mean}')

        rand = parse_random_state(random_or_seed)

        def sample_value(gaussian_mean: Optional[float], gaussian_sigma: Optional[float]) -> float:
            assert gaussian_mean is not None
            if gaussian_sigma is None:
                return gaussian_mean
            return rand.normal(gaussian_mean, gaussian_sigma)

        def sample_gate(_1: Qid, _2: Qid, gate: FSimGate) -> PhasedFSimCharacterization:
            assert isinstance(gate, FSimGate), f'Expected FSimGate, got {gate}'
            assert np.isclose(gate.theta, np.pi / 4) and np.isclose(
                gate.phi, 0.0
            ), f'Expected ISWAP ** -0.5 like gate, got {gate}'

            return PhasedFSimCharacterization(
                theta=sample_value(mean.theta, sigma.theta),
                zeta=sample_value(mean.zeta, sigma.zeta),
                chi=sample_value(mean.chi, sigma.chi),
                gamma=sample_value(mean.gamma, sigma.gamma),
                phi=sample_value(mean.phi, sigma.phi),
            )

        if simulator is None:
            simulator = Simulator()

        return cls(
            simulator, drift_generator=sample_gate, gates_translator=try_convert_sqrt_iswap_to_fsim
        )

    @classmethod
    def create_from_dictionary_sqrt_iswap(
        cls,
        parameters: PhasedFsimDictParameters,
        *,
        simulator: Optional[Simulator] = None,
        ideal_when_missing_gate: bool = False,
        ideal_when_missing_parameter: bool = False,
    ) -> 'PhasedFSimEngineSimulator':
        """Creates PhasedFSimEngineSimulator with fixed drifts.

        Args:
            parameters: Parameters to use for each gate. All keys must be stored in canonical order,
                when the first qubit is not greater than the second one.
            simulator: Simulator object to use. When None, a new instance of cirq.Simulator() will
                be created.
            ideal_when_missing_gate: When set and parameters for some gate for a given pair of
                qubits are not specified in the parameters dictionary then the
                FSimGate(theta=π/4, phi=0) gate parameters will be used. When not set and this
                situation occurs, ValueError is thrown during simulation.
            ideal_when_missing_parameter: When set and some parameter for some gate for a given pair
                of qubits is specified then the matching parameter of FSimGate(theta=π/4, phi=0)
                gate will be used. When not set and this situation occurs, ValueError is thrown
                during simulation.

        Returns:
            New PhasedFSimEngineSimulator instance.
        """

        def sample_gate(a: Qid, b: Qid, gate: FSimGate) -> PhasedFSimCharacterization:
            assert isinstance(gate, FSimGate), f'Expected FSimGate, got {gate}'
            assert np.isclose(gate.theta, np.pi / 4) and np.isclose(
                gate.phi, 0.0
            ), f'Expected ISWAP ** -0.5 like gate, got {gate}'

            if (a, b) in parameters:
                pair_parameters = parameters[(a, b)]
                if not isinstance(pair_parameters, PhasedFSimCharacterization):
                    pair_parameters = PhasedFSimCharacterization(**pair_parameters)
            elif (b, a) in parameters:
                pair_parameters = parameters[(b, a)]
                if not isinstance(pair_parameters, PhasedFSimCharacterization):
                    pair_parameters = PhasedFSimCharacterization(**pair_parameters)
                pair_parameters = pair_parameters.parameters_for_qubits_swapped()
            elif ideal_when_missing_gate:
                pair_parameters = SQRT_ISWAP_PARAMETERS
            else:
                raise ValueError(f'Missing parameters for pair {(a, b)}')

            if pair_parameters.any_none():
                if not ideal_when_missing_parameter:
                    raise ValueError(
                        f'Missing parameter value for pair {(a, b)}, '
                        f'parameters={pair_parameters}'
                    )
                pair_parameters = pair_parameters.merge_with(SQRT_ISWAP_PARAMETERS)

            return pair_parameters

        for a, b in parameters:
            if a > b:
                raise ValueError(
                    f'All qubit pairs must be given in canonical order where the first qubit is '
                    f'less than the second, got {a} > {b}'
                )

        if simulator is None:
            simulator = Simulator()

        return cls(
            simulator, drift_generator=sample_gate, gates_translator=try_convert_sqrt_iswap_to_fsim
        )

    @classmethod
    def create_from_characterizations_sqrt_iswap(
        cls,
        characterizations: Iterable[PhasedFSimCalibrationResult],
        *,
        simulator: Optional[Simulator] = None,
        ideal_when_missing_gate: bool = False,
        ideal_when_missing_parameter: bool = False,
    ) -> 'PhasedFSimEngineSimulator':
        """Creates PhasedFSimEngineSimulator with fixed drifts from the characterizations results.

        Args:
            characterizations: Characterization results which are source of the parameters for
                each gate.
            simulator: Simulator object to use. When None, a new instance of cirq.Simulator() will
                be created.
            ideal_when_missing_gate: When set and parameters for some gate for a given pair of
                qubits are not specified in the parameters dictionary then the
                FSimGate(theta=π/4, phi=0) gate parameters will be used. When not set and this
                situation occurs, ValueError is thrown during simulation.
            ideal_when_missing_parameter: When set and some parameter for some gate for a given pair
                of qubits is specified then the matching parameter of FSimGate(theta=π/4, phi=0)
                gate will be used. When not set and this situation occurs, ValueError is thrown
                during simulation.

        Returns:
            New PhasedFSimEngineSimulator instance.
        """

        parameters: PhasedFsimDictParameters = {}
        for characterization in characterizations:
            gate = characterization.gate
            if (
                not isinstance(gate, FSimGate)
                or not np.isclose(gate.theta, np.pi / 4)
                or not np.isclose(gate.phi, 0.0)
            ):
                raise ValueError(f'Expected ISWAP ** -0.5 like gate, got {gate}')

            for (a, b), pair_parameters in characterization.parameters.items():
                if a > b:
                    a, b = b, a
                    pair_parameters = pair_parameters.parameters_for_qubits_swapped()
                if (a, b) in parameters:
                    raise ValueError(
                        f'Pair ({(a, b)}) appears in multiple moments, multi-moment '
                        f'simulation is not supported.'
                    )
                parameters[(a, b)] = pair_parameters

        if simulator is None:
            simulator = Simulator()

        return cls.create_from_dictionary_sqrt_iswap(
            parameters,
            simulator=simulator,
            ideal_when_missing_gate=ideal_when_missing_gate,
            ideal_when_missing_parameter=ideal_when_missing_parameter,
        )

    def final_state_vector(self, program: Circuit) -> np.array:
        result = self.simulate(program)
        return result.state_vector()

    def get_calibrations(
        self, requests: Sequence[PhasedFSimCalibrationRequest]
    ) -> List[PhasedFSimCalibrationResult]:
        """Retrieves the calibration that matches the requests

        Args:
            requests: Calibration requests to obtain.

        Returns:
            Calibration results that reflect the internal state of simulator.
        """
        results = []
        for request in requests:
            if isinstance(request, FloquetPhasedFSimCalibrationRequest):
                options = request.options
                characterize_theta = options.characterize_theta
                characterize_zeta = options.characterize_zeta
                characterize_chi = options.characterize_chi
                characterize_gamma = options.characterize_gamma
                characterize_phi = options.characterize_phi
            else:
                raise ValueError(f'Unsupported calibration request {request}')

            translated = self.gates_translator(request.gate)
            if translated is None:
                raise ValueError(f'Calibration request contains unsupported gate {request.gate}')

            parameters = {}
            for a, b in request.pairs:
                drifted = self.create_gate_with_drift(a, b, translated)
                parameters[a, b] = PhasedFSimCharacterization(
                    theta=drifted.theta if characterize_theta else None,
                    zeta=drifted.zeta if characterize_zeta else None,
                    chi=drifted.chi if characterize_chi else None,
                    gamma=drifted.gamma if characterize_gamma else None,
                    phi=drifted.phi if characterize_phi else None,
                )

            results.append(
                PhasedFSimCalibrationResult(
                    parameters=parameters, gate=request.gate, options=options
                )
            )

        return results

    def create_gate_with_drift(
        self, a: Qid, b: Qid, gate_calibration: PhaseCalibratedFSimGate
    ) -> PhasedFSimGate:
        """Generates a gate with drift for a given gate.

        Args:
            a: The first qubit.
            b: The second qubit.
            gate_calibration: Reference gate together with a phase information.

        Returns:
            A modified gate that includes the drifts induced by internal state of the simulator.
        """
        gate = gate_calibration.engine_gate
        if (a, b, gate) in self._drifted_parameters:
            parameters = self._drifted_parameters[(a, b, gate)]
        elif (b, a, gate) in self._drifted_parameters:
            parameters = self._drifted_parameters[(b, a, gate)].parameters_for_qubits_swapped()
        else:
            parameters = self._drift_generator(a, b, gate)
            self._drifted_parameters[(a, b, gate)] = parameters

        return gate_calibration.as_characterized_phased_fsim_gate(parameters)

    def _run(
        self, circuit: Circuit, param_resolver: ParamResolver, repetitions: int
    ) -> Dict[str, np.ndarray]:
        converted = _convert_to_circuit_with_drift(self, circuit)
        return self._simulator._run(converted, param_resolver, repetitions)

    def _core_iterator(
        self,
        circuit: Circuit,
<<<<<<< HEAD
        initial_state: Any,
        qubits: Tuple[Qid, ...],
        all_measurements_are_terminal: bool = False,
    ):
        converted = _convert_to_circuit_with_drift(self, circuit)
        return self._simulator._core_iterator(
            converted, initial_state, qubits, all_measurements_are_terminal
        )
=======
        sim_state: Any,
    ):
        converted = _convert_to_circuit_with_drift(self, circuit)
        return self._simulator._core_iterator(converted, sim_state)
>>>>>>> d195016d

    def create_act_on_args(
        self,
        initial_state: Union[int, ActOnStateVectorArgs],
        qubits: Sequence[Qid],
    ):
        return self._simulator.create_act_on_args(initial_state, qubits)


class _PhasedFSimConverter(PointOptimizer):
    def __init__(self, simulator: PhasedFSimEngineSimulator) -> None:
        super().__init__()
        self._simulator = simulator

    def optimization_at(
        self, circuit: Circuit, index: int, op: Operation
    ) -> Optional[PointOptimizationSummary]:

        if isinstance(op.gate, (MeasurementGate, SingleQubitGate, WaitGate)):
            new_op = op
        else:
            if op.gate is None:
                raise IncompatibleMomentError(f'Operation {op} has a missing gate')
            translated = self._simulator.gates_translator(op.gate)
            if translated is None:
                raise IncompatibleMomentError(
                    f'Moment contains non-single qubit operation ' f'{op} with unsupported gate'
                )

            a, b = op.qubits
            new_op = self._simulator.create_gate_with_drift(a, b, translated).on(a, b)

        return PointOptimizationSummary(clear_span=1, clear_qubits=op.qubits, new_operations=new_op)


def _convert_to_circuit_with_drift(
    simulator: PhasedFSimEngineSimulator, circuit: Circuit
) -> Circuit:
    circuit_with_drift = Circuit(circuit)
    converter = _PhasedFSimConverter(simulator)
    converter.optimize_circuit(circuit_with_drift)
    return circuit_with_drift<|MERGE_RESOLUTION|>--- conflicted
+++ resolved
@@ -393,21 +393,13 @@
     def _core_iterator(
         self,
         circuit: Circuit,
-<<<<<<< HEAD
         initial_state: Any,
-        qubits: Tuple[Qid, ...],
         all_measurements_are_terminal: bool = False,
     ):
         converted = _convert_to_circuit_with_drift(self, circuit)
         return self._simulator._core_iterator(
-            converted, initial_state, qubits, all_measurements_are_terminal
+            converted, initial_state, all_measurements_are_terminal
         )
-=======
-        sim_state: Any,
-    ):
-        converted = _convert_to_circuit_with_drift(self, circuit)
-        return self._simulator._core_iterator(converted, sim_state)
->>>>>>> d195016d
 
     def create_act_on_args(
         self,
