# Copyright 2021 The Cirq Developers
#
# Licensed under the Apache License, Version 2.0 (the "License");
# you may not use this file except in compliance with the License.
# You may obtain a copy of the License at
#
#     https://www.apache.org/licenses/LICENSE-2.0
#
# Unless required by applicable law or agreed to in writing, software
# distributed under the License is distributed on an "AS IS" BASIS,
# WITHOUT WARRANTIES OR CONDITIONS OF ANY KIND, either express or implied.
# See the License for the specific language governing permissions and
# limitations under the License.

from cirq.google.calibration.engine_simulator import (
    SQRT_ISWAP_PARAMETERS,
    PhasedFSimEngineSimulator,
)

from cirq.google.calibration.phased_fsim import (
    FloquetPhasedFSimCalibrationOptions,
    FloquetPhasedFSimCalibrationRequest,
    FloquetPhasedFSimCalibrationResult,
    PhasedFSimCalibrationRequest,
    PhasedFSimCalibrationResult,
    PhasedFSimCharacterization,
)

from cirq.google.calibration.workflow import (
    create_corrected_fsim_gate,
    floquet_characterization_for_circuit,
    floquet_characterization_for_moment,
    phased_calibration_for_circuit,
    run_characterizations,
    run_floquet_characterization_for_circuit,
<<<<<<< HEAD
    run_floquet_phased_calibration_for_circuit
=======
>>>>>>> b0cae93d
)<|MERGE_RESOLUTION|>--- conflicted
+++ resolved
@@ -33,8 +33,5 @@
     phased_calibration_for_circuit,
     run_characterizations,
     run_floquet_characterization_for_circuit,
-<<<<<<< HEAD
     run_floquet_phased_calibration_for_circuit
-=======
->>>>>>> b0cae93d
 )