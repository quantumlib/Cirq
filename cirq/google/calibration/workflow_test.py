# Copyright 2021 The Cirq Developers
#
# Licensed under the Apache License, Version 2.0 (the "License");
# you may not use this file except in compliance with the License.
# You may obtain a copy of the License at
#
#     https://www.apache.org/licenses/LICENSE-2.0
#
# Unless required by applicable law or agreed to in writing, software
# distributed under the License is distributed on an "AS IS" BASIS,
# WITHOUT WARRANTIES OR CONDITIONS OF ANY KIND, either express or implied.
# See the License for the specific language governing permissions and
# limitations under the License.
from typing import Optional

from unittest import mock
import itertools
import numpy as np
import pytest

import cirq
import cirq.google.calibration.workflow as workflow

from cirq.google.calibration.engine_simulator import PhasedFSimEngineSimulator
from cirq.google.calibration.phased_fsim import (
    ALL_ANGLES_FLOQUET_PHASED_FSIM_CHARACTERIZATION,
    FloquetPhasedFSimCalibrationOptions,
    FloquetPhasedFSimCalibrationRequest,
    FSimGateCalibration,
    PhasedFSimCharacterization,
    PhasedFSimCalibrationResult,
    WITHOUT_CHI_FLOQUET_PHASED_FSIM_CHARACTERIZATION,
)


SQRT_ISWAP_PARAMETERS = cirq.google.PhasedFSimCharacterization(
    theta=np.pi / 4, zeta=0.0, chi=0.0, gamma=0.0, phi=0.0
)
SQRT_ISWAP_GATE = cirq.FSimGate(np.pi / 4, 0.0)


def _fsim_identity_converter(gate: cirq.Gate) -> Optional[FSimGateCalibration]:
    if isinstance(gate, cirq.FSimGate):
        return FSimGateCalibration(gate, 0.0)
    return None


def test_make_floquet_request_for_moment_none_for_measurements() -> None:
    a, b, c, d = cirq.LineQubit.range(4)
    moment = cirq.Moment(cirq.measure(a, b, c, d))
    assert (
        workflow.prepare_floquet_characterization_for_moment(
            moment, WITHOUT_CHI_FLOQUET_PHASED_FSIM_CHARACTERIZATION
        )
        is None
    )


def test_make_floquet_request_for_moment_fails_for_non_gate_operation() -> None:
    moment = cirq.Moment(cirq.GlobalPhaseOperation(coefficient=1.0))
    with pytest.raises(workflow.IncompatibleMomentError):
        workflow.prepare_floquet_characterization_for_moment(
            moment, WITHOUT_CHI_FLOQUET_PHASED_FSIM_CHARACTERIZATION
        )


def test_make_floquet_request_for_moment_fails_for_unsupported_gate() -> None:
    a, b = cirq.LineQubit.range(2)
    moment = cirq.Moment(cirq.CZ(a, b))
    with pytest.raises(workflow.IncompatibleMomentError):
        workflow.prepare_floquet_characterization_for_moment(
            moment,
            WITHOUT_CHI_FLOQUET_PHASED_FSIM_CHARACTERIZATION,
            gates_translator=_fsim_identity_converter,
        )


def test_make_floquet_request_for_moment_fails_for_mixed_gates() -> None:
    a, b, c, d = cirq.LineQubit.range(4)
    moment = cirq.Moment(
        [
            cirq.FSimGate(theta=np.pi / 4, phi=0.0).on(a, b),
            cirq.FSimGate(theta=np.pi / 8, phi=0.0).on(c, d),
        ]
    )
    with pytest.raises(workflow.IncompatibleMomentError):
        workflow.prepare_floquet_characterization_for_moment(
            moment,
            WITHOUT_CHI_FLOQUET_PHASED_FSIM_CHARACTERIZATION,
            gates_translator=_fsim_identity_converter,
        )


def test_make_floquet_request_for_moment_fails_for_mixed_moment() -> None:
    a, b, c = cirq.LineQubit.range(3)
    moment = cirq.Moment([cirq.FSimGate(theta=np.pi / 4, phi=0.0).on(a, b), cirq.Z.on(c)])
    with pytest.raises(workflow.IncompatibleMomentError):
        workflow.prepare_floquet_characterization_for_moment(
            moment, WITHOUT_CHI_FLOQUET_PHASED_FSIM_CHARACTERIZATION
        )


def test_make_floquet_request_for_circuit() -> None:
    a, b, c, d = cirq.LineQubit.range(4)
    circuit = cirq.Circuit(
        [
            [cirq.X(a), cirq.Y(c)],
            [SQRT_ISWAP_GATE.on(a, b), SQRT_ISWAP_GATE.on(c, d)],
            [SQRT_ISWAP_GATE.on(b, c)],
            [cirq.WaitGate(duration=cirq.Duration(micros=5.0)).on(b)],
        ]
    )
    options = WITHOUT_CHI_FLOQUET_PHASED_FSIM_CHARACTERIZATION

    circuit_with_calibration, requests = workflow.prepare_floquet_characterization_for_circuit(
        circuit, options=options
    )

    assert requests == [
        cirq.google.calibration.FloquetPhasedFSimCalibrationRequest(
            pairs=((a, b), (c, d)), gate=SQRT_ISWAP_GATE, options=options
        ),
        cirq.google.calibration.FloquetPhasedFSimCalibrationRequest(
            pairs=((b, c),), gate=SQRT_ISWAP_GATE, options=options
        ),
    ]

    assert circuit_with_calibration.circuit == circuit
    assert circuit_with_calibration.moment_to_calibration == [None, 0, 1, None]


def test_make_floquet_request_for_circuit_merges_sub_sets() -> None:
    a, b, c, d, e = cirq.LineQubit.range(5)
    circuit = cirq.Circuit(
        [
            [cirq.X(a), cirq.Y(c)],
            [SQRT_ISWAP_GATE.on(a, b), SQRT_ISWAP_GATE.on(c, d)],
            [SQRT_ISWAP_GATE.on(b, c)],
            [SQRT_ISWAP_GATE.on(a, b)],
        ]
    )
    circuit += cirq.Moment([SQRT_ISWAP_GATE.on(b, c), SQRT_ISWAP_GATE.on(d, e)])
    options = WITHOUT_CHI_FLOQUET_PHASED_FSIM_CHARACTERIZATION

    circuit_with_calibration, requests = workflow.prepare_floquet_characterization_for_circuit(
        circuit, options=options
    )

    assert requests == [
        cirq.google.calibration.FloquetPhasedFSimCalibrationRequest(
            pairs=((a, b), (c, d)), gate=SQRT_ISWAP_GATE, options=options
        ),
        cirq.google.calibration.FloquetPhasedFSimCalibrationRequest(
            pairs=((b, c), (d, e)), gate=SQRT_ISWAP_GATE, options=options
        ),
    ]
    assert circuit_with_calibration.circuit == circuit
    assert circuit_with_calibration.moment_to_calibration == [None, 0, 1, 0, 1]


def test_make_floquet_request_for_circuit_merges_many_circuits() -> None:
    options = WITHOUT_CHI_FLOQUET_PHASED_FSIM_CHARACTERIZATION
    a, b, c, d, e = cirq.LineQubit.range(5)

    circuit_1 = cirq.Circuit(
        [
            [cirq.X(a), cirq.Y(c)],
            [SQRT_ISWAP_GATE.on(a, b), SQRT_ISWAP_GATE.on(c, d)],
            [SQRT_ISWAP_GATE.on(b, c)],
            [SQRT_ISWAP_GATE.on(a, b)],
        ]
    )

    circuit_with_calibration_1, requests_1 = workflow.prepare_floquet_characterization_for_circuit(
        circuit_1, options=options
    )

    assert requests_1 == [
        cirq.google.calibration.FloquetPhasedFSimCalibrationRequest(
            pairs=((a, b), (c, d)), gate=SQRT_ISWAP_GATE, options=options
        ),
        cirq.google.calibration.FloquetPhasedFSimCalibrationRequest(
            pairs=((b, c),), gate=SQRT_ISWAP_GATE, options=options
        ),
    ]
    assert circuit_with_calibration_1.circuit == circuit_1
    assert circuit_with_calibration_1.moment_to_calibration == [None, 0, 1, 0]

    circuit_2 = cirq.Circuit([SQRT_ISWAP_GATE.on(b, c), SQRT_ISWAP_GATE.on(d, e)])

    circuit_with_calibration_2, requests_2 = workflow.prepare_floquet_characterization_for_circuit(
        circuit_2, options=options, initial=requests_1
    )

    assert requests_2 == [
        cirq.google.calibration.FloquetPhasedFSimCalibrationRequest(
            pairs=((a, b), (c, d)), gate=SQRT_ISWAP_GATE, options=options
        ),
        cirq.google.calibration.FloquetPhasedFSimCalibrationRequest(
            pairs=((b, c), (d, e)), gate=SQRT_ISWAP_GATE, options=options
        ),
    ]
    assert circuit_with_calibration_2.circuit == circuit_2
    assert circuit_with_calibration_2.moment_to_calibration == [1]


def test_make_floquet_request_for_circuit_does_not_merge_sub_sets_when_disabled() -> None:
    a, b, c, d, e = cirq.LineQubit.range(5)
    circuit = cirq.Circuit(
        [
            [cirq.X(a), cirq.Y(c)],
            [SQRT_ISWAP_GATE.on(a, b), SQRT_ISWAP_GATE.on(c, d)],
            [SQRT_ISWAP_GATE.on(b, c)],
            [SQRT_ISWAP_GATE.on(a, b)],
        ]
    )
    circuit += cirq.Circuit(
        [SQRT_ISWAP_GATE.on(b, c), SQRT_ISWAP_GATE.on(d, e)],
        [SQRT_ISWAP_GATE.on(b, c)],
    )
    options = WITHOUT_CHI_FLOQUET_PHASED_FSIM_CHARACTERIZATION

    circuit_with_calibration, requests = workflow.prepare_floquet_characterization_for_circuit(
        circuit, options=options, merge_subsets=False
    )

    assert requests == [
        cirq.google.calibration.FloquetPhasedFSimCalibrationRequest(
            pairs=((a, b), (c, d)), gate=SQRT_ISWAP_GATE, options=options
        ),
        cirq.google.calibration.FloquetPhasedFSimCalibrationRequest(
            pairs=((b, c),), gate=SQRT_ISWAP_GATE, options=options
        ),
        cirq.google.calibration.FloquetPhasedFSimCalibrationRequest(
            pairs=((a, b),), gate=SQRT_ISWAP_GATE, options=options
        ),
        cirq.google.calibration.FloquetPhasedFSimCalibrationRequest(
            pairs=((b, c), (d, e)), gate=SQRT_ISWAP_GATE, options=options
        ),
    ]
    assert circuit_with_calibration.circuit == circuit
    assert circuit_with_calibration.moment_to_calibration == [None, 0, 1, 2, 3, 1]


def test_make_floquet_request_for_circuit_merges_compatible_sets() -> None:
    a, b, c, d, e, f = cirq.LineQubit.range(6)
    circuit = cirq.Circuit([cirq.X(a), cirq.Y(c)])
    circuit += cirq.Moment([SQRT_ISWAP_GATE.on(a, b)])
    circuit += cirq.Moment([SQRT_ISWAP_GATE.on(b, c), SQRT_ISWAP_GATE.on(d, e)])
    circuit += cirq.Moment([SQRT_ISWAP_GATE.on(c, d)])
    circuit += cirq.Moment([SQRT_ISWAP_GATE.on(a, f), SQRT_ISWAP_GATE.on(d, e)])
    options = WITHOUT_CHI_FLOQUET_PHASED_FSIM_CHARACTERIZATION

    circuit_with_calibration, requests = workflow.prepare_floquet_characterization_for_circuit(
        circuit, options=options
    )

    assert requests == [
        cirq.google.calibration.FloquetPhasedFSimCalibrationRequest(
            pairs=((a, b), (c, d)), gate=SQRT_ISWAP_GATE, options=options
        ),
        cirq.google.calibration.FloquetPhasedFSimCalibrationRequest(
            pairs=((a, f), (b, c), (d, e)), gate=SQRT_ISWAP_GATE, options=options
        ),
    ]
    assert circuit_with_calibration.circuit == circuit
    assert circuit_with_calibration.moment_to_calibration == [None, 0, 1, 0, 1]


def test_run_characterization():
    q_00, q_01, q_02, q_03 = [cirq.GridQubit(0, index) for index in range(4)]
    gate = cirq.FSimGate(theta=np.pi / 4, phi=0.0)

    request = FloquetPhasedFSimCalibrationRequest(
        gate=gate,
        pairs=((q_00, q_01), (q_02, q_03)),
        options=FloquetPhasedFSimCalibrationOptions(
            characterize_theta=True,
            characterize_zeta=True,
            characterize_chi=False,
            characterize_gamma=False,
            characterize_phi=True,
        ),
    )

    result = cirq.google.CalibrationResult(
        code=cirq.google.api.v2.calibration_pb2.SUCCESS,
        error_message=None,
        token=None,
        valid_until=None,
        metrics=cirq.google.Calibration(
            cirq.google.api.v2.metrics_pb2.MetricsSnapshot(
                metrics=[
                    cirq.google.api.v2.metrics_pb2.Metric(
                        name='angles',
                        targets=[
                            '0_qubit_a',
                            '0_qubit_b',
                            '0_theta_est',
                            '0_zeta_est',
                            '0_phi_est',
                            '1_qubit_a',
                            '1_qubit_b',
                            '1_theta_est',
                            '1_zeta_est',
                            '1_phi_est',
                        ],
                        values=[
                            cirq.google.api.v2.metrics_pb2.Value(str_val='0_0'),
                            cirq.google.api.v2.metrics_pb2.Value(str_val='0_1'),
                            cirq.google.api.v2.metrics_pb2.Value(double_val=0.1),
                            cirq.google.api.v2.metrics_pb2.Value(double_val=0.2),
                            cirq.google.api.v2.metrics_pb2.Value(double_val=0.3),
                            cirq.google.api.v2.metrics_pb2.Value(str_val='0_2'),
                            cirq.google.api.v2.metrics_pb2.Value(str_val='0_3'),
                            cirq.google.api.v2.metrics_pb2.Value(double_val=0.4),
                            cirq.google.api.v2.metrics_pb2.Value(double_val=0.5),
                            cirq.google.api.v2.metrics_pb2.Value(double_val=0.6),
                        ],
                    )
                ]
            )
        ),
    )

    job = cirq.google.engine.EngineJob('', '', '', None)
    job._calibration_results = [result]

    engine = mock.MagicMock(spec=cirq.google.Engine)
    engine.run_calibration.return_value = job

    progress_calls = []

    def progress(step: int, steps: int) -> None:
        progress_calls.append((step, steps))

    actual = workflow.run_calibrations(
        [request], engine, 'qproc', cirq.google.FSIM_GATESET, progress_func=progress
    )

    expected = [
        PhasedFSimCalibrationResult(
            parameters={
                (q_00, q_01): PhasedFSimCharacterization(
                    theta=0.1, zeta=0.2, chi=None, gamma=None, phi=0.3
                ),
                (q_02, q_03): PhasedFSimCharacterization(
                    theta=0.4, zeta=0.5, chi=None, gamma=None, phi=0.6
                ),
            },
            gate=gate,
            options=FloquetPhasedFSimCalibrationOptions(
                characterize_theta=True,
                characterize_zeta=True,
                characterize_chi=False,
                characterize_gamma=False,
                characterize_phi=True,
            ),
        )
    ]

    assert actual == expected
    assert progress_calls == [(1, 1)]


def test_run_characterization_empty():
    assert workflow.run_calibrations([], None, 'qproc', cirq.google.FSIM_GATESET) == []


def test_run_characterization_fails_when_invalid_arguments():
    with pytest.raises(ValueError):
        assert workflow.run_calibrations(
            [], None, 'qproc', cirq.google.FSIM_GATESET, max_layers_per_request=0
        )

    request = FloquetPhasedFSimCalibrationRequest(
        gate=SQRT_ISWAP_GATE,
        pairs=(),
        options=WITHOUT_CHI_FLOQUET_PHASED_FSIM_CHARACTERIZATION,
    )
    engine = mock.MagicMock(spec=cirq.google.Engine)

    with pytest.raises(ValueError):
        assert workflow.run_calibrations([request], engine, None, cirq.google.FSIM_GATESET)

    with pytest.raises(ValueError):
        assert workflow.run_calibrations([request], engine, 'qproc', None)

    with pytest.raises(ValueError):
        assert workflow.run_calibrations([request], 0, 'qproc', cirq.google.FSIM_GATESET)


def test_run_characterization_with_simulator():
    q_00, q_01, q_02, q_03 = [cirq.GridQubit(0, index) for index in range(4)]
    gate = SQRT_ISWAP_GATE

    request = FloquetPhasedFSimCalibrationRequest(
        gate=gate,
        pairs=((q_00, q_01), (q_02, q_03)),
        options=FloquetPhasedFSimCalibrationOptions(
            characterize_theta=True,
            characterize_zeta=True,
            characterize_chi=False,
            characterize_gamma=False,
            characterize_phi=True,
        ),
    )

    simulator = PhasedFSimEngineSimulator.create_with_ideal_sqrt_iswap()

    actual = workflow.run_calibrations([request], simulator)

    assert actual == [
        PhasedFSimCalibrationResult(
            parameters={
                (q_00, q_01): PhasedFSimCharacterization(
                    theta=np.pi / 4, zeta=0.0, chi=None, gamma=None, phi=0.0
                ),
                (q_02, q_03): PhasedFSimCharacterization(
                    theta=np.pi / 4, zeta=0.0, chi=None, gamma=None, phi=0.0
                ),
            },
            gate=SQRT_ISWAP_GATE,
            options=FloquetPhasedFSimCalibrationOptions(
                characterize_theta=True,
                characterize_zeta=True,
                characterize_chi=False,
                characterize_gamma=False,
                characterize_phi=True,
            ),
        )
    ]


def test_run_floquet_characterization_for_circuit():
    q_00, q_01, q_02, q_03 = [cirq.GridQubit(0, index) for index in range(4)]
    gate = cirq.FSimGate(theta=np.pi / 4, phi=0.0)

    circuit = cirq.Circuit([gate.on(q_00, q_01), gate.on(q_02, q_03)])

    options = FloquetPhasedFSimCalibrationOptions(
        characterize_theta=True,
        characterize_zeta=True,
        characterize_chi=False,
        characterize_gamma=False,
        characterize_phi=True,
    )

    job = cirq.google.engine.EngineJob('', '', '', None)
    job._calibration_results = [
        cirq.google.CalibrationResult(
            code=cirq.google.api.v2.calibration_pb2.SUCCESS,
            error_message=None,
            token=None,
            valid_until=None,
            metrics=cirq.google.Calibration(
                cirq.google.api.v2.metrics_pb2.MetricsSnapshot(
                    metrics=[
                        cirq.google.api.v2.metrics_pb2.Metric(
                            name='angles',
                            targets=[
                                '0_qubit_a',
                                '0_qubit_b',
                                '0_theta_est',
                                '0_zeta_est',
                                '0_phi_est',
                                '1_qubit_a',
                                '1_qubit_b',
                                '1_theta_est',
                                '1_zeta_est',
                                '1_phi_est',
                            ],
                            values=[
                                cirq.google.api.v2.metrics_pb2.Value(str_val='0_0'),
                                cirq.google.api.v2.metrics_pb2.Value(str_val='0_1'),
                                cirq.google.api.v2.metrics_pb2.Value(double_val=0.1),
                                cirq.google.api.v2.metrics_pb2.Value(double_val=0.2),
                                cirq.google.api.v2.metrics_pb2.Value(double_val=0.3),
                                cirq.google.api.v2.metrics_pb2.Value(str_val='0_2'),
                                cirq.google.api.v2.metrics_pb2.Value(str_val='0_3'),
                                cirq.google.api.v2.metrics_pb2.Value(double_val=0.4),
                                cirq.google.api.v2.metrics_pb2.Value(double_val=0.5),
                                cirq.google.api.v2.metrics_pb2.Value(double_val=0.6),
                            ],
                        )
                    ]
                )
            ),
        )
    ]

    engine = mock.MagicMock(spec=cirq.google.Engine)
    engine.run_calibration.return_value = job

    circuit_with_calibration, requests = workflow.run_floquet_characterization_for_circuit(
        circuit, engine, 'qproc', cirq.google.FSIM_GATESET, options=options
    )

    assert requests == [
        PhasedFSimCalibrationResult(
            parameters={
                (q_00, q_01): PhasedFSimCharacterization(
                    theta=0.1, zeta=0.2, chi=None, gamma=None, phi=0.3
                ),
                (q_02, q_03): PhasedFSimCharacterization(
                    theta=0.4, zeta=0.5, chi=None, gamma=None, phi=0.6
                ),
            },
            gate=gate,
            options=options,
        )
    ]
    assert circuit_with_calibration.circuit == circuit
    assert circuit_with_calibration.moment_to_calibration == [0]


@pytest.mark.parametrize(
    'theta,zeta,chi,gamma,phi',
    itertools.product([0.1, 0.7], [-0.3, 0.1, 0.5], [-0.3, 0.2, 0.4], [-0.6, 0.1, 0.6], [0.2, 0.6]),
)
def test_fsim_phase_corrections(
    theta: float, zeta: float, chi: float, gamma: float, phi: float
) -> None:
    a, b = cirq.LineQubit.range(2)

    expected_gate = cirq.PhasedFSimGate(theta=theta, zeta=-zeta, chi=-chi, gamma=-gamma, phi=phi)
    expected = cirq.unitary(expected_gate)

    corrected = workflow.FSimPhaseCorrections.from_characterization(
        (a, b),
        FSimGateCalibration(cirq.FSimGate(theta=theta, phi=phi), 0.0),
        cirq.google.PhasedFSimCharacterization(
            theta=theta, zeta=zeta, chi=chi, gamma=gamma, phi=phi
        ),
        characterization_index=5,
    )
    actual = cirq.unitary(corrected.as_circuit())

    assert cirq.equal_up_to_global_phase(actual, expected)
    assert corrected.moment_to_calibration == [None, 5, None]


@pytest.mark.parametrize(
    'theta,zeta,chi,gamma,phi',
    itertools.product(
        [np.pi / 4, -0.2], [-0.3, 0.1, 0.5], [-0.3, 0.2, 0.4], [-0.6, 0.1, 0.6], [0.2, 0.6]
    ),
)
def test_phase_corrected_fsim_operations_with_phase_exponent(
    theta: float, zeta: float, chi: float, gamma: float, phi: float
) -> None:
    a, b = cirq.LineQubit.range(2)

    phase_exponent = 0.5

    # Theta is negated to match the phase exponent of 0.5.
    expected_gate = cirq.PhasedFSimGate(theta=-theta, zeta=-zeta, chi=-chi, gamma=-gamma, phi=phi)
    expected = cirq.unitary(expected_gate)

    corrected = workflow.FSimPhaseCorrections.from_characterization(
        (a, b),
        FSimGateCalibration(cirq.FSimGate(theta=theta, phi=phi), phase_exponent),
        cirq.google.PhasedFSimCharacterization(
            theta=theta, zeta=zeta, chi=chi, gamma=gamma, phi=phi
        ),
        characterization_index=5,
    )
    actual = cirq.unitary(corrected.as_circuit())

    assert cirq.equal_up_to_global_phase(actual, expected)
    assert corrected.moment_to_calibration == [None, 5, None]


def test_zeta_chi_gamma_calibration_for_moments():
    a, b = cirq.LineQubit.range(2)

    characterizations = [
        PhasedFSimCalibrationResult(
            parameters={(a, b): SQRT_ISWAP_PARAMETERS},
            gate=SQRT_ISWAP_GATE,
            options=ALL_ANGLES_FLOQUET_PHASED_FSIM_CHARACTERIZATION,
        )
    ]
    moment_allocations = [0]

    for circuit in [
        cirq.Circuit(cirq.FSimGate(theta=np.pi / 4, phi=0.0).on(a, b)),
        cirq.Circuit(cirq.FSimGate(theta=-np.pi / 4, phi=0.0).on(a, b)),
    ]:
        calibrated_circuit = workflow.zeta_chi_gamma_calibration_for_moments(
            workflow.CircuitWithCalibration(circuit, moment_allocations), characterizations
        )
        assert np.allclose(cirq.unitary(circuit), cirq.unitary(calibrated_circuit.circuit))
        assert calibrated_circuit.moment_to_calibration == [None, 0, None]


def test_zeta_chi_gamma_calibration_for_moments_invalid_argument_fails() -> None:
    a, b, c = cirq.LineQubit.range(3)

    with pytest.raises(ValueError):
        circuit_with_calibration = workflow.CircuitWithCalibration(cirq.Circuit(), [1])
        workflow.zeta_chi_gamma_calibration_for_moments(circuit_with_calibration, [])

    with pytest.raises(ValueError):
        circuit_with_calibration = workflow.CircuitWithCalibration(
            cirq.Circuit(SQRT_ISWAP_GATE.on(a, b)), [None]
        )
        workflow.zeta_chi_gamma_calibration_for_moments(circuit_with_calibration, [])

    with pytest.raises(ValueError):
        circuit_with_calibration = workflow.CircuitWithCalibration(
            cirq.Circuit(SQRT_ISWAP_GATE.on(a, b)), [0]
        )
        characterizations = [
            PhasedFSimCalibrationResult(
                parameters={},
                gate=SQRT_ISWAP_GATE,
                options=WITHOUT_CHI_FLOQUET_PHASED_FSIM_CHARACTERIZATION,
            )
        ]
        workflow.zeta_chi_gamma_calibration_for_moments(circuit_with_calibration, characterizations)

    with pytest.raises(workflow.IncompatibleMomentError):
        circuit_with_calibration = workflow.CircuitWithCalibration(
            cirq.Circuit(cirq.GlobalPhaseOperation(coefficient=1.0)), [None]
        )
        workflow.zeta_chi_gamma_calibration_for_moments(circuit_with_calibration, [])

    with pytest.raises(workflow.IncompatibleMomentError):
        circuit_with_calibration = workflow.CircuitWithCalibration(
            cirq.Circuit(cirq.CZ.on(a, b)), [None]
        )
        workflow.zeta_chi_gamma_calibration_for_moments(circuit_with_calibration, [])

    with pytest.raises(workflow.IncompatibleMomentError):
        circuit_with_calibration = workflow.CircuitWithCalibration(
            cirq.Circuit([SQRT_ISWAP_GATE.on(a, b), cirq.Z.on(c)]), [0]
        )
        characterizations = [
            PhasedFSimCalibrationResult(
                parameters={
                    (a, b): PhasedFSimCharacterization(
                        theta=0.1, zeta=0.2, chi=0.3, gamma=0.4, phi=0.5
                    )
                },
                gate=SQRT_ISWAP_GATE,
                options=WITHOUT_CHI_FLOQUET_PHASED_FSIM_CHARACTERIZATION,
            )
        ]
        workflow.zeta_chi_gamma_calibration_for_moments(circuit_with_calibration, characterizations)


def test_run_zeta_chi_gamma_calibration_for_moments() -> None:
    parameters_ab = cirq.google.PhasedFSimCharacterization(zeta=0.5, chi=0.4, gamma=0.3)
    parameters_bc = cirq.google.PhasedFSimCharacterization(zeta=-0.5, chi=-0.4, gamma=-0.3)
    parameters_cd = cirq.google.PhasedFSimCharacterization(zeta=0.2, chi=0.3, gamma=0.4)

    a, b, c, d = cirq.LineQubit.range(4)
    engine_simulator = cirq.google.PhasedFSimEngineSimulator.create_from_dictionary_sqrt_iswap(
        parameters={
            (a, b): parameters_ab.merge_with(SQRT_ISWAP_PARAMETERS),
            (b, c): parameters_bc.merge_with(SQRT_ISWAP_PARAMETERS),
            (c, d): parameters_cd.merge_with(SQRT_ISWAP_PARAMETERS),
        }
    )

    circuit = cirq.Circuit(
        [
            [cirq.X(a), cirq.Y(c)],
            [SQRT_ISWAP_GATE.on(a, b), SQRT_ISWAP_GATE.on(c, d)],
            [SQRT_ISWAP_GATE.on(b, c)],
        ]
    )

    options = cirq.google.FloquetPhasedFSimCalibrationOptions(
        characterize_theta=False,
        characterize_zeta=True,
        characterize_chi=True,
        characterize_gamma=True,
        characterize_phi=False,
    )

    calibrated_circuit, calibrations = workflow.run_zeta_chi_gamma_compensation_for_moments(
        circuit,
        engine_simulator,
        processor_id=None,
        gate_set=cirq.google.SQRT_ISWAP_GATESET,
        options=options,
    )

    assert cirq.allclose_up_to_global_phase(
        engine_simulator.final_state_vector(calibrated_circuit.circuit),
        cirq.final_state_vector(circuit),
    )
    assert calibrations == [
        cirq.google.PhasedFSimCalibrationResult(
            gate=SQRT_ISWAP_GATE,
            parameters={(a, b): parameters_ab, (c, d): parameters_cd},
            options=options,
        ),
        cirq.google.PhasedFSimCalibrationResult(
            gate=SQRT_ISWAP_GATE, parameters={(b, c): parameters_bc}, options=options
        ),
    ]
    assert calibrated_circuit.moment_to_calibration == [None, None, 0, None, None, 1, None]


def test_run_zeta_chi_gamma_calibration_for_moments_no_chi() -> None:
    parameters_ab = cirq.google.PhasedFSimCharacterization(theta=np.pi / 4, zeta=0.5, gamma=0.3)
    parameters_bc = cirq.google.PhasedFSimCharacterization(theta=np.pi / 4, zeta=-0.5, gamma=-0.3)
    parameters_cd = cirq.google.PhasedFSimCharacterization(theta=np.pi / 4, zeta=0.2, gamma=0.4)

    a, b, c, d = cirq.LineQubit.range(4)
    engine_simulator = cirq.google.PhasedFSimEngineSimulator.create_from_dictionary_sqrt_iswap(
        parameters={(a, b): parameters_ab, (b, c): parameters_bc, (c, d): parameters_cd},
        ideal_when_missing_parameter=True,
    )

    circuit = cirq.Circuit(
        [
            [cirq.X(a), cirq.Y(c)],
            [SQRT_ISWAP_GATE.on(a, b), SQRT_ISWAP_GATE.on(c, d)],
            [SQRT_ISWAP_GATE.on(b, c)],
        ]
    )

    calibrated_circuit, *_ = workflow.run_zeta_chi_gamma_compensation_for_moments(
        circuit, engine_simulator, processor_id=None, gate_set=cirq.google.SQRT_ISWAP_GATESET
    )

    assert cirq.allclose_up_to_global_phase(
        engine_simulator.final_state_vector(calibrated_circuit.circuit),
        cirq.final_state_vector(circuit),
<<<<<<< HEAD
    )
=======
    )


def test_zeta_chi_gamma_calibration_for_moments_invalid_argument_fails() -> None:
    a, b, c = cirq.LineQubit.range(3)

    with pytest.raises(ValueError):
        circuit_with_calibration = workflow.CircuitWithCalibration(cirq.Circuit(), [1])
        workflow.make_zeta_chi_gamma_compensation_for_moments(circuit_with_calibration, [])

    with pytest.raises(ValueError):
        circuit_with_calibration = workflow.CircuitWithCalibration(
            cirq.Circuit(SQRT_ISWAP_GATE.on(a, b)), [None]
        )
        workflow.make_zeta_chi_gamma_compensation_for_moments(circuit_with_calibration, [])

    with pytest.raises(ValueError):
        circuit_with_calibration = workflow.CircuitWithCalibration(
            cirq.Circuit(SQRT_ISWAP_GATE.on(a, b)), [0]
        )
        characterizations = [
            PhasedFSimCalibrationResult(
                parameters={},
                gate=SQRT_ISWAP_GATE,
                options=WITHOUT_CHI_FLOQUET_PHASED_FSIM_CHARACTERIZATION,
            )
        ]
        workflow.make_zeta_chi_gamma_compensation_for_moments(
            circuit_with_calibration, characterizations
        )

    with pytest.raises(workflow.IncompatibleMomentError):
        circuit_with_calibration = workflow.CircuitWithCalibration(
            cirq.Circuit(cirq.GlobalPhaseOperation(coefficient=1.0)), [None]
        )
        workflow.make_zeta_chi_gamma_compensation_for_moments(circuit_with_calibration, [])

    with pytest.raises(workflow.IncompatibleMomentError):
        circuit_with_calibration = workflow.CircuitWithCalibration(
            cirq.Circuit(cirq.CZ.on(a, b)), [None]
        )
        workflow.make_zeta_chi_gamma_compensation_for_moments(circuit_with_calibration, [])

    with pytest.raises(workflow.IncompatibleMomentError):
        circuit_with_calibration = workflow.CircuitWithCalibration(
            cirq.Circuit([SQRT_ISWAP_GATE.on(a, b), cirq.Z.on(c)]), [0]
        )
        characterizations = [
            PhasedFSimCalibrationResult(
                parameters={
                    (a, b): PhasedFSimCharacterization(
                        theta=0.1, zeta=0.2, chi=0.3, gamma=0.4, phi=0.5
                    )
                },
                gate=SQRT_ISWAP_GATE,
                options=WITHOUT_CHI_FLOQUET_PHASED_FSIM_CHARACTERIZATION,
            )
        ]
        workflow.make_zeta_chi_gamma_compensation_for_moments(
            circuit_with_calibration, characterizations
        )
>>>>>>> 531454cd
<|MERGE_RESOLUTION|>--- conflicted
+++ resolved
@@ -587,7 +587,7 @@
         cirq.Circuit(cirq.FSimGate(theta=np.pi / 4, phi=0.0).on(a, b)),
         cirq.Circuit(cirq.FSimGate(theta=-np.pi / 4, phi=0.0).on(a, b)),
     ]:
-        calibrated_circuit = workflow.zeta_chi_gamma_calibration_for_moments(
+        calibrated_circuit = workflow.make_zeta_chi_gamma_compensation_for_moments(
             workflow.CircuitWithCalibration(circuit, moment_allocations), characterizations
         )
         assert np.allclose(cirq.unitary(circuit), cirq.unitary(calibrated_circuit.circuit))
@@ -599,13 +599,13 @@
 
     with pytest.raises(ValueError):
         circuit_with_calibration = workflow.CircuitWithCalibration(cirq.Circuit(), [1])
-        workflow.zeta_chi_gamma_calibration_for_moments(circuit_with_calibration, [])
+        workflow.make_zeta_chi_gamma_compensation_for_moments(circuit_with_calibration, [])
 
     with pytest.raises(ValueError):
         circuit_with_calibration = workflow.CircuitWithCalibration(
             cirq.Circuit(SQRT_ISWAP_GATE.on(a, b)), [None]
         )
-        workflow.zeta_chi_gamma_calibration_for_moments(circuit_with_calibration, [])
+        workflow.make_zeta_chi_gamma_compensation_for_moments(circuit_with_calibration, [])
 
     with pytest.raises(ValueError):
         circuit_with_calibration = workflow.CircuitWithCalibration(
@@ -618,19 +618,21 @@
                 options=WITHOUT_CHI_FLOQUET_PHASED_FSIM_CHARACTERIZATION,
             )
         ]
-        workflow.zeta_chi_gamma_calibration_for_moments(circuit_with_calibration, characterizations)
+        workflow.make_zeta_chi_gamma_compensation_for_moments(
+            circuit_with_calibration, characterizations
+        )
 
     with pytest.raises(workflow.IncompatibleMomentError):
         circuit_with_calibration = workflow.CircuitWithCalibration(
             cirq.Circuit(cirq.GlobalPhaseOperation(coefficient=1.0)), [None]
         )
-        workflow.zeta_chi_gamma_calibration_for_moments(circuit_with_calibration, [])
+        workflow.make_zeta_chi_gamma_compensation_for_moments(circuit_with_calibration, [])
 
     with pytest.raises(workflow.IncompatibleMomentError):
         circuit_with_calibration = workflow.CircuitWithCalibration(
             cirq.Circuit(cirq.CZ.on(a, b)), [None]
         )
-        workflow.zeta_chi_gamma_calibration_for_moments(circuit_with_calibration, [])
+        workflow.make_zeta_chi_gamma_compensation_for_moments(circuit_with_calibration, [])
 
     with pytest.raises(workflow.IncompatibleMomentError):
         circuit_with_calibration = workflow.CircuitWithCalibration(
@@ -647,7 +649,9 @@
                 options=WITHOUT_CHI_FLOQUET_PHASED_FSIM_CHARACTERIZATION,
             )
         ]
-        workflow.zeta_chi_gamma_calibration_for_moments(circuit_with_calibration, characterizations)
+        workflow.make_zeta_chi_gamma_compensation_for_moments(
+            circuit_with_calibration, characterizations
+        )
 
 
 def test_run_zeta_chi_gamma_calibration_for_moments() -> None:
@@ -731,68 +735,4 @@
     assert cirq.allclose_up_to_global_phase(
         engine_simulator.final_state_vector(calibrated_circuit.circuit),
         cirq.final_state_vector(circuit),
-<<<<<<< HEAD
-    )
-=======
-    )
-
-
-def test_zeta_chi_gamma_calibration_for_moments_invalid_argument_fails() -> None:
-    a, b, c = cirq.LineQubit.range(3)
-
-    with pytest.raises(ValueError):
-        circuit_with_calibration = workflow.CircuitWithCalibration(cirq.Circuit(), [1])
-        workflow.make_zeta_chi_gamma_compensation_for_moments(circuit_with_calibration, [])
-
-    with pytest.raises(ValueError):
-        circuit_with_calibration = workflow.CircuitWithCalibration(
-            cirq.Circuit(SQRT_ISWAP_GATE.on(a, b)), [None]
-        )
-        workflow.make_zeta_chi_gamma_compensation_for_moments(circuit_with_calibration, [])
-
-    with pytest.raises(ValueError):
-        circuit_with_calibration = workflow.CircuitWithCalibration(
-            cirq.Circuit(SQRT_ISWAP_GATE.on(a, b)), [0]
-        )
-        characterizations = [
-            PhasedFSimCalibrationResult(
-                parameters={},
-                gate=SQRT_ISWAP_GATE,
-                options=WITHOUT_CHI_FLOQUET_PHASED_FSIM_CHARACTERIZATION,
-            )
-        ]
-        workflow.make_zeta_chi_gamma_compensation_for_moments(
-            circuit_with_calibration, characterizations
-        )
-
-    with pytest.raises(workflow.IncompatibleMomentError):
-        circuit_with_calibration = workflow.CircuitWithCalibration(
-            cirq.Circuit(cirq.GlobalPhaseOperation(coefficient=1.0)), [None]
-        )
-        workflow.make_zeta_chi_gamma_compensation_for_moments(circuit_with_calibration, [])
-
-    with pytest.raises(workflow.IncompatibleMomentError):
-        circuit_with_calibration = workflow.CircuitWithCalibration(
-            cirq.Circuit(cirq.CZ.on(a, b)), [None]
-        )
-        workflow.make_zeta_chi_gamma_compensation_for_moments(circuit_with_calibration, [])
-
-    with pytest.raises(workflow.IncompatibleMomentError):
-        circuit_with_calibration = workflow.CircuitWithCalibration(
-            cirq.Circuit([SQRT_ISWAP_GATE.on(a, b), cirq.Z.on(c)]), [0]
-        )
-        characterizations = [
-            PhasedFSimCalibrationResult(
-                parameters={
-                    (a, b): PhasedFSimCharacterization(
-                        theta=0.1, zeta=0.2, chi=0.3, gamma=0.4, phi=0.5
-                    )
-                },
-                gate=SQRT_ISWAP_GATE,
-                options=WITHOUT_CHI_FLOQUET_PHASED_FSIM_CHARACTERIZATION,
-            )
-        ]
-        workflow.make_zeta_chi_gamma_compensation_for_moments(
-            circuit_with_calibration, characterizations
-        )
->>>>>>> 531454cd
+    )