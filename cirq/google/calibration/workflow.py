--- conflicted
+++ resolved
@@ -11,11 +11,7 @@
 # WITHOUT WARRANTIES OR CONDITIONS OF ANY KIND, either express or implied.
 # See the License for the specific language governing permissions and
 # limitations under the License.
-<<<<<<< HEAD
-from typing import Callable, List, Optional, Tuple, Union, cast
-=======
-from typing import Callable, Dict, List, Optional, Sequence, Tuple, cast
->>>>>>> 42cf9c59
+from typing import Callable, Dict, List, Optional, Sequence, Tuple, Union, cast
 
 from cirq.circuits import Circuit
 from cirq.ops import FSimGate, Gate, GateOperation, MeasurementGate, Moment, Qid, SingleQubitGate
@@ -33,18 +29,7 @@
 from cirq.google.serializable_gate_set import SerializableGateSet
 
 
-<<<<<<< HEAD
-WITHOUT_CHI_CHARACTERIZATION = FloquetPhasedFSimCalibrationOptions.without_chi_characterization()
-
-
-def floquet_characterization_for_moment(
-=======
-class IncompatibleMomentError(Exception):
-    """Error that occurs when a moment is not supported by a calibration routine."""
-
-
 def make_floquet_request_for_moment(
->>>>>>> 42cf9c59
     moment: Moment,
     options: FloquetPhasedFSimCalibrationOptions,
     gates_translator: Callable[[Gate], Optional[FSimGate]] = try_convert_sqrt_iswap_to_fsim,
@@ -268,17 +253,10 @@
 
 
 def run_characterizations(
-<<<<<<< HEAD
-    calibrations: List[PhasedFSimCalibrationRequest],
+    calibrations: Sequence[PhasedFSimCalibrationRequest],
     engine: Union[Engine, PhasedFSimEngineSimulator],
     processor_id: Optional[str] = None,
     gate_set: Optional[SerializableGateSet] = None,
-=======
-    calibrations: Sequence[PhasedFSimCalibrationRequest],
-    engine: Engine,
-    processor_id: str,
-    gate_set: SerializableGateSet,
->>>>>>> 42cf9c59
     max_layers_per_request: int = 1,
     progress_func: Optional[Callable[[int, int], None]] = None,
 ) -> List[PhasedFSimCalibrationResult]:
