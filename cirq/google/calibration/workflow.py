# Copyright 2021 The Cirq Developers
#
# Licensed under the Apache License, Version 2.0 (the "License");
# you may not use this file except in compliance with the License.
# You may obtain a copy of the License at
#
#     https://www.apache.org/licenses/LICENSE-2.0
#
# Unless required by applicable law or agreed to in writing, software
# distributed under the License is distributed on an "AS IS" BASIS,
# WITHOUT WARRANTIES OR CONDITIONS OF ANY KIND, either express or implied.
# See the License for the specific language governing permissions and
# limitations under the License.
from typing import Callable, Dict, List, Optional, Sequence, Tuple, Union, cast

import dataclasses
from itertools import zip_longest


from cirq.circuits import Circuit
<<<<<<< HEAD
from cirq.ops import (
    FSimGate,
    Gate,
    GateOperation,
    MeasurementGate,
    Moment,
    Qid,
    SingleQubitGate,
    rz,
)
=======
from cirq.ops import FSimGate, Gate, GateOperation, MeasurementGate, Moment, Qid, SingleQubitGate
>>>>>>> c626db04
from cirq.google.calibration.engine_simulator import PhasedFSimEngineSimulator
from cirq.google.calibration.phased_fsim import (
    FloquetPhasedFSimCalibrationOptions,
    FloquetPhasedFSimCalibrationRequest,
    IncompatibleMomentError,
    PhasedFSimCalibrationRequest,
    PhasedFSimCalibrationResult,
    PhasedFSimCharacterization,
    WITHOUT_CHI_FLOQUET_PHASED_FSIM_CHARACTERIZATION,
    ZETA_GAMMA_FLOQUET_PHASED_FSIM_CHARACTERIZATION,
    try_convert_sqrt_iswap_to_fsim,
)
from cirq.google.engine import Engine
from cirq.google.serializable_gate_set import SerializableGateSet


def make_floquet_request_for_moment(
    moment: Moment,
    options: FloquetPhasedFSimCalibrationOptions,
    gates_translator: Callable[[Gate], Optional[FSimGate]] = try_convert_sqrt_iswap_to_fsim,
    canonicalize_pairs: bool = False,
    sort_pairs: bool = False,
) -> Optional[FloquetPhasedFSimCalibrationRequest]:
    """Describes a given moment in terms of a Floquet characterization request.

    Args:
        moment: Moment to characterize.
        options: Options that are applied to each characterized gate within a moment.
        gates_translator: Function that translates a gate to a supported FSimGate which will undergo
            characterization. Defaults to sqrt_iswap_gates_translator.
        canonicalize_pairs: Whether to sort each of the qubit pair so that the first qubit
            is always lower than the second.
        sort_pairs: Whether to sort all the qutibt pairs extracted from the moment which will
            undergo characterization.

    Returns:
        Instance of FloquetPhasedFSimCalibrationRequest that characterizes a given moment, or None
        when it is an empty, measurement or single-qubit gates only moment.

    Raises:
        IncompatibleMomentError when a moment contains operations other than the operations matched
        by gates_translator, or it mixes a single qubit and two qubit gates.
    """

    measurement = False
    single_qubit = False
    gate: Optional[FSimGate] = None
    pairs = []

    for op in moment:
        if not isinstance(op, GateOperation):
            raise IncompatibleMomentError('Moment contains operation different than GateOperation')

        if isinstance(op.gate, MeasurementGate):
            measurement = True
        elif isinstance(op.gate, SingleQubitGate):
            single_qubit = True
        else:
            translated_gate = gates_translator(op.gate)
            if translated_gate is None:
                raise IncompatibleMomentError(
                    f'Moment {moment} contains unsupported non-single qubit operation {op}'
                )
            elif gate is not None and gate != translated_gate:
                raise IncompatibleMomentError(
                    f'Moment {moment} contains operations resolved to two different gates {gate} '
                    f'and {translated_gate}'
                )
            else:
                gate = translated_gate
            pair = cast(
                Tuple[Qid, Qid], tuple(sorted(op.qubits) if canonicalize_pairs else op.qubits)
            )
            pairs.append(pair)

    if gate is None:
        # Either empty, single-qubit or measurement moment.
        return None

    if gate is not None and (measurement or single_qubit):
        raise IncompatibleMomentError(
            f'Moment contains mixed two-qubit operations and '
            f'single-qubit operations or measurement operations.'
        )

    return FloquetPhasedFSimCalibrationRequest(
        pairs=tuple(sorted(pairs) if sort_pairs else pairs), gate=gate, options=options
    )


@dataclasses.dataclass(frozen=True)
class CircuitCalibration:
    """Circuit with calibration data annotations.

    Attributes:
        circuit: Circuit instance.
        moment_allocations: Maps each moment within a circuit to an index of a characterization
            request or response. None means that there is characterization data for that moment.
    """

    circuit: Circuit
    moment_allocations: List[Optional[int]]


@dataclasses.dataclass(frozen=True)
class CircuitFloquetPhasedFSimCalibrationRequests:
    """Circuit-specific characterization requests.

    Attributes:
        requests: List of calibration requests.
        circuit_calibration: Description of the circuit together with its calibration metadata.
    """

    requests: List[FloquetPhasedFSimCalibrationRequest]
    circuit_calibration: CircuitCalibration

    @property
    def circuit(self) -> Circuit:
        return self.circuit

    @property
    def moment_allocations(self) -> List[Optional[int]]:
        return self.circuit_calibration.moment_allocations


def make_floquet_request_for_circuit(
    circuit: Circuit,
    options: FloquetPhasedFSimCalibrationOptions = WITHOUT_CHI_FLOQUET_PHASED_FSIM_CHARACTERIZATION,
    gates_translator: Callable[[Gate], Optional[FSimGate]] = try_convert_sqrt_iswap_to_fsim,
    merge_subsets: bool = True,
    initial: Optional[List[FloquetPhasedFSimCalibrationRequest]] = None,
) -> CircuitFloquetPhasedFSimCalibrationRequests:
    """Extracts a minimal set of Floquet characterization requests necessary to characterize given
    circuit.

    The circuit can only be composed of single qubit operations, measurement operations and
    operations supported by gates_translator.

    Args:
        circuit: Circuit to characterize.
        options: Options that are applied to each characterized gate within a moment. Defaults
            to all_except_for_chi_options which is the broadest currently supported choice.
        gates_translator: Function that translates a gate to a supported FSimGate which will undergo
            characterization. Defaults to sqrt_iswap_gates_translator.
        merge_subsets: Whether to merge moments that can be characterized at the same time
            together.
        initial: The characterization requests obtained by a previous scan of another circuit; i.e.,
            the requests field of the return value of make_floquet_request_for_circuit invoked on
            another circuit. This might be used to find a minimal set of moments to characterize
            across many circuits.

    Returns:
        Instance of CircuitFloquetPhasedFSimCalibrationRequests.

    Raises:
        IncompatibleMomentError when circuit contains a moment with operations other than the
        operations matched by gates_translator, or it mixes a single qubit and two qubit gates.
    """

    if initial is None:
        allocations: List[Optional[int]] = []
        calibrations: List[FloquetPhasedFSimCalibrationRequest] = []
        pairs_map: Dict[Tuple[Tuple[Qid, Qid], ...], int] = {}
    else:
        allocations = []
        calibrations = initial
        pairs_map = {calibration.pairs: index for index, calibration in enumerate(calibrations)}

    for moment in circuit:
        calibration = make_floquet_request_for_moment(
            moment, options, gates_translator, canonicalize_pairs=True, sort_pairs=True
        )

        if calibration is not None:
            if merge_subsets:
                index = _merge_into_calibrations(calibration, calibrations, pairs_map, options)
            else:
                index = _append_into_calibrations_if_missing(calibration, calibrations, pairs_map)
            allocations.append(index)
        else:
            allocations.append(None)

    return CircuitFloquetPhasedFSimCalibrationRequests(
        calibrations, CircuitCalibration(circuit, allocations)
    )


def _append_into_calibrations_if_missing(
    calibration: FloquetPhasedFSimCalibrationRequest,
    calibrations: List[FloquetPhasedFSimCalibrationRequest],
    pairs_map: Dict[Tuple[Tuple[Qid, Qid], ...], int],
) -> int:
    """Adds calibration to the calibrations list if not already present.

    This function uses equivalence of calibration.pairs as a presence check.

    Args:
        calibration: Calibration to be added.
        calibrations: List of calibrations to be mutated. The list is expanded only if a calibration
            is not on the list already.
        pairs_map: Map from pairs parameter of each calibration on the calibrations list to the
            index on that list. This map will be updated if the calibrations list us expanded.

    Returns:
        Index of the calibration on the updated calibrations list. If the calibration was added, it
        points to the last element of a list. If not, it points to already existing element.
    """
    if calibration.pairs not in pairs_map:
        index = len(calibrations)
        calibrations.append(calibration)
        pairs_map[calibration.pairs] = index
        return index
    else:
        return pairs_map[calibration.pairs]


def _merge_into_calibrations(
    calibration: FloquetPhasedFSimCalibrationRequest,
    calibrations: List[FloquetPhasedFSimCalibrationRequest],
    pairs_map: Dict[Tuple[Tuple[Qid, Qid], ...], int],
    options: FloquetPhasedFSimCalibrationOptions,
) -> int:
    """Merges a calibration into list of calibrations.

    If calibrations contains an item of which pairs could be expanded to include a new calibration
    pairs, without breaking a moment structure, then those two calibrations will be merged together
    and used as a calibration for both old and newly added calibration.
    If no calibration like that exists, the list will be expanded by calibration item.

    Args:
        calibration: Calibration to be added.
        calibrations: List of calibrations to be mutated.
        pairs_map: Map from pairs parameter of each calibration on the calibrations list to the
            index on that list. This map will be updated if the calibrations list us updated.
        options: Calibrations options to use when creating a new requests.

    Returns:
        Index of the calibration on the updated calibrations list. If the calibration was added, it
        points to the last element of a list. If not, it points to already existing element.
    """
    new_pairs = set(calibration.pairs)
    for index in pairs_map.values():
        assert calibration.gate == calibrations[index].gate
        assert calibration.options == calibrations[index].options
        existing_pairs = calibrations[index].pairs
        if new_pairs.issubset(existing_pairs):
            return index
        elif new_pairs.issuperset(existing_pairs):
            calibrations[index] = calibration
            return index
        else:
            new_qubit_pairs = calibration.qubit_to_pair
            existing_qubit_pairs = calibrations[index].qubit_to_pair
            if all(
                (
                    new_qubit_pairs[q] == existing_qubit_pairs[q]
                    for q in set(new_qubit_pairs.keys()).intersection(existing_qubit_pairs.keys())
                )
            ):
                calibrations[index] = FloquetPhasedFSimCalibrationRequest(
                    gate=calibration.gate,
                    pairs=tuple(sorted(new_pairs.union(existing_pairs))),
                    options=options,
                )
                return index

    index = len(calibrations)
    calibrations.append(calibration)
    pairs_map[calibration.pairs] = index
    return index


def run_characterizations(
    calibrations: Sequence[PhasedFSimCalibrationRequest],
    engine: Union[Engine, PhasedFSimEngineSimulator],
    processor_id: Optional[str] = None,
    gate_set: Optional[SerializableGateSet] = None,
    max_layers_per_request: int = 1,
    progress_func: Optional[Callable[[int, int], None]] = None,
) -> List[PhasedFSimCalibrationResult]:
    """Runs calibration requests on the Engine.

    Args:
        calibrations: List of calibrations to perform described in a request object.
        engine: cirq.google.Engine or cirq.google.PhasedFSimEngineSimulator object used for running
            the calibrations. When cirq.google.Engine then processor_id and gate_set arguments must
            be provided as well.
        processor_id: processor_id passed to engine.run_calibrations method. Can be None when
            cirq.google.PhasedFSimEngineSimulator is used as an engine.
        gate_set: Gate set to use for characterization request. Can be None when
            cirq.google.PhasedFSimEngineSimulator is used as an engine.
        max_layers_per_request: Maximum number of calibration requests issued to cirq.Engine at a
            single time. Defaults to 1.
        progress_func: Optional callback function that might be used to report the calibration
            progress. The callback is called with two integers, the first one being a number of
            layers already calibrated and the second one the total number of layers to calibrate.

    Returns:
        List of PhasedFSimCalibrationResult for each requested calibration.
    """
    if max_layers_per_request < 1:
        raise ValueError(
            f'Maximum number of layers per request must be at least 1, {max_layers_per_request} '
            f'given'
        )

    if not calibrations:
        return []

    if isinstance(engine, Engine):
        if processor_id is None:
            raise ValueError('processor_id must be provided when running on the engine')
        if gate_set is None:
            raise ValueError('gate_set must be provided when running on the engine')

        results = []

        requests = [
            [
                calibration.to_calibration_layer()
                for calibration in calibrations[offset : offset + max_layers_per_request]
            ]
            for offset in range(0, len(calibrations), max_layers_per_request)
        ]

        for request in requests:
            job = engine.run_calibration(request, processor_id=processor_id, gate_set=gate_set)
            request_results = job.calibration_results()
            results += [
                calibration.parse_result(result)
                for calibration, result in zip(calibrations, request_results)
            ]
            if progress_func:
                progress_func(len(results), len(calibrations))

    elif isinstance(engine, PhasedFSimEngineSimulator):
        results = engine.get_calibrations(calibrations)
    else:
        raise ValueError(f'Unsupported engine type {type(engine)}')

    return results


def phased_calibration_for_circuit(
    circuit_calibration: CircuitCalibration,
    characterizations: List[PhasedFSimCalibrationResult],
    gates_translator: Callable[[Gate], Optional[FSimGate]] = try_convert_sqrt_iswap_to_fsim,
) -> CircuitCalibration:
    """Compensates circuit against errors in zeta, chi and gamma angles.

    This method creates a new circuit with a single-qubit Z gates added in a such way so that
    zeta, chi and gamma angles discovered by characterizations are cancelled-out and set to 0.

    Args:
        circuit_calibration: Description of the circuit together with its calibration metadata that
            is compatible with the characterizations argument.
        characterizations: List of characterization results.
        gates_translator: Function that translates a gate to a supported FSimGate which will undergo
            characterization. Defaults to sqrt_iswap_gates_translator.

    Returns:
        Calibrated circuit together with its calibration metadata in CircuitCalibration object. The
        calibrated circuit has single-qubit Z gates added which compensates for the true gates
        imperfections.
    """
    default_phases = PhasedFSimCharacterization(zeta=0.0, chi=0.0, gamma=0.0)

    compensated = Circuit()
    compensated_allocations = []
    for moment, characterization_index in zip(
        circuit_calibration.circuit, circuit_calibration.moment_allocations
    ):
        if characterization_index is not None:
            parameters = characterizations[characterization_index]
        else:
            parameters = None

        decompositions = []
        other = []
        new_moment_mapping = None
        for op in moment:
            if not isinstance(op, GateOperation):
                raise IncompatibleMomentError(
                    'Moment contains operation different than GateOperation'
                )

            if isinstance(op.gate, (MeasurementGate, SingleQubitGate)):
                other.append(op)
            else:
                if parameters is None:
                    raise ValueError(f'Missing characterization data for moment {moment}')
                translated_gate = gates_translator(op.gate)
                if translated_gate is None:
                    raise IncompatibleMomentError(
                        f'Moment {moment} contains unsupported non-single qubit operation {op}'
                    )
                a, b = op.qubits
                pair_parameters = parameters.get_parameters(a, b)
                pair_parameters = pair_parameters.merge_with(default_phases)
                corrected = PhaseCorrectedFSimOperations(
                    (a, b), translated_gate, pair_parameters, characterization_index
                )
                decompositions.append(corrected.operations)

                if new_moment_mapping is None:
                    new_moment_mapping = corrected.moment_allocations
                elif new_moment_mapping != corrected.moment_allocations:
                    raise ValueError(f'Inconsistent decompositions with a moment {moment}')

        if other and decompositions:
            raise IncompatibleMomentError(f'Moment {moment} contains mixed operations')
        elif other:
            compensated += Moment(other)
            compensated_allocations.append(characterization_index)
        elif decompositions:
            for operations in zip_longest(*decompositions, fillvalue=()):
                compensated += Moment(operations)
            compensated_allocations += new_moment_mapping

    return CircuitCalibration(compensated, compensated_allocations)


class PhaseCorrectedFSimOperations:
    """Operations that compensate for zeta, chi and gamma angles of an approximate FSimGate gate.

    Attributes:
        operations: Tuple of tuple of operations that describe the gate. The first index iterates
            over moments of the composed operation.
        moment_allocations: List of indices pointing to the characterizations for each moment in the
            composed operation.
    """

    def __init__(
        self,
        qubits: Tuple[Qid, Qid],
        gate: FSimGate,
        parameters: PhasedFSimCharacterization,
        characterization_index: int,
    ) -> None:
        """Creates an operation that compensates for zeta, chi and gamma angles of the supplied
        gate.

        Args:
            qubits: Qubits that the gate should act on.
            gate: Original, imperfect gate that is supposed to run on the hardware.
            parameters: The real parameters of the supplied gate.
            characterization_index: characterization index to use at each moment with gate.
        """
        zeta = parameters.zeta
        gamma = parameters.gamma
        chi = parameters.chi

        a, b = qubits
        alpha = 0.5 * (zeta + chi)
        beta = 0.5 * (zeta - chi)

        self.operations = (
            (rz(0.5 * gamma - alpha).on(a), rz(0.5 * gamma + alpha).on(b)),
            (gate.on(a, b),),
            (rz(0.5 * gamma - beta).on(a), rz(0.5 * gamma + beta).on(b)),
        )

        self.moment_allocations = [None, characterization_index, None]

    def as_circuit(self) -> Circuit:
        return Circuit(self.operations)


@dataclasses.dataclass(frozen=True)
class CircuitPhasedFSimCalibrationResults:
    """Circuit-specific calibration results

    Attributes:
        results: List of PhasedFSimCalibrationResult for each characterized moment.
        circuit_calibration: Description of the circuit together with its calibration metadata.
    """

    results: List[PhasedFSimCalibrationResult]
    circuit_calibration: CircuitCalibration

    @property
    def circuit(self) -> Circuit:
        return self.circuit

    @property
    def moment_allocations(self) -> List[Optional[int]]:
        return self.circuit_calibration.moment_allocations


def run_floquet_characterization_for_circuit(
    circuit: Circuit,
    engine: Union[Engine, PhasedFSimEngineSimulator],
    processor_id: Optional[str] = None,
    gate_set: Optional[SerializableGateSet] = None,
    options: FloquetPhasedFSimCalibrationOptions = WITHOUT_CHI_FLOQUET_PHASED_FSIM_CHARACTERIZATION,
    gates_translator: Callable[[Gate], Optional[FSimGate]] = try_convert_sqrt_iswap_to_fsim,
    merge_subsets: bool = True,
    max_layers_per_request: int = 1,
    progress_func: Optional[Callable[[int, int], None]] = None,
) -> CircuitPhasedFSimCalibrationResults:
    """Extracts moments within a circuit to characterize and characterizes them against engine.

    The method calls floquet_characterization_for_circuit to extract moments to characterize and
    run_characterizations to characterize them.

    Args:
        circuit: Circuit to characterize.
        engine: cirq.google.Engine or cirq.google.PhasedFSimEngineSimulator object used for running
            the calibrations. When cirq.google.Engine then processor_id and gate_set arguments must
            be provided as well.
        processor_id: processor_id passed to engine.run_calibrations method. Can be None when
            cirq.google.PhasedFSimEngineSimulator is used as an engine.
        gate_set: Gate set to use for characterization request. Can be None when
            cirq.google.PhasedFSimEngineSimulator is used as an engine.
        options: Options that are applied to each characterized gate within a moment. Defaults
            to all_except_for_chi_options which is the broadest currently supported choice.
        gates_translator: Function that translates a gate to a supported FSimGate which will undergo
            characterization. Defaults to sqrt_iswap_gates_translator.
        merge_subsets: Whether to merge moments that can be characterized at the same time
            together.
        max_layers_per_request: Maximum number of calibration requests issued to cirq.Engine at a
            single time. Defaults to 1.
        progress_func: Optional callback function that might be used to report the calibration
            progress. The callback is called with two integers, the first one being a number of
            layers already calibrated and the second one the total number of layers to calibrate.

    Returns:
        Instance of CircuitPhasedFSimCalibrationResults.

    Raises:
        IncompatibleMomentError when circuit contains a moment with operations other than the
        operations matched by gates_translator, or it mixes a single qubit and two qubit gates.
    """
    request = make_floquet_request_for_circuit(
        circuit, options, gates_translator, merge_subsets=merge_subsets
    )
    results = run_characterizations(
        request.requests,
        engine,
        processor_id,
        gate_set,
        max_layers_per_request=max_layers_per_request,
        progress_func=progress_func,
    )
    return CircuitPhasedFSimCalibrationResults(results, request.circuit_calibration)


def run_floquet_phased_calibration_for_circuit(
    circuit: Circuit,
    engine: Union[Engine, PhasedFSimEngineSimulator],
    processor_id: Optional[str] = None,
    gate_set: Optional[SerializableGateSet] = None,
    options: FloquetPhasedFSimCalibrationOptions = ZETA_GAMMA_FLOQUET_PHASED_FSIM_CHARACTERIZATION,
    gates_translator: Callable[[Gate], Optional[FSimGate]] = try_convert_sqrt_iswap_to_fsim,
    merge_subsets: bool = True,
    max_layers_per_request: int = 1,
    progress_func: Optional[Callable[[int, int], None]] = None,
) -> Tuple[CircuitCalibration, List[PhasedFSimCalibrationResult]]:
    """Compensates circuit against errors in zeta, chi and gamma angles by running calibrations on
    the engine.

    Args:
        circuit: Circuit to characterize and calibrate.
        engine: cirq.google.Engine or cirq.google.PhasedFSimEngineSimulator object used for running
            the calibrations. When cirq.google.Engine then processor_id and gate_set arguments must
            be provided as well.
        processor_id: processor_id passed to engine.run_calibrations method. Can be None when
            cirq.google.PhasedFSimEngineSimulator is used as an engine.
        gate_set: Gate set to use for characterization request. Can be None when
            cirq.google.PhasedFSimEngineSimulator is used as an engine.
        options: Options that are applied to each characterized gate within a moment. Defaults
            to all_except_for_chi_options which is the broadest currently supported choice.
        gates_translator: Function that translates a gate to a supported FSimGate which will undergo
            characterization. Defaults to sqrt_iswap_gates_translator.
        merge_subsets: Whether to merge moments that can be characterized at the same time
            together.
        max_layers_per_request: Maximum number of calibration requests issued to cirq.Engine at a
            single time. Defaults to 1.
        progress_func: Optional callback function that might be used to report the calibration
            progress. The callback is called with two integers, the first one being a number of
            layers already calibrated and the second one the total number of layers to calibrate.

    Returns:
        Tuple of:
          - Calibrated circuit together with its calibration metadata in CircuitCalibration object.
            The calibrated circuit has single-qubit Z gates added which compensates for the true
            gates imperfections.
          - List of characterizations that were triggered in order to calibrate the circuit.
    """
    request = make_floquet_request_for_circuit(
        circuit, options, gates_translator, merge_subsets=merge_subsets
    )
    characterizations = run_characterizations(
        request.requests,
        engine,
        processor_id,
        gate_set,
        max_layers_per_request=max_layers_per_request,
        progress_func=progress_func,
    )
    calibrated_circuit = phased_calibration_for_circuit(
        request.circuit_calibration, characterizations, gates_translator
    )
    return calibrated_circuit, characterizations<|MERGE_RESOLUTION|>--- conflicted
+++ resolved
@@ -18,7 +18,6 @@
 
 
 from cirq.circuits import Circuit
-<<<<<<< HEAD
 from cirq.ops import (
     FSimGate,
     Gate,
@@ -29,9 +28,6 @@
     SingleQubitGate,
     rz,
 )
-=======
-from cirq.ops import FSimGate, Gate, GateOperation, MeasurementGate, Moment, Qid, SingleQubitGate
->>>>>>> c626db04
 from cirq.google.calibration.engine_simulator import PhasedFSimEngineSimulator
 from cirq.google.calibration.phased_fsim import (
     FloquetPhasedFSimCalibrationOptions,
