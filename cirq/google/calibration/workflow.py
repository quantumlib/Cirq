# Copyright 2021 The Cirq Developers
#
# Licensed under the Apache License, Version 2.0 (the "License");
# you may not use this file except in compliance with the License.
# You may obtain a copy of the License at
#
#     https://www.apache.org/licenses/LICENSE-2.0
#
# Unless required by applicable law or agreed to in writing, software
# distributed under the License is distributed on an "AS IS" BASIS,
# WITHOUT WARRANTIES OR CONDITIONS OF ANY KIND, either express or implied.
# See the License for the specific language governing permissions and
# limitations under the License.
from typing import Callable, Dict, List, Optional, Sequence, Tuple, Union, cast

import dataclasses
from itertools import zip_longest

<<<<<<< HEAD
import numpy as np
=======
>>>>>>> 9928cb9f

from cirq.circuits import Circuit
from cirq.ops import (
    FSimGate,
    Gate,
    GateOperation,
    MeasurementGate,
    Moment,
    Qid,
    SingleQubitGate,
    WaitGate,
    rz,
)
from cirq.google.calibration.engine_simulator import PhasedFSimEngineSimulator
from cirq.google.calibration.phased_fsim import (
    FloquetPhasedFSimCalibrationOptions,
    FloquetPhasedFSimCalibrationRequest,
    IncompatibleMomentError,
    PhasedFSimCalibrationRequest,
    PhasedFSimCalibrationResult,
    PhasedFSimCharacterization,
    WITHOUT_CHI_FLOQUET_PHASED_FSIM_CHARACTERIZATION,
    THETA_ZETA_GAMMA_FLOQUET_PHASED_FSIM_CHARACTERIZATION,
    try_convert_sqrt_iswap_to_fsim,
)
from cirq.google.engine import Engine
from cirq.google.serializable_gate_set import SerializableGateSet


@dataclasses.dataclass(frozen=True)
class CircuitCalibration:
    """Circuit with calibration data annotations.

    Attributes:
        circuit: Circuit instance.
        moment_allocations: Maps each moment within a circuit to an index of a characterization
            request or response. None means that there is no characterization data for that moment.
    """

    circuit: Circuit
    moment_allocations: List[Optional[int]]


def make_floquet_request_for_moment(
    moment: Moment,
    options: FloquetPhasedFSimCalibrationOptions,
    gates_translator: Callable[
        [Gate], Optional[Tuple[FSimGate, float]]
    ] = try_convert_sqrt_iswap_to_fsim,
    canonicalize_pairs: bool = False,
    sort_pairs: bool = False,
) -> Optional[FloquetPhasedFSimCalibrationRequest]:
    """Describes a given moment in terms of a Floquet characterization request.

    Args:
        moment: Moment to characterize.
        options: Options that are applied to each characterized gate within a moment.
        gates_translator: Function that translates a gate to a supported FSimGate which will undergo
            characterization. Defaults to sqrt_iswap_gates_translator.
        canonicalize_pairs: Whether to sort each of the qubit pair so that the first qubit
            is always lower than the second.
        sort_pairs: Whether to sort all the qutibt pairs extracted from the moment which will
            undergo characterization.

    Returns:
        Instance of FloquetPhasedFSimCalibrationRequest that characterizes a given moment, or None
        when it is an empty, measurement or single-qubit gates only moment.

    Raises:
        IncompatibleMomentError when a moment contains operations other than the operations matched
        by gates_translator, or it mixes a single qubit and two qubit gates.
    """

    other_operation = False
    gate: Optional[FSimGate] = None
    pairs = []

    for op in moment:
        if not isinstance(op, GateOperation):
            raise IncompatibleMomentError('Moment contains operation different than GateOperation')

        if isinstance(op.gate, (MeasurementGate, SingleQubitGate, WaitGate)):
            other_operation = True
        else:
            translated = gates_translator(op.gate)
            if translated is None:
                raise IncompatibleMomentError(
                    f'Moment {moment} contains unsupported non-single qubit operation {op}'
                )

            translated_gate, _ = translated
            if gate is not None and gate != translated_gate:
                raise IncompatibleMomentError(
                    f'Moment {moment} contains operations resolved to two different gates {gate} '
                    f'and {translated_gate}'
                )
            else:
                gate = translated_gate

            pair = cast(
                Tuple[Qid, Qid], tuple(sorted(op.qubits) if canonicalize_pairs else op.qubits)
            )
            pairs.append(pair)

    if gate is None:
        # Either empty, single-qubit or measurement moment.
        return None

    if gate is not None and other_operation:
        raise IncompatibleMomentError(
            f'Moment contains mixed two-qubit operations and either single-qubit measurement or '
            f'wait operations.'
        )

    return FloquetPhasedFSimCalibrationRequest(
        pairs=tuple(sorted(pairs) if sort_pairs else pairs), gate=gate, options=options
    )


def make_floquet_request_for_circuit(
    circuit: Circuit,
    options: FloquetPhasedFSimCalibrationOptions = WITHOUT_CHI_FLOQUET_PHASED_FSIM_CHARACTERIZATION,
    gates_translator: Callable[
        [Gate], Optional[Tuple[FSimGate, float]]
    ] = try_convert_sqrt_iswap_to_fsim,
    merge_subsets: bool = True,
    initial: Optional[Sequence[FloquetPhasedFSimCalibrationRequest]] = None,
) -> Tuple[CircuitCalibration, List[FloquetPhasedFSimCalibrationRequest]]:
    """Extracts a minimal set of Floquet characterization requests necessary to characterize given
    circuit.

    The circuit can only be composed of single qubit operations, measurement operations and
    operations supported by gates_translator.

    Args:
        circuit: Circuit to characterize.
        options: Options that are applied to each characterized gate within a moment. Defaults
            to all_except_for_chi_options which is the broadest currently supported choice.
        gates_translator: Function that translates a gate to a supported FSimGate which will undergo
            characterization. Defaults to sqrt_iswap_gates_translator.
        merge_subsets: Whether to merge moments that can be characterized at the same time
            together.
        initial: The characterization requests obtained by a previous scan of another circuit; i.e.,
            the requests field of the return value of make_floquet_request_for_circuit invoked on
            another circuit. This might be used to find a minimal set of moments to characterize
            across many circuits.

    Returns:
        Tuple of:
          - Circuit together with its calibration metadata connecting to the characterized requests,
            instance of CircuitCalibration.
          - List of PhasedFSimCalibrationRequest for each characterized moment.

    Raises:
        IncompatibleMomentError when circuit contains a moment with operations other than the
        operations matched by gates_translator, or it mixes a single qubit and two qubit gates.
    """

    if initial is None:
        allocations: List[Optional[int]] = []
        calibrations: List[FloquetPhasedFSimCalibrationRequest] = []
        pairs_map: Dict[Tuple[Tuple[Qid, Qid], ...], int] = {}
    else:
        allocations = []
        calibrations = list(initial)
        pairs_map = {calibration.pairs: index for index, calibration in enumerate(calibrations)}

    for moment in circuit:
        calibration = make_floquet_request_for_moment(
            moment, options, gates_translator, canonicalize_pairs=True, sort_pairs=True
        )

        if calibration is not None:
            if merge_subsets:
                index = _merge_into_calibrations(calibration, calibrations, pairs_map, options)
            else:
                index = _append_into_calibrations_if_missing(calibration, calibrations, pairs_map)
            allocations.append(index)
        else:
            allocations.append(None)

    return CircuitCalibration(circuit, allocations), calibrations


def _append_into_calibrations_if_missing(
    calibration: FloquetPhasedFSimCalibrationRequest,
    calibrations: List[FloquetPhasedFSimCalibrationRequest],
    pairs_map: Dict[Tuple[Tuple[Qid, Qid], ...], int],
) -> int:
    """Adds calibration to the calibrations list if not already present.

    This function uses equivalence of calibration.pairs as a presence check.

    Args:
        calibration: Calibration to be added.
        calibrations: List of calibrations to be mutated. The list is expanded only if a calibration
            is not on the list already.
        pairs_map: Map from pairs parameter of each calibration on the calibrations list to the
            index on that list. This map will be updated if the calibrations list us expanded.

    Returns:
        Index of the calibration on the updated calibrations list. If the calibration was added, it
        points to the last element of a list. If not, it points to already existing element.
    """
    if calibration.pairs not in pairs_map:
        index = len(calibrations)
        calibrations.append(calibration)
        pairs_map[calibration.pairs] = index
        return index
    else:
        return pairs_map[calibration.pairs]


def _merge_into_calibrations(
    calibration: FloquetPhasedFSimCalibrationRequest,
    calibrations: List[FloquetPhasedFSimCalibrationRequest],
    pairs_map: Dict[Tuple[Tuple[Qid, Qid], ...], int],
    options: FloquetPhasedFSimCalibrationOptions,
) -> int:
    """Merges a calibration into list of calibrations.

    If calibrations contains an item of which pairs could be expanded to include a new calibration
    pairs, without breaking a moment structure, then those two calibrations will be merged together
    and used as a calibration for both old and newly added calibration.
    If no calibration like that exists, the list will be expanded by calibration item.

    Args:
        calibration: Calibration to be added.
        calibrations: List of calibrations to be mutated.
        pairs_map: Map from pairs parameter of each calibration on the calibrations list to the
            index on that list. This map will be updated if the calibrations list us updated.
        options: Calibrations options to use when creating a new requests.

    Returns:
        Index of the calibration on the updated calibrations list. If the calibration was added, it
        points to the last element of a list. If not, it points to already existing element.
    """
    new_pairs = set(calibration.pairs)
    for index in pairs_map.values():
        assert calibration.gate == calibrations[index].gate
        assert calibration.options == calibrations[index].options
        existing_pairs = calibrations[index].pairs
        if new_pairs.issubset(existing_pairs):
            return index
        elif new_pairs.issuperset(existing_pairs):
            calibrations[index] = calibration
            return index
        else:
            new_qubit_pairs = calibration.qubit_to_pair
            existing_qubit_pairs = calibrations[index].qubit_to_pair
            if all(
                (
                    new_qubit_pairs[q] == existing_qubit_pairs[q]
                    for q in set(new_qubit_pairs.keys()).intersection(existing_qubit_pairs.keys())
                )
            ):
                calibrations[index] = FloquetPhasedFSimCalibrationRequest(
                    gate=calibration.gate,
                    pairs=tuple(sorted(new_pairs.union(existing_pairs))),
                    options=options,
                )
                return index

    index = len(calibrations)
    calibrations.append(calibration)
    pairs_map[calibration.pairs] = index
    return index


def run_characterizations(
    calibrations: Sequence[PhasedFSimCalibrationRequest],
    engine: Union[Engine, PhasedFSimEngineSimulator],
    processor_id: Optional[str] = None,
    gate_set: Optional[SerializableGateSet] = None,
    max_layers_per_request: int = 1,
    progress_func: Optional[Callable[[int, int], None]] = None,
) -> List[PhasedFSimCalibrationResult]:
    """Runs calibration requests on the Engine.

    Args:
        calibrations: List of calibrations to perform described in a request object.
        engine: cirq.google.Engine or cirq.google.PhasedFSimEngineSimulator object used for running
            the calibrations. When cirq.google.Engine then processor_id and gate_set arguments must
            be provided as well.
        processor_id: processor_id passed to engine.run_calibrations method. Can be None when
            cirq.google.PhasedFSimEngineSimulator is used as an engine.
        gate_set: Gate set to use for characterization request. Can be None when
            cirq.google.PhasedFSimEngineSimulator is used as an engine.
        max_layers_per_request: Maximum number of calibration requests issued to cirq.Engine at a
            single time. Defaults to 1.
        progress_func: Optional callback function that might be used to report the calibration
            progress. The callback is called with two integers, the first one being a number of
            layers already calibrated and the second one the total number of layers to calibrate.

    Returns:
        List of PhasedFSimCalibrationResult for each requested calibration.
    """
    if max_layers_per_request < 1:
        raise ValueError(
            f'Maximum number of layers per request must be at least 1, {max_layers_per_request} '
            f'given'
        )

    if not calibrations:
        return []

    if isinstance(engine, Engine):
        if processor_id is None:
            raise ValueError('processor_id must be provided when running on the engine')
        if gate_set is None:
            raise ValueError('gate_set must be provided when running on the engine')

        results = []

        requests = [
            [
                calibration.to_calibration_layer()
                for calibration in calibrations[offset : offset + max_layers_per_request]
            ]
            for offset in range(0, len(calibrations), max_layers_per_request)
        ]

        for request in requests:
            job = engine.run_calibration(request, processor_id=processor_id, gate_set=gate_set)
            request_results = job.calibration_results()
            results += [
                calibration.parse_result(result)
                for calibration, result in zip(calibrations, request_results)
            ]
            if progress_func:
                progress_func(len(results), len(calibrations))

    elif isinstance(engine, PhasedFSimEngineSimulator):
        results = engine.get_calibrations(calibrations)
    else:
        raise ValueError(f'Unsupported engine type {type(engine)}')

    return results


def zeta_chi_gamma_calibration_for_moments(
    circuit_calibration: CircuitCalibration,
    characterizations: List[PhasedFSimCalibrationResult],
<<<<<<< HEAD
    moments_mapping: List[Optional[int]],
    gates_translator: Callable[
        [Gate], Optional[Tuple[FSimGate, float]]
    ] = try_convert_sqrt_iswap_to_fsim,
) -> Tuple[Circuit, List[Optional[int]]]:
=======
    gates_translator: Callable[[Gate], Optional[FSimGate]] = try_convert_sqrt_iswap_to_fsim,
) -> CircuitCalibration:
    """Compensates circuit against errors in zeta, chi and gamma angles.

    This method creates a new circuit with a single-qubit Z gates added in a such way so that
    zeta, chi and gamma angles discovered by characterizations are cancelled-out and set to 0.

    This function preserves a moment structure of the circuit. All single qubit gates appear on new
    moments in the final circuit.

    Args:
        circuit_calibration: Description of the circuit together with its calibration metadata that
            is compatible with the characterizations argument.
        characterizations: List of characterization results.
        gates_translator: Function that translates a gate to a supported FSimGate which will undergo
            characterization. Defaults to sqrt_iswap_gates_translator.

    Returns:
        Calibrated circuit together with its calibration metadata in CircuitCalibration object. The
        calibrated circuit has single-qubit Z gates added which compensates for the true gates
        imperfections.
    """
    if len(circuit_calibration.circuit) != len(circuit_calibration.moment_allocations):
        raise ValueError('Moment allocations does not match circuit length')

>>>>>>> 9928cb9f
    default_phases = PhasedFSimCharacterization(zeta=0.0, chi=0.0, gamma=0.0)

    compensated = Circuit()
    compensated_allocations = []
    for moment, characterization_index in zip(
        circuit_calibration.circuit, circuit_calibration.moment_allocations
    ):
        parameters = None
        if characterization_index is not None:
            parameters = characterizations[characterization_index]

        decompositions = []
        other = []
        new_moment_mapping = None
        for op in moment:
            if not isinstance(op, GateOperation):
                raise IncompatibleMomentError(
                    'Moment contains operation different than GateOperation'
                )

            if isinstance(op.gate, (MeasurementGate, SingleQubitGate, WaitGate)):
                other.append(op)
            else:
<<<<<<< HEAD
                if parameters is None:
                    raise ValueError(f'Missing characterization data for moment {moment}')
                translated_gate, translated_phase_exponent = gates_translator(op.gate)
=======
                a, b = op.qubits

                translated_gate = gates_translator(op.gate)
>>>>>>> 9928cb9f
                if translated_gate is None:
                    raise IncompatibleMomentError(
                        f'Moment {moment} contains unsupported non-single qubit operation {op}'
                    )

                if parameters is None:
                    raise ValueError(f'Missing characterization data for moment {moment}')

                pair_parameters = parameters.get_parameters(a, b)
                if pair_parameters is None:
                    raise ValueError(
                        f'Missing characterization data for pair {(a, b)} in {parameters}'
                    )
                pair_parameters = pair_parameters.merge_with(default_phases)
<<<<<<< HEAD
                decomposed, decomposed_mapping = create_corrected_fsim_gate(
                    (a, b),
                    translated_gate,
                    pair_parameters,
                    translated_phase_exponent,
                    characterization_index,
=======

                corrected = PhaseCorrectedFSimOperations(
                    (a, b), translated_gate, pair_parameters, characterization_index
>>>>>>> 9928cb9f
                )
                decompositions.append(corrected.operations)

                if new_moment_mapping is None:
                    new_moment_mapping = corrected.moment_allocations
                else:
                    assert (
                        new_moment_mapping == corrected.moment_allocations
                    ), f'Inconsistent decompositions with a moment {moment}'

        if other and decompositions:
            raise IncompatibleMomentError(f'Moment {moment} contains mixed operations')
        elif other:
            compensated += Moment(other)
            compensated_allocations.append(characterization_index)
        elif decompositions:
            for operations in zip_longest(*decompositions, fillvalue=()):
                compensated += Moment(operations)
<<<<<<< HEAD
            new_mapping += new_moment_mapping

    return compensated, new_mapping


def create_corrected_fsim_gate(
    qubits: Tuple[Qid, Qid],
    gate: FSimGate,
    parameters: PhasedFSimCharacterization,
    phase_exponent: float,
    characterization_index: int,
) -> Tuple[Tuple[Tuple[Operation, ...], ...], List[Optional[int]]]:
    zeta = parameters.zeta
    gamma = parameters.gamma
    chi = parameters.chi

    a, b = qubits
    phase = phase_exponent * np.pi
    alpha = 0.5 * (zeta + chi) - phase
    beta = 0.5 * (zeta - chi) + phase
    return (
        (
            (rz(0.5 * gamma - alpha).on(a), rz(0.5 * gamma + alpha).on(b)),
            (gate.on(a, b),),
            (rz(0.5 * gamma - beta).on(a), rz(0.5 * gamma + beta).on(b)),
        ),
        [None, characterization_index, None],
    )
=======
            assert new_moment_mapping is not None  # Required for mypy
            compensated_allocations += new_moment_mapping
>>>>>>> 9928cb9f

    return CircuitCalibration(compensated, compensated_allocations)


class PhaseCorrectedFSimOperations:
    """Operations that compensate for zeta, chi and gamma angles of an approximate FSimGate gate.

    Attributes:
        operations: Tuple of tuple of operations that describe the gate. The first index iterates
            over moments of the composed operation.
        moment_allocations: List of indices pointing to the characterizations for each moment in the
            composed operation.
    """

    def __init__(
        self,
        qubits: Tuple[Qid, Qid],
        gate: FSimGate,
        parameters: PhasedFSimCharacterization,
        characterization_index: Optional[int],
    ) -> None:
        """Creates an operation that compensates for zeta, chi and gamma angles of the supplied
        gate.

        Args:
            qubits: Qubits that the gate should act on.
            gate: Original, imperfect gate that is supposed to run on the hardware.
            parameters: The real parameters of the supplied gate.
            characterization_index: characterization index to use at each moment with gate.
        """
        assert parameters.zeta is not None, "Zeta value must not be None"
        zeta = parameters.zeta

        assert parameters.gamma is not None, "Gamma value must not be None"
        gamma = parameters.gamma

        assert parameters.chi is not None, "Chi value must not be None"
        chi = parameters.chi

        a, b = qubits
        alpha = 0.5 * (zeta + chi)
        beta = 0.5 * (zeta - chi)

        self.operations = (
            (rz(0.5 * gamma - alpha).on(a), rz(0.5 * gamma + alpha).on(b)),
            (gate.on(a, b),),
            (rz(0.5 * gamma - beta).on(a), rz(0.5 * gamma + beta).on(b)),
        )

        self.moment_allocations = [None, characterization_index, None]

    def as_circuit(self) -> Circuit:
        return Circuit(self.operations)


def run_floquet_characterization_for_circuit(
    circuit: Circuit,
    engine: Union[Engine, PhasedFSimEngineSimulator],
    processor_id: Optional[str] = None,
    gate_set: Optional[SerializableGateSet] = None,
    options: FloquetPhasedFSimCalibrationOptions = WITHOUT_CHI_FLOQUET_PHASED_FSIM_CHARACTERIZATION,
    gates_translator: Callable[
        [Gate], Optional[Tuple[FSimGate, float]]
    ] = try_convert_sqrt_iswap_to_fsim,
    merge_subsets: bool = True,
    max_layers_per_request: int = 1,
    progress_func: Optional[Callable[[int, int], None]] = None,
) -> Tuple[CircuitCalibration, List[PhasedFSimCalibrationResult]]:
    """Extracts moments within a circuit to characterize and characterizes them against engine.

    The method calls floquet_characterization_for_circuit to extract moments to characterize and
    run_characterizations to characterize them.

    Args:
        circuit: Circuit to characterize.
        engine: cirq.google.Engine or cirq.google.PhasedFSimEngineSimulator object used for running
            the calibrations. When cirq.google.Engine then processor_id and gate_set arguments must
            be provided as well.
        processor_id: processor_id passed to engine.run_calibrations method. Can be None when
            cirq.google.PhasedFSimEngineSimulator is used as an engine.
        gate_set: Gate set to use for characterization request. Can be None when
            cirq.google.PhasedFSimEngineSimulator is used as an engine.
        options: Options that are applied to each characterized gate within a moment. Defaults
            to all_except_for_chi_options which is the broadest currently supported choice.
        gates_translator: Function that translates a gate to a supported FSimGate which will undergo
            characterization. Defaults to sqrt_iswap_gates_translator.
        merge_subsets: Whether to merge moments that can be characterized at the same time
            together.
        max_layers_per_request: Maximum number of calibration requests issued to cirq.Engine at a
            single time. Defaults to 1.
        progress_func: Optional callback function that might be used to report the calibration
            progress. The callback is called with two integers, the first one being a number of
            layers already calibrated and the second one the total number of layers to calibrate.

    Returns:
        Tuple of:
          - Circuit together with its calibration metadata connecting to the characterized results,
            instance of CircuitCalibration.
          - List of PhasedFSimCalibrationResult for each characterized moment.

    Raises:
        IncompatibleMomentError when circuit contains a moment with operations other than the
        operations matched by gates_translator, or it mixes a single qubit and two qubit gates.
    """
    circuit_calibration, requests = make_floquet_request_for_circuit(
        circuit, options, gates_translator, merge_subsets=merge_subsets
    )
    results = run_characterizations(
        requests,
        engine,
        processor_id,
        gate_set,
        max_layers_per_request=max_layers_per_request,
        progress_func=progress_func,
    )
    return circuit_calibration, results


def run_zeta_chi_gamma_calibration_for_moments(
    circuit: Circuit,
    engine: Union[Engine, PhasedFSimEngineSimulator],
<<<<<<< HEAD
    processor_id: Optional[str],
    gate_set: SerializableGateSet,
    gates_translator: Callable[
        [Gate], Optional[Tuple[FSimGate, float]]
    ] = try_convert_sqrt_iswap_to_fsim,
    options: FloquetPhasedFSimCalibrationOptions = FloquetPhasedFSimCalibrationOptions(
        characterize_theta=False,
        characterize_zeta=True,
        characterize_chi=False,
        characterize_gamma=True,
        characterize_phi=False,
    ),
=======
    processor_id: Optional[str] = None,
    gate_set: Optional[SerializableGateSet] = None,
    options: FloquetPhasedFSimCalibrationOptions = THETA_ZETA_GAMMA_FLOQUET_PHASED_FSIM_CHARACTERIZATION,
    gates_translator: Callable[[Gate], Optional[FSimGate]] = try_convert_sqrt_iswap_to_fsim,
>>>>>>> 9928cb9f
    merge_subsets: bool = True,
    max_layers_per_request: int = 1,
    progress_func: Optional[Callable[[int, int], None]] = None,
) -> Tuple[CircuitCalibration, List[PhasedFSimCalibrationResult]]:
    """Compensates circuit against errors in zeta, chi and gamma angles by running calibrations on
    the engine.

    Args:
        circuit: Circuit to characterize and calibrate.
        engine: cirq.google.Engine or cirq.google.PhasedFSimEngineSimulator object used for running
            the calibrations. When cirq.google.Engine then processor_id and gate_set arguments must
            be provided as well.
        processor_id: processor_id passed to engine.run_calibrations method. Can be None when
            cirq.google.PhasedFSimEngineSimulator is used as an engine.
        gate_set: Gate set to use for characterization request. Can be None when
            cirq.google.PhasedFSimEngineSimulator is used as an engine.
        options: Options that are applied to each characterized gate within a moment. Defaults
            to all_except_for_chi_options which is the broadest currently supported choice.
        gates_translator: Function that translates a gate to a supported FSimGate which will undergo
            characterization. Defaults to sqrt_iswap_gates_translator.
        merge_subsets: Whether to merge moments that can be characterized at the same time
            together.
        max_layers_per_request: Maximum number of calibration requests issued to cirq.Engine at a
            single time. Defaults to 1.
        progress_func: Optional callback function that might be used to report the calibration
            progress. The callback is called with two integers, the first one being a number of
            layers already calibrated and the second one the total number of layers to calibrate.

    Returns:
        Tuple of:
          - Calibrated circuit together with its calibration metadata in CircuitCalibration object.
            The calibrated circuit has single-qubit Z gates added which compensates for the true
            gates imperfections.
          - List of characterizations that were triggered in order to calibrate the circuit.
    """
    circuit_calibration, requests = make_floquet_request_for_circuit(
        circuit, options, gates_translator, merge_subsets=merge_subsets
    )
    characterizations = run_characterizations(
        requests,
        engine,
        processor_id,
        gate_set,
        max_layers_per_request=max_layers_per_request,
        progress_func=progress_func,
    )
    calibrated_circuit = zeta_chi_gamma_calibration_for_moments(
        circuit_calibration, characterizations, gates_translator
    )
    return calibrated_circuit, characterizations<|MERGE_RESOLUTION|>--- conflicted
+++ resolved
@@ -16,10 +16,7 @@
 import dataclasses
 from itertools import zip_longest
 
-<<<<<<< HEAD
 import numpy as np
-=======
->>>>>>> 9928cb9f
 
 from cirq.circuits import Circuit
 from cirq.ops import (
@@ -363,14 +360,7 @@
 def zeta_chi_gamma_calibration_for_moments(
     circuit_calibration: CircuitCalibration,
     characterizations: List[PhasedFSimCalibrationResult],
-<<<<<<< HEAD
-    moments_mapping: List[Optional[int]],
-    gates_translator: Callable[
-        [Gate], Optional[Tuple[FSimGate, float]]
-    ] = try_convert_sqrt_iswap_to_fsim,
-) -> Tuple[Circuit, List[Optional[int]]]:
-=======
-    gates_translator: Callable[[Gate], Optional[FSimGate]] = try_convert_sqrt_iswap_to_fsim,
+    gates_translator: Callable[[Gate], Optional[Tuple[FSimGate, float]]] = try_convert_sqrt_iswap_to_fsim,
 ) -> CircuitCalibration:
     """Compensates circuit against errors in zeta, chi and gamma angles.
 
@@ -395,7 +385,6 @@
     if len(circuit_calibration.circuit) != len(circuit_calibration.moment_allocations):
         raise ValueError('Moment allocations does not match circuit length')
 
->>>>>>> 9928cb9f
     default_phases = PhasedFSimCharacterization(zeta=0.0, chi=0.0, gamma=0.0)
 
     compensated = Circuit()
@@ -419,19 +408,14 @@
             if isinstance(op.gate, (MeasurementGate, SingleQubitGate, WaitGate)):
                 other.append(op)
             else:
-<<<<<<< HEAD
-                if parameters is None:
-                    raise ValueError(f'Missing characterization data for moment {moment}')
-                translated_gate, translated_phase_exponent = gates_translator(op.gate)
-=======
                 a, b = op.qubits
 
-                translated_gate = gates_translator(op.gate)
->>>>>>> 9928cb9f
-                if translated_gate is None:
+                translated = gates_translator(op.gate)
+                if translated is None:
                     raise IncompatibleMomentError(
                         f'Moment {moment} contains unsupported non-single qubit operation {op}'
                     )
+                translated_gate, translated_phase_exponent = translated
 
                 if parameters is None:
                     raise ValueError(f'Missing characterization data for moment {moment}')
@@ -442,18 +426,9 @@
                         f'Missing characterization data for pair {(a, b)} in {parameters}'
                     )
                 pair_parameters = pair_parameters.merge_with(default_phases)
-<<<<<<< HEAD
-                decomposed, decomposed_mapping = create_corrected_fsim_gate(
-                    (a, b),
-                    translated_gate,
-                    pair_parameters,
-                    translated_phase_exponent,
-                    characterization_index,
-=======
 
                 corrected = PhaseCorrectedFSimOperations(
-                    (a, b), translated_gate, pair_parameters, characterization_index
->>>>>>> 9928cb9f
+                    (a, b), translated_gate, pair_parameters, translated_phase_exponent, characterization_index
                 )
                 decompositions.append(corrected.operations)
 
@@ -472,39 +447,8 @@
         elif decompositions:
             for operations in zip_longest(*decompositions, fillvalue=()):
                 compensated += Moment(operations)
-<<<<<<< HEAD
-            new_mapping += new_moment_mapping
-
-    return compensated, new_mapping
-
-
-def create_corrected_fsim_gate(
-    qubits: Tuple[Qid, Qid],
-    gate: FSimGate,
-    parameters: PhasedFSimCharacterization,
-    phase_exponent: float,
-    characterization_index: int,
-) -> Tuple[Tuple[Tuple[Operation, ...], ...], List[Optional[int]]]:
-    zeta = parameters.zeta
-    gamma = parameters.gamma
-    chi = parameters.chi
-
-    a, b = qubits
-    phase = phase_exponent * np.pi
-    alpha = 0.5 * (zeta + chi) - phase
-    beta = 0.5 * (zeta - chi) + phase
-    return (
-        (
-            (rz(0.5 * gamma - alpha).on(a), rz(0.5 * gamma + alpha).on(b)),
-            (gate.on(a, b),),
-            (rz(0.5 * gamma - beta).on(a), rz(0.5 * gamma + beta).on(b)),
-        ),
-        [None, characterization_index, None],
-    )
-=======
             assert new_moment_mapping is not None  # Required for mypy
             compensated_allocations += new_moment_mapping
->>>>>>> 9928cb9f
 
     return CircuitCalibration(compensated, compensated_allocations)
 
@@ -524,6 +468,7 @@
         qubits: Tuple[Qid, Qid],
         gate: FSimGate,
         parameters: PhasedFSimCharacterization,
+        phase_exponent: float,
         characterization_index: Optional[int],
     ) -> None:
         """Creates an operation that compensates for zeta, chi and gamma angles of the supplied
@@ -533,6 +478,7 @@
             qubits: Qubits that the gate should act on.
             gate: Original, imperfect gate that is supposed to run on the hardware.
             parameters: The real parameters of the supplied gate.
+            phase_exponent: TODO
             characterization_index: characterization index to use at each moment with gate.
         """
         assert parameters.zeta is not None, "Zeta value must not be None"
@@ -545,8 +491,9 @@
         chi = parameters.chi
 
         a, b = qubits
-        alpha = 0.5 * (zeta + chi)
-        beta = 0.5 * (zeta - chi)
+        phase = phase_exponent * np.pi
+        alpha = 0.5 * (zeta + chi) - phase
+        beta = 0.5 * (zeta - chi) + phase
 
         self.operations = (
             (rz(0.5 * gamma - alpha).on(a), rz(0.5 * gamma + alpha).on(b)),
@@ -626,25 +573,10 @@
 def run_zeta_chi_gamma_calibration_for_moments(
     circuit: Circuit,
     engine: Union[Engine, PhasedFSimEngineSimulator],
-<<<<<<< HEAD
-    processor_id: Optional[str],
-    gate_set: SerializableGateSet,
-    gates_translator: Callable[
-        [Gate], Optional[Tuple[FSimGate, float]]
-    ] = try_convert_sqrt_iswap_to_fsim,
-    options: FloquetPhasedFSimCalibrationOptions = FloquetPhasedFSimCalibrationOptions(
-        characterize_theta=False,
-        characterize_zeta=True,
-        characterize_chi=False,
-        characterize_gamma=True,
-        characterize_phi=False,
-    ),
-=======
     processor_id: Optional[str] = None,
     gate_set: Optional[SerializableGateSet] = None,
     options: FloquetPhasedFSimCalibrationOptions = THETA_ZETA_GAMMA_FLOQUET_PHASED_FSIM_CHARACTERIZATION,
-    gates_translator: Callable[[Gate], Optional[FSimGate]] = try_convert_sqrt_iswap_to_fsim,
->>>>>>> 9928cb9f
+    gates_translator: Callable[[Gate], Optional[Tuple[FSimGate, float]]] = try_convert_sqrt_iswap_to_fsim,
     merge_subsets: bool = True,
     max_layers_per_request: int = 1,
     progress_func: Optional[Callable[[int, int], None]] = None,
