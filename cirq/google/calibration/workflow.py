--- conflicted
+++ resolved
@@ -13,12 +13,8 @@
 # limitations under the License.
 from typing import Callable, Dict, List, Optional, Sequence, Tuple, Union, cast
 
-<<<<<<< HEAD
+import dataclasses
 from itertools import zip_longest
-=======
-import dataclasses
-
->>>>>>> f08cc4ed
 
 from cirq.circuits import Circuit
 from cirq.ops import (
@@ -348,7 +344,6 @@
     return results
 
 
-<<<<<<< HEAD
 def phased_calibration_for_circuit(
     circuit: Circuit,
     characterizations: List[PhasedFSimCalibrationResult],
@@ -432,7 +427,8 @@
         ),
         [None, characterization_index, None],
     )
-=======
+
+
 @dataclasses.dataclass(frozen=True)
 class CircuitPhasedFSimCalibrationResults:
     """Circuit-specific calibration results
@@ -446,7 +442,6 @@
 
     results: List[PhasedFSimCalibrationResult]
     moment_allocations: List[Optional[int]]
->>>>>>> f08cc4ed
 
 
 def run_floquet_characterization_for_circuit(
@@ -500,8 +495,7 @@
         max_layers_per_request=max_layers_per_request,
         progress_func=progress_func,
     )
-<<<<<<< HEAD
-    return results, allocations
+    return CircuitPhasedFSimCalibrationResults(results, request.moment_allocations)
 
 
 def run_floquet_phased_calibration_for_circuit(
@@ -542,7 +536,4 @@
         chi=0.0 if options.characterize_chi else None,
         gamma=0.0 if options.characterize_gamma else None,
     )
-    return calibrated_circuit, characterizations, calibrated_mapping, override
-=======
-    return CircuitPhasedFSimCalibrationResults(results, request.moment_allocations)
->>>>>>> f08cc4ed
+    return calibrated_circuit, characterizations, calibrated_mapping, override