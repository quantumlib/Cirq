from typing import Callable, List, Optional, Tuple, Union, cast

from cirq.circuits import Circuit
from cirq.ops import (
    FSimGate,
    Gate,
    GateOperation,
    MeasurementGate,
    Moment,
    Qid,
    SingleQubitGate
)
from cirq.google.calibration.engine_simulator import (
    PhasedFSimEngineSimulator
)
from cirq.google.calibration.phased_fsim import (
    FloquetPhasedFSimCalibrationOptions,
    FloquetPhasedFSimCalibrationRequest,
    PhasedFSimCalibrationRequest,
    PhasedFSimCalibrationResult,
    sqrt_iswap_gates_translator
)
from cirq.google.engine import Engine
from cirq.google.serializable_gate_set import SerializableGateSet


class IncompatibleMomentError(Exception):
    pass


def floquet_calibration_for_moment(
        moment: Moment,
        options: FloquetPhasedFSimCalibrationOptions,
        gate_set: SerializableGateSet,
        gates_translator: Callable[[Gate], Optional[FSimGate]] = sqrt_iswap_gates_translator,
        pairs_in_canonical_order: bool = False,
        pairs_sorted: bool = False
) -> Optional[FloquetPhasedFSimCalibrationRequest]:

    measurement = False
    single_qubit = False
    gate: Optional[FSimGate] = None
    pairs = []

    for op in moment:
        if not isinstance(op, GateOperation):
            raise IncompatibleMomentError(
                'Moment contains operation different than GateOperation')

        if isinstance(op.gate, MeasurementGate):
            measurement = True
        elif isinstance(op.gate, SingleQubitGate):
            single_qubit = True
        else:
            translated_gate = gates_translator(op.gate)
            if translated_gate is None:
                raise IncompatibleMomentError(f'Moment contains non-single qubit operation {op} '
                                              f'with gate that is not equal to cirq.ISWAP ** -0.5')
            elif gate is not None and gate != translated_gate:
                raise IncompatibleMomentError(f'Moment contains operations resolved to two '
                                              f'different gates {gate} and {translated_gate}')
            else:
                gate = translated_gate
            pair = cast(Tuple[Qid, Qid],
                        tuple(sorted(op.qubits) if pairs_in_canonical_order else op.qubits))
            pairs.append(pair)

    if gate is None:
        # Either empty, single-qubit or measurement moment.
        return None

    if gate is not None and (measurement or single_qubit):
        raise IncompatibleMomentError(f'Moment contains mixed two-qubit operations and '
                                      f'single-qubit operations or measurement operations.')

    return FloquetPhasedFSimCalibrationRequest(
        gate=gate,
        gate_set=gate_set,
        pairs=tuple(sorted(pairs) if pairs_sorted else pairs),
        options=options
    )


def floquet_calibration_for_circuit(
        circuit: Circuit,
        options: FloquetPhasedFSimCalibrationOptions,
        gate_set: SerializableGateSet,
        gates_translator: Callable[[Gate], Optional[FSimGate]] = sqrt_iswap_gates_translator,
        merge_sub_sets: bool = True
) -> Tuple[List[FloquetPhasedFSimCalibrationRequest], List[Optional[int]]]:
    """
    Returns:
        Tuple of:
          - list of calibration requests,
          - list of indices of the generated calibration requests for each
            moment in the supplied circuit. If None occurs at certain position,
            it means that the related moment was not recognized for calibration.
    """

    def append_if_missing(calibration: FloquetPhasedFSimCalibrationRequest) -> int:
        if calibration.pairs not in pairs_map:
            index = len(calibrations)
            calibrations.append(calibration)
            pairs_map[calibration.pairs] = index
            return index
        else:
            return pairs_map[calibration.pairs]

    def merge_into_calibrations(calibration: FloquetPhasedFSimCalibrationRequest) -> int:
        calibration_pairs = set(calibration.pairs)
        for pairs, index in pairs_map.items():
            if calibration_pairs.issubset(pairs):
                return index
            elif calibration_pairs.issuperset(pairs):
                calibrations[index] = calibration
                return index

        index = len(calibrations)
        calibrations.append(calibration)
        pairs_map[calibration.pairs] = index
        return index

    calibrations = []
    moments_map = []
    pairs_map = {}

    for moment in circuit:
        calibration = floquet_calibration_for_moment(moment, options, gate_set, gates_translator,
                                                     pairs_in_canonical_order=True,
                                                     pairs_sorted=True)

        if calibration is not None:
            if merge_sub_sets:
                index = merge_into_calibrations(calibration)
            else:
                index = append_if_missing(calibration)
            moments_map.append(index)
        else:
            moments_map.append(None)

    return calibrations, moments_map


def run_calibrations(calibrations: List[PhasedFSimCalibrationRequest],
                     engine: Union[Engine, PhasedFSimEngineSimulator],
                     processor_id: str,
                     handler_name: str,
                     max_layers_per_request: int = 1,
                     progress_func: Optional[Callable[[int], None]] = None
                     ) -> List[PhasedFSimCalibrationResult]:
    if max_layers_per_request < 1:
        raise ValueError(f'Miaximum number of layers pere request must be at least 1, '
                         f'{max_layers_per_request} given')

    if not calibrations:
        return []

    gate_sets = [calibration.gate_set for calibration in calibrations]
    gate_set = gate_sets[0]
    if not all(gate_set == other for other in gate_sets):
        raise ValueError('All calibrations that run together must be defined for a shared gate set')

<<<<<<< HEAD
    if isinstance(engine, Engine):
        requests = [calibration.to_calibration_layer(handler_name) for calibration in calibrations]
        job = engine.run_calibration(requests,
                                     processor_id=processor_id,
                                     gate_set=gate_set)
        return [calibration.parse_result(result)
                for calibration, result in zip(calibrations, job.calibration_results())]
    elif isinstance(engine, PhasedFSimEngineSimulator):
        return engine.get_calibrations(calibrations)
    else:
        raise ValueError(f'Unsupported engine type {type(engine)}')
=======
    requests = [
        [calibration.to_calibration_layer(handler_name)
         for calibration in calibrations[offset:offset + max_layers_per_request]]
        for offset in range(0, len(calibrations), max_layers_per_request)
    ]

    results = []

    if progress_func:
        progress_func(len(results))

    for request in requests:
        job = engine.run_calibration(request,
                                     processor_id=processor_id,
                                     gate_set=gate_set)
        results += [calibration.parse_result(result)
                    for calibration, result in zip(calibrations, job.calibration_results())]
        if progress_func:
            progress_func(len(results))

    return results
>>>>>>> 089252e3


def run_floquet_calibration_for_circuit(
        circuit: Circuit,
        engine: Union[Engine, PhasedFSimEngineSimulator],
        processor_id: str,
        handler_name: str,
        options: FloquetPhasedFSimCalibrationOptions,
        gate_set: SerializableGateSet,
        gates_translator: Callable[[Gate], Optional[FSimGate]] = sqrt_iswap_gates_translator,
        merge_sub_sets: bool = True,
        max_layers_per_request: int = 1,
        progress_func: Optional[Callable[[int], None]] = None
) -> List[PhasedFSimCalibrationResult]:
    requests, mapping = floquet_calibration_for_circuit(
        circuit, options, gate_set, gates_translator, merge_sub_sets=merge_sub_sets)
    results = run_calibrations(requests, engine, processor_id, handler_name,
                               max_layers_per_request=max_layers_per_request,
                               progress_func=progress_func)
    return [results[index] for index in mapping]<|MERGE_RESOLUTION|>--- conflicted
+++ resolved
@@ -160,41 +160,34 @@
     if not all(gate_set == other for other in gate_sets):
         raise ValueError('All calibrations that run together must be defined for a shared gate set')
 
-<<<<<<< HEAD
     if isinstance(engine, Engine):
-        requests = [calibration.to_calibration_layer(handler_name) for calibration in calibrations]
-        job = engine.run_calibration(requests,
-                                     processor_id=processor_id,
-                                     gate_set=gate_set)
-        return [calibration.parse_result(result)
-                for calibration, result in zip(calibrations, job.calibration_results())]
+        results = []
+
+        if progress_func:
+            progress_func(len(results))
+
+        requests = [
+            [calibration.to_calibration_layer(handler_name)
+             for calibration in calibrations[offset:offset + max_layers_per_request]]
+            for offset in range(0, len(calibrations), max_layers_per_request)
+        ]
+
+        for request in requests:
+            job = engine.run_calibration(request,
+                                         processor_id=processor_id,
+                                         gate_set=gate_set)
+            request_results = job.calibration_results()
+            results += [calibration.parse_result(result)
+                        for calibration, result in zip(calibrations, request_results)]
+            if progress_func:
+                progress_func(len(results))
+
     elif isinstance(engine, PhasedFSimEngineSimulator):
-        return engine.get_calibrations(calibrations)
+        results = engine.get_calibrations(calibrations)
     else:
         raise ValueError(f'Unsupported engine type {type(engine)}')
-=======
-    requests = [
-        [calibration.to_calibration_layer(handler_name)
-         for calibration in calibrations[offset:offset + max_layers_per_request]]
-        for offset in range(0, len(calibrations), max_layers_per_request)
-    ]
-
-    results = []
-
-    if progress_func:
-        progress_func(len(results))
-
-    for request in requests:
-        job = engine.run_calibration(request,
-                                     processor_id=processor_id,
-                                     gate_set=gate_set)
-        results += [calibration.parse_result(result)
-                    for calibration, result in zip(calibrations, job.calibration_results())]
-        if progress_func:
-            progress_func(len(results))
 
     return results
->>>>>>> 089252e3
 
 
 def run_floquet_calibration_for_circuit(
