--- conflicted
+++ resolved
@@ -48,17 +48,11 @@
 def make_floquet_request_for_moment(
     moment: Moment,
     options: FloquetPhasedFSimCalibrationOptions,
-<<<<<<< HEAD
     gates_translator: Callable[
         [Gate], Optional[Tuple[FSimGate, float]]
-    ] = sqrt_iswap_gates_translator,
-    pairs_in_canonical_order: bool = False,
-    pairs_sorted: bool = False,
-=======
-    gates_translator: Callable[[Gate], Optional[FSimGate]] = try_convert_sqrt_iswap_to_fsim,
+    ] = try_convert_sqrt_iswap_to_fsim,
     canonicalize_pairs: bool = False,
     sort_pairs: bool = False,
->>>>>>> d418e021
 ) -> Optional[FloquetPhasedFSimCalibrationRequest]:
     """Describes a given moment in terms of a Floquet characterization request.
 
@@ -92,18 +86,21 @@
         if isinstance(op.gate, (MeasurementGate, SingleQubitGate, WaitGate)):
             other_operation = True
         else:
-            translated_gate, _ = gates_translator(op.gate)
-            if translated_gate is None:
+            translated = gates_translator(op.gate)
+            if translated is None:
                 raise IncompatibleMomentError(
                     f'Moment {moment} contains unsupported non-single qubit operation {op}'
                 )
-            elif gate is not None and gate != translated_gate:
+
+            translated_gate, _ = translated
+            if gate is not None and gate != translated_gate:
                 raise IncompatibleMomentError(
                     f'Moment {moment} contains operations resolved to two different gates {gate} '
                     f'and {translated_gate}'
                 )
             else:
                 gate = translated_gate
+
             pair = cast(
                 Tuple[Qid, Qid], tuple(sorted(op.qubits) if canonicalize_pairs else op.qubits)
             )
@@ -126,19 +123,12 @@
 
 def make_floquet_request_for_circuit(
     circuit: Circuit,
-<<<<<<< HEAD
-    options: FloquetPhasedFSimCalibrationOptions = WITHOUT_CHI_CHARACTERIZATION,
+    options: FloquetPhasedFSimCalibrationOptions = WITHOUT_CHI_FLOQUET_PHASED_FSIM_CHARACTERIZATION,
     gates_translator: Callable[
         [Gate], Optional[Tuple[FSimGate, float]]
-    ] = sqrt_iswap_gates_translator,
-    merge_sub_sets: bool = True,
-    initial: Optional[Tuple[List[FloquetPhasedFSimCalibrationRequest], List[Optional[int]]]] = None,
-=======
-    options: FloquetPhasedFSimCalibrationOptions = WITHOUT_CHI_FLOQUET_PHASED_FSIM_CHARACTERIZATION,
-    gates_translator: Callable[[Gate], Optional[FSimGate]] = try_convert_sqrt_iswap_to_fsim,
+    ] = try_convert_sqrt_iswap_to_fsim,
     merge_subsets: bool = True,
     initial: Optional[List[FloquetPhasedFSimCalibrationRequest]] = None,
->>>>>>> d418e021
 ) -> Tuple[List[FloquetPhasedFSimCalibrationRequest], List[Optional[int]]]:
     """Extracts a minimal set of Floquet characterization requests necessary to characterize given
     circuit.
@@ -353,13 +343,9 @@
     circuit: Circuit,
     characterizations: List[PhasedFSimCalibrationResult],
     moments_mapping: List[Optional[int]],
-<<<<<<< HEAD
     gates_translator: Callable[
         [Gate], Optional[Tuple[FSimGate, float]]
-    ] = sqrt_iswap_gates_translator,
-=======
-    gates_translator: Callable[[Gate], Optional[FSimGate]] = try_convert_sqrt_iswap_to_fsim,
->>>>>>> d418e021
+    ] = try_convert_sqrt_iswap_to_fsim,
 ) -> Tuple[Circuit, List[Optional[int]]]:
     default_phases = PhasedFSimCharacterization(zeta=0.0, chi=0.0, gamma=0.0)
 
@@ -451,17 +437,11 @@
     engine: Union[Engine, PhasedFSimEngineSimulator],
     processor_id: str,
     gate_set: SerializableGateSet,
-<<<<<<< HEAD
-    options: FloquetPhasedFSimCalibrationOptions = WITHOUT_CHI_CHARACTERIZATION,
+    options: FloquetPhasedFSimCalibrationOptions = WITHOUT_CHI_FLOQUET_PHASED_FSIM_CHARACTERIZATION,
     gates_translator: Callable[
         [Gate], Optional[Tuple[FSimGate, float]]
-    ] = sqrt_iswap_gates_translator,
-    merge_sub_sets: bool = True,
-=======
-    options: FloquetPhasedFSimCalibrationOptions = WITHOUT_CHI_FLOQUET_PHASED_FSIM_CHARACTERIZATION,
-    gates_translator: Callable[[Gate], Optional[FSimGate]] = try_convert_sqrt_iswap_to_fsim,
+    ] = try_convert_sqrt_iswap_to_fsim,
     merge_subsets: bool = True,
->>>>>>> d418e021
     max_layers_per_request: int = 1,
     progress_func: Optional[Callable[[int, int], None]] = None,
 ) -> Tuple[List[PhasedFSimCalibrationResult], List[Optional[int]]]:
@@ -517,13 +497,9 @@
     engine: Union[Engine, PhasedFSimEngineSimulator],
     processor_id: Optional[str],
     gate_set: SerializableGateSet,
-<<<<<<< HEAD
     gates_translator: Callable[
         [Gate], Optional[Tuple[FSimGate, float]]
-    ] = sqrt_iswap_gates_translator,
-=======
-    gates_translator: Callable[[Gate], Optional[FSimGate]] = try_convert_sqrt_iswap_to_fsim,
->>>>>>> d418e021
+    ] = try_convert_sqrt_iswap_to_fsim,
     options: FloquetPhasedFSimCalibrationOptions = FloquetPhasedFSimCalibrationOptions(
         characterize_theta=False,
         characterize_zeta=True,
