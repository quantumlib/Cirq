--- conflicted
+++ resolved
@@ -14,14 +14,8 @@
 
 from typing import Iterable, cast, Optional, List, TYPE_CHECKING
 
-<<<<<<< HEAD
 from cirq import ops, circuits, value, devices
-from cirq.google import xmon_gates, convert_to_xmon_gates
-=======
-from cirq import ops, circuits
-from cirq.devices import Device
 from cirq.google import convert_to_xmon_gates
->>>>>>> ef50abb3
 from cirq.devices.grid_qubit import GridQubit
 
 
