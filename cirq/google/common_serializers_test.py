--- conflicted
+++ resolved
@@ -448,12 +448,9 @@
         'qubits': [{
             'id': '1_2'
         }]
-<<<<<<< HEAD
-    })
-=======
-    }
+    })
     physical_op = gate.on(q).with_tags(cg.PhysicalZTag())
-    assert SINGLE_QUBIT_GATE_SET.serialize_op_dict(physical_op) == {
+    assert SINGLE_QUBIT_GATE_SET.serialize_op(physical_op) == op_proto({
         'gate': {
             'id': 'z'
         },
@@ -472,8 +469,7 @@
         'qubits': [{
             'id': '1_2'
         }]
-    }
->>>>>>> 9d926d6e
+    })
 
 
 @pytest.mark.parametrize(('axis_half_turns', 'half_turns'), [
@@ -558,11 +554,11 @@
     expected = cirq.ZPowGate(exponent=half_turns)(q)
     assert SINGLE_QUBIT_GATE_SET.deserialize_op(serialized_op) == expected
 
-    serialized_op['args']['type']['arg_value'][
-        'string_value'] = cirq.google.common_serializers.PHYSICAL_Z
+    serialized_op.args['type'].arg_value.string_value = \
+        cirq.google.common_serializers.PHYSICAL_Z
     expected = cirq.ZPowGate(exponent=half_turns)(q).with_tags(
         cg.PhysicalZTag())
-    assert SINGLE_QUBIT_GATE_SET.deserialize_op_dict(serialized_op) == expected
+    assert SINGLE_QUBIT_GATE_SET.deserialize_op(serialized_op) == expected
 
 
 def test_deserialize_z_parameterized():
