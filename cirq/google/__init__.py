--- conflicted
+++ resolved
@@ -27,15 +27,10 @@
     PhasedFSimCalibrationRequest,
     PhasedFSimCalibrationResult,
     PhasedFSimCharacterization,
-<<<<<<< HEAD
     PhasedFSimEngineSimulator,
     SQRT_ISWAP_PARAMETERS,
-    floquet_characterization_for_circuit,
-    floquet_characterization_for_moment,
-=======
     make_floquet_request_for_circuit,
     make_floquet_request_for_moment,
->>>>>>> 42cf9c59
     run_characterizations,
     run_floquet_characterization_for_circuit,
     try_convert_sqrt_iswap_to_fsim,
