--- conflicted
+++ resolved
@@ -12,11 +12,6 @@
 # See the License for the specific language governing permissions and
 # limitations under the License.
 
-<<<<<<< HEAD
-from cirq.google.known_devices import *
-from cirq.google.xmon_device import *
-from cirq.google.xmon_scheduler import *
-=======
 from cirq.google.convert_to_xmon_gates import (
     ConvertToXmonGates,
     xmon_gate_ext,
@@ -64,5 +59,4 @@
     Engine,
     EngineOptions,
     EngineTrialResult,
-)
->>>>>>> 2e715eff
+)