--- conflicted
+++ resolved
@@ -26,19 +26,12 @@
     FloquetPhasedFSimCalibrationResult,
     PhasedFSimCalibrationRequest,
     PhasedFSimCalibrationResult,
-<<<<<<< HEAD
     PhasedFSimEngineSimulator,
     PhasedFSimParameters,
-    floquet_calibration_for_circuit,
-    floquet_calibration_for_moment,
-    run_calibrations,
-    run_floquet_calibration_for_circuit
-=======
     floquet_characterization_for_circuit,
     floquet_characterization_for_moment,
     run_characterizations,
     run_floquet_characterization_for_circuit
->>>>>>> 9bd9f30e
 )
 
 from cirq.google.devices import (
