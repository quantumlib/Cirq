# Copyright 2018 The Cirq Developers
#
# Licensed under the Apache License, Version 2.0 (the "License");
# you may not use this file except in compliance with the License.
# You may obtain a copy of the License at
#
#     https://www.apache.org/licenses/LICENSE-2.0
#
# Unless required by applicable law or agreed to in writing, software
# distributed under the License is distributed on an "AS IS" BASIS,
# WITHOUT WARRANTIES OR CONDITIONS OF ANY KIND, either express or implied.
# See the License for the specific language governing permissions and
# limitations under the License.

from cirq.google.convert_to_xmon_gates import (
    ConvertToXmonGates,
)
from cirq.google.decompositions import (
    controlled_op_to_native_gates,
    single_qubit_matrix_to_native_gates,
)
<<<<<<< HEAD
from cirq.google.eject_z import (
    EjectZ,
=======
from cirq.google.eject_full_w import (
    EjectFullW,
>>>>>>> 50022c41
)
from cirq.google.known_devices import (
    Bristlecone,
    Foxtail,
)
from cirq.google.merge_rotations import (
    MergeRotations,
)
from cirq.google.xmon_device import (
    XmonDevice,
)
from cirq.google.optimize import (
    optimized_for_xmon,
)
from cirq.google.sim import (
    XmonOptions,
    XmonSimulator,
    XmonStepResult,
)
from cirq.google.engine import (
    engine_from_environment,
    Engine,
    JobConfig,
)
from cirq.google.programs import (
    gate_to_proto_dict,
    is_native_xmon_op,
    schedule_from_proto_dicts,
    schedule_to_proto_dicts,
    pack_results,
    unpack_results,
    xmon_op_from_proto_dict,
)

from cirq.google.line import (
    AnnealSequenceSearchStrategy,
    GreedySequenceSearchStrategy,
    LinePlacementStrategy,
    line_on_device,
)<|MERGE_RESOLUTION|>--- conflicted
+++ resolved
@@ -18,14 +18,6 @@
 from cirq.google.decompositions import (
     controlled_op_to_native_gates,
     single_qubit_matrix_to_native_gates,
-)
-<<<<<<< HEAD
-from cirq.google.eject_z import (
-    EjectZ,
-=======
-from cirq.google.eject_full_w import (
-    EjectFullW,
->>>>>>> 50022c41
 )
 from cirq.google.known_devices import (
     Bristlecone,
