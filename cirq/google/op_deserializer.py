--- conflicted
+++ resolved
@@ -18,12 +18,7 @@
 import sympy
 from google.protobuf import json_format
 
-<<<<<<< HEAD
 from cirq.google.api import v2
-=======
-from cirq.api.google import v2
-from cirq.google.api import v2 as api_v2
->>>>>>> e05f8684
 from cirq.google import arg_func_langs
 
 if TYPE_CHECKING:
