# Copyright 2019 The Cirq Developers
#
# Licensed under the Apache License, Version 2.0 (the "License");
# you may not use this file except in compliance with the License.
# You may obtain a copy of the License at
#
#     https://www.apache.org/licenses/LICENSE-2.0
#
# Unless required by applicable law or agreed to in writing, software
# distributed under the License is distributed on an "AS IS" BASIS,
# WITHOUT WARRANTIES OR CONDITIONS OF ANY KIND, either express or implied.
# See the License for the specific language governing permissions and
# limitations under the License.
"""Device object for converting from device specification protos"""

<<<<<<< HEAD
from typing import Callable, cast, Dict, Iterable, Optional, List
from typing import Set, Tuple, Type, TYPE_CHECKING
=======
from typing import (
    cast,
    Dict,
    Iterable,
    Optional,
    List,
    Set,
    Tuple,
    Type,
    TYPE_CHECKING,
)
>>>>>>> 9b51176e

from cirq import devices, ops
from cirq.google import serializable_gate_set
from cirq.google.api import v2
from cirq.value import Duration

if TYPE_CHECKING:
    import cirq


class _GateDefinition:
    """Class for keeping track of gate definitions within SerializableDevice"""

    def __init__(
            self,
            duration: 'cirq.DURATION_LIKE',
            target_set: Set[Tuple['cirq.Qid', ...]],
            number_of_qubits: int,
            is_permutation: bool,
            can_serialize_function: Callable[['cirq.Gate'], bool] = lambda x:
            True,
    ):
        self.duration = Duration(duration)
        self.target_set = target_set
        self.is_permutation = is_permutation
        self.number_of_qubits = number_of_qubits
        self.can_serialize_function = can_serialize_function

        # Compute the set of all qubits in all target sets.
        self.flattened_qubits = {
            q for qubit_tuple in target_set for q in qubit_tuple
        }

    def with_function(self,
                      can_serialize_function: Callable[['cirq.Gate'], bool]
                     ) -> '_GateDefinition':
        """Creates a new _GateDefintion as a copy of the existing definition
        but with a new can_serialization function.  This is useful if multiple
        definitions exist for the same gate, but with different conditions.

        An example is if gates at certain angles of a gate take longer or are
        not allowed."""
        return _GateDefinition(
            self.duration,
            self.target_set,
            self.number_of_qubits,
            self.is_permutation,
            can_serialize_function,
        )

    def __eq__(self, other):
        if not isinstance(other, self.__class__):
            return NotImplemented
        return self.__dict__ == other.__dict__


class SerializableDevice(devices.Device):
    """Device object generated from a device specification proto.

    Given a device specification proto and a gate_set to translate the
    serialized gate_ids to cirq Gates, this will generate a Device that can
    verify operations and circuits for the hardware specified by the device.

    Expected usage is through constructing this class through a proto using
    the static function call from_proto().

    This class only supports GridQubits and NamedQubits.  NamedQubits with names
    that conflict (such as "4_3") may be converted to GridQubits on
    deserialization.
    """

    def __init__(
            self, qubits: List['cirq.Qid'],
            gate_definitions: Dict[Type['cirq.Gate'], List[_GateDefinition]]):
        """Constructor for SerializableDevice using python objects.

        Note that the preferred method of constructing this object is through
        the static from_proto() call.

        Args:
            qubits: A list of valid Qid for the device.
            durations: A dictionary with keys as Gate Types to the duration
                of operations with that Gate type.
            target_sets: The valid targets that a gate can act on.  This is
                passed as a dictionary with keys as the Gate Type. The values
                are a set of valid targets (arguments) to that gate.  These
                are tuples of Qids.  For instance, for 2-qubit gates, they
                will be pairs of Qubits.
            permutation_gates: A list of types that act on all permutations
                of the qubit targets.  (e.g. measurement gates)
        """
        self.qubits = qubits
        self.gate_definitions = gate_definitions

    @classmethod
    def from_proto(
            cls, proto: v2.device_pb2.DeviceSpecification,
            gate_sets: Iterable[serializable_gate_set.SerializableGateSet]
    ) -> 'SerializableDevice':
        """

        Args:
            proto: A proto describing the qubits on the device, as well as the
                supported gates and timing information.
            gate_set: A SerializableGateSet that can translate the gate_ids
                into cirq Gates.
        """

        # Store target sets, since they are refered to by name later
        allowed_targets: Dict[str, Set[Tuple['cirq.Qid', ...]]] = {}
        permutation_ids: Set[str] = set()
        for ts in proto.valid_targets:
            allowed_targets[ts.name] = cls._create_target_set(ts)
            if ts.target_ordering == v2.device_pb2.TargetSet.SUBSET_PERMUTATION:
                permutation_ids.add(ts.name)

        # Store gate definitions from proto
        gate_definitions: Dict[str, _GateDefinition] = {}
        for gs in proto.valid_gate_sets:
            for gate_def in gs.valid_gates:
                # Combine all valid targets in the gate's listed target sets
                gate_target_set = set([
                    target for ts_name in gate_def.valid_targets
                    for target in allowed_targets[ts_name]
                ])
                which_are_permutations = [
                    t in permutation_ids for t in gate_def.valid_targets
                ]
                is_permutation = any(which_are_permutations)
                if is_permutation:
                    if not all(which_are_permutations):
                        msg = f'Id {gate_def.id} in {gs.name} ' \
                            ' mixes SUBSET_PERMUTATION with other types which' \
                            ' is not currently allowed.'
                        raise NotImplementedError(msg)
                gate_definitions[gate_def.id] = _GateDefinition(
                    duration=Duration(picos=gate_def.gate_duration_picos),
                    target_set=gate_target_set,
                    is_permutation=is_permutation,
                    number_of_qubits=gate_def.number_of_qubits)

        # Loop through serializers and map gate_definitions to type
        gates_by_type: Dict[Type['cirq.Gate'], List[_GateDefinition]] = {}
        for gate_set in gate_sets:
            for gate_type in gate_set.supported_gate_types():
                for serializer in gate_set.serializers[gate_type]:
                    gate_id = serializer.serialized_gate_id
                    if gate_id not in gate_definitions:
                        raise ValueError(f'Serializer has {gate_id} which is '
                                         'not supported by the device '
                                         'specification')
                    if gate_type not in gates_by_type:
                        gates_by_type[gate_type] = []
                    gates_by_type[gate_type].append(
                        gate_definitions[gate_id].with_function(
                            serializer.can_serialize_predicate))

        return SerializableDevice(
            qubits=SerializableDevice._qubits_from_ids(proto.valid_qubits),
            gate_definitions=gates_by_type,
        )

    @staticmethod
    def _qid_from_str(id_str: str) -> 'cirq.Qid':
        try:
            return v2.grid_qubit_from_proto_id(id_str)
        except ValueError:
            return v2.named_qubit_from_proto_id(id_str)

    @classmethod
    def _qubits_from_ids(cls, id_list) -> List['cirq.Qid']:
        """Translates a list of ids in proto format e.g. '4_3'
        into cirq.GridQubit objects"""
        return [cls._qid_from_str(id) for id in id_list]

    @classmethod
    def _create_target_set(cls, ts: v2.device_pb2.TargetSet
                          ) -> Set[Tuple['cirq.Qid', ...]]:
        """Transform a TargetSet proto into a set of qubit tuples"""
        target_set = set()
        for target in ts.targets:
            qid_tuple = tuple(cls._qubits_from_ids(target.ids))
            target_set.add(qid_tuple)
            if ts.target_ordering == v2.device_pb2.TargetSet.SYMMETRIC:
                target_set.add(qid_tuple[::-1])
        return target_set

    def _find_operation_type(self,
                             op: 'cirq.Operation') -> Optional[_GateDefinition]:
        """Finds the type (or a compatible type) of an operation from within
        a dictionary with keys of Gate type.

        Returns:
             the value corresponding to that key or None if no type matches
        """
        if isinstance(op, ops.GateOperation):
            gate_op = cast(ops.GateOperation, op)
            gate_key = gate_op.gate
            for type_key in self.gate_definitions:
                if isinstance(gate_key, type_key):
                    for gate_def in self.gate_definitions[type_key]:
                        if gate_def.can_serialize_function(gate_key):
                            return gate_def
        return None

    def duration_of(self, operation: 'cirq.Operation') -> Duration:
        gate_def = self._find_operation_type(operation)
        if gate_def is None:
            raise ValueError(
                f'Operation {operation} does not have a known duration')
        return gate_def.duration

    def validate_operation(self, operation: 'cirq.Operation') -> None:
        for q in operation.qubits:
            if q not in self.qubits:
                raise ValueError('Qubit not on device: {!r}'.format(q))

        gate_def = self._find_operation_type(operation)
        if gate_def is None:
            raise ValueError(f'{operation} is not a supported gate')

        req_num_qubits = gate_def.number_of_qubits
        if req_num_qubits > 0:
            if len(operation.qubits) != req_num_qubits:
                raise ValueError(f'{operation} has {len(operation.qubits)} '
                                 f'qubits but expected {req_num_qubits}')

        if gate_def.is_permutation:
            # A permutation gate can have any combination of qubits

            if gate_def.target_set == set():
                # All qubits are valid
                return

            if not all(
                    q in gate_def.flattened_qubits for q in operation.qubits):
                raise ValueError(
                    'Operation does not use valid qubits: {operation}.')

            return

        if len(operation.qubits) > 1:
            # TODO(dstrain): verify args

            qubit_tuple = tuple(operation.qubits)

            if gate_def.target_set == set():
                # All qubit combinations are valid
                return

            if qubit_tuple not in gate_def.target_set:
                # Target is not within the target sets specified by the gate.
                raise ValueError(
                    f'Operation does not use valid qubit target: {operation}.')

    def validate_scheduled_operation(
            self, schedule: 'cirq.Schedule',
            scheduled_operation: 'cirq.ScheduledOperation') -> None:
        pass

    def validate_schedule(self, schedule: 'cirq.Schedule') -> None:
        pass<|MERGE_RESOLUTION|>--- conflicted
+++ resolved
@@ -13,11 +13,8 @@
 # limitations under the License.
 """Device object for converting from device specification protos"""
 
-<<<<<<< HEAD
-from typing import Callable, cast, Dict, Iterable, Optional, List
-from typing import Set, Tuple, Type, TYPE_CHECKING
-=======
 from typing import (
+    Callable,
     cast,
     Dict,
     Iterable,
@@ -28,7 +25,6 @@
     Type,
     TYPE_CHECKING,
 )
->>>>>>> 9b51176e
 
 from cirq import devices, ops
 from cirq.google import serializable_gate_set
