# Copyright 2018 The Cirq Developers
#
# Licensed under the Apache License, Version 2.0 (the "License");
# you may not use this file except in compliance with the License.
# You may obtain a copy of the License at
#
#     https://www.apache.org/licenses/LICENSE-2.0
#
# Unless required by applicable law or agreed to in writing, software
# distributed under the License is distributed on an "AS IS" BASIS,
# WITHOUT WARRANTIES OR CONDITIONS OF ANY KIND, either express or implied.
# See the License for the specific language governing permissions and
# limitations under the License.

"""Defines trial results."""

from typing import (Iterable, Callable, Tuple, TypeVar, Dict, Any,
                    TYPE_CHECKING, Union, Optional)

import collections
import numpy as np
import pandas as pd

<<<<<<< HEAD
from cirq import ops
=======
from cirq import value, ops
from cirq._compat import proper_repr
>>>>>>> 03ce1f41
from cirq.study import resolver

if TYPE_CHECKING:
    # pylint: disable=unused-import
    import cirq

T = TypeVar('T')
TMeasurementKey = Union[str, 'cirq.Qid', Iterable['cirq.Qid']]


def _tuple_of_big_endian_int(bit_groups: Iterable[Any]) -> Tuple[int, ...]:
    """Returns the big-endian integers specified by groups of bits.

    Args:
        bit_groups: Groups of descending bits, each specifying a big endian
            integer with the 1s bit at the end.

    Returns:
        A tuple containing the integer for each group.
    """
    return tuple(value.big_endian_bits_to_int(bits) for bits in bit_groups)


def _bitstring(vals: Iterable[Any]) -> str:
    return ''.join('1' if v else '0' for v in vals)


def _keyed_repeated_bitstrings(vals: Dict[str, np.ndarray]) -> str:
    keyed_bitstrings = []
    for key in sorted(vals.keys()):
        reps = vals[key]
        n = 0 if len(reps) == 0 else len(reps[0])
        all_bits = ', '.join(_bitstring(reps[:, i]) for i in range(n))
        keyed_bitstrings.append('{}={}'.format(key, all_bits))
    return '\n'.join(keyed_bitstrings)


def _key_to_str(key: TMeasurementKey) -> str:
    if isinstance(key, str):
        return key
    if isinstance(key, ops.Qid):
        return str(key)
    return ','.join(str(q) for q in key)


<<<<<<< HEAD
def _to_dict(measurements: pd.DataFrame) -> Dict[str, np.ndarray]:
    repr_dict = {}
    for key in sorted(measurements.columns):
        repr_dict[key] = np.array(measurements[key].to_list())
    return repr_dict


=======
@value.value_equality(unhashable=True)
>>>>>>> 03ce1f41
class TrialResult:
    """The results of multiple executions of a circuit with fixed parameters.
    Stored as a Pandas DataFrame that can be accessed through the "data"
    attribute. The repitition number is the row index and measurement keys
    are the columns of the DataFrame. Each element is a Pandas Series of
    measurement outcomes per bit for the measurement key in that repitition.

    Attributes:
        params: A ParamResolver of settings used when sampling result.
        measurements: A dictionary from measurement gate key to measurement
            results. Measurement results are stored in a 2-dimensional
            numpy array, the first dimension corresponding to the repetition
            and the second to the actual boolean measurement results (ordered
            by the qubits being measured.)
    """

    def __init__(
            self,
            *,  # Forces keyword args.
            params: resolver.ParamResolver,
            measurements: Dict[str, np.ndarray]) -> None:
        """
        Args:
            params: A ParamResolver of settings used for this result.
            measurements: A dictionary from measurement gate key to measurement
                results. The value for each key is a 2-D array of booleans,
                with the first index running over the repetitions, and the
                second index running over the qubits for the corresponding
                measurements.
        """
        self.params = params
        self._data: Optional[pd.DataFrame] = None
        self._measurements = measurements

    @property
    def data(self) -> pd.DataFrame:
        if self._data is None:
            # Convert to a DataFrame with columns as measurement keys, rows as
            # repetitions and a big endian integer for individual measurements.
            converted_dict = {}
            for key, val in self._measurements.items():
                converted_dict[key] = [
                    value.big_endian_bits_to_int(m_vals) for m_vals in val
                ]
            self._data = pd.DataFrame(converted_dict)
        return self._data

    @staticmethod
    def from_single_parameter_set(
            *,  # Forces keyword args.
            params: resolver.ParamResolver,
            measurements: Dict[str, np.ndarray]) -> 'TrialResult':
        """Packages runs of a single parameterized circuit into a TrialResult.

        Args:
            params: A ParamResolver of settings used for this result.
            measurements: A dictionary from measurement gate key to measurement
                results. The value for each key is a 2-D array of booleans,
                with the first index running over the repetitions, and the
                second index running over the qubits for the corresponding
                measurements.
        """
        return TrialResult(params=params, measurements=measurements)

    @property
    def measurements(self) -> Dict[str, np.ndarray]:
        return self._measurements

    @property
    def repetitions(self) -> int:
        return self.data.shape[0]

    # Reason for 'type: ignore': https://github.com/python/mypy/issues/5273
    def multi_measurement_histogram(  # type: ignore
            self,
            *,  # Forces keyword args.
            keys: Iterable[TMeasurementKey],
            fold_func: Callable[[pd.Series], T] = _tuple_of_big_endian_int
    ) -> collections.Counter:
        """Counts the number of times combined measurement results occurred.

        This is a more general version of the 'histogram' method. Instead of
        only counting how often results occurred for one specific measurement,
        this method tensors multiple measurement results together and counts
        how often the combined results occurred.

        For example, suppose that:

            - fold_func is not specified
            - keys=['abc', 'd']
            - the measurement with key 'abc' measures qubits a, b, and c.
            - the measurement with key 'd' measures qubit d.
            - the circuit was sampled 3 times.
            - the sampled measurement values were:
                1. a=1 b=0 c=0 d=0
                2. a=0 b=1 c=0 d=1
                3. a=1 b=0 c=0 d=0

        Then the counter returned by this method will be:

            collections.Counter({
                (0b100, 0): 2,
                (0b010, 1): 1
            })


        Where '0b100' is binary for '4' and '0b010' is binary for '2'. Notice
        that the bits are combined in a big-endian way by default, with the
        first measured qubit determining the highest-value bit.

        Args:
            fold_func: A function used to convert sampled measurement results
                into countable values. The input is a tuple containing the
                list of bits measured by each measurement specified by the
                keys argument. If this argument is not specified, it defaults
                to returning tuples of integers, where each integer is the big
                endian interpretation of the bits a measurement sampled.
            keys: Keys of measurements to include in the histogram.

        Returns:
            A counter indicating how often measurements sampled various
            results.
        """
        fixed_keys = tuple(_key_to_str(key) for key in keys)
        samples = zip(*(self.measurements[sub_key]
                        for sub_key in fixed_keys))  # type: Iterable[Any]
        if len(fixed_keys) == 0:
            samples = [()] * self.repetitions
        c = collections.Counter()  # type: collections.Counter
        for sample in samples:
            c[fold_func(sample)] += 1
        return c

    # Reason for 'type: ignore': https://github.com/python/mypy/issues/5273
    def histogram(  # type: ignore
            self,
            *,  # Forces keyword args.
            key: TMeasurementKey,
            fold_func: Callable[[pd.Series], T] = value.big_endian_bits_to_int
    ) -> collections.Counter:
        """Counts the number of times a measurement result occurred.

        For example, suppose that:

            - fold_func is not specified
            - key='abc'
            - the measurement with key 'abc' measures qubits a, b, and c.
            - the circuit was sampled 3 times.
            - the sampled measurement values were:
                1. a=1 b=0 c=0
                2. a=0 b=1 c=0
                3. a=1 b=0 c=0

        Then the counter returned by this method will be:

            collections.Counter({
                0b100: 2,
                0b010: 1
            })

        Where '0b100' is binary for '4' and '0b010' is binary for '2'. Notice
        that the bits are combined in a big-endian way by default, with the
        first measured qubit determining the highest-value bit.

        Args:
            key: Keys of measurements to include in the histogram.
            fold_func: A function used to convert a sampled measurement result
                into a countable value. The input is a list of bits sampled
                together by a measurement. If this argument is not specified,
                it defaults to interpreting the bits as a big endian
                integer.

        Returns:
            A counter indicating how often a measurement sampled various
            results.
        """
        return self.multi_measurement_histogram(
            keys=[key], fold_func=lambda e: fold_func(e[0]))

    def __repr__(self):

        def item_repr(entry):
            key, val = entry
            return '{!r}: {}'.format(key, proper_repr(val))

        measurement_dict_repr = (
            '{' + ', '.join([item_repr(e) for e in self.measurements.items()]) +
            '}')

        return 'cirq.TrialResult(params={!r}, measurements={})'.format(
            self.params, measurement_dict_repr)

    def _repr_pretty_(self, p: Any, cycle: bool) -> None:
        """Output to show in ipython and Jupyter notebooks."""
        if cycle:
            # There should never be a cycle.  This is just in case.
            p.text('TrialResult(...)')
        else:
            p.text(str(self))

    def __str__(self):
        return _keyed_repeated_bitstrings(self.measurements)

    def __eq__(self, other):
        if not isinstance(other, type(self)):
            return NotImplemented
        return self.data.equals(other.data) and self.params == other.params<|MERGE_RESOLUTION|>--- conflicted
+++ resolved
@@ -21,12 +21,8 @@
 import numpy as np
 import pandas as pd
 
-<<<<<<< HEAD
-from cirq import ops
-=======
 from cirq import value, ops
 from cirq._compat import proper_repr
->>>>>>> 03ce1f41
 from cirq.study import resolver
 
 if TYPE_CHECKING:
@@ -72,17 +68,6 @@
     return ','.join(str(q) for q in key)
 
 
-<<<<<<< HEAD
-def _to_dict(measurements: pd.DataFrame) -> Dict[str, np.ndarray]:
-    repr_dict = {}
-    for key in sorted(measurements.columns):
-        repr_dict[key] = np.array(measurements[key].to_list())
-    return repr_dict
-
-
-=======
-@value.value_equality(unhashable=True)
->>>>>>> 03ce1f41
 class TrialResult:
     """The results of multiple executions of a circuit with fixed parameters.
     Stored as a Pandas DataFrame that can be accessed through the "data"
