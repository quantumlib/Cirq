# Copyright 2018 The Cirq Developers
#
# Licensed under the Apache License, Version 2.0 (the "License");
# you may not use this file except in compliance with the License.
# You may obtain a copy of the License at
#
#     https://www.apache.org/licenses/LICENSE-2.0
#
# Unless required by applicable law or agreed to in writing, software
# distributed under the License is distributed on an "AS IS" BASIS,
# WITHOUT WARRANTIES OR CONDITIONS OF ANY KIND, either express or implied.
# See the License for the specific language governing permissions and
# limitations under the License.

"""Defines which types are Sweepable."""

<<<<<<< HEAD
from typing import cast, Iterable, Iterator, List, Union
=======
from typing import Iterable, List, Union, Dict, cast
>>>>>>> 4d246576

from cirq.study.resolver import ParamResolver, ParamResolverOrSimilarType
from cirq.study.sweeps import ListSweep, Points, Sweep, UnitSweep, Zip


<<<<<<< HEAD
Sweepable = Union[
    ParamResolver, Iterable[ParamResolver], Sweep, Iterable[Sweep], None]
=======
Sweepable = Union[Dict[str, float], ParamResolver, Sweep, Iterable[
    Union[Dict[str, float], ParamResolver, Sweep]]]
>>>>>>> 4d246576


def to_resolvers(sweepable: Sweepable) -> Iterator[ParamResolver]:
    """Convert a Sweepable to a list of ParamResolvers."""
<<<<<<< HEAD
    if sweepable is None:
        yield ParamResolver({})
    elif isinstance(sweepable, ParamResolver):
        yield sweepable
    elif isinstance(sweepable, Sweep):
        for params in sweepable:
            yield params
    elif isinstance(sweepable, Iterable):
        for sub_sweepable in cast(Iterable, sweepable):
            yield from to_resolvers(sub_sweepable)
    else:
        raise TypeError('Unexpected Sweepable: {}'.format(sweepable))
=======
    if isinstance(sweepable, ParamResolver):
        return [sweepable]
    if isinstance(sweepable, Sweep):
        return list(sweepable)
    if isinstance(sweepable, dict):
        return [ParamResolver(cast(Dict, sweepable))]
    if isinstance(sweepable, Iterable) and not isinstance(sweepable, str):
        return [
            resolver for item in sweepable for resolver in to_resolvers(
                cast(Union[Dict[str, float], ParamResolver, Sweep], item))
        ]
    raise TypeError('Unrecognized sweepable type: {type(sweepable)}.\n'
                    'sweepable: {sweepable}')
>>>>>>> 4d246576


def to_sweeps(sweepable: Sweepable) -> List[Sweep]:
    """Converts a Sweepable to a list of Sweeps."""
    if sweepable is None:
        return [UnitSweep]
    if isinstance(sweepable, ParamResolver):
        return [_resolver_to_sweep(sweepable)]
    if isinstance(sweepable, Sweep):
        return [sweepable]
    if isinstance(sweepable, dict):
        return [_resolver_to_sweep(ParamResolver(cast(Dict, sweepable)))]
    if isinstance(sweepable, Iterable) and not isinstance(sweepable, str):
        return [
            sweep for item in sweepable for sweep in to_sweeps(
                cast(Union[Dict[str, float], ParamResolver, Sweep], item))
        ]
    raise TypeError('Unrecognized sweepable type: {type(sweepable)}.\n'
                    'sweepable: {sweepable}')


def to_sweep(sweep_or_resolver_list: Union['Sweep', ParamResolverOrSimilarType,
                                           Iterable[ParamResolverOrSimilarType]]
            ) -> 'Sweep':
    """Converts the argument into a `Sweep`.

    Args:
        sweep_or_resolver_list: The object to try to turn into a `Sweep`.  A
            `Sweep`, a single `ParamResolver`, or a list of `ParamResolver`s.

    Returns:
        A sweep equal to or containing the argument.
    """
    if isinstance(sweep_or_resolver_list, Sweep):
        return sweep_or_resolver_list
    if isinstance(sweep_or_resolver_list, (ParamResolver, dict)):
        resolver = cast(ParamResolverOrSimilarType, sweep_or_resolver_list)
        return ListSweep([resolver])
    if isinstance(sweep_or_resolver_list, Iterable):
        resolver_iter = cast(Iterable[ParamResolverOrSimilarType],
                             sweep_or_resolver_list)
        return ListSweep(resolver_iter)
    raise TypeError(
        'Unexpected sweep-like value: {}'.format(sweep_or_resolver_list))


def _resolver_to_sweep(resolver: ParamResolver) -> Sweep:
    params = resolver.param_dict
    if not params:
        return UnitSweep
    return Zip(
        *[Points(key, [cast(float, value)]) for key, value in params.items()])<|MERGE_RESOLUTION|>--- conflicted
+++ resolved
@@ -14,28 +14,18 @@
 
 """Defines which types are Sweepable."""
 
-<<<<<<< HEAD
-from typing import cast, Iterable, Iterator, List, Union
-=======
-from typing import Iterable, List, Union, Dict, cast
->>>>>>> 4d246576
+from typing import Dict, Iterable, Iterator, List, Union, cast
 
 from cirq.study.resolver import ParamResolver, ParamResolverOrSimilarType
 from cirq.study.sweeps import ListSweep, Points, Sweep, UnitSweep, Zip
 
 
-<<<<<<< HEAD
-Sweepable = Union[
-    ParamResolver, Iterable[ParamResolver], Sweep, Iterable[Sweep], None]
-=======
 Sweepable = Union[Dict[str, float], ParamResolver, Sweep, Iterable[
-    Union[Dict[str, float], ParamResolver, Sweep]]]
->>>>>>> 4d246576
+    Union[Dict[str, float], ParamResolver, Sweep]], None]
 
 
 def to_resolvers(sweepable: Sweepable) -> Iterator[ParamResolver]:
     """Convert a Sweepable to a list of ParamResolvers."""
-<<<<<<< HEAD
     if sweepable is None:
         yield ParamResolver({})
     elif isinstance(sweepable, ParamResolver):
@@ -43,26 +33,14 @@
     elif isinstance(sweepable, Sweep):
         for params in sweepable:
             yield params
-    elif isinstance(sweepable, Iterable):
-        for sub_sweepable in cast(Iterable, sweepable):
-            yield from to_resolvers(sub_sweepable)
+    elif isinstance(sweepable, dict):
+        yield ParamResolver(cast(Dict, sweepable))
+    elif isinstance(sweepable, Iterable) and not isinstance(sweepable, str):
+        for item in cast(Iterable, sweepable):
+            yield from to_resolvers(item)
     else:
-        raise TypeError('Unexpected Sweepable: {}'.format(sweepable))
-=======
-    if isinstance(sweepable, ParamResolver):
-        return [sweepable]
-    if isinstance(sweepable, Sweep):
-        return list(sweepable)
-    if isinstance(sweepable, dict):
-        return [ParamResolver(cast(Dict, sweepable))]
-    if isinstance(sweepable, Iterable) and not isinstance(sweepable, str):
-        return [
-            resolver for item in sweepable for resolver in to_resolvers(
-                cast(Union[Dict[str, float], ParamResolver, Sweep], item))
-        ]
-    raise TypeError('Unrecognized sweepable type: {type(sweepable)}.\n'
-                    'sweepable: {sweepable}')
->>>>>>> 4d246576
+        raise TypeError(f'Unrecognized sweepable type: {type(sweepable)}.\n'
+                        f'sweepable: {sweepable}')
 
 
 def to_sweeps(sweepable: Sweepable) -> List[Sweep]:
@@ -80,8 +58,8 @@
             sweep for item in sweepable for sweep in to_sweeps(
                 cast(Union[Dict[str, float], ParamResolver, Sweep], item))
         ]
-    raise TypeError('Unrecognized sweepable type: {type(sweepable)}.\n'
-                    'sweepable: {sweepable}')
+    raise TypeError(f'Unrecognized sweepable type: {type(sweepable)}.\n'
+                    f'sweepable: {sweepable}')
 
 
 def to_sweep(sweep_or_resolver_list: Union['Sweep', ParamResolverOrSimilarType,
