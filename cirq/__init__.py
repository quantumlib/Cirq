# Copyright 2018 The Cirq Developers
#
# Licensed under the Apache License, Version 2.0 (the "License");
# you may not use this file except in compliance with the License.
# You may obtain a copy of the License at
#
#     https://www.apache.org/licenses/LICENSE-2.0
#
# Unless required by applicable law or agreed to in writing, software
# distributed under the License is distributed on an "AS IS" BASIS,
# WITHOUT WARRANTIES OR CONDITIONS OF ANY KIND, either express or implied.
# See the License for the specific language governing permissions and
# limitations under the License.

from cirq._version import (
    __version__,
)

# Flattened sub-modules.

from cirq.circuits import (
    Circuit,
    CircuitDag,
    InsertStrategy,
    Moment,
    OptimizationPass,
    PointOptimizationSummary,
    PointOptimizer,
    QasmOutput,
    TextDiagramDrawer,
    Unique,
)

from cirq.decompositions import (
    controlled_op_to_operations,
    is_negligible_turn,
    single_qubit_matrix_to_gates,
    single_qubit_matrix_to_pauli_rotations,
    single_qubit_op_to_framed_phase_form,
    two_qubit_matrix_to_operations,
)

from cirq.devices import (
    Device,
    GridQubit,
    UnconstrainedDevice,
)

from cirq.experiments import (
    generate_supremacy_circuit_google_v2,
    generate_supremacy_circuit_google_v2_bristlecone,
    generate_supremacy_circuit_google_v2_grid,
)

from cirq.linalg import (
    allclose_up_to_global_phase,
    apply_matrix_to_slices,
    bidiagonalize_real_matrix_pair_with_symmetric_products,
    bidiagonalize_unitary_with_special_orthogonals,
    slice_for_qubits_equal_to,
    block_diag,
    match_global_phase,
    commutes,
    CONTROL_TAG,
    diagonalize_real_symmetric_and_sorted_diagonal_matrices,
    diagonalize_real_symmetric_matrix,
    dot,
    is_diagonal,
    is_hermitian,
    is_orthogonal,
    is_special_orthogonal,
    is_special_unitary,
    is_unitary,
    kak_canonicalize_vector,
    kak_decomposition,
    KakDecomposition,
    kron,
    kron_factor_4x4_to_2x2s,
    kron_with_controls,
    map_eigenvalues,
    reflection_matrix_pow,
    so4_to_magic_su2s,
    targeted_left_multiply,
    Tolerance,
)

from cirq.line import (
    LineQubit,
)

from cirq.ops import (
    asymmetric_depolarize,
    AsymmetricDepolarizingChannel,
    CCX,
    CCZ,
    SingleQubitCliffordGate,
    CNOT,
    CNotPowGate,
    ControlledGate,
    CSWAP,
    CZ,
    CZPowGate,
    depolarize,
    DepolarizingChannel,
    EigenGate,
    flatten_op_tree,
    FREDKIN,
    freeze_op_tree,
    Gate,
    GateOperation,
    H,
    HPowGate,
    InterchangeableQubitsGate,
    ISWAP,
    ISwapPowGate,
    measure,
    measure_each,
    MeasurementGate,
    NamedQubit,
    OP_TREE,
    Operation,
    Pauli,
    PauliInteractionGate,
    PauliString,
    PauliTransform,
    PhasedXPowGate,
    QubitId,
    QubitOrder,
    QubitOrderOrList,
    ReversibleCompositeGate,
    XPowGate,
    YPowGate,
    ZPowGate,
    Rx,
    Ry,
    Rz,
    S,
    SingleQubitGate,
    SingleQubitMatrixGate,
    SWAP,
    SwapPowGate,
    T,
    ThreeQubitGate,
    TOFFOLI,
    transform_op_tree,
    TwoQubitGate,
    TwoQubitMatrixGate,
    X,
    Y,
    Z,
)

from cirq.optimizers import (
<<<<<<< HEAD
    ConvertToCzAndSingleGates,
    DropEmptyMoments,
    DropNegligible,
=======
    EjectPhasedPaulis,
>>>>>>> 79e35fb6
    EjectZ,
    ExpandComposite,
    MergeInteractions,
    MergeSingleQubitGates,
)

from cirq.schedules import (
    Schedule,
    ScheduledOperation,
    moment_by_moment_schedule,
)

from cirq.sim import (
    dirac_notation,
    measure_state_vector,
    sample_state_vector,
    SimulatesSamples,
    SimulationTrialResult,
    StepResult,
    SimulatesFinalWaveFunction,
    SimulatesIntermediateWaveFunction,
    to_valid_state_vector,
    validate_normalized_state,
)

from cirq.study import (
    Linspace,
    ParamResolver,
    plot_state_histogram,
    Points,
    Sweep,
    Sweepable,
    to_resolvers,
    TrialResult,
    UnitSweep,
)

from cirq.value import (
    canonicalize_half_turns,
    chosen_angle_to_canonical_half_turns,
    chosen_angle_to_half_turns,
    Duration,
    Symbol,
    Timestamp,
)

# pylint: disable=redefined-builtin
from cirq.protocols import (
    apply_unitary_to_tensor,
    channel,
    CircuitDiagramInfo,
    CircuitDiagramInfoArgs,
    circuit_diagram_info,
    decompose,
    decompose_once,
    decompose_once_with_qubits,
    inverse,
    mul,
    pow,
    qasm,
    QasmArgs,
    SupportsApplyUnitaryToTensor,
    SupportsCircuitDiagramInfo,
    SupportsParameterization,
    SupportsPhase,
    SupportsQasm,
    SupportsQasmWithArgs,
    SupportsQasmWithArgsAndQubits,
    SupportsTraceDistanceBound,
    SupportsUnitary,
    is_parameterized,
    resolve_parameters,
    has_unitary,
    unitary,
    trace_distance_bound,
    phase_by,
)
# pylint: enable=redefined-builtin

# Unflattened sub-modules.

from cirq import (
    contrib,
    google,
    testing,
)<|MERGE_RESOLUTION|>--- conflicted
+++ resolved
@@ -151,13 +151,10 @@
 )
 
 from cirq.optimizers import (
-<<<<<<< HEAD
     ConvertToCzAndSingleGates,
     DropEmptyMoments,
     DropNegligible,
-=======
     EjectPhasedPaulis,
->>>>>>> 79e35fb6
     EjectZ,
     ExpandComposite,
     MergeInteractions,
