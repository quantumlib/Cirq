--- conflicted
+++ resolved
@@ -110,12 +110,9 @@
     ControlledGate,
     CSWAP,
     CZ,
-<<<<<<< HEAD
+    CZPowGate,
     depolarize,
     DepolarizingChannel,
-=======
-    CZPowGate,
->>>>>>> ad75ffc9
     EigenGate,
     flatten_op_tree,
     FREDKIN,
