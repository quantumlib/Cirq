--- conflicted
+++ resolved
@@ -106,12 +106,9 @@
     ISWAP,
     ISwapPowGate,
     MeasurementGate,
-<<<<<<< HEAD
-=======
     Moment,
     measure,
     measure_each,
->>>>>>> d8c44341
     NamedQubit,
     OP_TREE,
     Operation,
@@ -197,10 +194,7 @@
 )
 
 from cirq.sim import (
-<<<<<<< HEAD
     ComputeDisplaysResult,
-=======
->>>>>>> d8c44341
     SimulatesSamples,
     SimulationTrialResult,
     Simulator,
