# Copyright 2018 Google LLC
#
# Licensed under the Apache License, Version 2.0 (the "License");
# you may not use this file except in compliance with the License.
# You may obtain a copy of the License at
#
#     https://www.apache.org/licenses/LICENSE-2.0
#
# Unless required by applicable law or agreed to in writing, software
# distributed under the License is distributed on an "AS IS" BASIS,
# WITHOUT WARRANTIES OR CONDITIONS OF ANY KIND, either express or implied.
# See the License for the specific language governing permissions and
# limitations under the License.

<<<<<<< HEAD
from cirq.api import *
from cirq.circuits import *
from cirq.devices import *
from cirq.linalg import *
from cirq.ops import *
from cirq.schedules import *
from cirq.sim import *
from cirq.testing import *
from cirq.time import *
=======
from cirq import api
from cirq import circuits
from cirq import devices
from cirq import google
from cirq import linalg
from cirq import ops
from cirq import schedules
from cirq import sim
from cirq import testing
from cirq import time
>>>>>>> 26319f83
<|MERGE_RESOLUTION|>--- conflicted
+++ resolved
@@ -12,25 +12,13 @@
 # See the License for the specific language governing permissions and
 # limitations under the License.
 
-<<<<<<< HEAD
 from cirq.api import *
 from cirq.circuits import *
 from cirq.devices import *
+from cirq.google import *
 from cirq.linalg import *
 from cirq.ops import *
 from cirq.schedules import *
 from cirq.sim import *
 from cirq.testing import *
-from cirq.time import *
-=======
-from cirq import api
-from cirq import circuits
-from cirq import devices
-from cirq import google
-from cirq import linalg
-from cirq import ops
-from cirq import schedules
-from cirq import sim
-from cirq import testing
-from cirq import time
->>>>>>> 26319f83
+from cirq.time import *