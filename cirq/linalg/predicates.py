# Copyright 2017 Google LLC
#
# Licensed under the Apache License, Version 2.0 (the "License");
# you may not use this file except in compliance with the License.
# You may obtain a copy of the License at
#
#     https://www.apache.org/licenses/LICENSE-2.0
#
# Unless required by applicable law or agreed to in writing, software
# distributed under the License is distributed on an "AS IS" BASIS,
# WITHOUT WARRANTIES OR CONDITIONS OF ANY KIND, either express or implied.
# See the License for the specific language governing permissions and
# limitations under the License.

"""Utility methods for checking properties of matrices."""

import numpy as np

from cirq.linalg.tolerance import Tolerance


def is_diagonal(
        matrix: np.ndarray,
        tolerance: Tolerance = Tolerance.DEFAULT
) -> bool:
    """Determines if a matrix is a approximately diagonal.

    A matrix is diagonal if i!=j implies m[i,j]==0.

    Args:
        matrix: The matrix to check.
        tolerance: The per-matrix-entry tolerance on equality.

    Returns:
        Whether the matrix is diagonal within the given tolerance.
    """
    matrix = np.copy(matrix)
    for i in range(min(matrix.shape)):
        matrix[i, i] = 0
    return tolerance.all_near_zero(matrix)


def is_hermitian(
        matrix: np.ndarray,
        tolerance: Tolerance = Tolerance.DEFAULT
) -> bool:
    """Determines if a matrix is approximately Hermitian.

    A matrix is Hermitian if it's square and equal to its adjoint.

    Args:
        matrix: The matrix to check.
        tolerance: The per-matrix-entry tolerance on equality.

    Returns:
        Whether the matrix is Hermitian within the given tolerance.
    """
    matrix = np.mat(matrix)
    return (matrix.shape[0] == matrix.shape[1] and
            tolerance.all_close(matrix, np.conj(matrix.T)))


def is_orthogonal(
        matrix: np.ndarray,
        tolerance: Tolerance = Tolerance.DEFAULT
) -> bool:
    """Determines if a matrix is approximately orthogonal.

    A matrix is orthogonal if it's square and real and its transpose is its
    inverse.

    Args:
        matrix: The matrix to check.
        tolerance: The per-matrix-entry tolerance on equality.

    Returns:
        Whether the matrix is orthogonal within the given tolerance.
    """
    return (matrix.shape[0] == matrix.shape[1] and
            np.all(np.imag(matrix) == 0) and
            tolerance.all_close(matrix.dot(matrix.T), np.eye(matrix.shape[0])))


def is_special_orthogonal(
        matrix: np.ndarray,
        tolerance: Tolerance = Tolerance.DEFAULT
) -> bool:
    """Determines if a matrix is approximately special orthogonal.

    A matrix is special orthogonal if it is square and real and its transpose
    is its inverse and its determinant is one.

    Args:
        matrix: The matrix to check.
        tolerance: The per-matrix-entry tolerance on equality.

    Returns:
        Whether the matrix is special orthogonal within the given tolerance.
    """
    return (is_orthogonal(matrix, tolerance) and
            (matrix.shape[0] == 0 or
             tolerance.all_close(np.linalg.det(matrix), 1)))


def is_unitary(
        matrix: np.ndarray,
        tolerance: Tolerance = Tolerance.DEFAULT
) -> bool:
    """Determines if a matrix is approximately unitary.

    A matrix is unitary if it's square and its adjoint is its inverse.

    Args:
        matrix: The matrix to check.
        tolerance: The per-matrix-entry tolerance on equality.

    Returns:
        Whether the matrix is unitary within the given tolerance.
    """
<<<<<<< HEAD
    matrix = np.mat(matrix)
    return (matrix.shape[0] == matrix.shape[1] and
            tolerance.all_close(matrix.dot(matrix.H), np.eye(matrix.shape[0])))
=======
    return (matrix.shape[0] == matrix.shape[1] and tolerance.all_close(
        matrix.dot(np.conj(matrix.T)), np.eye(matrix.shape[0])))
>>>>>>> 2881263a


def is_special_unitary(
        matrix: np.ndarray,
        tolerance: Tolerance = Tolerance.DEFAULT
) -> bool:
    """Determines if a matrix is approximately unitary with unit determinant.

    A matrix is special-unitary if it is square and its adjoint is its inverse
    and its determinant is one.

    Args:
        matrix: The matrix to check.
        tolerance: The per-matrix-entry tolerance on equality.

    Returns:
        Whether the matrix is unitary with unit determinant within the given
        tolerance.
    """
    return (is_unitary(matrix, tolerance) and
            (matrix.shape[0] == 0 or
             tolerance.all_close(np.linalg.det(matrix), 1)))


def commutes(
        m1: np.ndarray,
        m2: np.ndarray,
        tolerance: Tolerance = Tolerance.DEFAULT
) -> bool:
    """Determines if two matrices approximately commute.

    Two matrices A and B commute if they are square and have the same size and
    AB = BA.

    Args:
        m1: One of the matrices.
        m2: The other matrix.
        tolerance: The per-matrix-entry tolerance on equality.

    Returns:
        Whether the two matrices have compatible sizes and a commutator equal
        to zero within tolerance.
  """
    return (m1.shape[0] == m1.shape[1] and
            m1.shape == m2.shape and
            tolerance.all_close(m1.dot(m2), m2.dot(m1)))<|MERGE_RESOLUTION|>--- conflicted
+++ resolved
@@ -117,14 +117,8 @@
     Returns:
         Whether the matrix is unitary within the given tolerance.
     """
-<<<<<<< HEAD
-    matrix = np.mat(matrix)
-    return (matrix.shape[0] == matrix.shape[1] and
-            tolerance.all_close(matrix.dot(matrix.H), np.eye(matrix.shape[0])))
-=======
     return (matrix.shape[0] == matrix.shape[1] and tolerance.all_close(
         matrix.dot(np.conj(matrix.T)), np.eye(matrix.shape[0])))
->>>>>>> 2881263a
 
 
 def is_special_unitary(
