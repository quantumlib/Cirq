--- conflicted
+++ resolved
@@ -198,12 +198,8 @@
 
 def slice_for_qubits_equal_to(target_qubit_axes: Sequence[int],
                               little_endian_qureg_value: int,
-<<<<<<< HEAD
-                              num_qubits: int = None,
-=======
                               *,  # Forces keyword args.
                               num_qubits: int = None
->>>>>>> a427f4e4
                               ) -> Tuple[Union[slice, int, 'ellipsis'], ...]:
     """Returns an index corresponding to a desired subset of an np.ndarray.
 
