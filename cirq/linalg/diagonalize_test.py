--- conflicted
+++ resolved
@@ -292,8 +292,4 @@
 ])
 def test_bidiagonalize_unitary_fails(mat):
     with pytest.raises(ValueError):
-<<<<<<< HEAD
-        diagonalize.bidiagonalize_unitary_with_special_orthogonals(np.array(mat))
-=======
-        diagonalize.bidiagonalize_unitary_with_special_orthogonals(mat)
->>>>>>> 7750e7fd
+        diagonalize.bidiagonalize_unitary_with_special_orthogonals(mat)