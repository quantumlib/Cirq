--- conflicted
+++ resolved
@@ -90,13 +90,9 @@
         The resulting value or matrix.
     """
     if len(values) == 1:
-<<<<<<< HEAD
-        return np.array(values[0])
-=======
         if isinstance(values[0], np.ndarray):
             return np.array(values[0])
         return values[0]
->>>>>>> 5046e689
     return np.linalg.multi_dot(values)
 
 
