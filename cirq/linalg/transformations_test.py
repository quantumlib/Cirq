--- conflicted
+++ resolved
@@ -386,9 +386,6 @@
         cirq.partial_trace(np.reshape(np.arange(2 * 3 * 2 * 2), (2, 3, 2, 2)),
                            [1])
     with pytest.raises(ValueError, match='2'):
-<<<<<<< HEAD
-        cirq.partial_trace(np.reshape(np.arange(2 * 2 * 2 * 2), (2,) * 4), [2])
-=======
         cirq.partial_trace(
             np.reshape(np.arange(2 * 2 * 2 * 2), (2,) * 4), [2])
 
@@ -618,5 +615,4 @@
     for (q1, q2) in [(0, 1), (0, 2), (1, 2)]:
         mixture = cirq.wavefunction_partial_trace_as_mixture(state, [q1, q2],
                                                              atol=1e-8)
-        assert mixtures_equal(mixture, truth)
->>>>>>> c7fb95d2
+        assert mixtures_equal(mixture, truth)