# Copyright 2018 Google LLC
#
# Licensed under the Apache License, Version 2.0 (the "License");
# you may not use this file except in compliance with the License.
# You may obtain a copy of the License at
#
#         https://www.apache.org/licenses/LICENSE-2.0
#
# Unless required by applicable law or agreed to in writing, software
# distributed under the License is distributed on an "AS IS" BASIS,
# WITHOUT WARRANTIES OR CONDITIONS OF ANY KIND, either express or implied.
# See the License for the specific language governing permissions and
# limitations under the License.

import abc
import collections

from typing import Dict, List, Optional, Set
from cirq.line.placement import place_strategy
from cirq.line.placement.chip import (
    chip_as_adjacency_list,
    yx_cmp
)
from cirq.line.placement.sequence import (
    LinePlacement,
    LineSequence
)
from cirq.devices import GridQubit
from cirq.google import XmonDevice


class GreedySequenceSearch(object):
    """Base class for greedy search heuristics.

    Specialized greedy heuristics should implement abstrace _sequence_search
    method.
    """

    def __init__(self, device: XmonDevice, start: GridQubit) -> None:
        """Greedy sequence search constructor.

        Args:
            device: Chip description.
            start: Starting qubit.

        Raises:
            ValueError: When start qubit is not part of a chip.
        """
        if start not in device.qubits:
            raise ValueError('Starting qubit must be a qubit on the chip')

        self._c = device.qubits
        self._c_adj = chip_as_adjacency_list(device)
        self._start = start
        self._sequence = None  # type: Optional[List[GridQubit]]

    def get_or_search(self) -> List[GridQubit]:
        """Starts the search or gives previously calculated sequence.

        Returns:
            The linear qubit sequence found.
        """
        if not self._sequence:
            self._sequence = self._find_sequence()
        return self._sequence

    @abc.abstractmethod
    def _choose_next_qubit(self, qubit: GridQubit,
                           used: Set[GridQubit]) -> Optional[GridQubit]:
        """Selects next qubit on the linear sequence.

        Args:
            qubit: Last qubit which is already present on the linear sequence
                   of qubits.
            used: Set of forbidden qubits which can not be used.

        Returns:
            Next qubit to be appended to the linear sequence, chosen according
            to the greedy heursitic method. The returned qubit will be the one
            passed to the next invocation of this method. Returns None if no
            more qubits are available and search should stop.
        """

    def _find_sequence(self) -> List[GridQubit]:
        """Looks for a sequence starting at a given qubit.

        Search is issued twice from the starting qubit, so that longest possible
        sequence is found. Starting qubit might not be the first qubit on the
        returned sequence.

        Returns:
            The longest sequence found by this method.
        """
        # Run the first pass and drop starting qubit from the found sequence.
        tail = self._sequence_search(self._start, [])
        tail.pop(0)

        # Run the second pass and keep the starting qubit.
        head = self._sequence_search(self._start, tail)
        head.reverse()

        return self._expand_sequence(head + tail)

    def _sequence_search(self, start: GridQubit,
                         current: List[GridQubit]) -> List[GridQubit]:
        """Search for the continuous linear sequence from the given qubit.

        This method is called twice for the same starting qubit, so that
        sequences that begin and end on this qubit are searched for.

        Args:
            start: The first qubit, where search should be trigerred from.
            current: Previously found linear sequence, which qubits are
                     forbidden to use during the search.

        Returns:
            Continuous linear sequence that begins with the starting qubit and
            does not contain any qubits from the current list.
        """
        used = set(current)
        seq = []
        n = start  # type: Optional[GridQubit]
        while n is not None:
            # Append qubit n to the sequence and mark it is as visited.
            seq.append(n)
            used.add(n)
            # Advance search to the next qubit.
            n = self._choose_next_qubit(n, used)
        return seq

    def _expand_sequence(self, seq: List[GridQubit]) -> List[GridQubit]:
        """Tries to expand given sequence with more qubits.

        Args:
            seq: Linear sequence of qubits.

        Returns:
            New continuous linear sequence which contains all the qubits from
            seq and possibly new qubits inserted in between.
        """
        i = 1
        while i < len(seq):
            path = self._find_path_between(seq[i - 1], seq[i], set(seq))
            if path:
                seq = seq[:i] + path + seq[i:]
            else:
                i += 1
        return seq

    def _find_path_between(self, p: GridQubit, q: GridQubit,
                           used: Set[GridQubit]) -> Optional[List[GridQubit]]:
        """Searches for continuous sequence between two qubits.

        This method runs two BFS algorithms in palarel (alternating variable s
        in each iteration); the first one starting from qubit p, and the second
        one starting from qubit q. If at some point a qubit reachable from p is
        found to be on the set of qubits already reached from q (or vice versa),
        the search is stopped and new path returned.

        Args:
            p: The first qubit, start of the sequence.
            q: The second qubit, end of the sequence.
            used: Set of forbidden qubits which cannot appear on the sequence.

        Returns:
            Continues sequence of qubits with new path between p and q, or None
            if no path was found.
        """

        def assemble_path(n: GridQubit, parent: Dict[GridQubit, GridQubit]):
            path = [n]
            while n in parent:
                n = parent[n]
                path.append(n)
            return path

        other = {p: q, q: p}
        parents = {p: dict(), q: dict()} \
            # type: Dict[GridQubit, Dict[GridQubit, GridQubit]]
        visited = {p: set(), q: set()}  # type: Dict[GridQubit, Set[GridQubit]]

        queue = collections.deque([(p, p), (q, q)])

        # Run two BFSs simulteanously.
        while queue:
            n, s = queue.popleft()
            for n_adj in self._c_adj[n]:
                if n_adj in visited[other[s]]:
                    # Connection has been found, construct the path and return.
                    path_s = assemble_path(n, parents[s])[-2::-1]
                    path_other = assemble_path(n_adj, parents[other[s]])[:-1]
                    path = path_s + path_other
                    if s == q:
                        path.reverse()
                    return path
                elif n_adj not in used and n_adj not in visited[s]:
                    # Append n_adj to the end of queue of qubit s.
                    queue.append((n_adj, s))
                    visited[s].add(n_adj)
                    parents[s][n_adj] = n

        return None


class MinimalConnectivityGreedySequenceSearch(GreedySequenceSearch):
    """Minimal qubit connectivity greedy heuristic for linear sequence.

    Traverses the grid by choosing the qubit which has the least number of still
    available neighbours in each step.
    """

    def __init__(self, c: XmonDevice, start: GridQubit) -> None:
        GreedySequenceSearch.__init__(self, c, start)

    def _choose_next_qubit(self, qubit: GridQubit,
                           used: Set[GridQubit]) -> Optional[GridQubit]:
        best = None
        best_size = None
        for m in self._c_adj[qubit]:
            if m not in used:
                connected = [k for k in self._c_adj[m] if k not in used]
                if best is None or best_size > len(connected) > 0:
                    best = m
                best_size = len(connected)
        return best


class LargestAreaGreedySequenceSearch(GreedySequenceSearch):
    """Largest area greedy heuristic for linear sequence.

    Traverses the grid by choosing the qubit which is connected with the largest
    part of the chip, when this qubit is added to the sequence.
    """

    def __init__(self, c: XmonDevice, start: GridQubit) -> None:
        GreedySequenceSearch.__init__(self, c, start)

    def _choose_next_qubit(self, qubit: GridQubit,
                           used: Set[GridQubit]) -> Optional[GridQubit]:
        analyzed = set()  # type: Set[GridQubit]
        best = None
        best_size = None
        for m in self._c_adj[qubit]:
            if m not in used and m not in analyzed:
                reachable = self._collect_unused(m, used)
                analyzed.update(reachable)

                # Update the best choice only if it is not yet set or if number
                # of qubits that could be reached by qubit m is larger than the
                # previous choice.
                if best is None or best_size < len(reachable):
                    best = m
                    best_size = len(reachable)

        return best

    def _collect_unused(self, start: GridQubit,
                        used: Set[GridQubit]) -> Set[GridQubit]:
        """Lists all the qubits that are reachable from given qubit.

        Args:
            start: The first qubit for which connectivity should be calculated.
                   Might be a member of used set.
            used: Already used qubits, which cannot be used during the
                  collection.

        Returns:
            Set of qubits that are reachable from starting qubit without
            traversing any of the used qubits.
        """

        def collect(n: GridQubit, visited: Set[GridQubit]):
            visited.add(n)
            for m in self._c_adj[n]:
                if m not in used and m not in visited:
                    collect(m, visited)

        visited = set()  # type: Set[GridQubit]
        collect(start, visited)
        return visited


class GreedySequenceSearchStrategy(place_strategy.LinePlacementStrategy):
    """Greedy search method for linear sequence of qubits on a chip.
    """

    BEST = "best"

<<<<<<< HEAD
    def __init__(self, algorithm: str = BEST):
=======
    def __init__(self, algorithm: str = BEST) -> None:
>>>>>>> 376b90d6
        """Initializes greedy sequence search strategy.

        Args:
            algorithm: Greedy algorithm to be used. Available options are:
            best - runs all heuristics and chooses the best result,
            largest_area - on every step takes the qubit which has connection
            with the largest number of unassigned qubits, and
            minimal_connectivity - on every step takes the qubit with minimal
            number of unassigned neighbouring qubits.
        """
        self.algorithm = algorithm

    def place_line(self, device: XmonDevice, length: int) -> LinePlacement:
        """Runs line sequence search.

        Args:
            device: Chip description.
            length: Required line length.

        Returns:
            Linear sequences found on the chip.

        Raises:
            ValueError: If search algorithm passed on initialization is not
                        recognized.
        """

        def lower_left():
            cand = None
            for n in device.qubits:
                if cand is None or yx_cmp(n, cand) < 0:
                    cand = n
            return cand

        start = lower_left()

        greedy_search = {
            'minimal_connectivity':
                MinimalConnectivityGreedySequenceSearch(device, start),
            'largest_area':
                LargestAreaGreedySequenceSearch(device, start)
        }

        if self.algorithm not in greedy_search.keys() and \
                self.algorithm != self.BEST:
            raise ValueError(
                "Unknown greedy search algorithm %s" % self.algorithm)

        sequence = None
        for algorithm in greedy_search:
            if algorithm == self.algorithm or self.algorithm == self.BEST:
                candidate = greedy_search[algorithm].get_or_search()
                if sequence is None or len(sequence) < len(candidate):
                    sequence = candidate

        return LinePlacement(device, length,
                             [LineSequence(sequence)] if sequence else [])<|MERGE_RESOLUTION|>--- conflicted
+++ resolved
@@ -286,11 +286,7 @@
 
     BEST = "best"
 
-<<<<<<< HEAD
-    def __init__(self, algorithm: str = BEST):
-=======
     def __init__(self, algorithm: str = BEST) -> None:
->>>>>>> 376b90d6
         """Initializes greedy sequence search strategy.
 
         Args:
