# Copyright 2018 The Cirq Developers
#
# Licensed under the Apache License, Version 2.0 (the "License");
# you may not use this file except in compliance with the License.
# You may obtain a copy of the License at
#
#     https://www.apache.org/licenses/LICENSE-2.0
#
# Unless required by applicable law or agreed to in writing, software
# distributed under the License is distributed on an "AS IS" BASIS,
# WITHOUT WARRANTIES OR CONDITIONS OF ANY KIND, either express or implied.
# See the License for the specific language governing permissions and
# limitations under the License.

from typing import List, Optional

from cirq.devices import GridQubit


class NotFoundError(Exception):
    pass


class LineSequence:

    def __init__(self, line: List[GridQubit]) -> None:
        self.line = line

    def __eq__(self, other):
        if not isinstance(other, type(self)):
            return NotImplemented
        return self.line == other.line

    def __ne__(self, other):
        return not self == other

    def __hash__(self):
        return hash(tuple(self.line))


class LinePlacement:

    def __init__(self, length: int, lines: List[LineSequence]) -> None:
        self.length = length
        self.lines = lines

    def __eq__(self, other):
        if not isinstance(other, type(self)):
            return NotImplemented
        return self.lines == other.lines

    def __ne__(self, other):
        return not self == other

    def __hash__(self):
        return hash(tuple(self.lines))

<<<<<<< HEAD

def longest_sequence_index(sequences: List[List[GridQubit]]) -> Optional[int]:
    """Gives the position of a longest sequence.

    Args:
        sequences: List of node sequences.

    Returns:
        Index of the longest sequence from the sequences list. If more than one
        longest sequence exist, the first one is returned. None is returned for
        empty list.
    """
    if sequences:
        return max(range(len(sequences)), key=lambda i: len(sequences[i]))
    return None
=======
    def get(self):
        """Retrieves the preferred line placement.

        Returns:
             The preferred, best line placement found.

        Raises:
            NotFoundError: When no line satisfying requirements was found.
        """
        best = self.longest()
        if best is None:
            raise NotFoundError('No line placement found')
        if len(best.line) < self.length:
            raise NotFoundError('No line placement with desired length found')
        return best

    def longest(self) -> Optional[LineSequence]:
        """Gives the longest sequence found.

        Returns:
            The longest sequence found. If more than one longest sequence
            exist, the first one is returned. None is returned if there are no
            sequences found.
        """
        if self.lines:
            return max(self.lines, key=lambda sequence: len(sequence.line))
        return None
>>>>>>> 89bf143d
<|MERGE_RESOLUTION|>--- conflicted
+++ resolved
@@ -55,23 +55,6 @@
     def __hash__(self):
         return hash(tuple(self.lines))
 
-<<<<<<< HEAD
-
-def longest_sequence_index(sequences: List[List[GridQubit]]) -> Optional[int]:
-    """Gives the position of a longest sequence.
-
-    Args:
-        sequences: List of node sequences.
-
-    Returns:
-        Index of the longest sequence from the sequences list. If more than one
-        longest sequence exist, the first one is returned. None is returned for
-        empty list.
-    """
-    if sequences:
-        return max(range(len(sequences)), key=lambda i: len(sequences[i]))
-    return None
-=======
     def get(self):
         """Retrieves the preferred line placement.
 
@@ -98,5 +81,4 @@
         """
         if self.lines:
             return max(self.lines, key=lambda sequence: len(sequence.line))
-        return None
->>>>>>> 89bf143d
+        return None