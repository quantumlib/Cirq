--- conflicted
+++ resolved
@@ -15,17 +15,10 @@
 from typing import Iterable
 import pytest
 
-<<<<<<< HEAD
-from cirq.line.placement import greedy
-from cirq.line.placement.sequence import GridQubitLineTuple, NotFoundError
-from cirq.devices import GridQubit
-from cirq.google import XmonDevice
-=======
 import cirq
 import cirq.google as cg
 from cirq.line.placement import greedy
 from cirq.line.placement.sequence import GridQubitLineTuple, NotFoundError
->>>>>>> 9841cfc7
 from cirq.testing.mock import mock
 
 
@@ -44,13 +37,8 @@
 
 
 def test_get_or_search_calls_find_sequence_once():
-<<<<<<< HEAD
-    q00 = GridQubit(0, 0)
-    q01 = GridQubit(0, 1)
-=======
-    q00 = cirq.GridQubit(0, 0)
-    q01 = cirq.GridQubit(0, 1)
->>>>>>> 9841cfc7
+    q00 = cirq.GridQubit(0, 0)
+    q01 = cirq.GridQubit(0, 1)
     search = greedy.GreedySequenceSearch(_create_device([q00, q01]), q00)
     with mock.patch.object(search, '_find_sequence') as find_sequence:
         sequence = [q00, q01]
@@ -217,13 +205,8 @@
     qubits = [q00, q01, q02, q10, q11]
     start = q00
     search = greedy.GreedySequenceSearch(_create_device(qubits), start)
-<<<<<<< HEAD
-    assert search._expand_sequence([q00, q01, q02]) == [q00, q10, q11, q01,
-                                                        q02]
-=======
     assert search._expand_sequence([q00, q01, q02]) == [
         q00, q10, q11, q01, q02]
->>>>>>> 9841cfc7
 
     # +    ->  +
     # |        |
@@ -233,13 +216,8 @@
     qubits = [q00, q01, q02, q11, q12]
     start = q00
     search = greedy.GreedySequenceSearch(_create_device(qubits), start)
-<<<<<<< HEAD
-    assert search._expand_sequence([q00, q01, q02]) == [q00, q01, q11, q12,
-                                                        q02]
-=======
     assert search._expand_sequence([q00, q01, q02]) == [
         q00, q01, q11, q12, q02]
->>>>>>> 9841cfc7
 
     # +    ->  +
     # |        |
@@ -251,14 +229,8 @@
     qubits = [q00, q01, q02, q03, q11, q12]
     start = q00
     search = greedy.GreedySequenceSearch(_create_device(qubits), start)
-<<<<<<< HEAD
-    assert search._expand_sequence([q00, q01, q02, q03]) == [q00, q01, q11,
-                                                             q12,
-                                                             q02, q03]
-=======
     assert search._expand_sequence([q00, q01, q02, q03]) == [
         q00, q01, q11, q12, q02, q03]
->>>>>>> 9841cfc7
 
     # + +  ->  +-+
     # |          |
@@ -272,17 +244,8 @@
     qubits = [q00, q01, q02, q03, q04, q10, q11, q13, q14]
     start = q00
     search = greedy.GreedySequenceSearch(_create_device(qubits), start)
-<<<<<<< HEAD
-    assert search._expand_sequence([q00, q01, q02, q03, q04]) == [q00, q10,
-                                                                  q11,
-                                                                  q01, q02,
-                                                                  q03,
-                                                                  q13, q14,
-                                                                  q04]
-=======
     assert search._expand_sequence([q00, q01, q02, q03, q04]) == [
         q00, q10, q11, q01, q02, q03, q13, q14, q04]
->>>>>>> 9841cfc7
 
 
 def test_minimal_sequence_search_chooses_minimal():
@@ -332,17 +295,6 @@
 
 
 def test_minimal_sequence_search_traverses_grid():
-<<<<<<< HEAD
-    q00 = GridQubit(0, 0)
-    q01 = GridQubit(0, 1)
-    q11 = GridQubit(1, 1)
-    q02 = GridQubit(0, 2)
-    q03 = GridQubit(0, 3)
-    q04 = GridQubit(0, 4)
-    q14 = GridQubit(1, 4)
-    q24 = GridQubit(2, 4)
-    q05 = GridQubit(0, 5)
-=======
     q00 = cirq.GridQubit(0, 0)
     q01 = cirq.GridQubit(0, 1)
     q11 = cirq.GridQubit(1, 1)
@@ -352,7 +304,6 @@
     q14 = cirq.GridQubit(1, 4)
     q24 = cirq.GridQubit(2, 4)
     q05 = cirq.GridQubit(0, 5)
->>>>>>> 9841cfc7
     qubits = [q00, q01, q11, q02, q03, q04, q05, q14, q24]
     device = _create_device(qubits)
     search = greedy._PickFewestNeighbors(device, q02)
@@ -496,13 +447,8 @@
     start = q02
     search = greedy._PickLargestArea(
         _create_device(qubits), start)
-<<<<<<< HEAD
-    assert search._collect_unused(start, {start, q04}) == {q00, q01, q11, q02,
-                                                           q03}
-=======
     assert search._collect_unused(start, {start, q04}) == {
         q00, q01, q11, q02, q03}
->>>>>>> 9841cfc7
 
 
 def test_greedy_search_method_calls_all():
@@ -525,11 +471,6 @@
         method.place_line(_create_device(qubits), length)
 
 
-<<<<<<< HEAD
-def test_greedy_search_method_returns_longest():
-    q00 = GridQubit(0, 0)
-    q10 = GridQubit(1, 0)
-=======
 @mock.patch('cirq.line.placement.greedy._PickLargestArea')
 @mock.patch('cirq.line.placement.greedy._PickFewestNeighbors')
 def test_greedy_search_method_calls_largest_only(minimal, largest):
@@ -567,7 +508,6 @@
 def test_greedy_search_method_returns_longest():
     q00 = cirq.GridQubit(0, 0)
     q10 = cirq.GridQubit(1, 0)
->>>>>>> 9841cfc7
     device = _create_device([q00, q10])
     length = 1
 
