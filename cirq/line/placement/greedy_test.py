--- conflicted
+++ resolved
@@ -480,11 +480,7 @@
 
     method = GreedySequenceSearchStrategy('largest_area')
     assert method.place_line(device, length) == LinePlacement(
-<<<<<<< HEAD
-        device, length, [LineSequence(sequence)])
-=======
-        length, [LineSequence(sequence)])
->>>>>>> ea8ef877
+        device,  length, [LineSequence(sequence)])
 
     largest.return_value.get_or_search.assert_called_once_with()
     minimal.return_value.get_or_search.assert_not_called()
@@ -503,11 +499,7 @@
 
     method = GreedySequenceSearchStrategy('minimal_connectivity')
     assert method.place_line(device, length) == LinePlacement(
-<<<<<<< HEAD
         device, length, [LineSequence(sequence)])
-=======
-        length, [LineSequence(sequence)])
->>>>>>> ea8ef877
 
     largest.return_value.get_or_search.assert_not_called()
     minimal.return_value.get_or_search.assert_called_once_with()
