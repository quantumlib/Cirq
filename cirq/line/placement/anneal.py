--- conflicted
+++ resolved
@@ -16,14 +16,9 @@
 
 import numpy as np
 
-<<<<<<< HEAD
 from cirq.devices import GridQubit
 from cirq.google import XmonDevice
-from cirq.line.placement import place_method
-=======
-from cirq.google import XmonDevice, XmonQubit
 from cirq.line.placement import place_strategy
->>>>>>> 89bf143d
 from cirq.line.placement.chip import (
     above,
     right_of,
