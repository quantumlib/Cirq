--- conflicted
+++ resolved
@@ -15,8 +15,6 @@
 from typing import Iterable
 
 import pytest
-
-from typing import Iterable
 
 from cirq.line.placement.sequence import (
     LinePlacement,
@@ -114,7 +112,6 @@
 
 
 def test_line_placement_longest_empty_list():
-<<<<<<< HEAD
     assert LinePlacement(_create_device([]), 0, []).longest() is None
 
 
@@ -158,7 +155,4 @@
 ┃
 ┃
 (2, 0)  
-    """.strip()
-=======
-    assert LinePlacement(_create_device([]), 0, []).longest() is None
->>>>>>> e4968141
+    """.strip()