--- conflicted
+++ resolved
@@ -91,16 +91,6 @@
         tuple(ops,D): operations `ops`, and the diagonal `D`
     """
     if predicates.is_diagonal(mat, atol=atol):
-<<<<<<< HEAD
-        rest = []
-        d = mat
-    elif num_cnots_required(mat) == 3:
-        right_diag = extract_right_diag(mat)
-        two_cnot_unitary = mat @ right_diag
-        # note that this implies that two_cnot_unitary @ d = mat
-        d = right_diag.conj().T
-        rest = two_qubit_matrix_to_operations(
-=======
         return mat, []
 
     if num_cnots_required(mat) == 3:
@@ -108,26 +98,12 @@
         two_cnot_unitary = mat @ right_diag
         # note that this implies that two_cnot_unitary @ d = mat
         return right_diag.conj().T, two_qubit_matrix_to_operations(
->>>>>>> 5b99b856
             q0,
             q1,
             two_cnot_unitary,
             allow_partial_czs=allow_partial_czs,
             atol=atol,
             clean_operations=clean_operations)
-<<<<<<< HEAD
-    else:
-        d = np.eye(4)
-        rest = two_qubit_matrix_to_operations(
-            q0,
-            q1,
-            mat,
-            allow_partial_czs=allow_partial_czs,
-            atol=atol,
-            clean_operations=clean_operations)
-
-    return d, rest
-=======
 
     return np.eye(4), two_qubit_matrix_to_operations(
         q0,
@@ -136,7 +112,6 @@
         allow_partial_czs=allow_partial_czs,
         atol=atol,
         clean_operations=clean_operations)
->>>>>>> 5b99b856
 
 
 def _xx_interaction_via_full_czs(q0: 'cirq.Qid', q1: 'cirq.Qid', x: float):
@@ -269,7 +244,7 @@
     x, y, z = interaction_coefficients
 
     if (allow_partial_czs or
-            all(_is_trivial_angle(e, atol) for e in [x, y, z])):
+        all(_is_trivial_angle(e, atol) for e in [x, y, z])):
         return [
             _parity_interaction(q0, q1, x, atol, ops.Y**-0.5),
             _parity_interaction(q0, q1, y, atol, ops.X**0.5),
