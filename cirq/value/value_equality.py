--- conflicted
+++ resolved
@@ -116,23 +116,15 @@
 @overload
 def value_equality(cls: type,
                    *,
-<<<<<<< HEAD
-                   unhashable: bool=False,
-                   distinct_child_types: bool=False,
-                   manual_cls: bool=False,
-                   approximate: bool=False) -> type:
-=======
                    unhashable: bool = False,
                    distinct_child_types: bool = False,
                    manual_cls: bool = False,
                    approximate: bool = False) -> type:
->>>>>>> 22433489
     pass
 
 
 @overload
 def value_equality(*,
-<<<<<<< HEAD
                    unhashable: bool=False,
                    distinct_child_types: bool=False,
                    manual_cls: bool=False,
@@ -147,22 +139,6 @@
         distinct_child_types: bool=False,
         manual_cls: bool=False,
         approximate: bool=False) -> Union[Callable[[type], type], type]:
-=======
-                   unhashable: bool = False,
-                   distinct_child_types: bool = False,
-                   manual_cls: bool = False,
-                   approximate: bool = False) -> Callable[[type], type]:
-    pass
-
-
-def value_equality(cls: type = None,
-                   *,
-                   unhashable: bool = False,
-                   distinct_child_types: bool = False,
-                   manual_cls: bool = False,
-                   approximate: bool = False
-                  ) -> Union[Callable[[type], type], type]:
->>>>>>> 22433489
     """Implements __eq__/__ne__/__hash__ via a _value_equality_values_ method.
 
     _value_equality_values_ is a method that the decorated class must implement.
