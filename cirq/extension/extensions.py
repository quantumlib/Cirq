# Copyright 2018 Google LLC
#
# Licensed under the Apache License, Version 2.0 (the "License");
# you may not use this file except in compliance with the License.
# You may obtain a copy of the License at
#
#     https://www.apache.org/licenses/LICENSE-2.0
#
# Unless required by applicable law or agreed to in writing, software
# distributed under the License is distributed on an "AS IS" BASIS,
# WITHOUT WARRANTIES OR CONDITIONS OF ANY KIND, either express or implied.
# See the License for the specific language governing permissions and
# limitations under the License.

"""Ways to wrap values so that they match desired interfaces."""

import inspect

from typing import Dict, Type, Callable, TypeVar, Union, Optional

from cirq.extension.potential_implementation import PotentialImplementation

T_ACTUAL = TypeVar('TActual')
T_DESIRED = TypeVar('TDesired')


class Extensions:
    """Specifies ways to wrap values so that they match desired interfaces."""

    def __init__(
            self,
            desired_to_actual_to_wrapper: Optional[Dict[
                Type[T_DESIRED],
                Dict[Type[T_ACTUAL], Callable[[T_ACTUAL], T_DESIRED]]]]=None):
        """Specifies extensions.

        Args:
            desired_to_actual_to_wrapper: A dictionary of dictionaries. The
                top-level dictionary is keyed by desired type. The second-level
                dictionaries map from actual type to wrapper methods. For
                example, the arg value {Printable: {str: wrap_string}}
                indicates that to get a Printable from a string you use the
                result of passing the string into wrap_string.
        """
        self._desired_to_actual_to_wrapper = (
            {}
            if desired_to_actual_to_wrapper is None
            else desired_to_actual_to_wrapper)

    def can_cast(self,
                 actual_value: T_ACTUAL,
                 desired_type: Type[T_DESIRED]) -> bool:
<<<<<<< HEAD
=======
        """Is it possible to turn the given value into the desired type?

        Args:
            actual_value: The value that the caller has.
            desired_type: The type that the caller wants.

        Returns:
            True if the cast will work, False otherwise.
        """
>>>>>>> e94b91e7
        return self.try_cast(actual_value, desired_type) is not None

    def try_cast(self,
             actual_value: T_ACTUAL,
             desired_type: Type[T_DESIRED]
             ) -> Union[type(None), T_DESIRED]:
        """Represents the given value as the desired type, if possible.

        Returns None if no wrapper method is found, and the value isn't already
        an instance of the desired type. Wrapper methods, which are keyed by
        type, are searched for in the same type order as the standard method
        resolution order.

        Args:
            actual_value: The value to be represented as the desired type.
            desired_type: The type of value that the caller wants.

        Returns:
            A value of the desired type, or else None.
        """
        actual_to_wrapper = self._desired_to_actual_to_wrapper.get(
            desired_type)
        if actual_to_wrapper:
            for actual_type in inspect.getmro(type(actual_value)):
                wrapper = actual_to_wrapper.get(actual_type)
                if wrapper:
                    return wrapper(actual_value)

        if isinstance(actual_value, desired_type):
            return actual_value

        if isinstance(actual_value, PotentialImplementation):
            return actual_value.try_cast_to(desired_type)

        return None

    def cast(self,
             actual_value: T_ACTUAL,
             desired_type: Type[T_DESIRED]) -> T_DESIRED:
        """Represents the given value as the desired type, if possible.

        Fails if no wrapper method is found, and the value isn't already an
        instance of the desired type. Wrapper methods, which are keyed by type,
        are searched for in the same type order as the standard method
        resolution order.

        Args:
            actual_value: The value to be represented as the desired type.
            desired_type: The type of value that the caller wants.

        Returns:
            A value of the desired type, if possible.

        Raises:
            TypeError: The value is not of the correct type, and there was no
                extension specified for exposing its type or parent types as
                the desired type.
        """
        result = self.try_cast(actual_value, desired_type)
        if result is None:
            raise TypeError('Expected a {} but got {}'.format(
                desired_type,
                repr(actual_value)))
        return result<|MERGE_RESOLUTION|>--- conflicted
+++ resolved
@@ -50,8 +50,6 @@
     def can_cast(self,
                  actual_value: T_ACTUAL,
                  desired_type: Type[T_DESIRED]) -> bool:
-<<<<<<< HEAD
-=======
         """Is it possible to turn the given value into the desired type?
 
         Args:
@@ -61,7 +59,6 @@
         Returns:
             True if the cast will work, False otherwise.
         """
->>>>>>> e94b91e7
         return self.try_cast(actual_value, desired_type) is not None
 
     def try_cast(self,
