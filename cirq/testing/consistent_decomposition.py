--- conflicted
+++ resolved
@@ -14,11 +14,7 @@
 
 from typing import Any
 
-<<<<<<< HEAD
-import itertools
-=======
 import numpy as np
->>>>>>> ae7cc9b8
 
 from cirq import protocols, ops, line, circuits
 
