# Copyright 2018 The Cirq Developers
#
# Licensed under the Apache License, Version 2.0 (the "License");
# you may not use this file except in compliance with the License.
# You may obtain a copy of the License at
#
#     https://www.apache.org/licenses/LICENSE-2.0
#
# Unless required by applicable law or agreed to in writing, software
# distributed under the License is distributed on an "AS IS" BASIS,
# WITHOUT WARRANTIES OR CONDITIONS OF ANY KIND, either express or implied.
# See the License for the specific language governing permissions and
# limitations under the License.

"""A testing class with utilities for checking linear algebra."""

from typing import Optional

import numpy as np

from cirq import linalg


def random_unitary(dim: int) -> np.ndarray:
    """Returns a random unitary matrix distributed with Haar measure.

    Args:
      dim: The width and height of the matrix.

    Returns:
      The sampled unitary matrix.

    References:
        'How to generate random matrices from the classical compact groups'
        http://arxiv.org/abs/math-ph/0609050
    """
    z = (np.random.randn(dim, dim) +
         1j * np.random.randn(dim, dim)) * np.sqrt(0.5)
    q, r = np.linalg.qr(z)
    d = np.diag(r)
    return q * (d / abs(d))


def random_orthogonal(dim: int) -> np.ndarray:
    # TODO(craiggidney): Distribute with Haar measure.
    m = np.random.randn(dim, dim) * 2 - 1
    q, _ = np.linalg.qr(m)
    return q


def random_special_unitary(dim: int) -> np.ndarray:
    r = random_unitary(dim)
    r[0, :] /= np.linalg.det(r)
    return r


def random_special_orthogonal(dim: int) -> np.ndarray:
    m = random_orthogonal(dim)
    if np.linalg.det(m) < 0:
        m[0, :] *= -1
    return m


def assert_allclose_up_to_global_phase(
        actual: np.ndarray,
        desired: np.ndarray,
        rtol: float = 1e-7,
        atol: float = 0,
        equal_nan: bool = True,
        err_msg: Optional[str] = '',
        verbose: bool = True) -> None:
    """Checks if a ~= b * exp(i t) for some t.

    Args:
        actual: A numpy array.
        desired: Another numpy array.
        rtol: Relative error tolerance.
        atol: Absolute error tolerance.
        equal_nan: Whether or not NaN entries should be considered equal to
            other NaN entries.
        err_msg: The error message to be printed in case of failure.
        verbose: If True, the conflicting values are appended to the error
            message.

    Raises:
        AssertionError: The matrices aren't nearly equal up to global phase.
    """
<<<<<<< HEAD
    actual, desired = linalg.canonicalize_global_phase_of_pair(actual, desired)
=======
    actual, desired = linalg.match_global_phase(actual, desired)
>>>>>>> 494df134
    np.testing.assert_allclose(
        actual=actual,
        desired=desired,
        rtol=rtol,
        atol=atol,
        equal_nan=equal_nan,
        err_msg=err_msg,
        verbose=verbose)<|MERGE_RESOLUTION|>--- conflicted
+++ resolved
@@ -85,11 +85,7 @@
     Raises:
         AssertionError: The matrices aren't nearly equal up to global phase.
     """
-<<<<<<< HEAD
-    actual, desired = linalg.canonicalize_global_phase_of_pair(actual, desired)
-=======
     actual, desired = linalg.match_global_phase(actual, desired)
->>>>>>> 494df134
     np.testing.assert_allclose(
         actual=actual,
         desired=desired,
