--- conflicted
+++ resolved
@@ -34,11 +34,7 @@
          1j * np.random.randn(dim, dim)) * np.sqrt(0.5)
     q, r = np.linalg.qr(z)
     d = np.diag(r)
-<<<<<<< HEAD
-    return np.array(q * (d / abs(d)))
-=======
     return q * (d / abs(d))
->>>>>>> 2d74bee2
 
 
 def random_orthogonal(dim: int) -> np.ndarray:
