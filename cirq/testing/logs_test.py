--- conflicted
+++ resolved
@@ -130,8 +130,13 @@
             logging.info("info only 1")
             logging.warning("info warning 1")
 
-<<<<<<< HEAD
-=======
+    with cirq.testing.assert_logs('info only 1', min_level=logging.INFO, max_level=logging.INFO):
+        with cirq.testing.assert_logs(
+            'info warning 1', min_level=logging.WARNING, max_level=logging.WARNING
+        ):
+            logging.info("info only 1")
+            logging.warning("info warning 1")
+
 
 def test_invalid_levels():
     with pytest.raises(ValueError, match="min_level.*max_level"):
@@ -148,7 +153,6 @@
         with cirq.testing.assert_logs("hello critical", level=logging.CRITICAL):
             logging.critical("hello critical")
 
->>>>>>> 9465afcd
 
 def test_assert_logs_warnings():
     # Capture all warnings in one context, so that test cases that will
