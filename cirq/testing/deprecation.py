# Copyright 2021 The Cirq Developers
#
# Licensed under the Apache License, Version 2.0 (the "License");
# you may not use this file except in compliance with the License.
# You may obtain a copy of the License at
#
#     https://www.apache.org/licenses/LICENSE-2.0
#
# Unless required by applicable law or agreed to in writing, software
# distributed under the License is distributed on an "AS IS" BASIS,
# WITHOUT WARRANTIES OR CONDITIONS OF ANY KIND, either express or implied.
# See the License for the specific language governing permissions and
# limitations under the License.
import logging
import os
from contextlib import contextmanager
from typing import Optional

from cirq._compat import deprecated_parameter
from cirq.testing import assert_logs

ALLOW_DEPRECATION_IN_TEST = 'ALLOW_DEPRECATION_IN_TEST'


@contextmanager
@deprecated_parameter(
    deadline='v0.12',
    fix='Use count instead.',
    parameter_desc='allow_multiple_warnings',
    match=lambda args, kwargs: 'allow_multiple_warnings' in kwargs,
    rewrite=lambda args, kwargs: (
        args,
        dict(
            ('count', None if v == True else 1) if k == 'allow_multiple_warnings' else (k, v)
            for k, v in kwargs.items()
        ),
    ),
)
def assert_deprecated(*msgs: str, deadline: str, count: Optional[int] = 1):
    """Allows deprecated functions, classes, decorators in tests.

    It acts as a contextmanager that can be used in with statements:
    >>> with assert_deprecated("use cirq.x instead", deadline="v0.9"):
    >>>     # do something deprecated

    Args:
        msgs: messages that should match the warnings captured
        deadline: the expected deadline the feature will be deprecated by. Has to follow the format
            vX.Y (minor versions only)
        count: if None count of messages is not asserted, otherwise the number of deprecation
            messages have to equal count.
    """

    os.environ[ALLOW_DEPRECATION_IN_TEST] = 'True'
    try:
<<<<<<< HEAD
        with assert_logs(
            *(msgs + (deadline,)),
            min_level=logging.WARNING,
            max_level=logging.WARNING,
            count=None if allow_multiple_warnings else 1,
        ):
=======
        with assert_logs(*(msgs + (deadline,)), count=count):
>>>>>>> 504d4679
            yield True
    finally:
        try:
            del os.environ[ALLOW_DEPRECATION_IN_TEST]
        except:
            # this is only for nested deprecation checks
            pass<|MERGE_RESOLUTION|>--- conflicted
+++ resolved
@@ -53,16 +53,12 @@
 
     os.environ[ALLOW_DEPRECATION_IN_TEST] = 'True'
     try:
-<<<<<<< HEAD
         with assert_logs(
             *(msgs + (deadline,)),
             min_level=logging.WARNING,
             max_level=logging.WARNING,
-            count=None if allow_multiple_warnings else 1,
+            count=count,
         ):
-=======
-        with assert_logs(*(msgs + (deadline,)), count=count):
->>>>>>> 504d4679
             yield True
     finally:
         try:
