--- conflicted
+++ resolved
@@ -248,7 +248,8 @@
 def assert_has_consistent_apply_unitary(
         val: Any,
         *,
-        qubit_count: Optional[int] = None) -> None:
+        qubit_count: Optional[int] = None,
+        atol: float=1e-8) -> None:
     """Tests whether a value's _apply_unitary_to_tensor_ is correct.
 
     Contrasts the effects of the value's `_apply_unitary_to_tensor_` with the
@@ -288,14 +289,15 @@
     if actual is not None:
         np.testing.assert_allclose(
             actual.reshape(2 << n, 2 << n),
-            expected)
+            expected,
+            atol=atol)
 
 
 def assert_eigen_gate_has_consistent_apply_unitary(
         eigen_gate_type: Type[EigenGate],
         *,
-        exponents=(1, -0.5, 0.5, 0.25, -0.25, 0.1, -1, value.Symbol('s')),
-        global_shifts=(0, 0.5, -0.5),
+        exponents=(0, 1, -0.5, 0.5, 0.25, -0.25, 0.1, -1, value.Symbol('s')),
+        global_shifts=(0, 0.5, -0.5, 0.1),
         qubit_count: Optional[int] = None) -> None:
     """Tests whether an EigenGate type's _apply_unitary_to_tensor_ is correct.
 
@@ -325,7 +327,7 @@
 def assert_has_consistent_apply_unitary_for_various_exponents(
         val: Any,
         *,
-        exponents=(1, -0.5, 0.5, 0.25, -0.25, 0.1, value.Symbol('s')),
+        exponents=(0, 1, -0.5, 0.5, 0.25, -0.25, 0.1, value.Symbol('s')),
         qubit_count: Optional[int] = None) -> None:
     """Tests whether a value's _apply_unitary_to_tensor_ is correct.
 
@@ -367,42 +369,5 @@
         return (protocols.unitary(val).shape[0]-1).bit_length()
 
     raise NotImplementedError(
-<<<<<<< HEAD
-        'Failed to infer qubit count of <{!r}>. Specify it.'.format(val))
-
-
-def assert_apply_unitary_to_tensor_is_consistent_with_unitary(
-        val: Any,
-        exponents: Sequence[Any] = (1,),
-        qubit_count: Optional[int] = None,
-        atol: float=1e-8) -> None:
-
-    n = qubit_count if qubit_count is not None else _infer_qubit_count(val)
-
-    for exponent in exponents:
-        val_exp = val if exponent == 1 else val**exponent
-        eye = np.eye(2 << n, dtype=np.complex128).reshape((2,) * (2 * n + 2))
-        actual = protocols.apply_unitary_to_tensor(
-            val=val_exp,
-            target_tensor=eye,
-            available_buffer=np.ones_like(eye) * float('nan'),
-            axes=list(range(n)),
-            default=None)
-        expected = protocols.unitary(val_exp, default=None)
-
-        # If you don't have a unitary, you shouldn't be able to apply a unitary.
-        if expected is None:
-            assert actual is None
-        else:
-            expected = np.kron(expected, np.eye(2))
-
-        # If you applied a unitary, it should match the one you say you have.
-        if actual is not None:
-            np.testing.assert_allclose(
-                actual.reshape(2 << n, 2 << n),
-                expected,
-                atol=atol)
-=======
         'Failed to infer qubit count of <{!r}>. Specify it.'.format(
-            val))
->>>>>>> 02f71520
+            val))