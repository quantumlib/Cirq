--- conflicted
+++ resolved
@@ -218,13 +218,8 @@
     return None  # coverage: ignore
 
 
-<<<<<<< HEAD
-def assert_has_diagram(actual: circuits.AbstractCircuit, desired: str,
-                       **kwargs) -> None:
-=======
-def assert_has_diagram(actual: Union[circuits.Circuit, ops.Moment],
+def assert_has_diagram(actual: Union[circuits.AbstractCircuit, ops.Moment],
                        desired: str, **kwargs) -> None:
->>>>>>> b199c04d
     """Determines if a given circuit has the desired text diagram.
 
     Args:
