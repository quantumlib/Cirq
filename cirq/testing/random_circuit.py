# Copyright 2018 The Cirq Developers
#
# Licensed under the Apache License, Version 2.0 (the "License");
# you may not use this file except in compliance with the License.
# You may obtain a copy of the License at
#
#     https://www.apache.org/licenses/LICENSE-2.0
#
# Unless required by applicable law or agreed to in writing, software
# distributed under the License is distributed on an "AS IS" BASIS,
# WITHOUT WARRANTIES OR CONDITIONS OF ANY KIND, either express or implied.
# See the License for the specific language governing permissions and
# limitations under the License.

from typing import List, Union, Sequence, Dict, Optional, TYPE_CHECKING

from cirq import ops, value
from cirq.ops import Qid
from cirq.circuits import Circuit
from cirq._doc import document

if TYPE_CHECKING:
    import cirq

DEFAULT_GATE_DOMAIN: Dict[ops.Gate, int] = {
    ops.CNOT: 2,
    ops.CZ: 2,
    ops.H: 1,
    ops.ISWAP: 2,
    ops.CZPowGate(): 2,
    ops.S: 1,
    ops.SWAP: 2,
    ops.T: 1,
    ops.X: 1,
    ops.Y: 1,
    ops.Z: 1
}
document(
    DEFAULT_GATE_DOMAIN,
    """The default gate domain for `cirq.testing.random_circuit`.

This includes the gates CNOT, CZ, H, ISWAP, CZ, S, SWAP, T, X, Y,
and Z gates.
""")


def random_circuit(qubits: Union[Sequence[ops.Qid], int],
                   n_moments: int,
                   op_density: float,
                   gate_domain: Optional[Dict[ops.Gate, int]] = None,
                   random_state: 'cirq.RANDOM_STATE_OR_SEED_LIKE' = None
                  ) -> Circuit:
    """Generates a random circuit.

    Args:
        qubits: If a sequence of qubits, then these are the qubits that
            the circuit should act on. Because the qubits on which an
            operation acts are chosen randomly, not all given qubits
            may be acted upon. If an int, then this number of qubits will
            be automatically generated, and the qubits will be
            `cirq.NamedQubits` with names given by the integers in
            `range(qubits)`.
        n_moments: The number of moments in the generated circuit.
        op_density: The probability that a gate is selected to operate on
            randomly selected qubits. Note that this is not the expected number
            of qubits that are acted on, since there are cases where the
            number of qubits that a gate acts on does not evenly divide the
            total number of qubits.
        gate_domain: The set of gates to choose from, specified as a dictionary
            where each key is a gate and the value of the key is the number of
            qubits the gate acts on. If not provided, the default gate domain is
            {X, Y, Z, H, S, T, CNOT, CZ, SWAP, ISWAP, CZPowGate()}. Only gates
            which act on a number of qubits less than len(qubits) (or qubits if
            provided as an int) are selected from the gate domain.
        random_state: Random state or random state seed.

    Raises:
        ValueError:
            * op_density is not in (0, 1].
            * gate_domain is empty.
            * qubits is an int less than 1 or an empty sequence.

    Returns:
        The randomly generated Circuit.
    """
    if not 0 < op_density <= 1:
        raise ValueError(f'op_density must be in (0, 1] but was {op_density}.')
    if gate_domain is None:
        gate_domain = DEFAULT_GATE_DOMAIN
    if not gate_domain:
        raise ValueError('gate_domain must be non-empty.')

    if isinstance(qubits, int):
        qubits = tuple(ops.NamedQubit(str(i)) for i in range(qubits))
    n_qubits = len(qubits)
    if n_qubits < 1:
        raise ValueError('At least one qubit must be specified.')
    gate_domain = {k: v for k, v in gate_domain.items() if v <= n_qubits}
    if not gate_domain:
        raise ValueError(f'After removing gates that act on less than '
                         f'{n_qubits} qubits, gate_domain had no gates.')
    max_arity = max(gate_domain.values())

    prng = value.parse_random_state(random_state)

    moments: List[ops.Moment] = []
    gate_arity_pairs = sorted(gate_domain.items(), key=repr)
    num_gates = len(gate_domain)
    for _ in range(n_moments):
        operations = []
        free_qubits = set(qubits)
        while len(free_qubits) >= max_arity:
            gate, arity = gate_arity_pairs[prng.randint(num_gates)]
            op_qubits = prng.choice(sorted(free_qubits),
                                    size=arity,
                                    replace=False)
            free_qubits.difference_update(op_qubits)
            if prng.rand() <= op_density:
                operations.append(gate(*op_qubits))
        moments.append(ops.Moment(operations))

    return Circuit(moments)


def random_two_qubit_circuit_with_czs(
<<<<<<< HEAD
        num_czs=3,
        q0=None,
        q1=None,
        random_state: 'cirq.RANDOM_STATE_OR_SEED_LIKE' = None):
    """Creates a random two circuit with the given number of CNOTs.
=======
        num_czs: int = 3,
        q0: Qid = None,
        q1: Qid = None,
        random_state: 'cirq.RANDOM_STATE_OR_SEED_LIKE' = None) -> Circuit:
    """Creates a random two qubit circuit with the given number of CNOTs.
>>>>>>> 5b99b856

    The resulting circuit will have `num_cnots` number of CNOTs that will be
    surrounded by random `PhasedXPowGate` instances on both qubits.

    Args:
         num_czs: the number of CNOTs to be guaranteed in the circuit
         q0: the first qubit the circuit should operate on
         q1: the second qubit the circuit should operate on
         random_state: an optional random seed
    Returns:
         the random two qubit circuit
    """
    prng = value.parse_random_state(random_state)
<<<<<<< HEAD
    if q0 is None:
        q0 = ops.NamedQubit('q0')
    if q1 is None:
        q1 = ops.NamedQubit('q1')
=======
    q0 = ops.NamedQubit('q0') if q0 is None else q0
    q1 = ops.NamedQubit('q1') if q1 is None else q1
>>>>>>> 5b99b856

    def random_one_qubit_gate():
        return ops.PhasedXPowGate(phase_exponent=prng.random(),
                                  exponent=prng.random())

    def one_cz():
        return [
            ops.CZ.on(q0, q1),
            random_one_qubit_gate().on(q0),
            random_one_qubit_gate().on(q1),
        ]

    return Circuit([
        random_one_qubit_gate().on(q0),
        random_one_qubit_gate().on(q1), [one_cz() for _ in range(num_czs)]
    ])<|MERGE_RESOLUTION|>--- conflicted
+++ resolved
@@ -123,19 +123,11 @@
 
 
 def random_two_qubit_circuit_with_czs(
-<<<<<<< HEAD
-        num_czs=3,
-        q0=None,
-        q1=None,
-        random_state: 'cirq.RANDOM_STATE_OR_SEED_LIKE' = None):
-    """Creates a random two circuit with the given number of CNOTs.
-=======
         num_czs: int = 3,
         q0: Qid = None,
         q1: Qid = None,
         random_state: 'cirq.RANDOM_STATE_OR_SEED_LIKE' = None) -> Circuit:
     """Creates a random two qubit circuit with the given number of CNOTs.
->>>>>>> 5b99b856
 
     The resulting circuit will have `num_cnots` number of CNOTs that will be
     surrounded by random `PhasedXPowGate` instances on both qubits.
@@ -149,15 +141,8 @@
          the random two qubit circuit
     """
     prng = value.parse_random_state(random_state)
-<<<<<<< HEAD
-    if q0 is None:
-        q0 = ops.NamedQubit('q0')
-    if q1 is None:
-        q1 = ops.NamedQubit('q1')
-=======
     q0 = ops.NamedQubit('q0') if q0 is None else q0
     q1 = ops.NamedQubit('q1') if q1 is None else q1
->>>>>>> 5b99b856
 
     def random_one_qubit_gate():
         return ops.PhasedXPowGate(phase_exponent=prng.random(),
