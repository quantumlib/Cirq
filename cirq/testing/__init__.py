# Copyright 2018 The Cirq Developers
#
# Licensed under the Apache License, Version 2.0 (the "License");
# you may not use this file except in compliance with the License.
# You may obtain a copy of the License at
#
#     https://www.apache.org/licenses/LICENSE-2.0
#
# Unless required by applicable law or agreed to in writing, software
# distributed under the License is distributed on an "AS IS" BASIS,
# WITHOUT WARRANTIES OR CONDITIONS OF ANY KIND, either express or implied.
# See the License for the specific language governing permissions and
# limitations under the License.

"""Utilities for testing code."""

<<<<<<< HEAD
from cirq.testing.async import (
=======
from cirq.testing.asynchronous import (
>>>>>>> 2613a2f4
    assert_asyncio_still_running,
    assert_asyncio_will_have_result,
    assert_asyncio_will_raise,
)

from cirq.testing.circuit_compare import (
    assert_circuits_with_terminal_measurements_are_equivalent,
    assert_eigen_gate_has_consistent_apply_unitary,
    assert_has_consistent_apply_unitary,
    assert_has_consistent_apply_unitary_for_various_exponents,
    assert_has_diagram,
    assert_same_circuits,
    highlight_text_differences,
)

from cirq.testing.consistent_phase_by import (
    assert_phase_by_is_consistent_with_unitary,)

from cirq.testing.consistent_decomposition import (
    assert_decompose_is_consistent_with_unitary,)

from cirq.testing.consistent_pauli_expansion import (
    assert_pauli_expansion_is_consistent_with_unitary,)

from cirq.testing.consistent_protocols import (
    assert_eigengate_implements_consistent_protocols,
    assert_implements_consistent_protocols,
)

from cirq.testing.consistent_qasm import (
    assert_qasm_is_consistent_with_unitary,)

from cirq.testing.equals_tester import (
    EqualsTester,)

from cirq.testing.equivalent_repr_eval import (
    assert_equivalent_repr,)

from cirq.testing.file_tester import (
    TempDirectoryPath,
    TempFilePath,
)

from cirq.testing.lin_alg_utils import (
    assert_allclose_up_to_global_phase,
    random_orthogonal,
    random_special_orthogonal,
    random_special_unitary,
    random_superposition,
    random_unitary,
)

from cirq.testing.order_tester import (
    OrderTester,)

from cirq.testing.random_circuit import (
    random_circuit,)

from cirq.testing.sample_circuits import (
    nonoptimal_toffoli_circuit,)<|MERGE_RESOLUTION|>--- conflicted
+++ resolved
@@ -14,11 +14,7 @@
 
 """Utilities for testing code."""
 
-<<<<<<< HEAD
-from cirq.testing.async import (
-=======
 from cirq.testing.asynchronous import (
->>>>>>> 2613a2f4
     assert_asyncio_still_running,
     assert_asyncio_will_have_result,
     assert_asyncio_will_raise,
