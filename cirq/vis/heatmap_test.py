# Copyright 2019 The Cirq Developers
#
# Licensed under the Apache License, Version 2.0 (the "License");
# you may not use this file except in compliance with the License.
# You may obtain a copy of the License at
#
#     https://www.apache.org/licenses/LICENSE-2.0
#
# Unless required by applicable law or agreed to in writing, software
# distributed under the License is distributed on an "AS IS" BASIS,
# WITHOUT WARRANTIES OR CONDITIONS OF ANY KIND, either express or implied.
# See the License for the specific language governing permissions and
# limitations under the License.
"""Tests for Heatmap."""

import pathlib
import string
from tempfile import mkdtemp

import numpy as np
import pytest

import matplotlib as mpl
import matplotlib.pyplot as plt

import cirq
from cirq.devices import grid_qubit
from cirq.vis import heatmap


@pytest.fixture
def ax():
    figure = mpl.figure.Figure()
    return figure.add_subplot(111)


@pytest.mark.parametrize('test_GridQubit', [True, False])
def test_cells_positions(ax, test_GridQubit):
    row_col_list = ((0, 5), (8, 1), (7, 0), (13, 5), (1, 6), (3, 2), (2, 8))
    if test_GridQubit:
        qubits = [grid_qubit.GridQubit(row, col) for (row, col) in row_col_list]
    else:
        qubits = row_col_list
    values = np.random.random(len(qubits))
    test_value_map = {qubit: value for qubit, value in zip(qubits, values)}
    _, mesh, _ = heatmap.Heatmap(test_value_map).plot(ax)

    found_qubits = set()
    for path in mesh.get_paths():
        vertices = path.vertices[0:4]
        row = int(round(np.mean([v[1] for v in vertices])))
        col = int(round(np.mean([v[0] for v in vertices])))
        found_qubits.add((row, col))
    assert found_qubits == set(row_col_list)


# Test colormaps are the first one in each category in
# https://matplotlib.org/3.1.0/tutorials/colors/colormaps.html.
@pytest.mark.parametrize(
    'colormap_name', ['viridis', 'Greys', 'binary', 'PiYG', 'twilight', 'Pastel1', 'flag']
)
def test_cell_colors(ax, colormap_name):
    qubits = ((0, 5), (8, 1), (7, 0), (13, 5), (1, 6), (3, 2), (2, 8))
    values = 1.0 + 2.0 * np.random.random(len(qubits))  # [1, 3)
    test_value_map = {qubit: value for qubit, value in zip(qubits, values)}
    vmin, vmax = 1.5, 2.5
    random_heatmap = heatmap.Heatmap(test_value_map).set_colormap(
        colormap_name, vmin=vmin, vmax=vmax
    )
    _, mesh, _ = random_heatmap.plot(ax)

    colormap = mpl.cm.get_cmap(colormap_name)
    for path, facecolor in zip(mesh.get_paths(), mesh.get_facecolors()):
        vertices = path.vertices[0:4]
        row = int(round(np.mean([v[1] for v in vertices])))
        col = int(round(np.mean([v[0] for v in vertices])))
        value = test_value_map[(row, col)]
        color_scale = (value - vmin) / (vmax - vmin)
        if color_scale < 0.0:
            color_scale = 0.0
        if color_scale > 1.0:
            color_scale = 1.0
        expected_color = np.array(colormap(color_scale))
        assert np.all(np.isclose(facecolor, expected_color))


def test_default_annotation(ax):
    """Tests that the default annotation is '.2g' format on float(value)."""
    qubits = ((0, 5), (8, 1), (7, 0), (13, 5), (1, 6), (3, 2), (2, 8))
    values = ['3.752', '42', '-5.27e8', '-7.34e-9', 732, 0.432, 3.9753e28]
    test_value_map = {qubit: value for qubit, value in zip(qubits, values)}
    random_heatmap = heatmap.Heatmap(test_value_map)
    random_heatmap.plot(ax)
    actual_texts = set()
    for artist in ax.get_children():
        if isinstance(artist, mpl.text.Text):
            col, row = artist.get_position()
            text = artist.get_text()
            actual_texts.add(((row, col), text))
    expected_texts = set(
        (qubit, format(float(value), '.2g')) for qubit, value in test_value_map.items()
    )
    assert expected_texts.issubset(actual_texts)


@pytest.mark.parametrize('format_string', ['.3e', '.2f', '.4g'])
def test_annotation_position_and_content(ax, format_string):
    qubits = ((0, 5), (8, 1), (7, 0), (13, 5), (1, 6), (3, 2), (2, 8))
    values = np.random.random(len(qubits))
    test_value_map = {qubit: value for qubit, value in zip(qubits, values)}
    random_heatmap = heatmap.Heatmap(test_value_map).set_annotation_format(format_string)
    random_heatmap.plot(ax)
    actual_texts = set()
    for artist in ax.get_children():
        if isinstance(artist, mpl.text.Text):
            col, row = artist.get_position()
            text = artist.get_text()
            actual_texts.add(((row, col), text))
    expected_texts = set(
        (qubit, format(value, format_string)) for qubit, value in test_value_map.items()
    )
    assert expected_texts.issubset(actual_texts)


def test_midpoint():
    ih = heatmap.TwoQubitInteractionHeatmap(value_map={((1, 0), (0, 1)): 0.1})
    assert ih._key_to_point((cirq.GridQubit(1, 0), cirq.GridQubit(0, 1))) == (0.5, 0.5)


@pytest.mark.parametrize('test_GridQubit', [True, False])
def test_annotation_map(ax, test_GridQubit):
    row_col_list = [(0, 5), (8, 1), (7, 0), (13, 5), (1, 6), (3, 2), (2, 8)]
    if test_GridQubit:
        qubits = [grid_qubit.GridQubit(*row_col) for row_col in row_col_list]
    else:
        qubits = row_col_list
    values = np.random.random(len(qubits))
    annos = np.random.choice([c for c in string.ascii_letters], len(qubits))
    test_value_map = {qubit: value for qubit, value in zip(qubits, values)}
    test_anno_map = {
        qubit: anno
        for qubit, row_col, anno in zip(qubits, row_col_list, annos)
        if row_col != (1, 6)
    }
    random_heatmap = heatmap.Heatmap(test_value_map).set_annotation_map(test_anno_map)
    random_heatmap.plot(ax)
    actual_texts = set()
    for artist in ax.get_children():
        if isinstance(artist, mpl.text.Text):
            col, row = artist.get_position()
            assert (row, col) != (1, 6)
            actual_texts.add(((row, col), artist.get_text()))
    expected_texts = set(
        (row_col, anno) for row_col, anno in zip(row_col_list, annos) if row_col != (1, 6)
    )
    assert expected_texts.issubset(actual_texts)


@pytest.mark.parametrize('format_string', ['.3e', '.2f', '.4g', 's'])
def test_non_float_values(ax, format_string):
    class Foo:
        def __init__(self, value: float, unit: str):
            self.value = value
            self.unit = unit

        def __float__(self):
            return self.value

        def __format__(self, format_string):
            if format_string == 's':
                return f'{self.value}{self.unit}'
            else:
                return format(self.value, format_string)

    qubits = ((0, 5), (8, 1), (7, 0), (13, 5), (1, 6), (3, 2), (2, 8))
    values = np.random.random(len(qubits))
    units = np.random.choice([c for c in string.ascii_letters], len(qubits))
    test_value_map = {
        qubit: Foo(float(value), unit) for qubit, value, unit in zip(qubits, values, units)
    }
    colormap_name = 'viridis'
    vmin, vmax = 0.0, 1.0
    random_heatmap = (
        heatmap.Heatmap(test_value_map)
        .set_colormap(colormap_name, vmin=vmin, vmax=vmax)
        .set_annotation_format(format_string)
    )
    _, mesh, _ = random_heatmap.plot(ax)

    colormap = mpl.cm.get_cmap(colormap_name)
    for path, facecolor in zip(mesh.get_paths(), mesh.get_facecolors()):
        vertices = path.vertices[0:4]
        row = int(round(np.mean([v[1] for v in vertices])))
        col = int(round(np.mean([v[0] for v in vertices])))
        foo = test_value_map[(row, col)]
        color_scale = (foo.value - vmin) / (vmax - vmin)
        expected_color = np.array(colormap(color_scale))
        assert np.all(np.isclose(facecolor, expected_color))

    for artist in ax.get_children():
        if isinstance(artist, mpl.text.Text):
            col, row = artist.get_position()
            if (row, col) in test_value_map:
                foo = test_value_map[(row, col)]
                actual_text = artist.get_text()
                expected_text = format(foo, format_string)
                assert actual_text == expected_text


@pytest.mark.parametrize('test_GridQubit', [True, False])
def test_urls(ax, test_GridQubit):
    row_col_list = ((0, 5), (8, 1), (7, 0), (13, 5), (1, 6), (3, 2), (2, 8))
    if test_GridQubit:
        qubits = [grid_qubit.GridQubit(*row_col) for row_col in row_col_list]
    else:
        qubits = row_col_list
    values = np.random.random(len(qubits))
    test_value_map = {qubit: value for qubit, value in zip(qubits, values)}
    test_url_map = {
        qubit: 'http://google.com/{}+{}'.format(*row_col)
        for qubit, row_col in zip(qubits, row_col_list)
        if row_col != (1, 6)
    }
    # Add an extra entry that should not show up in results because the
    # qubit is not in the value map.
    extra_qubit = grid_qubit.GridQubit(10, 7) if test_GridQubit else (10, 7)
    test_url_map[extra_qubit] = 'http://google.com/10+7'

    my_heatmap = heatmap.Heatmap(test_value_map).set_url_map(test_url_map)
    _, mesh, _ = my_heatmap.plot(ax)
    expected_urls = [
        test_url_map.get(qubit, '') for row_col, qubit in sorted(zip(row_col_list, qubits))
    ]
    assert mesh.get_urls() == expected_urls


@pytest.mark.parametrize(
    'position,size,pad',
    [
        ('right', "5%", "2%"),
        ('right', "5%", "10%"),
        ('right', "20%", "2%"),
        ('right', "20%", "10%"),
        ('left', "5%", "2%"),
        ('left', "5%", "10%"),
        ('left', "20%", "2%"),
        ('left', "20%", "10%"),
        ('top', "5%", "2%"),
        ('top', "5%", "10%"),
        ('top', "20%", "2%"),
        ('top', "20%", "10%"),
        ('bottom', "5%", "2%"),
        ('bottom', "5%", "10%"),
        ('bottom', "20%", "2%"),
        ('bottom', "20%", "10%"),
    ],
)
def test_colorbar(ax, position, size, pad):
    qubits = ((0, 5), (8, 1), (7, 0), (13, 5), (1, 6), (3, 2), (2, 8))
    values = np.random.random(len(qubits))
    test_value_map = {qubit: value for qubit, value in zip(qubits, values)}
    random_heatmap = heatmap.Heatmap(test_value_map).unset_colorbar()
    fig1, ax1 = plt.subplots()
    random_heatmap.plot(ax1)
    random_heatmap.set_colorbar(position=position, size=size, pad=pad)
    fig2, ax2 = plt.subplots()
    random_heatmap.plot(ax2)

    # We need to call savefig() explicitly for updating axes position since the figure
    # object has been altered in the HeatMap._plot_colorbar function.
    tmp_dir = mkdtemp()
    fig2.savefig(pathlib.Path(tmp_dir) / 'tmp.png')

    # Check that the figure has one more object in it when colorbar is on.
    assert len(fig2.get_children()) == len(fig1.get_children()) + 1

<<<<<<< HEAD
    # TODO: Make this is a more thorough test, e.g., we should test that the
    # position, size and pad arguments are respected.
    # Github issue: https://github.com/quantumlib/Cirq/issues/2969


def test_interheatmap():
    value_map = {
        (grid_qubit.GridQubit(3, 2), grid_qubit.GridQubit(4, 2)): 0.004619111460557768,
        (grid_qubit.GridQubit(4, 1), grid_qubit.GridQubit(4, 2)): 0.0076079162393482835,
    }
    value_map1 = {((3, 2), (4, 2)): 0.004619111460557768, ((4, 1), (4, 2)): 0.0076079162393482835}
    test_heatmap = heatmap.TwoQubitInteractionHeatmap(value_map)
    test_heatmap1 = heatmap.TwoQubitInteractionHeatmap(value_map1)
    test_url_map = {(3.5, 2): 'http://google.com/1', (4, 1.5): 'http://google.com/2'}
    test_heatmap.unset_url_map().set_url_map(test_url_map)
    test_heatmap.unset_colorbar().set_colorbar()

    colormap_name = 'Greys'
    test_heatmap.set_colormap(colormap_name, 0.001, 0.01)

    annot_map = {(3.5, 2): '.3e', (4, 1.5): '.2f'}
    test_heatmap.unset_annotation()
    test_heatmap.set_annotation_map(annot_map)
    test_heatmap.set_annotation_format('.3e')

    test_heatmap.plot()
    test_heatmap1.plot()
=======
    fig_pos = fig2.get_axes()[0].get_position()
    colorbar_pos = fig2.get_axes()[1].get_position()

    origin_axes_size = (
        fig_pos.xmax - fig_pos.xmin
        if position in ["left", "right"]
        else fig_pos.ymax - fig_pos.ymin
    )
    expected_pad = int(pad.replace("%", "")) / 100 * origin_axes_size
    expected_size = int(size.replace("%", "")) / 100 * origin_axes_size

    if position == "right":
        pad_distance = colorbar_pos.xmin - fig_pos.xmax
        colorbar_size = colorbar_pos.xmax - colorbar_pos.xmin
    elif position == "left":
        pad_distance = fig_pos.xmin - colorbar_pos.xmax
        colorbar_size = colorbar_pos.xmax - colorbar_pos.xmin
    elif position == "top":
        pad_distance = colorbar_pos.ymin - fig_pos.ymax
        colorbar_size = colorbar_pos.ymax - colorbar_pos.ymin
    elif position == "bottom":
        pad_distance = fig_pos.ymin - colorbar_pos.ymax
        colorbar_size = colorbar_pos.ymax - colorbar_pos.ymin

    assert np.isclose(colorbar_size, expected_size)
    assert np.isclose(pad_distance, expected_pad)

    plt.close(fig1)
    plt.close(fig2)
>>>>>>> d14eb7c5
<|MERGE_RESOLUTION|>--- conflicted
+++ resolved
@@ -274,35 +274,6 @@
     # Check that the figure has one more object in it when colorbar is on.
     assert len(fig2.get_children()) == len(fig1.get_children()) + 1
 
-<<<<<<< HEAD
-    # TODO: Make this is a more thorough test, e.g., we should test that the
-    # position, size and pad arguments are respected.
-    # Github issue: https://github.com/quantumlib/Cirq/issues/2969
-
-
-def test_interheatmap():
-    value_map = {
-        (grid_qubit.GridQubit(3, 2), grid_qubit.GridQubit(4, 2)): 0.004619111460557768,
-        (grid_qubit.GridQubit(4, 1), grid_qubit.GridQubit(4, 2)): 0.0076079162393482835,
-    }
-    value_map1 = {((3, 2), (4, 2)): 0.004619111460557768, ((4, 1), (4, 2)): 0.0076079162393482835}
-    test_heatmap = heatmap.TwoQubitInteractionHeatmap(value_map)
-    test_heatmap1 = heatmap.TwoQubitInteractionHeatmap(value_map1)
-    test_url_map = {(3.5, 2): 'http://google.com/1', (4, 1.5): 'http://google.com/2'}
-    test_heatmap.unset_url_map().set_url_map(test_url_map)
-    test_heatmap.unset_colorbar().set_colorbar()
-
-    colormap_name = 'Greys'
-    test_heatmap.set_colormap(colormap_name, 0.001, 0.01)
-
-    annot_map = {(3.5, 2): '.3e', (4, 1.5): '.2f'}
-    test_heatmap.unset_annotation()
-    test_heatmap.set_annotation_map(annot_map)
-    test_heatmap.set_annotation_format('.3e')
-
-    test_heatmap.plot()
-    test_heatmap1.plot()
-=======
     fig_pos = fig2.get_axes()[0].get_position()
     colorbar_pos = fig2.get_axes()[1].get_position()
 
@@ -332,4 +303,27 @@
 
     plt.close(fig1)
     plt.close(fig2)
->>>>>>> d14eb7c5
+
+
+def test_interheatmap():
+    value_map = {
+        (grid_qubit.GridQubit(3, 2), grid_qubit.GridQubit(4, 2)): 0.004619111460557768,
+        (grid_qubit.GridQubit(4, 1), grid_qubit.GridQubit(4, 2)): 0.0076079162393482835,
+    }
+    value_map1 = {((3, 2), (4, 2)): 0.004619111460557768, ((4, 1), (4, 2)): 0.0076079162393482835}
+    test_heatmap = heatmap.TwoQubitInteractionHeatmap(value_map)
+    test_heatmap1 = heatmap.TwoQubitInteractionHeatmap(value_map1)
+    test_url_map = {(3.5, 2): 'http://google.com/1', (4, 1.5): 'http://google.com/2'}
+    test_heatmap.unset_url_map().set_url_map(test_url_map)
+    test_heatmap.unset_colorbar().set_colorbar()
+
+    colormap_name = 'Greys'
+    test_heatmap.set_colormap(colormap_name, 0.001, 0.01)
+
+    annot_map = {(3.5, 2): '.3e', (4, 1.5): '.2f'}
+    test_heatmap.unset_annotation()
+    test_heatmap.set_annotation_map(annot_map)
+    test_heatmap.set_annotation_format('.3e')
+
+    test_heatmap.plot()
+    test_heatmap1.plot()