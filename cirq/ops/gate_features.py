# Copyright 2018 Google LLC
#
# Licensed under the Apache License, Version 2.0 (the "License");
# you may not use this file except in compliance with the License.
# You may obtain a copy of the License at
#
#     https://www.apache.org/licenses/LICENSE-2.0
#
# Unless required by applicable law or agreed to in writing, software
# distributed under the License is distributed on an "AS IS" BASIS,
# WITHOUT WARRANTIES OR CONDITIONS OF ANY KIND, either express or implied.
# See the License for the specific language governing permissions and
# limitations under the License.

"""Marker classes for indicating which additional features gates support.

For example: some gates are reversible, some have known matrices, etc.
"""

<<<<<<< HEAD
from typing import Sequence, Tuple, Type, Union
=======
from typing import Sequence, Tuple, Optional
>>>>>>> 21e4f07f

import numpy as np

from cirq import abc
from cirq.ops import op_tree
from cirq.ops import raw_types


class ReversibleGate(raw_types.Gate, metaclass=abc.ABCMeta):
    """A gate whose effect can be undone in a known way."""

    @abc.abstractmethod
    def inverse(self) -> 'ReversibleGate':
        """Returns a gate with an exactly opposite effect."""


class ExtrapolatableGate(ReversibleGate, metaclass=abc.ABCMeta):
    """A gate whose effect can be continuously scaled up/down/negated."""

    @abc.abstractmethod
    def extrapolate_effect(self, factor: float) -> 'ExtrapolatableGate':
        """Augments, diminishes, or reverses the effect of the receiving gate.

        Args:
            factor: The amount to scale the gate's effect by.

        Returns:
            A gate equivalent to applying the receiving gate 'factor' times.
        """

    def __pow__(self, power: float) -> 'ExtrapolatableGate':
        """Extrapolates the effect of the gate.

        Note that there are cases where (G**a)**b != G**(a*b). For example,
        start with a 90 degree rotation then cube it then raise it to a
        non-integer power such as 3/2. Assuming that rotations are always
        normalized into the range (-180, 180], note that:

            ((rot 90)**3)**1.5 = (rot 270)**1.5 = (rot -90)**1.5 = rot -135

        but

            (rot 90)**(3*1.5) = (rot 90)**4.5 = rot 405 = rot 35

        Because normalization discards the winding number.

        Args:
          power: The extrapolation factor.

        Returns:
          A gate with the extrapolated effect.
        """
        return self.extrapolate_effect(power)

    def inverse(self) -> 'ExtrapolatableGate':
        return self.extrapolate_effect(-1)


class SelfInverseGate(ReversibleGate):
    """A reversible gate that is its own inverse."""

    def inverse(self) -> 'SelfInverseGate':
        return self


class CompositeGate(raw_types.Gate, metaclass=abc.ABCMeta):
    """A gate with a known decomposition into multiple simpler gates."""

    @abc.abstractmethod
    def default_decompose(
            self, qubits: Sequence[raw_types.QubitId]) -> op_tree.OP_TREE:
        """Yields operations for performing this gate on the given qubits.

        Args:
            qubits: The qubits the operation should be applied to.
        """


    @classmethod
    def from_gates(cls: Type,
        gates: Union[Sequence[raw_types.Gate], Sequence[
            Tuple[raw_types.Gate, Tuple[int]]]]) -> 'CompositeGate':
        """Returns a CompositeGate which decomposes into the given gates.

        Args:
            gates: Either a sequence of gates or a sequences of (gate, indices)
                tuples, where indices is a tuple of qubit indices (ints). The
                first is used when decomposing a gate into a series of gates
                that all act on the same number of qubits. The second is used
                when decomposing a gate into a series of gates that may act on
                differing number of qubits. In this later case the indices
                is a tuple of qubit indices, describing which qubit the gate
                acts on.

        Returns:
            A CompositeGate with a default_decompose that applies the
            given gates in sequence.
        """
        return _CompositeGateImpl(gates)


class _CompositeGateImpl(CompositeGate):
    """Implementation of CompositeGate which uses specific sequence of gates."""

    def __init__(self, gates: Union[Sequence[raw_types.Gate], Sequence[
        Tuple[raw_types.Gate, Tuple[int]]]]) -> None:
        self.gates = gates

    def default_decompose(
        self, qubits: Sequence[raw_types.QubitId]) -> op_tree.OP_TREE:
        decomposition = []
        for x in self.gates:
            if isinstance(x, raw_types.Gate):
                decomposition.append(x(*qubits))
            else:
                gate, indices = x
                decomposition.append(gate(*map(qubits.__getitem__, indices)))
        return decomposition


class KnownMatrixGate(raw_types.Gate, metaclass=abc.ABCMeta):
    """A gate whose constant non-parameterized effect has a known matrix."""

    @abc.abstractmethod
    def matrix(self) -> np.ndarray:
        """The unitary matrix of the operation this gate applies."""


class TextDiagrammableGate(raw_types.Gate, metaclass=abc.ABCMeta):
    """A gate which can be nicely represented in a text diagram."""

    # noinspection PyMethodMayBeStatic
    def text_diagram_exponent(self) -> float:
        """The exponent to modify the gate symbol with. 1 means no modifier."""
        return 1

    @abc.abstractmethod
    def text_diagram_wire_symbols(self,
                                  qubit_count: Optional[int] = None,
                                  use_unicode_characters: bool = True
                                  ) -> Tuple[str, ...]:
        """The symbols that should be shown on the gate's qubits (in order).

        If the gate always acts on the same number of qubits, then the size
        of the returned tuple should be equal to this number of qubits.
        If the gate acts on a variable number of qubits, then a single
        symbol should be used, and this will be repeated across the operation.
        It is an error to have more than a single symbol in the case that
        the gate acts on a variable number of qubits.

        Args:
            qubit_count: The number of qubits the gate is being applied to, if
                this information is known by the caller.
            use_unicode_characters: If true, the wire symbols are permitted to
                include unicode characters (as long as they work well in fixed
                width fonts). If false, use only ascii characters. ASCII is
                preferred in cases where UTF8 support is done poorly, or where
                the fixed-width font being used to show the diagrams does not
                properly handle unicode characters.

        Returns:
             A tuple containing symbols to place on each of the qubit wires
             touched by the gate.
        """


class PhaseableGate(raw_types.Gate, metaclass=abc.ABCMeta):
    """A gate whose effect can be phased around the Z axis of target qubits."""

    @abc.abstractmethod
    def phase_by(self, phase_turns: float,
                 qubit_index: int) -> 'PhaseableGate':
        """Returns a phased version of the gate.

        Args:
            phase_turns: The amount to phase the gate, in fractions of a whole
                turn.
            qubit_index: The index of the target qubit the phasing applies to.

        Returns:
            The phased gate.
        """


class BoundedEffectGate(raw_types.Gate, metaclass=abc.ABCMeta):
    """A gate whose effect on the state is known to be below some threshold."""

    @abc.abstractmethod
    def trace_distance_bound(self) -> float:
        """A maximum on the trace distance between this gate's input/output.

        Approximations that overestimate are permitted. Even ones that exceed
        1. Underestimates are not permitted. Generally this method is used
        when deciding whether to keep gates, so only the behavior near 0 is
        important.
        """


class SingleQubitGate(raw_types.Gate, metaclass=abc.ABCMeta):
    """A gate that must be applied to exactly one qubit."""

    def validate_args(self, qubits):
        if len(qubits) != 1:
            raise ValueError(
                'Single-qubit gate applied to multiple qubits: {}({})'.
                format(self, qubits))


class TwoQubitGate(raw_types.Gate, metaclass=abc.ABCMeta):
    """A gate that must be applied to exactly two qubits."""

    def validate_args(self, qubits):
        if len(qubits) != 2:
            raise ValueError(
                'Two-qubit gate not applied to two qubits: {}({})'.
                format(self, qubits))<|MERGE_RESOLUTION|>--- conflicted
+++ resolved
@@ -17,11 +17,7 @@
 For example: some gates are reversible, some have known matrices, etc.
 """
 
-<<<<<<< HEAD
-from typing import Sequence, Tuple, Type, Union
-=======
-from typing import Sequence, Tuple, Optional
->>>>>>> 21e4f07f
+from typing import Optional, Sequence, Tuple, Type, Union
 
 import numpy as np
 
