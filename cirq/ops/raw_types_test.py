# Copyright 2018 The Cirq Developers
#
# Licensed under the Apache License, Version 2.0 (the "License");
# you may not use this file except in compliance with the License.
# You may obtain a copy of the License at
#
#     https://www.apache.org/licenses/LICENSE-2.0
#
# Unless required by applicable law or agreed to in writing, software
# distributed under the License is distributed on an "AS IS" BASIS,
# WITHOUT WARRANTIES OR CONDITIONS OF ANY KIND, either express or implied.
# See the License for the specific language governing permissions and
# limitations under the License.

import pytest
import numpy as np
import sympy

import cirq


class ValidQubit(cirq.Qid):

    def __init__(self, name):
        self._name = name

    @property
    def dimension(self):
        return 2

    def _comparison_key(self):
        return self._name

    def __repr__(self):
        return 'ValidQubit({!r})'.format(self._name)

    def __str__(self):
        return 'TQ_{!s}'.format(self._name)


class ValidQid(cirq.Qid):

    def __init__(self, name, dimension):
        self._name = name
        self._dimension = dimension
        self.validate_dimension(dimension)

    @property
    def dimension(self):
        return self._dimension

    def with_dimension(self, dimension):
        return ValidQid(self._name, dimension)

    def _comparison_key(self):
        return self._name


def test_wrapped_qid():
    assert type(ValidQubit('a').with_dimension(3)) is not ValidQubit
    assert type(ValidQubit('a').with_dimension(2)) is ValidQubit
    assert type(
        ValidQubit('a').with_dimension(5).with_dimension(2)) is ValidQubit
    assert ValidQubit('a').with_dimension(3).with_dimension(4) == ValidQubit(
        'a').with_dimension(4)
    assert ValidQubit('a').with_dimension(3).qubit == ValidQubit('a')
    assert ValidQubit('a').with_dimension(3) == ValidQubit('a').with_dimension(
        3)
    assert ValidQubit('a').with_dimension(3) < ValidQubit('a').with_dimension(4)
    assert ValidQubit('a').with_dimension(3) < ValidQubit('b').with_dimension(3)
    assert ValidQubit('a').with_dimension(4) < ValidQubit('b').with_dimension(3)

    cirq.testing.assert_equivalent_repr(ValidQubit('a').with_dimension(3),
                                        global_vals={'ValidQubit': ValidQubit})
    assert str(ValidQubit('a').with_dimension(3)) == 'TQ_a (d=3)'

    assert ValidQubit('zz').with_dimension(3)._json_dict_() == {
        'cirq_type': '_QubitAsQid',
        'qubit': ValidQubit('zz'),
        'dimension': 3,
    }


def test_qid_dimension():
    assert ValidQubit('a').dimension == 2
    assert ValidQubit('a').with_dimension(3).dimension == 3
    with pytest.raises(ValueError, match='Wrong qid dimension'):
        _ = ValidQubit('a').with_dimension(0)
    with pytest.raises(ValueError, match='Wrong qid dimension'):
        _ = ValidQubit('a').with_dimension(-3)

    assert ValidQid('a', 3).dimension == 3
    assert ValidQid('a', 3).with_dimension(2).dimension == 2
    assert ValidQid('a', 3).with_dimension(4) == ValidQid('a', 4)
    with pytest.raises(ValueError, match='Wrong qid dimension'):
        _ = ValidQid('a', 3).with_dimension(0)
    with pytest.raises(ValueError, match='Wrong qid dimension'):
        _ = ValidQid('a', 3).with_dimension(-3)


class ValiGate(cirq.Gate):

    def _num_qubits_(self):
        return 2

    def validate_args(self, qubits):
        if len(qubits) == 1:
            return  # Bypass check for some tests
        super().validate_args(qubits)


def test_gate():
    a, b, c = cirq.LineQubit.range(3)

    g = ValiGate()
    assert cirq.num_qubits(g) == 2

    _ = g.on(a, c)
    with pytest.raises(ValueError, match='Wrong number'):
        _ = g.on(a, c, b)

    _ = g(a)  # Bypassing validate_args
    _ = g(a, c)
    with pytest.raises(ValueError, match='Wrong number'):
        _ = g(c, b, a)
    with pytest.raises(ValueError, match='Wrong shape'):
        _ = g(a, b.with_dimension(3))

    assert g.controlled(0) is g


def test_op():
    a, b, c = cirq.LineQubit.range(3)
    g = ValiGate()
    op = g(a)
    assert op.controlled_by() is op
    controlled_op = op.controlled_by(b, c)
    assert controlled_op.sub_operation == op
    assert controlled_op.controls == (b, c)


def test_op_validate():
    op = cirq.X(cirq.LineQid(0, 2))
    op2 = cirq.CNOT(*cirq.LineQid.range(2, dimension=2))
    op.validate_args([cirq.LineQid(1, 2)])  # Valid
    op2.validate_args(cirq.LineQid.range(1, 3, dimension=2))  # Valid
    with pytest.raises(ValueError, match='Wrong shape'):
        op.validate_args([cirq.LineQid(1, 9)])
    with pytest.raises(ValueError, match='Wrong number'):
        op.validate_args([cirq.LineQid(1, 2), cirq.LineQid(2, 2)])
    with pytest.raises(ValueError, match='Duplicate'):
        op2.validate_args([cirq.LineQid(1, 2), cirq.LineQid(1, 2)])


def test_default_validation_and_inverse():
    class TestGate(cirq.Gate):

        def _num_qubits_(self):
            return 2

        def _decompose_(self, qubits):
            a, b = qubits
            yield cirq.Z(a)
            yield cirq.S(b)
            yield cirq.X(a)

        def __eq__(self, other):
            return isinstance(other, TestGate)

        def __repr__(self):
            return 'TestGate()'

    a, b = cirq.LineQubit.range(2)

    with pytest.raises(ValueError, match='number of qubits'):
        TestGate().on(a)

    t = TestGate().on(a, b)
    i = t**-1
    assert i**-1 == t
    assert t**-1 == i
    assert cirq.decompose(i) == [cirq.X(a), cirq.S(b)**-1, cirq.Z(a)]
    cirq.testing.assert_allclose_up_to_global_phase(
        cirq.unitary(i),
        cirq.unitary(t).conj().T,
        atol=1e-8)

    cirq.testing.assert_implements_consistent_protocols(
        i,
        local_vals={'TestGate': TestGate})


def test_default_inverse():

    class TestGate(cirq.Gate):

        def _num_qubits_(self):
            return 3

        def _decompose_(self, qubits):
            return (cirq.X**0.1).on_each(*qubits)

    assert cirq.inverse(TestGate(), None) is not None
    cirq.testing.assert_has_consistent_qid_shape(cirq.inverse(TestGate()))
    cirq.testing.assert_has_consistent_qid_shape(
        cirq.inverse(TestGate().on(*cirq.LineQubit.range(3))))


def test_no_inverse_if_not_unitary():

    class TestGate(cirq.Gate):

        def _num_qubits_(self):
            return 1

        def _decompose_(self, qubits):
            return cirq.amplitude_damp(0.5).on(qubits[0])

    assert cirq.inverse(TestGate(), None) is None


def test_default_qudit_inverse():

    class TestGate(cirq.Gate):

        def _qid_shape_(self):
            return (1, 2, 3)

        def _decompose_(self, qubits):
            return (cirq.X**0.1).on(qubits[1])

    assert cirq.qid_shape(cirq.inverse(TestGate(), None)) == (1, 2, 3)
    cirq.testing.assert_has_consistent_qid_shape(cirq.inverse(TestGate()))


@pytest.mark.parametrize('expression, expected_result', (
    (cirq.X * 2, 2 * cirq.X),
    (cirq.Y * 2, cirq.Y + cirq.Y),
    (cirq.Z - cirq.Z + cirq.Z, cirq.Z.wrap_in_linear_combination()),
    (1j * cirq.S * 1j, -cirq.S),
    (cirq.CZ * 1, cirq.CZ / 1),
    (-cirq.CSWAP * 1j, cirq.CSWAP / 1j),
    (cirq.TOFFOLI * 0.5, cirq.TOFFOLI / 2),
))
def test_gate_algebra(expression, expected_result):
    assert expression == expected_result


def test_gate_shape():

    class ShapeGate(cirq.Gate):

        def _qid_shape_(self):
            return (1, 2, 3, 4)

    class QubitGate(cirq.Gate):

        def _num_qubits_(self):
            return 3

    class DeprecatedGate(cirq.Gate):

        def num_qubits(self):
            return 3

    shape_gate = ShapeGate()
    assert cirq.qid_shape(shape_gate) == (1, 2, 3, 4)
    assert cirq.num_qubits(shape_gate) == 4
    assert shape_gate.num_qubits() == 4

    qubit_gate = QubitGate()
    assert cirq.qid_shape(qubit_gate) == (2, 2, 2)
    assert cirq.num_qubits(qubit_gate) == 3
    assert qubit_gate.num_qubits() == 3

    dep_gate = DeprecatedGate()
    assert cirq.qid_shape(dep_gate) == (2, 2, 2)
    assert cirq.num_qubits(dep_gate) == 3
    assert dep_gate.num_qubits() == 3


def test_gate_shape_protocol():
    """This test is only needed while the `_num_qubits_` and `_qid_shape_`
    methods are implemented as alternatives.  This can be removed once the
    deprecated `num_qubits` method is removed."""

    class NotImplementedGate1(cirq.Gate):

        def _num_qubits_(self):
            return NotImplemented

        def _qid_shape_(self):
            return NotImplemented

    class NotImplementedGate2(cirq.Gate):

        def _num_qubits_(self):
            return NotImplemented

    class NotImplementedGate3(cirq.Gate):

        def _qid_shape_(self):
            return NotImplemented

    class ShapeGate(cirq.Gate):

        def _num_qubits_(self):
            return NotImplemented

        def _qid_shape_(self):
            return (1, 2, 3)

    class QubitGate(cirq.Gate):

        def _num_qubits_(self):
            return 2

        def _qid_shape_(self):
            return NotImplemented

    with pytest.raises(TypeError, match='returned NotImplemented'):
        cirq.qid_shape(NotImplementedGate1())
    with pytest.raises(TypeError, match='returned NotImplemented'):
        cirq.num_qubits(NotImplementedGate1())
    with pytest.raises(TypeError, match='returned NotImplemented'):
        _ = NotImplementedGate1().num_qubits()  # Deprecated
    with pytest.raises(TypeError, match='returned NotImplemented'):
        cirq.qid_shape(NotImplementedGate2())
    with pytest.raises(TypeError, match='returned NotImplemented'):
        cirq.num_qubits(NotImplementedGate2())
    with pytest.raises(TypeError, match='returned NotImplemented'):
        _ = NotImplementedGate2().num_qubits()  # Deprecated
    with pytest.raises(TypeError, match='returned NotImplemented'):
        cirq.qid_shape(NotImplementedGate3())
    with pytest.raises(TypeError, match='returned NotImplemented'):
        cirq.num_qubits(NotImplementedGate3())
    with pytest.raises(TypeError, match='returned NotImplemented'):
        _ = NotImplementedGate3().num_qubits()  # Deprecated
    assert cirq.qid_shape(ShapeGate()) == (1, 2, 3)
    assert cirq.num_qubits(ShapeGate()) == 3
    assert ShapeGate().num_qubits() == 3  # Deprecated
    assert cirq.qid_shape(QubitGate()) == (2, 2)
    assert cirq.num_qubits(QubitGate()) == 2
    assert QubitGate().num_qubits() == 2  # Deprecated


def test_operation_shape():

    class FixedQids(cirq.Operation):

        def with_qubits(self, *new_qids):
            raise NotImplementedError  # coverage: ignore

    class QubitOp(FixedQids):

        @property
        def qubits(self):
            return cirq.LineQubit.range(2)

    class NumQubitOp(FixedQids):

        @property
        def qubits(self):
            return cirq.LineQubit.range(3)

        def _num_qubits_(self):
            return 3

    class ShapeOp(FixedQids):

        @property
        def qubits(self):
            return cirq.LineQubit.range(4)

        def _qid_shape_(self):
            return (1, 2, 3, 4)

    qubit_op = QubitOp()
    assert len(qubit_op.qubits) == 2
    assert cirq.qid_shape(qubit_op) == (2, 2)
    assert cirq.num_qubits(qubit_op) == 2

    num_qubit_op = NumQubitOp()
    assert len(num_qubit_op.qubits) == 3
    assert cirq.qid_shape(num_qubit_op) == (2, 2, 2)
    assert cirq.num_qubits(num_qubit_op) == 3

    shape_op = ShapeOp()
    assert len(shape_op.qubits) == 4
    assert cirq.qid_shape(shape_op) == (1, 2, 3, 4)
    assert cirq.num_qubits(shape_op) == 4


def test_gate_json_dict():
    g = cirq.CSWAP  # not an eigen gate (which has its own _json_dict_)
    assert g._json_dict_() == {
        'cirq_type': 'CSwapGate',
    }


def test_inverse_composite_diagram_info():

    class Gate(cirq.Gate):

        def _decompose_(self, qubits):
            return cirq.S.on(qubits[0])

        def num_qubits(self) -> int:
            return 1

    c = cirq.inverse(Gate())
    assert cirq.circuit_diagram_info(c, default=None) is None

    class Gate2(cirq.Gate):

        def _decompose_(self, qubits):
            return cirq.S.on(qubits[0])

        def num_qubits(self) -> int:
            return 1

        def _circuit_diagram_info_(self, args):
            return 's!'

    c = cirq.inverse(Gate2())
    assert cirq.circuit_diagram_info(c) == cirq.CircuitDiagramInfo(
        wire_symbols=('s!',), exponent=-1)


def test_tagged_operation_equality():
    eq = cirq.testing.EqualsTester()
    q1 = cirq.GridQubit(1, 1)
    op = cirq.X(q1)
    op2 = cirq.Y(q1)

    eq.add_equality_group(op)
    eq.add_equality_group(op.with_tags('tag1'),
                          cirq.TaggedOperation(op, 'tag1'))
    eq.add_equality_group(op2.with_tags('tag1'),
                          cirq.TaggedOperation(op2, 'tag1'))
    eq.add_equality_group(op.with_tags('tag2'),
                          cirq.TaggedOperation(op, 'tag2'))
    eq.add_equality_group(op.with_tags('tag1', 'tag2'),
<<<<<<< HEAD
=======
                          op.with_tags('tag1').with_tags('tag2'),
>>>>>>> 27154175
                          cirq.TaggedOperation(op, 'tag1', 'tag2'))


def test_tagged_operation():
    q1 = cirq.GridQubit(1, 1)
    q2 = cirq.GridQubit(2, 2)
    op = cirq.X(q1).with_tags('tag1')
    op_repr = "cirq.X.on(cirq.GridQubit(1, 1))"
    assert repr(op) == f"cirq.TaggedOperation({op_repr}, 'tag1')"

    assert op.qubits == (q1,)
<<<<<<< HEAD
    assert op.tags == ['tag1']
=======
    assert op.tags == ('tag1',)
>>>>>>> 27154175
    assert op.gate == cirq.X
    assert op.with_qubits(q2) == cirq.X(q2).with_tags('tag1')
    assert op.with_qubits(q2).qubits == (q2,)


def test_tagged_operation_forwards_protocols():
    """The results of all protocols applied to an operation with a tag should
    be equivalent to the result without tags.
    """
    q1 = cirq.GridQubit(1, 1)
    q2 = cirq.GridQubit(1, 2)
    h = cirq.H(q1)
    tag = 'tag1'
    tagged_h = cirq.H(q1).with_tags(tag)

    np.testing.assert_equal(cirq.unitary(tagged_h), cirq.unitary(h))
    assert cirq.has_unitary(tagged_h)
    assert cirq.decompose(tagged_h) == cirq.decompose(h)
    assert cirq.pauli_expansion(tagged_h) == cirq.pauli_expansion(h)
    assert cirq.equal_up_to_global_phase(h, tagged_h)
    assert np.isclose(cirq.channel(h), cirq.channel(tagged_h)).all()
    assert cirq.circuit_diagram_info(h) == cirq.circuit_diagram_info(tagged_h)

    assert (cirq.measurement_key(cirq.measure(
        q1, key='blah').with_tags(tag)) == 'blah')

    parameterized_op = cirq.XPowGate(
        exponent=sympy.Symbol('t'))(q1).with_tags(tag)
    assert cirq.is_parameterized(parameterized_op)
    resolver = cirq.study.ParamResolver({'t': 0.25})
    assert (cirq.resolve_parameters(
        parameterized_op, resolver) == cirq.XPowGate(exponent=0.25)(q1))

    y = cirq.Y(q1)
    tagged_y = cirq.Y(q1).with_tags(tag)
    assert tagged_y**0.5 == cirq.YPowGate(exponent=0.5)(q1)
    assert tagged_y * 2 == (y * 2)
    assert (3 * tagged_y == (3 * y))
    assert cirq.phase_by(y, 0.125, 0) == cirq.phase_by(tagged_y, 0.125, 0)
    controlled_y = tagged_y.controlled_by(q2)
    assert controlled_y.qubits == (
        q2,
        q1,
    )
    assert isinstance(controlled_y, cirq.Operation)
    assert not isinstance(controlled_y, cirq.TaggedOperation)

    clifford_x = cirq.SingleQubitCliffordGate.X(q1)
    tagged_x = cirq.SingleQubitCliffordGate.X(q1).with_tags(tag)
    assert cirq.commutes(clifford_x, clifford_x)
    assert cirq.commutes(tagged_x, clifford_x)
    assert cirq.commutes(clifford_x, tagged_x)
    assert cirq.commutes(tagged_x, tagged_x)

    assert (cirq.trace_distance_bound(y**0.001) == cirq.trace_distance_bound(
        (y**0.001).with_tags(tag)))

    flip = cirq.bit_flip(0.5)(q1)
    tagged_flip = cirq.bit_flip(0.5)(q1).with_tags(tag)
    assert cirq.has_mixture(tagged_flip)
    assert cirq.has_channel(tagged_flip)

    flip_mixture = cirq.mixture(flip)
    tagged_mixture = cirq.mixture(tagged_flip)
    assert len(tagged_mixture) == 2
    assert len(tagged_mixture[0]) == 2
    assert len(tagged_mixture[1]) == 2
    assert tagged_mixture[0][0] == flip_mixture[0][0]
    assert np.isclose(tagged_mixture[0][1], flip_mixture[0][1]).all()
    assert tagged_mixture[1][0] == flip_mixture[1][0]
    assert np.isclose(tagged_mixture[1][1], flip_mixture[1][1]).all()

    qubit_map = {q1: 'q1'}
    qasm_args = cirq.QasmArgs(qubit_id_map=qubit_map)
    assert (cirq.qasm(h, args=qasm_args) == cirq.qasm(tagged_h, args=qasm_args))

    cirq.testing.assert_has_consistent_apply_unitary(tagged_h)<|MERGE_RESOLUTION|>--- conflicted
+++ resolved
@@ -441,10 +441,7 @@
     eq.add_equality_group(op.with_tags('tag2'),
                           cirq.TaggedOperation(op, 'tag2'))
     eq.add_equality_group(op.with_tags('tag1', 'tag2'),
-<<<<<<< HEAD
-=======
                           op.with_tags('tag1').with_tags('tag2'),
->>>>>>> 27154175
                           cirq.TaggedOperation(op, 'tag1', 'tag2'))
 
 
@@ -456,11 +453,7 @@
     assert repr(op) == f"cirq.TaggedOperation({op_repr}, 'tag1')"
 
     assert op.qubits == (q1,)
-<<<<<<< HEAD
-    assert op.tags == ['tag1']
-=======
     assert op.tags == ('tag1',)
->>>>>>> 27154175
     assert op.gate == cirq.X
     assert op.with_qubits(q2) == cirq.X(q2).with_tags('tag1')
     assert op.with_qubits(q2).qubits == (q2,)
