--- conflicted
+++ resolved
@@ -41,7 +41,6 @@
     with pytest.raises(ValueError):
         _ = g(q10, q01, q00)
 
-<<<<<<< HEAD
 def test_control():
     g = ValiGate()
     controlled_g = g.__control__()
@@ -62,7 +61,6 @@
     assert controlled_op.sub_operation.sub_operation == op
     assert controlled_op.sub_operation.control == q01
     assert controlled_op.control == q10
-=======
 
 def test_default_validation_and_inverse():
     class TestGate(cirq.Gate):
@@ -109,5 +107,4 @@
         def _decompose_(self, qubits):
             return cirq.amplitude_damp(0.5).on(qubits[0])
 
-    assert cirq.inverse(TestGate(), None) is None
->>>>>>> 80faa25d
+    assert cirq.inverse(TestGate(), None) is None