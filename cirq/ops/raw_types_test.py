--- conflicted
+++ resolved
@@ -427,15 +427,6 @@
         wire_symbols=('s!',), exponent=-1)
 
 
-<<<<<<< HEAD
-def test_inverse_composite_standards():
-
-    @cirq.value_equality
-    class Gate(cirq.Gate):
-
-        def _decompose_(self, qubits):
-            return cirq.S.on(qubits[0])
-=======
 def test_tagged_operation_equality():
     eq = cirq.testing.EqualsTester()
     q1 = cirq.GridQubit(1, 1)
@@ -570,24 +561,10 @@
 def test_circuit_diagram_no_circuit_diagram():
 
     class NoCircuitDiagram(cirq.Gate):
->>>>>>> e34f8d14
 
         def num_qubits(self) -> int:
             return 1
 
-<<<<<<< HEAD
-        def _has_unitary_(self):
-            return True
-
-        def _value_equality_values_(self):
-            return ()
-
-        def __repr__(self):
-            return 'C()'
-
-    cirq.testing.assert_implements_consistent_protocols(cirq.inverse(Gate()),
-                                                        global_vals={'C': Gate})
-=======
         def __repr__(self):
             return 'guess-i-will-repr'
 
@@ -670,4 +647,27 @@
     assert (cirq.qasm(h, args=qasm_args) == cirq.qasm(tagged_h, args=qasm_args))
 
     cirq.testing.assert_has_consistent_apply_unitary(tagged_h)
->>>>>>> e34f8d14
+
+
+def test_inverse_composite_standards():
+
+    @cirq.value_equality
+    class Gate(cirq.Gate):
+
+        def _decompose_(self, qubits):
+            return cirq.S.on(qubits[0])
+
+        def num_qubits(self) -> int:
+            return 1
+
+        def _has_unitary_(self):
+            return True
+
+        def _value_equality_values_(self):
+            return ()
+
+        def __repr__(self):
+            return 'C()'
+
+    cirq.testing.assert_implements_consistent_protocols(cirq.inverse(Gate()),
+                                                        global_vals={'C': Gate})