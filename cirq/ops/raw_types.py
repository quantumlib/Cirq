# Copyright 2018 The Cirq Developers
#
# Licensed under the Apache License, Version 2.0 (the "License");
# you may not use this file except in compliance with the License.
# You may obtain a copy of the License at
#
#     https://www.apache.org/licenses/LICENSE-2.0
#
# Unless required by applicable law or agreed to in writing, software
# distributed under the License is distributed on an "AS IS" BASIS,
# WITHOUT WARRANTIES OR CONDITIONS OF ANY KIND, either express or implied.
# See the License for the specific language governing permissions and
# limitations under the License.

"""Basic types defining qubits, gates, and operations."""

from typing import Sequence, Tuple, TYPE_CHECKING, Callable, TypeVar, Any

import abc

from cirq import protocols, value

if TYPE_CHECKING:
    # pylint: disable=unused-import
    from cirq.ops import gate_operation


class Qid(metaclass=abc.ABCMeta):
    """Identifies a quantum object such as a qubit, qudit, resonator, etc.

    Child classes represent specific types of objects, such as a qubit at a
    particular location on a chip or a qubit with a particular name.

    The main criteria that a custom qid must satisfy is *comparability*. Child
    classes meet this criteria by implementing the `_comparison_key` method. For
    example, `cirq.LineQubit`'s `_comparison_key` method returns `self.x`. This
    ensures that line qubits with the same `x` are equal, and that line qubits
    will be sorted ascending by `x`. `Qid` implements all equality,
    comparison, and hashing methods via `_comparison_key`.
    """

    @abc.abstractmethod
    def _comparison_key(self) -> Any:
        """Returns a value used to sort and compare this qubit with others.

        By default, qubits of differing type are sorted ascending according to
        their type name. Qubits of the same type are then sorted using their
        comparison key.
        """
        pass

    def _cmp_tuple(self):
        return type(self).__name__, repr(type(self)), self._comparison_key()

    def __hash__(self):
        return hash((Qid, self._comparison_key()))

    def __eq__(self, other):
        if not isinstance(other, Qid):
            return NotImplemented
        return self._cmp_tuple() == other._cmp_tuple()

    def __ne__(self, other):
        if not isinstance(other, Qid):
            return NotImplemented
        return self._cmp_tuple() != other._cmp_tuple()

    def __lt__(self, other):
        if not isinstance(other, Qid):
            return NotImplemented
        return self._cmp_tuple() < other._cmp_tuple()

    def __gt__(self, other):
        if not isinstance(other, Qid):
            return NotImplemented
        return self._cmp_tuple() > other._cmp_tuple()

    def __le__(self, other):
        if not isinstance(other, Qid):
            return NotImplemented
        return self._cmp_tuple() <= other._cmp_tuple()

    def __ge__(self, other):
        if not isinstance(other, Qid):
            return NotImplemented
        return self._cmp_tuple() >= other._cmp_tuple()


class Gate(metaclass=abc.ABCMeta):
    """An operation type that can be applied to a collection of qubits.

    Gates can be applied to qubits by calling their on() method with
    the qubits to be applied to supplied, or, alternatively, by simply
    calling the gate on the qubits.  In other words calling MyGate.on(q1, q2)
    to create an Operation on q1 and q2 is equivalent to MyGate(q1,q2).

    Gates operate on a certain number of qubits. All implementations of gate
    must implement the `num_qubits` method declaring how many qubits they
    act on. The gate feature classes `SingleQubitGate` and `TwoQubitGate`
    can be used to avoid writing this boilerplate.
    """

<<<<<<< HEAD
    def validate_args(self, qubits: Sequence[QubitId]) -> None:
=======
    # noinspection PyMethodMayBeStatic
    def validate_args(self, qubits: Sequence[Qid]) -> None:
>>>>>>> 1337f812
        """Checks if this gate can be applied to the given qubits.

        By default only checks qubit count. Child classes can override.

        Args:
            qubits: The collection of qubits to potentially apply the gate to.

        Throws:
            ValueError: The gate can't be applied to the qubits.
        """
        if len(qubits) != self.num_qubits():
            raise ValueError(
                'Wrong number of qubits for <{!r}>. '
                'Expected {} qubits but got <{!r}>.'.format(
                    self,
                    self.num_qubits(),
                    qubits))

    def on(self, *qubits: Qid) -> 'gate_operation.GateOperation':
        """Returns an application of this gate to the given qubits.

        Args:
            *qubits: The collection of qubits to potentially apply the gate to.
        """
        # Avoids circular import.
        from cirq.ops import gate_operation

        if len(qubits) == 0:
            raise ValueError(
                "Applied a gate to an empty set of qubits. Gate: {}".format(
                    repr(self)))
        return gate_operation.GateOperation(self, list(qubits))

    def __pow__(self, power):
        if power == 1:
            return self

        if power == -1:
            # HACK: break cycle
            from cirq.line import line_qubit

            decomposed = protocols.decompose_once_with_qubits(
                self,
                qubits=line_qubit.LineQubit.range(self.num_qubits()),
                default=None)
            if decomposed is None:
                return NotImplemented

            inverse_decomposed = protocols.inverse(decomposed, None)
            if inverse_decomposed is None:
                return NotImplemented

            return _InverseCompositeGate(self)

        return NotImplemented

    def __call__(self, *args, **kwargs):
        return self.on(*args, **kwargs)

    @abc.abstractmethod
    def num_qubits(self) -> int:
        """The number of qubits this gate acts on."""
        raise NotImplementedError()


TSelf_Operation = TypeVar('TSelf_Operation', bound='Operation')


class Operation(metaclass=abc.ABCMeta):
    """An effect applied to a collection of qubits.

    The most common kind of Operation is a GateOperation, which separates its
    effect into a qubit-independent Gate and the qubits it should be applied to.
    """

    @abc.abstractproperty
    def qubits(self) -> Tuple[Qid, ...]:
        raise NotImplementedError()

    @abc.abstractmethod
    def with_qubits(self: TSelf_Operation,
                    *new_qubits: Qid) -> TSelf_Operation:
        pass

    def transform_qubits(self: TSelf_Operation,
                         func: Callable[[Qid], Qid]) -> TSelf_Operation:
        """Returns the same operation, but with different qubits.

        Args:
            func: The function to use to turn each current qubit into a desired
                new qubit.

        Returns:
            The receiving operation but with qubits transformed by the given
                function.
        """
        return self.with_qubits(*(func(q) for q in self.qubits))


@value.value_equality
class _InverseCompositeGate(Gate):
    """The inverse of a composite gate."""

    def __init__(self, original: Gate) -> None:
        self._original = original

    def num_qubits(self):
        return self._original.num_qubits()

    def __pow__(self, power):
        if power == 1:
            return self
        if power == -1:
            return self._original
        return NotImplemented

    def _decompose_(self, qubits):
        return protocols.inverse(protocols.decompose_once_with_qubits(
            self._original, qubits))

    def _value_equality_values_(self):
        return self._original

    def __repr__(self):
        return '({!r}**-1)'.format(self._original)<|MERGE_RESOLUTION|>--- conflicted
+++ resolved
@@ -100,12 +100,7 @@
     can be used to avoid writing this boilerplate.
     """
 
-<<<<<<< HEAD
-    def validate_args(self, qubits: Sequence[QubitId]) -> None:
-=======
-    # noinspection PyMethodMayBeStatic
     def validate_args(self, qubits: Sequence[Qid]) -> None:
->>>>>>> 1337f812
         """Checks if this gate can be applied to the given qubits.
 
         By default only checks qubit count. Child classes can override.
