# Copyright 2018 The Cirq Developers
#
# Licensed under the Apache License, Version 2.0 (the "License");
# you may not use this file except in compliance with the License.
# You may obtain a copy of the License at
#
#     https://www.apache.org/licenses/LICENSE-2.0
#
# Unless required by applicable law or agreed to in writing, software
# distributed under the License is distributed on an "AS IS" BASIS,
# WITHOUT WARRANTIES OR CONDITIONS OF ANY KIND, either express or implied.
# See the License for the specific language governing permissions and
# limitations under the License.

"""Basic types defining qubits, gates, and operations."""

from typing import Any, Callable, Sequence, Tuple, TYPE_CHECKING, Union

import abc

from cirq import value
from cirq.protocols import decompose, inverse, qid_shape_protocol

if TYPE_CHECKING:
    # pylint: disable=unused-import
    from cirq.ops import gate_operation, linear_combinations
    # pylint: enable=unused-import


class Qid(metaclass=abc.ABCMeta):
    """Identifies a quantum object such as a qubit, qudit, resonator, etc.

    Child classes represent specific types of objects, such as a qubit at a
    particular location on a chip or a qubit with a particular name.

    The main criteria that a custom qid must satisfy is *comparability*. Child
    classes meet this criteria by implementing the `_comparison_key` method. For
    example, `cirq.LineQubit`'s `_comparison_key` method returns `self.x`. This
    ensures that line qubits with the same `x` are equal, and that line qubits
    will be sorted ascending by `x`. `Qid` implements all equality,
    comparison, and hashing methods via `_comparison_key`.
    """

    @abc.abstractmethod
    def _comparison_key(self) -> Any:
        """Returns a value used to sort and compare this qubit with others.

        By default, qubits of differing type are sorted ascending according to
        their type name. Qubits of the same type are then sorted using their
        comparison key.
        """

    def _cmp_tuple(self):
        return type(self).__name__, repr(type(self)), self._comparison_key()

    def __hash__(self):
        return hash((Qid, self._comparison_key()))

    def __eq__(self, other):
        if not isinstance(other, Qid):
            return NotImplemented
        return self._cmp_tuple() == other._cmp_tuple()

    def __ne__(self, other):
        if not isinstance(other, Qid):
            return NotImplemented
        return self._cmp_tuple() != other._cmp_tuple()

    def __lt__(self, other):
        if not isinstance(other, Qid):
            return NotImplemented
        return self._cmp_tuple() < other._cmp_tuple()

    def __gt__(self, other):
        if not isinstance(other, Qid):
            return NotImplemented
        return self._cmp_tuple() > other._cmp_tuple()

    def __le__(self, other):
        if not isinstance(other, Qid):
            return NotImplemented
        return self._cmp_tuple() <= other._cmp_tuple()

    def __ge__(self, other):
        if not isinstance(other, Qid):
            return NotImplemented
        return self._cmp_tuple() >= other._cmp_tuple()


class Gate(metaclass=value.ABCMetaImplementAnyOneOf):
    """An operation type that can be applied to a collection of qubits.

    Gates can be applied to qubits by calling their on() method with
    the qubits to be applied to supplied, or, alternatively, by simply
    calling the gate on the qubits.  In other words calling MyGate.on(q1, q2)
    to create an Operation on q1 and q2 is equivalent to MyGate(q1,q2).

    Gates operate on a certain number of qubits. All implementations of gate
    must implement the `num_qubits` method declaring how many qubits they
    act on. The gate feature classes `SingleQubitGate` and `TwoQubitGate`
    can be used to avoid writing this boilerplate.

    Linear combinations of gates can be created by adding gates together and
    multiplying them by scalars.
    """

    def validate_args(self, qubits: Sequence[Qid]) -> None:
        """Checks if this gate can be applied to the given qubits.

        By default checks if input is of type Qid and qubit count.
        Child classes can override.

        Args:
            qubits: The collection of qubits to potentially apply the gate to.

        Throws:
            ValueError: The gate can't be applied to the qubits.
        """
<<<<<<< HEAD
        if len(qubits) != self.num_qubits():
            raise ValueError(
                'Wrong number of qubits for <{!r}>. '
                'Expected {} qubits but got <{!r}>.'.format(
                    self,
                    self.num_qubits(),
                    qubits))
=======
        if len(qubits) == 0:
            raise ValueError(
                "Applied a gate to an empty set of qubits. Gate: {}".format(
                    repr(self)))

        if len(qubits) != qid_shape_protocol.num_qubits(self):
            raise ValueError('Wrong number of qubits for <{!r}>. '
                             'Expected {} qubits but got <{!r}>.'.format(
                                 self, qid_shape_protocol.num_qubits(self),
                                 qubits))
>>>>>>> 81bc59c3

        if any([not isinstance(qubit, Qid)
                for qubit in qubits]):
            raise ValueError(
                    'Gate was called with type different than Qid.')

    def on(self, *qubits: Qid) -> 'Operation':
        """Returns an application of this gate to the given qubits.

        Args:
            *qubits: The collection of qubits to potentially apply the gate to.
        """
        # Avoids circular import.
        from cirq.ops import gate_operation
        return gate_operation.GateOperation(self, list(qubits))

    def wrap_in_linear_combination(
            self,
            coefficient: Union[complex, float, int]=1
            ) -> 'linear_combinations.LinearCombinationOfGates':
        from cirq.ops import linear_combinations
        return linear_combinations.LinearCombinationOfGates({self: coefficient})

    def __add__(self,
                other: Union['Gate',
                             'linear_combinations.LinearCombinationOfGates']
                ) -> 'linear_combinations.LinearCombinationOfGates':
        if isinstance(other, Gate):
            return (self.wrap_in_linear_combination() +
                    other.wrap_in_linear_combination())
        return self.wrap_in_linear_combination() + other

    def __sub__(self,
                other: Union['Gate',
                             'linear_combinations.LinearCombinationOfGates']
                ) -> 'linear_combinations.LinearCombinationOfGates':
        if isinstance(other, Gate):
            return (self.wrap_in_linear_combination() -
                    other.wrap_in_linear_combination())
        return self.wrap_in_linear_combination() - other

    def __neg__(self) -> 'linear_combinations.LinearCombinationOfGates':
        return self.wrap_in_linear_combination(coefficient=-1)

    def __mul__(self, other: Union[complex, float, int]
                ) -> 'linear_combinations.LinearCombinationOfGates':
        return self.wrap_in_linear_combination(coefficient=other)

    def __rmul__(self, other: Union[complex, float, int]
                 ) -> 'linear_combinations.LinearCombinationOfGates':
        return self.wrap_in_linear_combination(coefficient=other)

    def __truediv__(self, other: Union[complex, float, int]
                    ) -> 'linear_combinations.LinearCombinationOfGates':
        return self.wrap_in_linear_combination(coefficient=1 / other)

    def __pow__(self, power):
        if power == 1:
            return self

        if power == -1:
            # HACK: break cycle
            from cirq.line import line_qubit

            decomposed = decompose.decompose_once_with_qubits(
                self,
                qubits=line_qubit.LineQubit.range(
                    qid_shape_protocol.num_qubits(self)),
                default=None)
            if decomposed is None:
                return NotImplemented

            inverse_decomposed = inverse.inverse(decomposed, None)
            if inverse_decomposed is None:
                return NotImplemented

            return _InverseCompositeGate(self)

        return NotImplemented

    def __call__(self, *args, **kwargs):
        return self.on(*args, **kwargs)

    def controlled_by(self, *control_qubits: Qid) -> 'Gate':
        """Returns a controlled version of this gate.

        Args:
            control_qubits: Optional qubits to control the gate by.
        """
        # Avoids circular import.
        from cirq.ops import ControlledGate
        if len(control_qubits) == 0:
            return self
        return ControlledGate(self, control_qubits, len(control_qubits))

    # num_qubits, _num_qubits_, and _qid_shape_ are implemented with alternative
    # to keep backwards compatibility with versions of cirq where num_qubits
    # is an abstract method.
    def _backwards_compatibility_num_qubits(self) -> int:
        return qid_shape_protocol.num_qubits(self)

    @value.alternative(requires='_num_qubits_',
                       implementation=_backwards_compatibility_num_qubits)
    def num_qubits(self) -> int:
        """The number of qubits this gate acts on."""

    def _num_qubits_from_shape(self) -> int:
        shape = self._qid_shape_()
        if shape is NotImplemented:
            return NotImplemented
        return len(shape)

    def _num_qubits_proto_from_num_qubits(self) -> int:
        return self.num_qubits()

    @value.alternative(requires='num_qubits',
                       implementation=_num_qubits_proto_from_num_qubits)
    @value.alternative(requires='_qid_shape_',
                       implementation=_num_qubits_from_shape)
    def _num_qubits_(self) -> int:
        """The number of qubits this gate acts on."""

    def _default_shape_from_num_qubits(self) -> Tuple[int, ...]:
        num_qubits = self._num_qubits_()
        if num_qubits is NotImplemented:
            return NotImplemented
        return (2,) * num_qubits

    @value.alternative(requires='_num_qubits_',
                       implementation=_default_shape_from_num_qubits)
    def _qid_shape_(self) -> Tuple[int, ...]:
        """Returns a Tuple containing the number of quantum levels of each qid
        the gate acts on.  E.g. (2, 2, 2) for the three-qubit CCZ gate and
        (3, 3) for a 2-qutrit ternary gate.
        """


class Operation(metaclass=abc.ABCMeta):
    """An effect applied to a collection of qubits.

    The most common kind of Operation is a GateOperation, which separates its
    effect into a qubit-independent Gate and the qubits it should be applied to.
    """

    @abc.abstractproperty
    def qubits(self) -> Tuple[Qid, ...]:
        raise NotImplementedError()

    def _num_qubits_(self) -> int:
        """The number of qubits this operation acts on.

        By definition, returns the length of `qubits`.
        """
        return len(self.qubits)

    @abc.abstractmethod
    def with_qubits(self, *new_qubits: Qid) -> 'Operation':
        pass

    def transform_qubits(self, func: Callable[[Qid], Qid]) -> 'Operation':
        """Returns the same operation, but with different qubits.

        Args:
            func: The function to use to turn each current qubit into a desired
                new qubit.

        Returns:
            The receiving operation but with qubits transformed by the given
                function.
        """
        return self.with_qubits(*(func(q) for q in self.qubits))

    def controlled_by(self, *control_qubits: Qid) -> 'Operation':
        """Returns a controlled version of this operation.

        Args:
            control_qubits: Qubits to control the operation by. Required.
        """
        # Avoids circular import.
        from cirq.ops import ControlledOperation
        if len(control_qubits) == 0:
            return self
        return ControlledOperation(control_qubits, self)


@value.value_equality
class _InverseCompositeGate(Gate):
    """The inverse of a composite gate."""

    def __init__(self, original: Gate) -> None:
        self._original = original

    def _num_qubits_(self):
        return qid_shape_protocol.num_qubits(self._original)

    def __pow__(self, power):
        if power == 1:
            return self
        if power == -1:
            return self._original
        return NotImplemented

    def _decompose_(self, qubits):
        return inverse.inverse(decompose.decompose_once_with_qubits(
            self._original, qubits))

    def _value_equality_values_(self):
        return self._original

    def __repr__(self):
        return '({!r}**-1)'.format(self._original)<|MERGE_RESOLUTION|>--- conflicted
+++ resolved
@@ -116,26 +116,11 @@
         Throws:
             ValueError: The gate can't be applied to the qubits.
         """
-<<<<<<< HEAD
-        if len(qubits) != self.num_qubits():
-            raise ValueError(
-                'Wrong number of qubits for <{!r}>. '
-                'Expected {} qubits but got <{!r}>.'.format(
-                    self,
-                    self.num_qubits(),
-                    qubits))
-=======
-        if len(qubits) == 0:
-            raise ValueError(
-                "Applied a gate to an empty set of qubits. Gate: {}".format(
-                    repr(self)))
-
         if len(qubits) != qid_shape_protocol.num_qubits(self):
             raise ValueError('Wrong number of qubits for <{!r}>. '
                              'Expected {} qubits but got <{!r}>.'.format(
                                  self, qid_shape_protocol.num_qubits(self),
                                  qubits))
->>>>>>> 81bc59c3
 
         if any([not isinstance(qubit, Qid)
                 for qubit in qubits]):
