# Copyright 2018 The Cirq Developers
#
# Licensed under the Apache License, Version 2.0 (the "License");
# you may not use this file except in compliance with the License.
# You may obtain a copy of the License at
#
#     https://www.apache.org/licenses/LICENSE-2.0
#
# Unless required by applicable law or agreed to in writing, software
# distributed under the License is distributed on an "AS IS" BASIS,
# WITHOUT WARRANTIES OR CONDITIONS OF ANY KIND, either express or implied.
# See the License for the specific language governing permissions and
# limitations under the License.

"""Basic types defining qubits, gates, and operations."""

from typing import (Any, Callable, Collection, Optional, Sequence, Tuple,
                    TYPE_CHECKING, Union)

import abc
import functools

from cirq import value, protocols

if TYPE_CHECKING:
    from cirq.ops import gate_operation, linear_combinations


class Qid(metaclass=abc.ABCMeta):
    """Identifies a quantum object such as a qubit, qudit, resonator, etc.

    Child classes represent specific types of objects, such as a qubit at a
    particular location on a chip or a qubit with a particular name.

    The main criteria that a custom qid must satisfy is *comparability*. Child
    classes meet this criteria by implementing the `_comparison_key` method. For
    example, `cirq.LineQubit`'s `_comparison_key` method returns `self.x`. This
    ensures that line qubits with the same `x` are equal, and that line qubits
    will be sorted ascending by `x`. `Qid` implements all equality,
    comparison, and hashing methods via `_comparison_key`.
    """

    @abc.abstractmethod
    def _comparison_key(self) -> Any:
        """Returns a value used to sort and compare this qubit with others.

        By default, qubits of differing type are sorted ascending according to
        their type name. Qubits of the same type are then sorted using their
        comparison key.
        """

    @property
    @abc.abstractmethod
    def dimension(self) -> int:
        """Returns the dimension or the number of quantum levels this qid has.
        E.g. 2 for a qubit, 3 for a qutrit, etc.
        """

    @staticmethod
    def validate_dimension(dimension: int) -> None:
        """Raises an exception if `dimension` is not positive.

        Raises:
            ValueError: `dimension` is not positive.
        """
        if dimension < 1:
            raise ValueError(
                'Wrong qid dimension. '
                'Expected a positive integer but got {}.'.format(dimension))

    def with_dimension(self, dimension: int) -> 'Qid':
        """Returns a new qid with a different dimension.

        Child classes can override.  Wraps the qubit object by default.

        Args:
            dimension: The new dimension or number of levels.
        """
        if dimension == self.dimension:
            return self
        return _QubitAsQid(self, dimension=dimension)

    def _cmp_tuple(self):
        return (type(self).__name__, repr(type(self)), self._comparison_key(),
                self.dimension)

    def __hash__(self):
        return hash((Qid, self._comparison_key()))

    def __eq__(self, other):
        if not isinstance(other, Qid):
            return NotImplemented
        return self._cmp_tuple() == other._cmp_tuple()

    def __ne__(self, other):
        if not isinstance(other, Qid):
            return NotImplemented
        return self._cmp_tuple() != other._cmp_tuple()

    def __lt__(self, other):
        if not isinstance(other, Qid):
            return NotImplemented
        return self._cmp_tuple() < other._cmp_tuple()

    def __gt__(self, other):
        if not isinstance(other, Qid):
            return NotImplemented
        return self._cmp_tuple() > other._cmp_tuple()

    def __le__(self, other):
        if not isinstance(other, Qid):
            return NotImplemented
        return self._cmp_tuple() <= other._cmp_tuple()

    def __ge__(self, other):
        if not isinstance(other, Qid):
            return NotImplemented
        return self._cmp_tuple() >= other._cmp_tuple()


@functools.total_ordering
class _QubitAsQid(Qid):

    def __init__(self, qubit: Qid, dimension: int):
        self._qubit = qubit
        self._dimension = dimension
        self.validate_dimension(dimension)

    @property
    def qubit(self) -> Qid:
        return self._qubit

    @property
    def dimension(self) -> int:
        return self._dimension

    def with_dimension(self, dimension: int) -> Qid:
        """Returns a copy with a different dimension or number of levels."""
        return self.qubit.with_dimension(dimension)

    def _comparison_key(self) -> Any:
        # Don't include self._qubit.dimension
        return self._qubit._cmp_tuple()[:-1]

    def __repr__(self):
        return '{!r}.with_dimension({})'.format(self.qubit, self.dimension)

    def __str__(self):
        return '{!s} (d={})'.format(self.qubit, self.dimension)

    def _json_dict_(self):
        return protocols.obj_to_dict_helper(self, ['qubit', 'dimension'])


class Gate(metaclass=value.ABCMetaImplementAnyOneOf):
    """An operation type that can be applied to a collection of qubits.

    Gates can be applied to qubits by calling their on() method with
    the qubits to be applied to supplied, or, alternatively, by simply
    calling the gate on the qubits.  In other words calling MyGate.on(q1, q2)
    to create an Operation on q1 and q2 is equivalent to MyGate(q1,q2).

    Gates operate on a certain number of qubits. All implementations of gate
    must implement the `num_qubits` method declaring how many qubits they
    act on. The gate feature classes `SingleQubitGate` and `TwoQubitGate`
    can be used to avoid writing this boilerplate.

    Linear combinations of gates can be created by adding gates together and
    multiplying them by scalars.
    """

    def validate_args(self, qubits: Sequence[Qid]) -> None:
        """Checks if this gate can be applied to the given qubits.

        By default checks that:
        - inputs are of type `Qid`
        - len(qubits) == num_qubits()
        - qubit_i.dimension == qid_shape[i] for all qubits

        Child classes can override.  The child implementation should call
        `super().validate_args(qubits)` then do custom checks.

        Args:
            qubits: The sequence of qubits to potentially apply the gate to.

        Throws:
            ValueError: The gate can't be applied to the qubits.
        """
        _validate_qid_shape(self, qubits)

    def on(self, *qubits: Qid) -> 'Operation':
        """Returns an application of this gate to the given qubits.

        Args:
            *qubits: The collection of qubits to potentially apply the gate to.
        """
        # Avoids circular import.
        from cirq.ops import gate_operation
        return gate_operation.GateOperation(self, list(qubits))

    def wrap_in_linear_combination(
            self,
            coefficient: Union[complex, float, int]=1
            ) -> 'linear_combinations.LinearCombinationOfGates':
        from cirq.ops import linear_combinations
        return linear_combinations.LinearCombinationOfGates({self: coefficient})

    def __add__(self,
                other: Union['Gate',
                             'linear_combinations.LinearCombinationOfGates']
                ) -> 'linear_combinations.LinearCombinationOfGates':
        if isinstance(other, Gate):
            return (self.wrap_in_linear_combination() +
                    other.wrap_in_linear_combination())
        return self.wrap_in_linear_combination() + other

    def __sub__(self,
                other: Union['Gate',
                             'linear_combinations.LinearCombinationOfGates']
                ) -> 'linear_combinations.LinearCombinationOfGates':
        if isinstance(other, Gate):
            return (self.wrap_in_linear_combination() -
                    other.wrap_in_linear_combination())
        return self.wrap_in_linear_combination() - other

    def __neg__(self) -> 'linear_combinations.LinearCombinationOfGates':
        return self.wrap_in_linear_combination(coefficient=-1)

    def __mul__(self, other: Union[complex, float, int]
                ) -> 'linear_combinations.LinearCombinationOfGates':
        return self.wrap_in_linear_combination(coefficient=other)

    def __rmul__(self, other: Union[complex, float, int]
                 ) -> 'linear_combinations.LinearCombinationOfGates':
        return self.wrap_in_linear_combination(coefficient=other)

    def __truediv__(self, other: Union[complex, float, int]
                    ) -> 'linear_combinations.LinearCombinationOfGates':
        return self.wrap_in_linear_combination(coefficient=1 / other)

    def __pow__(self, power):
        if power == 1:
            return self

        if power == -1:
            # HACK: break cycle
            from cirq.devices import line_qubit

            decomposed = protocols.decompose_once_with_qubits(
                self, qubits=line_qubit.LineQid.for_gate(self), default=None)
            if decomposed is None:
                return NotImplemented

            inverse_decomposed = protocols.inverse(decomposed, None)
            if inverse_decomposed is None:
                return NotImplemented

            return _InverseCompositeGate(self)

        return NotImplemented

    def __call__(self, *args, **kwargs):
        return self.on(*args, **kwargs)

<<<<<<< HEAD
    def control(self) -> 'Gate':
=======
    def controlled_by(self,
                      *control_qubits: Qid,
                      control_values: Optional[Sequence[
                          Union[int, Collection[int]]]] = None) -> 'Gate':
>>>>>>> b634494e
        """Returns a controlled version of this gate.
        """
        # Avoids circular import.
        from cirq.ops import ControlledGate
<<<<<<< HEAD
        return ControlledGate(self)
=======
        if len(control_qubits) == 0:
            return self
        return ControlledGate(self, control_qubits, len(control_qubits),
                              control_values)
>>>>>>> b634494e

    # num_qubits, _num_qubits_, and _qid_shape_ are implemented with alternative
    # to keep backwards compatibility with versions of cirq where num_qubits
    # is an abstract method.
    def _backwards_compatibility_num_qubits(self) -> int:
        return protocols.num_qubits(self)

    @value.alternative(requires='_num_qubits_',
                       implementation=_backwards_compatibility_num_qubits)
    def num_qubits(self) -> int:
        """The number of qubits this gate acts on."""

    def _num_qubits_from_shape(self) -> int:
        shape = self._qid_shape_()
        if shape is NotImplemented:
            return NotImplemented
        return len(shape)

    def _num_qubits_proto_from_num_qubits(self) -> int:
        return self.num_qubits()

    @value.alternative(requires='num_qubits',
                       implementation=_num_qubits_proto_from_num_qubits)
    @value.alternative(requires='_qid_shape_',
                       implementation=_num_qubits_from_shape)
    def _num_qubits_(self) -> int:
        """The number of qubits this gate acts on."""

    def _default_shape_from_num_qubits(self) -> Tuple[int, ...]:
        num_qubits = self._num_qubits_()
        if num_qubits is NotImplemented:
            return NotImplemented
        return (2,) * num_qubits

    @value.alternative(requires='_num_qubits_',
                       implementation=_default_shape_from_num_qubits)
    def _qid_shape_(self) -> Tuple[int, ...]:
        """Returns a Tuple containing the number of quantum levels of each qid
        the gate acts on.  E.g. (2, 2, 2) for the three-qubit CCZ gate and
        (3, 3) for a 2-qutrit ternary gate.
        """

    def _json_dict_(self):
        return protocols.obj_to_dict_helper(self, attribute_names=[])


class Operation(metaclass=abc.ABCMeta):
    """An effect applied to a collection of qubits.

    The most common kind of Operation is a GateOperation, which separates its
    effect into a qubit-independent Gate and the qubits it should be applied to.
    """

    @property
    @abc.abstractmethod
    def qubits(self) -> Tuple[Qid, ...]:
        raise NotImplementedError()

    def _num_qubits_(self) -> int:
        """The number of qubits this operation acts on.

        By definition, returns the length of `qubits`.
        """
        return len(self.qubits)

    def _qid_shape_(self) -> Tuple[int, ...]:
        return protocols.qid_shape(self.qubits)

    @abc.abstractmethod
    def with_qubits(self, *new_qubits: Qid) -> 'Operation':
        pass

    def transform_qubits(self, func: Callable[[Qid], Qid]) -> 'Operation':
        """Returns the same operation, but with different qubits.

        Args:
            func: The function to use to turn each current qubit into a desired
                new qubit.

        Returns:
            The receiving operation but with qubits transformed by the given
                function.
        """
        return self.with_qubits(*(func(q) for q in self.qubits))

<<<<<<< HEAD
    def control(self, *control_qubits: Qid) -> 'Operation':
=======
    def controlled_by(self,
                      *control_qubits: Qid,
                      control_values: Optional[Sequence[
                          Union[int, Collection[int]]]] = None) -> 'Operation':
>>>>>>> b634494e
        """Returns a controlled version of this operation.

        Args:
            control_qubits: Qubits to control the operation by. Required.
        """
        # Avoids circular import.
        from cirq.ops import ControlledOperation
        if len(control_qubits) == 0:
            return self
        return ControlledOperation(control_qubits, self, control_values)

    def validate_args(self, qubits: Sequence[Qid]):
        """Raises an exception if the `qubits` don't match this operation's qid
        shape.

        Call this method from a subclass's `with_qubits` method.

        Args:
            qubits: The new qids for the operation.

        Raises:
            ValueError: The operation had qids that don't match it's qid shape.
        """
        _validate_qid_shape(self, qubits)


@value.value_equality
class _InverseCompositeGate(Gate):
    """The inverse of a composite gate."""

    def __init__(self, original: Gate) -> None:
        self._original = original

    def _num_qubits_(self):
        return protocols.num_qubits(self._original)

    def __pow__(self, power):
        if power == 1:
            return self
        if power == -1:
            return self._original
        return NotImplemented

    def _decompose_(self, qubits):
        return protocols.inverse(
            protocols.decompose_once_with_qubits(self._original, qubits))

    def _value_equality_values_(self):
        return self._original

    def __repr__(self):
        return '({!r}**-1)'.format(self._original)


def _validate_qid_shape(val: Any, qubits: Sequence[Qid]) -> None:
    """Helper function to validate qubits for gates and operations.

    Raises:
        ValueError: The operation had qids that don't match it's qid shape.
    """
    qid_shape = protocols.qid_shape(val)
    if len(qubits) != len(qid_shape):
        raise ValueError('Wrong number of qubits for <{!r}>. '
                         'Expected {} qubits but got <{!r}>.'.format(
                             val, len(qid_shape), qubits))
    if any(qid.dimension != dimension
           for qid, dimension in zip(qubits, qid_shape)):
        raise ValueError('Wrong shape of qids for <{!r}>. '
                         'Expected {} but got {} <{!r}>.'.format(
                             val, qid_shape,
                             tuple(qid.dimension for qid in qubits), qubits))
    if len(set(qubits)) != len(qubits):
        raise ValueError('Duplicate qids for <{!r}>. '
                         'Expected unique qids but got <{!r}>.'.format(
                             val, qubits))<|MERGE_RESOLUTION|>--- conflicted
+++ resolved
@@ -262,26 +262,14 @@
     def __call__(self, *args, **kwargs):
         return self.on(*args, **kwargs)
 
-<<<<<<< HEAD
-    def control(self) -> 'Gate':
-=======
-    def controlled_by(self,
-                      *control_qubits: Qid,
-                      control_values: Optional[Sequence[
-                          Union[int, Collection[int]]]] = None) -> 'Gate':
->>>>>>> b634494e
+    def control(self,
+                control_values: Optional[Sequence[
+                    Union[int, Collection[int]]]] = None) -> 'Gate':
         """Returns a controlled version of this gate.
         """
         # Avoids circular import.
         from cirq.ops import ControlledGate
-<<<<<<< HEAD
-        return ControlledGate(self)
-=======
-        if len(control_qubits) == 0:
-            return self
-        return ControlledGate(self, control_qubits, len(control_qubits),
-                              control_values)
->>>>>>> b634494e
+        return ControlledGate(self, control_values=control_values)
 
     # num_qubits, _num_qubits_, and _qid_shape_ are implemented with alternative
     # to keep backwards compatibility with versions of cirq where num_qubits
@@ -367,14 +355,10 @@
         """
         return self.with_qubits(*(func(q) for q in self.qubits))
 
-<<<<<<< HEAD
-    def control(self, *control_qubits: Qid) -> 'Operation':
-=======
-    def controlled_by(self,
-                      *control_qubits: Qid,
-                      control_values: Optional[Sequence[
-                          Union[int, Collection[int]]]] = None) -> 'Operation':
->>>>>>> b634494e
+    def control(self,
+                *control_qubits: Qid,
+                control_values: Optional[Sequence[
+                    Union[int, Collection[int]]]] = None) -> 'Operation':
         """Returns a controlled version of this operation.
 
         Args:
