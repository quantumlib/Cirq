--- conflicted
+++ resolved
@@ -12,13 +12,8 @@
 # See the License for the specific language governing permissions and
 # limitations under the License.
 
-<<<<<<< HEAD
-"""Implements the inverse method of a CompositeOperation & ReversibleEffect."""
-from typing import TypeVar, Generic, Any
-=======
 """Implements the inverse method of a reversible CompositeOperation."""
 from typing import TypeVar, Generic
->>>>>>> e084e17b
 
 import abc
 
@@ -32,15 +27,9 @@
                               metaclass=abc.ABCMeta):
     """A composite gate that gets decomposed into reversible gates."""
 
-<<<<<<< HEAD
-    def __pow__(self: TOriginal, exponent: Any
-                ) -> '_ReversedReversibleCompositeGate[TOriginal]':
-        if exponent != -1:
-=======
     def __pow__(self: TOriginal,
                 power) -> '_ReversedReversibleCompositeGate[TOriginal]':
         if power != -1:
->>>>>>> e084e17b
             return NotImplemented
         return _ReversedReversibleCompositeGate(self)
 
@@ -52,13 +41,8 @@
     def __init__(self, forward_form: TOriginal) -> None:
         self.forward_form = forward_form
 
-<<<<<<< HEAD
-    def __pow__(self, exponent: Any) -> TOriginal:
-        if exponent != -1:
-=======
     def __pow__(self, power) -> TOriginal:
         if power != -1:
->>>>>>> e084e17b
             return NotImplemented
         return self.forward_form
 
