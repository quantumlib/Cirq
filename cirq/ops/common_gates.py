# Copyright 2018 The Cirq Developers
#
# Licensed under the Apache License, Version 2.0 (the "License");
# you may not use this file except in compliance with the License.
# You may obtain a copy of the License at
#
#     https://www.apache.org/licenses/LICENSE-2.0
#
# Unless required by applicable law or agreed to in writing, software
# distributed under the License is distributed on an "AS IS" BASIS,
# WITHOUT WARRANTIES OR CONDITIONS OF ANY KIND, either express or implied.
# See the License for the specific language governing permissions and
# limitations under the License.

"""Quantum gates that are commonly used in the literature."""
from typing import (
    Union, Tuple, Optional, List, Callable, cast, Iterable, Sequence,
)

import numpy as np

from cirq import value, linalg, protocols
from cirq.ops import (
    gate_features,
    eigen_gate,
    raw_types,
    gate_operation,
)
from cirq.type_workarounds import NotImplementedType

# Note: avoiding 'from/as' because it creates a circular dependency in python 2.
import cirq.ops.phased_x_gate


class CZPowGate(eigen_gate.EigenGate,
                gate_features.TwoQubitGate,
                gate_features.InterchangeableQubitsGate):
    """Phases the |11⟩ state of two adjacent qubits by a fixed amount.

    A ParameterizedCZGate guaranteed to not be using the parameter key field.
    """

    def __init__(self, *,  # Forces keyword args.
                 exponent: Union[value.Symbol, float] = 1.0) -> None:
        """
        Args:
            exponent: The t in CZ**t. Determines how much the |11> state gets
            phased by applying this operation (specifically it will be phased by
            e^{i pi exponent}).
        """
        super().__init__(exponent=exponent)

    def _eigen_components(self):
        return [
            (0, np.diag([1, 1, 1, 0])),
            (1, np.diag([0, 0, 0, 1])),
        ]

    def _apply_unitary_to_tensor_(self,
                                  target_tensor: np.ndarray,
                                  available_buffer: np.ndarray,
                                  axes: Sequence[int],
                                  ) -> Union[np.ndarray, NotImplementedType]:
        if protocols.is_parameterized(self):
            return NotImplemented

        c = np.exp(1j * np.pi * self._exponent)
        one_one = linalg.slice_for_qubits_equal_to(axes, 0b11)
        target_tensor[one_one] *= c
        return target_tensor

    def _canonical_exponent_period(self) -> Optional[float]:
        return 2

    def _with_exponent(self,
                       exponent: Union[value.Symbol, float]) -> 'CZPowGate':
        return CZPowGate(exponent=exponent)

    def _phase_by_(self, phase_turns, qubit_index):
        return self

    @property
    def exponent(self) -> Union[value.Symbol, float]:
        return self._exponent

    def _circuit_diagram_info_(self, args: protocols.CircuitDiagramInfoArgs
                               ) -> protocols.CircuitDiagramInfo:
        return protocols.CircuitDiagramInfo(
            wire_symbols=('@', '@'),
            exponent=self._exponent)

    def _qasm_(self,
               args: protocols.QasmArgs,
               qubits: Tuple[raw_types.QubitId, ...]) -> Optional[str]:
        if self._exponent != 1:
            return None  # Don't have an equivalent gate in QASM
        args.validate_version('2.0')
        return args.format('cz {0},{1};\n', qubits[0], qubits[1])

    def __str__(self) -> str:
        if self._exponent == 1:
            return 'CZ'
        return 'CZ**{!r}'.format(self._exponent)

    def __repr__(self) -> str:
        if self._exponent == 1:
            return 'cirq.CZ'
        return '(cirq.CZ**{!r})'.format(self._exponent)


class XPowGate(eigen_gate.EigenGate,
               gate_features.SingleQubitGate):
    """Fixed rotation around the X axis of the Bloch sphere."""

    def __init__(self, *,  # Forces keyword args.
                 exponent: Union[value.Symbol, float] = 1.0,
                 global_shift_in_half_turns: float = 0.0) -> None:
        """
        Args:
            exponent: The t in X**t. Determines how much the -1 eigenstate of
                the Pauli X operator gets phased by this operation (specifically
                it will be phased by e^{i pi exponent}).
            global_shift_in_half_turns: Offsets the eigenvalues of the gate.
                The default shift of 0 gives the X gate's matrix eigenvalues of
                +1 and -1, whereas a shift of -0.5 changes those eigenvalues to
                -i and +i. The shift is always specified assuming an exponent of
                one (i.e. a 180 degree rotation).
        """
        super().__init__(
            exponent=exponent,
            global_shift_in_half_turns=global_shift_in_half_turns)

    @property
    def exponent(self) -> Union[value.Symbol, float]:
        return self._exponent

    def _apply_unitary_to_tensor_(self,
                                  target_tensor: np.ndarray,
                                  available_buffer: np.ndarray,
                                  axes: Sequence[int],
                                  ) -> Union[np.ndarray, NotImplementedType]:
        if self._exponent != 1:
            return NotImplemented
        zero = linalg.slice_for_qubits_equal_to(axes, 0)
        one = linalg.slice_for_qubits_equal_to(axes, 1)
        available_buffer[zero] = target_tensor[one]
        available_buffer[one] = target_tensor[zero]
        return available_buffer

    def _eigen_components(self):
        return [
            (0, np.array([[0.5, 0.5], [0.5, 0.5]])),
            (1, np.array([[0.5, -0.5], [-0.5, 0.5]])),
        ]

    def _canonical_exponent_period(self) -> Optional[float]:
        if self._global_shift_in_half_turns == 0:
            return 2
        if abs(self._global_shift_in_half_turns) == 0.5:
            return 4
        return None

    def _circuit_diagram_info_(self, args: protocols.CircuitDiagramInfoArgs
                               ) -> protocols.CircuitDiagramInfo:
        return protocols.CircuitDiagramInfo(
            wire_symbols=('X',),
            exponent=self._exponent)

    def _qasm_(self,
               args: protocols.QasmArgs,
               qubits: Tuple[raw_types.QubitId, ...]) -> Optional[str]:
        args.validate_version('2.0')
        if self._exponent == 1:
            return args.format('x {0};\n', qubits[0])
        else:
            return args.format('rx({0:half_turns}) {1};\n',
                               self._exponent, qubits[0])

    def _phase_by_(self, phase_turns, qubit_index):
        """See `cirq.SupportsPhase`."""
        return cirq.ops.phased_x_gate.PhasedXPowGate(
            exponent=self._exponent,
            phase_exponent=phase_turns * 2)

    def __str__(self) -> str:
        if self._exponent == 1:
            return 'X'
        return 'X**{!r}'.format(self._exponent)

    def __repr__(self) -> str:
        if self._global_shift_in_half_turns == -0.5:
            return 'cirq.Rx(np.pi*{!r})'.format(self._exponent)
        if self._global_shift_in_half_turns == 0:
            if self._exponent == 1:
                return 'cirq.X'
            return '(cirq.X**{!r})'.format(self._exponent)
        return (
            'cirq.XPowGate(exponent={!r}, '
            'global_shift_in_half_turns={!r})'
        ).format(self._exponent, self._global_shift_in_half_turns)


class YPowGate(eigen_gate.EigenGate,
               gate_features.SingleQubitGate):
    """Fixed rotation around the Y axis of the Bloch sphere."""

    def __init__(self, *,  # Forces keyword args.
                 exponent: Union[value.Symbol, float] = 1.0,
                 global_shift_in_half_turns: float = 0.0) -> None:
        """
        Args:
            exponent: The t in X**t. Determines how much the -1 eigenstate of
                the Pauli Y operator gets phased by this operation (specifically
                it will be phased by e^{i pi exponent}).
            global_shift_in_half_turns: Offsets the eigenvalues of the gate.
                The default shift of 0 gives the Y gate's matrix eigenvalues of
                +1 and -1, whereas a shift of -0.5 changes those eigenvalues to
                -i and +i. The shift is always specified assuming an exponent of
                one (i.e. a 180 degree rotation).
        """
        super().__init__(
            exponent=exponent,
            global_shift_in_half_turns=global_shift_in_half_turns)

    @property
    def exponent(self) -> Union[value.Symbol, float]:
        return self._exponent

    def _with_exponent(self,
                       exponent: Union[value.Symbol, float]) -> 'YPowGate':
        return YPowGate(
            exponent=exponent,
            global_shift_in_half_turns=self._global_shift_in_half_turns)

    def _eigen_components(self):
        return [
            (0, np.array([[0.5, -0.5j], [0.5j, 0.5]])),
            (1, np.array([[0.5, 0.5j], [-0.5j, 0.5]])),
        ]

    def _canonical_exponent_period(self) -> Optional[float]:
        if self._global_shift_in_half_turns == 0:
            return 2
        if abs(self._global_shift_in_half_turns) == 0.5:
            return 4
        return None

    def _circuit_diagram_info_(self, args: protocols.CircuitDiagramInfoArgs
                               ) -> protocols.CircuitDiagramInfo:
        return protocols.CircuitDiagramInfo(
            wire_symbols=('Y',),
            exponent=self._exponent)

    def _qasm_(self,
               args: protocols.QasmArgs,
               qubits: Tuple[raw_types.QubitId, ...]) -> Optional[str]:
        args.validate_version('2.0')
        if self._exponent == 1:
            return args.format('y {0};\n', qubits[0])
        else:
            return args.format('ry({0:half_turns}) {1};\n',
                               self._exponent, qubits[0])

    def _phase_by_(self, phase_turns, qubit_index):
        """See `cirq.SupportsPhase`."""
        return cirq.ops.phased_x_gate.PhasedXPowGate(
            exponent=self._exponent,
            phase_exponent=0.5 + phase_turns * 2)

    def __str__(self) -> str:
        if self._exponent == 1:
            return 'Y'
        return 'Y**{!r}'.format(self._exponent)

    def __repr__(self) -> str:
        if self._global_shift_in_half_turns == -0.5:
            return 'cirq.Ry(np.pi*{!r})'.format(self._exponent)
        if self._global_shift_in_half_turns == 0:
            if self._exponent == 1:
                return 'cirq.Y'
            return '(cirq.Y**{!r})'.format(self._exponent)
        return (
            'cirq.YPowGate(exponent={!r}, '
            'global_shift_in_half_turns={!r})'
        ).format(self._exponent, self._global_shift_in_half_turns)


class ZPowGate(eigen_gate.EigenGate,
               gate_features.SingleQubitGate):
    """Fixed rotation around the Z axis of the Bloch sphere."""

    def __init__(self, *,  # Forces keyword args.
                 exponent: Union[value.Symbol, float] = 1.0,
                 global_shift_in_half_turns: float = 0.0) -> None:
        """
        Args:
            exponent: The t in Z**t. Determines how much the -1 eigenstate of
                the Pauli Z operator gets phased by this operation (specifically
                it will be phased by e^{i pi exponent}).
            global_shift_in_half_turns: Offsets the eigenvalues of the gate.
                The default shift of 0 gives the Z gate's matrix eigenvalues of
                +1 and -1, whereas a shift of -0.5 changes those eigenvalues to
                -i and +i. The shift is always specified assuming an exponent of
                one (i.e. a 180 degree rotation).
        """
        super().__init__(exponent=exponent,
                         global_shift_in_half_turns=global_shift_in_half_turns)

    @property
    def exponent(self) -> Union[value.Symbol, float]:
        return self._exponent

    def _with_exponent(self,
                       exponent: Union[value.Symbol, float]) -> 'ZPowGate':
        return ZPowGate(
            exponent=exponent,
            global_shift_in_half_turns=self._global_shift_in_half_turns)

    def _apply_unitary_to_tensor_(self,
                                  target_tensor: np.ndarray,
                                  available_buffer: np.ndarray,
                                  axes: Sequence[int],
                                  ) -> Union[np.ndarray, NotImplementedType]:
        if protocols.is_parameterized(self):
            return NotImplemented

        one = linalg.slice_for_qubits_equal_to(axes, 1)
        c = np.exp(1j * np.pi * self._exponent)
        target_tensor[one] *= c
        return target_tensor

    def _eigen_components(self):
        return [
            (0, np.diag([1, 0])),
            (1, np.diag([0, 1])),
        ]

    def _canonical_exponent_period(self) -> Optional[float]:
        if self._global_shift_in_half_turns == 0:
            return 2
        if abs(self._global_shift_in_half_turns) == 0.5:
            return 4
        return None

    def _phase_by_(self, phase_turns: float, qubit_index: int):
        return self

    def _circuit_diagram_info_(self, args: protocols.CircuitDiagramInfoArgs
                               ) -> protocols.CircuitDiagramInfo:
        if self._exponent in [-0.25, 0.25]:
            return protocols.CircuitDiagramInfo(
                wire_symbols=('T',),
                exponent=cast(float, self._exponent) * 4)

        if self._exponent in [-0.5, 0.5]:
            return protocols.CircuitDiagramInfo(
                wire_symbols=('S',),
                exponent=cast(float, self._exponent) * 2)

        return protocols.CircuitDiagramInfo(
            wire_symbols=('Z',),
            exponent=self._exponent)

    def _qasm_(self,
               args: protocols.QasmArgs,
               qubits: Tuple[raw_types.QubitId, ...]) -> Optional[str]:
        args.validate_version('2.0')
        if self._exponent == 1:
            return args.format('z {0};\n', qubits[0])
        else:
            return args.format('rz({0:half_turns}) {1};\n',
                               self._exponent, qubits[0])

    def __str__(self) -> str:
        if self._exponent == 0.25:
            return 'T'
        if self._exponent == -0.25:
            return 'T**-1'
        if self._exponent == 0.5:
            return 'S'
        if self._exponent == -0.5:
            return 'S**-1'
        if self._exponent == 1:
            return 'Z'
        return 'Z**{}'.format(self._exponent)

    def __repr__(self) -> str:
        if self._global_shift_in_half_turns == -0.5:
            return 'cirq.Rz(np.pi*{!r})'.format(self._exponent)
        if self._global_shift_in_half_turns == 0:
            if self._exponent == 0.25:
                return 'cirq.T'
            if self._exponent == -0.25:
                return '(cirq.T**-1)'
            if self._exponent == 0.5:
                return 'cirq.S'
            if self._exponent == -0.5:
                return '(cirq.S**-1)'
            if self._exponent == 1:
                return 'cirq.Z'
            return '(cirq.Z**{!r})'.format(self._exponent)
        return (
            'cirq.ZPowGate(exponent={!r}, '
            'global_shift_in_half_turns={!r})'
        ).format(self._exponent, self._global_shift_in_half_turns)


class MeasurementGate(raw_types.Gate):
    """Indicates that qubits should be measured plus a key to identify results.

    Attributes:
        key: The string key of the measurement.
        invert_mask: A list of values indicating whether the corresponding
            qubits should be flipped. The list's length must not be longer than
            the number of qubits, but it is permitted to be shorted.
    Qubits with indices past the end of the mask are not flipped.
    """

    def __init__(self,
                 key: str = '',
                 invert_mask: Tuple[bool, ...] = ()) -> None:
        self.key = key
        self.invert_mask = invert_mask or ()

    @staticmethod
    def is_measurement(op: Union[raw_types.Gate, raw_types.Operation]) -> bool:
        if isinstance(op, MeasurementGate):
            return True
        if (isinstance(op, gate_operation.GateOperation) and
                isinstance(op.gate, MeasurementGate)):
            return True
        return False

    def with_bits_flipped(self, *bit_positions: int) -> 'MeasurementGate':
        """Toggles whether or not the measurement inverts various outputs."""
        old_mask = self.invert_mask or ()
        n = max(len(old_mask) - 1, *bit_positions) + 1
        new_mask = [k < len(old_mask) and old_mask[k] for k in range(n)]
        for b in bit_positions:
            new_mask[b] = not new_mask[b]
        return MeasurementGate(key=self.key, invert_mask=tuple(new_mask))

    def validate_args(self, qubits):
        if (self.invert_mask is not None and
                len(self.invert_mask) > len(qubits)):
            raise ValueError('len(invert_mask) > len(qubits)')

    def _circuit_diagram_info_(self, args: protocols.CircuitDiagramInfoArgs
                               ) -> protocols.CircuitDiagramInfo:
        n = (max(1, len(self.invert_mask))
             if args.known_qubit_count is None
             else args.known_qubit_count)
        symbols = ['M'] * n

        # Show which output bits are negated.
        if self.invert_mask:
            for i, b in enumerate(self.invert_mask):
                if b:
                    symbols[i] = '!M'

        # Mention the measurement key.
        if (not args.known_qubits or
                self.key != _default_measurement_key(args.known_qubits)):
            symbols[0] += "('{}')".format(self.key)

        return protocols.CircuitDiagramInfo(tuple(symbols))

    def _qasm_(self,
               args: protocols.QasmArgs,
               qubits: Tuple[raw_types.QubitId, ...]) -> Optional[str]:
        args.validate_version('2.0')
        invert_mask = self.invert_mask
        if len(invert_mask) < len(qubits):
            invert_mask = (invert_mask
                           + (False,) * (len(qubits) - len(invert_mask)))
        lines = []
        for i, (qubit, inv) in enumerate(zip(qubits, invert_mask)):
            if inv:
                lines.append(args.format(
                    'x {0};  // Invert the following measurement\n', qubit))
            lines.append(args.format('measure {0} -> {1:meas}[{2}];\n',
                                     qubit, self.key, i))
        return ''.join(lines)

    def __repr__(self):
        return 'cirq.MeasurementGate({}, {})'.format(repr(self.key),
                                                     repr(self.invert_mask))

    def __eq__(self, other):
        if not isinstance(other, type(self)):
            return NotImplemented
        return self.key == other.key and self.invert_mask == other.invert_mask

    def __ne__(self, other):
        return not self == other

    def __hash__(self):
        return hash((MeasurementGate, self.key, self.invert_mask))


def _default_measurement_key(qubits: Iterable[raw_types.QubitId]) -> str:
    return ','.join(str(q) for q in qubits)


def measure(*qubits: raw_types.QubitId,
            key: Optional[str] = None,
            invert_mask: Tuple[bool, ...] = ()
            ) -> gate_operation.GateOperation:
    """Returns a single MeasurementGate applied to all the given qubits.

    The qubits are measured in the computational basis.

    Args:
        *qubits: The qubits that the measurement gate should measure.
        key: The string key of the measurement. If this is None, it defaults
            to a comma-separated list of the target qubits' str values.
        invert_mask: A list of Truthy or Falsey values indicating whether
            the corresponding qubits should be flipped. None indicates no
            inverting should be done.

    Returns:
        An operation targeting the given qubits with a measurement.
    """
    if key is None:
        key = _default_measurement_key(qubits)
    return MeasurementGate(key, invert_mask).on(*qubits)


def measure_each(*qubits: raw_types.QubitId,
                 key_func: Callable[[raw_types.QubitId], str] = str
                 ) -> List[gate_operation.GateOperation]:
    """Returns a list of operations individually measuring the given qubits.

    The qubits are measured in the computational basis.

    Args:
        *qubits: The qubits to measure.
        key_func: Determines the key of the measurements of each qubit. Takes
            the qubit and returns the key for that qubit. Defaults to str.

    Returns:
        A list of operations individually measuring the given qubits.
    """
    return [MeasurementGate(key_func(q)).on(q) for q in qubits]


X = XPowGate()  # Pauli X gate.
Y = YPowGate()  # Pauli Y gate.
Z = ZPowGate()  # Pauli Z gate.
CZ = CZPowGate()  # Negates the amplitude of the |11⟩ state.

S = Z**0.5
T = Z**0.25


class HPowGate(eigen_gate.EigenGate,
<<<<<<< HEAD
               gate_features.SingleQubitGate,
               gate_features.QasmConvertibleGate):
=======
               gate_features.CompositeGate,
               gate_features.SingleQubitGate):
>>>>>>> 6dbc0ded
    """Rotation around the X+Z axis of the Bloch sphere."""

    def __init__(self, *,  # Forces keyword args.
                 exponent: Union[value.Symbol, float] = 1.0) -> None:
        """
        Args:
            exponent: The 't' in 'H**t'. Determines the amount of rotation.
        """
        super().__init__(exponent=exponent)

    def _canonical_exponent_period(self) -> Optional[float]:
        return 2

    def _eigen_components(self):
        s = np.sqrt(2)

        component0 = np.array([
            [3 + 2 * s, 1 + s],
            [1 + s, 1]
        ]) / (4 + 2 * s)

        component1 = np.array([
            [3 - 2 * s, 1 - s],
            [1 - s, 1]
        ]) / (4 - 2 * s)

        return [(0, component0), (1, component1)]

    @property
    def exponent(self) -> Union[value.Symbol, float]:
        return self._exponent

    def _apply_unitary_to_tensor_(self,
                                  target_tensor: np.ndarray,
                                  available_buffer: np.ndarray,
                                  axes: Sequence[int],
                                  ) -> Union[np.ndarray, NotImplementedType]:
        if self._exponent != 1:
            return NotImplemented

        zero = linalg.slice_for_qubits_equal_to(axes, 0)
        one = linalg.slice_for_qubits_equal_to(axes, 1)
        target_tensor[one] -= target_tensor[zero]
        target_tensor[one] *= -0.5
        target_tensor[zero] -= target_tensor[one]
        target_tensor *= np.sqrt(2)
        return target_tensor

    def _decompose_(self, qubits):
        q = qubits[0]

        if self._exponent == 1:
            yield Y(q)**0.5, X(q)
            return

        yield Y(q)**0.25
        yield X(q)**self._exponent
        yield Y(q)**-0.25

    def _circuit_diagram_info_(self, args: protocols.CircuitDiagramInfoArgs
                               ) -> protocols.CircuitDiagramInfo:
        return protocols.CircuitDiagramInfo(('H',))

    def _qasm_(self,
               args: protocols.QasmArgs,
               qubits: Tuple[raw_types.QubitId, ...]) -> Optional[str]:
        args.validate_version('2.0')
        if self._exponent == 1:
            return args.format('h {0};\n', qubits[0])
        else:
            return args.format('ry({0:half_turns}) {3};\n'
                               'rx({1:half_turns}) {3};\n'
                               'ry({2:half_turns}) {3};\n',
                               0.25,  self._exponent, -0.25, qubits[0])

    def __str__(self):
        if self._exponent == 1:
            return 'H'
        return 'H^{}'.format(self._exponent)

    def __repr__(self):
        if self._exponent == 1:
            return 'cirq.H'
        return '(cirq.H**{!r})'.format(self._exponent)


H = HPowGate()  # Hadamard gate.


class CNotPowGate(eigen_gate.EigenGate,
<<<<<<< HEAD
                  gate_features.TwoQubitGate,
                  gate_features.QasmConvertibleGate):
=======
                  gate_features.CompositeGate,
                  gate_features.TwoQubitGate):
>>>>>>> 6dbc0ded
    """The controlled-not gate, possibly raised to a power.

    When applying CNOT (controlled-not) to QuBits, you can either use
    positional arguments CNOT(q1, q2), where q2 is toggled when q1 is on,
    or named arguments CNOT(control=q1, target=q2).
    (Mixing the two is not permitted.)
    """

    def __init__(self, *,  # Forces keyword args.
                 exponent: Union[value.Symbol, float] = 1.0) -> None:
        """
        Args:
            exponent: The 't' in 'CNOT**t'. Determines how much the |1-⟩ state
                gets phased.
        """
        super().__init__(exponent=exponent)

    def _decompose_(self, qubits):
        c, t = qubits
        yield Y(t)**-0.5
        yield CZ(c, t)**self._exponent
        yield Y(t)**0.5

    def _eigen_components(self):
        return [
            (0, np.array([[1, 0, 0, 0],
                          [0, 1, 0, 0],
                          [0, 0, 0.5, 0.5],
                          [0, 0, 0.5, 0.5]])),
            (1, np.array([[0, 0, 0, 0],
                          [0, 0, 0, 0],
                          [0, 0, 0.5, -0.5],
                          [0, 0, -0.5, 0.5]])),
        ]

    def _canonical_exponent_period(self) -> Optional[float]:
        return 2

    @property
    def exponent(self) -> Union[value.Symbol, float]:
        return self._exponent

    def _circuit_diagram_info_(self, args: protocols.CircuitDiagramInfoArgs
                               ) -> protocols.CircuitDiagramInfo:
        return protocols.CircuitDiagramInfo(
            wire_symbols=('@', 'X'),
            exponent=self._exponent)

    def _apply_unitary_to_tensor_(self,
                                  target_tensor: np.ndarray,
                                  available_buffer: np.ndarray,
                                  axes: Sequence[int],
                                  ) -> Union[np.ndarray, NotImplementedType]:
        if self._exponent != 1:
            return NotImplemented

        oo = linalg.slice_for_qubits_equal_to(axes, 0b11)
        zo = linalg.slice_for_qubits_equal_to(axes, 0b01)
        available_buffer[oo] = target_tensor[oo]
        target_tensor[oo] = target_tensor[zo]
        target_tensor[zo] = available_buffer[oo]
        return target_tensor

    def _qasm_(self,
               args: protocols.QasmArgs,
               qubits: Tuple[raw_types.QubitId, ...]) -> Optional[str]:
        if self._exponent != 1:
            return None  # Don't have an equivalent gate in QASM
        args.validate_version('2.0')
        return args.format('cx {0},{1};\n', qubits[0], qubits[1])

    def __str__(self) -> str:
        if self._exponent == 1:
            return 'CNOT'
        return 'CNOT**{!r}'.format(self._exponent)

    def __repr__(self) -> str:
        if self._exponent == 1:
            return 'cirq.CNOT'
        return '(cirq.CNOT**{!r})'.format(self._exponent)

    def on(self, *args: raw_types.QubitId,
           **kwargs: raw_types.QubitId) -> gate_operation.GateOperation:
        if not kwargs:
            return super().on(*args)
        if not args and set(kwargs.keys()) == {'control', 'target'}:
            return super().on(kwargs['control'], kwargs['target'])
        raise ValueError(
            "Expected two positional argument or else 'target' AND 'control' "
            "keyword arguments. But got args={!r}, kwargs={!r}.".format(
                args, kwargs))


CNOT = CNotPowGate()  # Controlled Not Gate.


class SwapPowGate(eigen_gate.EigenGate,
                  gate_features.TwoQubitGate,
<<<<<<< HEAD
                  gate_features.InterchangeableQubitsGate,
                  gate_features.QasmConvertibleGate):
    """The SWAP gate, possibly raised to a power. Exchanges qubits."""
=======
                  gate_features.CompositeGate,
                  gate_features.InterchangeableQubitsGate):
    """Swaps two qubits."""
>>>>>>> 6dbc0ded

    def __init__(self, *,  # Forces keyword args.
                 exponent: Union[value.Symbol, float] = 1.0) -> None:
        super().__init__(exponent=exponent)

    def _decompose_(self, qubits):
        """See base class."""
        a, b = qubits
        yield CNOT(a, b)
        yield CNOT(b, a) ** self._exponent
        yield CNOT(a, b)

    def _eigen_components(self):
        return [
            (0, np.array([[1, 0,   0,   0],
                          [0, 0.5, 0.5, 0],
                          [0, 0.5, 0.5, 0],
                          [0, 0,   0,   1]])),
            (1, np.array([[0,  0,    0,   0],
                          [0,  0.5, -0.5, 0],
                          [0, -0.5,  0.5, 0],
                          [0,  0,    0,   0]])),
        ]

    def _apply_unitary_to_tensor_(self,
                                  target_tensor: np.ndarray,
                                  available_buffer: np.ndarray,
                                  axes: Sequence[int],
                                  ) -> Union[np.ndarray, NotImplementedType]:
        if self._exponent != 1:
            return NotImplemented

        zo = linalg.slice_for_qubits_equal_to(axes, 0b01)
        oz = linalg.slice_for_qubits_equal_to(axes, 0b10)
        available_buffer[zo] = target_tensor[zo]
        target_tensor[zo] = target_tensor[oz]
        target_tensor[oz] = available_buffer[zo]
        return target_tensor

    def _canonical_exponent_period(self) -> Optional[float]:
        return 2

    @property
    def exponent(self) -> Union[value.Symbol, float]:
        return self._exponent

    def _circuit_diagram_info_(self, args: protocols.CircuitDiagramInfoArgs
                               ) -> protocols.CircuitDiagramInfo:
        if not args.use_unicode_characters:
            return protocols.CircuitDiagramInfo(
                wire_symbols=('swap', 'swap'),
                exponent=self._exponent)
        return protocols.CircuitDiagramInfo(
            wire_symbols=('×', '×'),
            exponent=self._exponent)

    def _qasm_(self,
               args: protocols.QasmArgs,
               qubits: Tuple[raw_types.QubitId, ...]) -> Optional[str]:
        if self._exponent != 1:
            return None  # Don't have an equivalent gate in QASM
        args.validate_version('2.0')
        return args.format('swap {0},{1};\n', qubits[0], qubits[1])

    def __str__(self) -> str:
        if self._exponent == 1:
            return 'SWAP'
        return 'SWAP**{!r}'.format(self._exponent)

    def __repr__(self) -> str:
        if self._exponent == 1:
            return 'cirq.SWAP'
        return '(cirq.SWAP**{!r})'.format(self._exponent)


SWAP = SwapPowGate()  # Exchanges two qubits' states.


class ISwapPowGate(eigen_gate.EigenGate,
                   gate_features.InterchangeableQubitsGate,
                   gate_features.TwoQubitGate):
    """Rotates the |01⟩-vs-|10⟩ subspace of two qubits around its Bloch X-axis.

    When exponent=1, swaps the two qubits and phases |01⟩ and |10⟩ by i. More
    generally, this gate's matrix is defined as follows:

        ISWAP**t ≡ exp(+i π t (X⊗X + Y⊗Y) / 4)
                 ≡ [1 0            0            0]
                   [0 cos(π·t/2)   i·sin(π·t/2) 0]
                   [0 i·sin(π·t/2) cos(π·t/2)   0]
                   [0 0            0            1]
    """

    @property
    def exponent(self) -> Union[value.Symbol, float]:
        return self._exponent

    def _eigen_components(self):
        return [
            (0, np.diag([1, 0, 0, 1])),
            (+0.5, np.array([[0, 0, 0, 0],
                             [0, 0.5, 0.5, 0],
                             [0, 0.5, 0.5, 0],
                             [0, 0, 0, 0]])),
            (-0.5, np.array([[0, 0, 0, 0],
                             [0, 0.5, -0.5, 0],
                             [0, -0.5, 0.5, 0],
                             [0, 0, 0, 0]])),
        ]

    def _canonical_exponent_period(self) -> Optional[float]:
        return 4

    def _decompose_(self, qubits):
        a, b = qubits

        yield CNOT(a, b)
        yield H(a)
        yield CNOT(b, a)
        yield S(a)**self._exponent
        yield CNOT(b, a)
        yield S(a)**-self._exponent
        yield H(a)
        yield CNOT(a, b)

    def _apply_unitary_to_tensor_(self,
                                  target_tensor: np.ndarray,
                                  available_buffer: np.ndarray,
                                  axes: Sequence[int],
                                  ) -> Union[np.ndarray, NotImplementedType]:
        if self._exponent != 1:
            return NotImplemented

        zo = linalg.slice_for_qubits_equal_to(axes, 0b01)
        oz = linalg.slice_for_qubits_equal_to(axes, 0b10)
        available_buffer[zo] = target_tensor[zo]
        target_tensor[zo] = target_tensor[oz]
        target_tensor[oz] = available_buffer[zo]
        target_tensor[zo] *= 1j
        target_tensor[oz] *= 1j
        return target_tensor

    def _circuit_diagram_info_(self, args: protocols.CircuitDiagramInfoArgs
                               ) -> protocols.CircuitDiagramInfo:
        return protocols.CircuitDiagramInfo(
            wire_symbols=('iSwap', 'iSwap'),
            exponent=self._exponent)

    def __str__(self) -> str:
        if self._exponent == 1:
            return 'ISWAP'
        return 'ISWAP**{!r}'.format(self._exponent)

    def __repr__(self):
        if self._exponent == 1:
            return 'cirq.ISWAP'
        return '(cirq.ISWAP**{!r})'.format(self._exponent)


# Swaps two qubits while phasing the swapped subspace by i.
ISWAP = ISwapPowGate()


def Rx(rads: float) -> XPowGate:
    """Returns a gate with the matrix e^{-i X rads / 2}."""
    return XPowGate(exponent=rads / np.pi, global_shift_in_half_turns=-0.5)


def Ry(rads: float) -> YPowGate:
    """Returns a gate with the matrix e^{-i Y rads / 2}."""
    return YPowGate(exponent=rads / np.pi, global_shift_in_half_turns=-0.5)


def Rz(rads: float) -> ZPowGate:
    """Returns a gate with the matrix e^{-i Z rads / 2}."""
    return ZPowGate(exponent=rads / np.pi, global_shift_in_half_turns=-0.5)<|MERGE_RESOLUTION|>--- conflicted
+++ resolved
@@ -553,14 +553,7 @@
 T = Z**0.25
 
 
-class HPowGate(eigen_gate.EigenGate,
-<<<<<<< HEAD
-               gate_features.SingleQubitGate,
-               gate_features.QasmConvertibleGate):
-=======
-               gate_features.CompositeGate,
-               gate_features.SingleQubitGate):
->>>>>>> 6dbc0ded
+class HPowGate(eigen_gate.EigenGate, gate_features.SingleQubitGate):
     """Rotation around the X+Z axis of the Bloch sphere."""
 
     def __init__(self, *,  # Forces keyword args.
@@ -650,14 +643,7 @@
 H = HPowGate()  # Hadamard gate.
 
 
-class CNotPowGate(eigen_gate.EigenGate,
-<<<<<<< HEAD
-                  gate_features.TwoQubitGate,
-                  gate_features.QasmConvertibleGate):
-=======
-                  gate_features.CompositeGate,
-                  gate_features.TwoQubitGate):
->>>>>>> 6dbc0ded
+class CNotPowGate(eigen_gate.EigenGate, gate_features.TwoQubitGate):
     """The controlled-not gate, possibly raised to a power.
 
     When applying CNOT (controlled-not) to QuBits, you can either use
@@ -756,15 +742,8 @@
 
 class SwapPowGate(eigen_gate.EigenGate,
                   gate_features.TwoQubitGate,
-<<<<<<< HEAD
-                  gate_features.InterchangeableQubitsGate,
-                  gate_features.QasmConvertibleGate):
+                  gate_features.InterchangeableQubitsGate):
     """The SWAP gate, possibly raised to a power. Exchanges qubits."""
-=======
-                  gate_features.CompositeGate,
-                  gate_features.InterchangeableQubitsGate):
-    """Swaps two qubits."""
->>>>>>> 6dbc0ded
 
     def __init__(self, *,  # Forces keyword args.
                  exponent: Union[value.Symbol, float] = 1.0) -> None:
