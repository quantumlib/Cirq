--- conflicted
+++ resolved
@@ -241,18 +241,12 @@
         return self._exponent
 
     def text_diagram_wire_symbols(self,
-<<<<<<< HEAD
-                                  qubit_count=None,
-                                  use_unicode_characters=True,
-                                  precision=3):
+                                  args: gate_features.TextDiagramSymbolArgs
+                                  ) -> Tuple[str, ...]:
         if abs(self.half_turns) == 0.5:
             return 'S',
         if abs(self.half_turns) == 0.25:
             return 'T',
-=======
-                                  args: gate_features.TextDiagramSymbolArgs
-                                  ) -> Tuple[str, ...]:
->>>>>>> 260acb6c
         return 'Z',
 
     def text_diagram_exponent(self):
