# Copyright 2018 The Cirq Developers
#
# Licensed under the Apache License, Version 2.0 (the "License");
# you may not use this file except in compliance with the License.
# You may obtain a copy of the License at
#
#     https://www.apache.org/licenses/LICENSE-2.0
#
# Unless required by applicable law or agreed to in writing, software
# distributed under the License is distributed on an "AS IS" BASIS,
# WITHOUT WARRANTIES OR CONDITIONS OF ANY KIND, either express or implied.
# See the License for the specific language governing permissions and
# limitations under the License.

"""Quantum gates that are commonly used in the literature."""
from typing import (
    Union, Tuple, Optional, List, Callable, cast, Iterable, Sequence,
    Any)

import numpy as np

from cirq import value, linalg, protocols
from cirq.ops import (
    gate_features,
    eigen_gate,
    raw_types,
    gate_operation,
)
from cirq.type_workarounds import NotImplementedType

# Note: avoiding 'from/as' because it creates a circular dependency in python 2.
import cirq.ops.phased_x_gate


class CZPowGate(eigen_gate.EigenGate,
                gate_features.TwoQubitGate,
                gate_features.InterchangeableQubitsGate):
    """Phases the |11⟩ state of two adjacent qubits by a fixed amount.

    A ParameterizedCZGate guaranteed to not be using the parameter key field.
    """

    def __init__(self, *,  # Forces keyword args.
                 exponent: Union[value.Symbol, float] = 1.0) -> None:
        """
        Args:
            exponent: The t in CZ**t. Determines how much the |11> state gets
            phased by applying this operation (specifically it will be phased by
            e^{i pi exponent}).
        """
        super().__init__(exponent=exponent)

    def _eigen_components(self):
        return [
            (0, np.diag([1, 1, 1, 0])),
            (1, np.diag([0, 0, 0, 1])),
        ]

    def _apply_unitary_to_tensor_(self,
                                  target_tensor: np.ndarray,
                                  available_buffer: np.ndarray,
                                  axes: Sequence[int],
                                  ) -> Union[np.ndarray, NotImplementedType]:
        if protocols.is_parameterized(self):
            return NotImplemented

        c = np.exp(1j * np.pi * self._exponent)
        one_one = linalg.slice_for_qubits_equal_to(axes, 0b11)
        target_tensor[one_one] *= c
        return target_tensor

    def _phase_by_(self, phase_turns, qubit_index):
        return self

    @property
    def exponent(self) -> Union[value.Symbol, float]:
        return self._exponent

    def _circuit_diagram_info_(self, args: protocols.CircuitDiagramInfoArgs
                               ) -> protocols.CircuitDiagramInfo:
        return protocols.CircuitDiagramInfo(
            wire_symbols=('@', '@'),
            exponent=self._diagram_exponent(args))

    def _qasm_(self,
               args: protocols.QasmArgs,
               qubits: Tuple[raw_types.QubitId, ...]) -> Optional[str]:
        if self._exponent != 1:
            return None  # Don't have an equivalent gate in QASM
        args.validate_version('2.0')
        return args.format('cz {0},{1};\n', qubits[0], qubits[1])

    def __str__(self) -> str:
        if self._exponent == 1:
            return 'CZ'
        return 'CZ**{!r}'.format(self._exponent)

    def __repr__(self) -> str:
        if self._exponent == 1:
            return 'cirq.CZ'
        return '(cirq.CZ**{!r})'.format(self._exponent)


def _rads_func_symbol(func_name: str,
                      args: protocols.CircuitDiagramInfoArgs,
                      half_turns: Any) -> str:
    unit = 'π' if args.use_unicode_characters else 'pi'
    if half_turns == 1:
        return '{}({})'.format(func_name, unit)
    if half_turns == -1:
        return '{}(-{})'.format(func_name, unit)
    return '{}({}{})'.format(func_name, half_turns, unit)


class XPowGate(eigen_gate.EigenGate,
               gate_features.SingleQubitGate):
    """Fixed rotation around the X axis of the Bloch sphere."""

    def __init__(self, *,  # Forces keyword args.
                 exponent: Union[value.Symbol, float] = 1.0,
                 global_shift: float = 0.0) -> None:
        """
        Args:
            exponent: The t in X**t. Determines how much the -1 eigenstate of
                the Pauli X operator gets phased by this operation (specifically
                it will be phased by e^{i pi exponent}).
            global_shift: Offsets the eigenvalues of the gate at exponent=1.
                The default shift of 0 gives the X gate's matrix eigenvalues of
                +1 and -1, whereas a shift of -0.5 changes those eigenvalues to
                -i and +i. The shift is always specified assuming an exponent of
                one (i.e. a 180 degree rotation).
        """
        super().__init__(
            exponent=exponent,
            global_shift=global_shift)

    @property
    def exponent(self) -> Union[value.Symbol, float]:
        return self._exponent

    def _apply_unitary_to_tensor_(self,
                                  target_tensor: np.ndarray,
                                  available_buffer: np.ndarray,
                                  axes: Sequence[int],
                                  ) -> Union[np.ndarray, NotImplementedType]:
        if self._exponent != 1:
            return NotImplemented
        zero = linalg.slice_for_qubits_equal_to(axes, 0)
        one = linalg.slice_for_qubits_equal_to(axes, 1)
        available_buffer[zero] = target_tensor[one]
        available_buffer[one] = target_tensor[zero]

        # Global phase
        available_buffer *= (1j)**(
                2*self._exponent*self._global_shift_in_half_turns)

        return available_buffer

    def _eigen_components(self):
        return [
            (0, np.array([[0.5, 0.5], [0.5, 0.5]])),
            (1, np.array([[0.5, -0.5], [-0.5, 0.5]])),
        ]

    def _circuit_diagram_info_(self, args: protocols.CircuitDiagramInfoArgs
                               ) -> Union[str, protocols.CircuitDiagramInfo]:
        if self._global_shift == -0.5:
            return _rads_func_symbol(
                'Rx',
                args,
                self._diagram_exponent(args, ignore_global_phase=False))

        return protocols.CircuitDiagramInfo(
            wire_symbols=('X',),
            exponent=self._diagram_exponent(args))

    def _qasm_(self,
               args: protocols.QasmArgs,
               qubits: Tuple[raw_types.QubitId, ...]) -> Optional[str]:
        args.validate_version('2.0')
        if self._exponent == 1:
            return args.format('x {0};\n', qubits[0])
        else:
            return args.format('rx({0:half_turns}) {1};\n',
                               self._exponent, qubits[0])

    def _phase_by_(self, phase_turns, qubit_index):
        """See `cirq.SupportsPhase`."""
        return cirq.ops.phased_x_gate.PhasedXPowGate(
            exponent=self._exponent,
            phase_exponent=phase_turns * 2)

    def __str__(self) -> str:
        if self._exponent == 1:
            return 'X'
        return 'X**{!r}'.format(self._exponent)

    def __repr__(self) -> str:
<<<<<<< HEAD
        if (self._global_shift_in_half_turns == -0.5
                and not self._is_parameterized_()):
=======
        if self._global_shift == -0.5:
>>>>>>> 60f26800
            return 'cirq.Rx(np.pi*{!r})'.format(self._exponent)
        if self._global_shift == 0:
            if self._exponent == 1:
                return 'cirq.X'
            return '(cirq.X**{!r})'.format(self._exponent)
        return (
            'cirq.XPowGate(exponent={!r}, '
            'global_shift={!r})'
        ).format(self._exponent, self._global_shift)


class YPowGate(eigen_gate.EigenGate,
               gate_features.SingleQubitGate):
    """Fixed rotation around the Y axis of the Bloch sphere."""

    def __init__(self, *,  # Forces keyword args.
                 exponent: Union[value.Symbol, float] = 1.0,
                 global_shift: float = 0.0) -> None:
        """
        Args:
            exponent: The t in X**t. Determines how much the -1 eigenstate of
                the Pauli Y operator gets phased by this operation (specifically
                it will be phased by e^{i pi exponent}).
            global_shift: Offsets the eigenvalues of the gate.
                The default shift of 0 gives the Y gate's matrix eigenvalues of
                +1 and -1, whereas a shift of -0.5 changes those eigenvalues to
                -i and +i. The shift is always specified assuming an exponent of
                one (i.e. a 180 degree rotation).
        """
        super().__init__(
            exponent=exponent,
            global_shift=global_shift)

    @property
    def exponent(self) -> Union[value.Symbol, float]:
        return self._exponent

    def _eigen_components(self):
        return [
            (0, np.array([[0.5, -0.5j], [0.5j, 0.5]])),
            (1, np.array([[0.5, 0.5j], [-0.5j, 0.5]])),
        ]

    def _circuit_diagram_info_(self, args: protocols.CircuitDiagramInfoArgs
                               ) -> Union[str, protocols.CircuitDiagramInfo]:
        if self._global_shift == -0.5:
            return _rads_func_symbol(
                'Ry',
                args,
                self._diagram_exponent(args, ignore_global_phase=False))

        return protocols.CircuitDiagramInfo(
            wire_symbols=('Y',),
            exponent=self._diagram_exponent(args))

    def _qasm_(self,
               args: protocols.QasmArgs,
               qubits: Tuple[raw_types.QubitId, ...]) -> Optional[str]:
        args.validate_version('2.0')
        if self._exponent == 1:
            return args.format('y {0};\n', qubits[0])
        else:
            return args.format('ry({0:half_turns}) {1};\n',
                               self._exponent, qubits[0])

    def _phase_by_(self, phase_turns, qubit_index):
        """See `cirq.SupportsPhase`."""
        return cirq.ops.phased_x_gate.PhasedXPowGate(
            exponent=self._exponent,
            phase_exponent=0.5 + phase_turns * 2)

    def __str__(self) -> str:
        if self._exponent == 1:
            return 'Y'
        return 'Y**{!r}'.format(self._exponent)

    def __repr__(self) -> str:
<<<<<<< HEAD
        if (self._global_shift_in_half_turns == -0.5
                and not self._is_parameterized_()):
=======
        if self._global_shift == -0.5:
>>>>>>> 60f26800
            return 'cirq.Ry(np.pi*{!r})'.format(self._exponent)
        if self._global_shift == 0:
            if self._exponent == 1:
                return 'cirq.Y'
            return '(cirq.Y**{!r})'.format(self._exponent)
        return (
            'cirq.YPowGate(exponent={!r}, '
            'global_shift={!r})'
        ).format(self._exponent, self._global_shift)


class ZPowGate(eigen_gate.EigenGate,
               gate_features.SingleQubitGate):
    """Fixed rotation around the Z axis of the Bloch sphere."""

    def __init__(self, *,  # Forces keyword args.
                 exponent: Union[value.Symbol, float] = 1.0,
                 global_shift: float = 0.0) -> None:
        """
        Args:
            exponent: The t in Z**t. Determines how much the -1 eigenstate of
                the Pauli Z operator gets phased by this operation (specifically
                it will be phased by e^{i pi exponent}).
            global_shift: Offsets the eigenvalues of the gate.
                The default shift of 0 gives the Z gate's matrix eigenvalues of
                +1 and -1, whereas a shift of -0.5 changes those eigenvalues to
                -i and +i. The shift is always specified assuming an exponent of
                one (i.e. a 180 degree rotation).
        """
        super().__init__(exponent=exponent,
                         global_shift=global_shift)

    @property
    def exponent(self) -> Union[value.Symbol, float]:
        return self._exponent

    def _apply_unitary_to_tensor_(self,
                                  target_tensor: np.ndarray,
                                  available_buffer: np.ndarray,
                                  axes: Sequence[int],
                                  ) -> Union[np.ndarray, NotImplementedType]:
        if protocols.is_parameterized(self):
            return NotImplemented

        one = linalg.slice_for_qubits_equal_to(axes, 1)
        c = np.exp(1j * np.pi * self._exponent)
        target_tensor[one] *= c

        # Global phase
        target_tensor *= (1j)**(
                2*self._exponent*self._global_shift_in_half_turns)

        return target_tensor

    def _eigen_components(self):
        return [
            (0, np.diag([1, 0])),
            (1, np.diag([0, 1])),
        ]

    def _phase_by_(self, phase_turns: float, qubit_index: int):
        return self

    def _circuit_diagram_info_(self, args: protocols.CircuitDiagramInfoArgs
                               ) -> Union[str, protocols.CircuitDiagramInfo]:
        if self._global_shift == -0.5:
            return _rads_func_symbol(
                'Rz',
                args,
                self._diagram_exponent(args, ignore_global_phase=False))

        e = self._diagram_exponent(args)
        if e in [-0.25, 0.25]:
            return protocols.CircuitDiagramInfo(
                wire_symbols=('T',),
                exponent=cast(float, e) * 4)

        if e in [-0.5, 0.5]:
            return protocols.CircuitDiagramInfo(
                wire_symbols=('S',),
                exponent=cast(float, e) * 2)

        return protocols.CircuitDiagramInfo(
            wire_symbols=('Z',),
            exponent=e)

    def _qasm_(self,
               args: protocols.QasmArgs,
               qubits: Tuple[raw_types.QubitId, ...]) -> Optional[str]:
        args.validate_version('2.0')
        if self._exponent == 1:
            return args.format('z {0};\n', qubits[0])
        else:
            return args.format('rz({0:half_turns}) {1};\n',
                               self._exponent, qubits[0])

    def __str__(self) -> str:
        if self._exponent == 0.25:
            return 'T'
        if self._exponent == -0.25:
            return 'T**-1'
        if self._exponent == 0.5:
            return 'S'
        if self._exponent == -0.5:
            return 'S**-1'
        if self._exponent == 1:
            return 'Z'
        return 'Z**{}'.format(self._exponent)

    def __repr__(self) -> str:
<<<<<<< HEAD
        if (self._global_shift_in_half_turns == -0.5
                and not self._is_parameterized_()):
=======
        if self._global_shift == -0.5:
>>>>>>> 60f26800
            return 'cirq.Rz(np.pi*{!r})'.format(self._exponent)
        if self._global_shift == 0:
            if self._exponent == 0.25:
                return 'cirq.T'
            if self._exponent == -0.25:
                return '(cirq.T**-1)'
            if self._exponent == 0.5:
                return 'cirq.S'
            if self._exponent == -0.5:
                return '(cirq.S**-1)'
            if self._exponent == 1:
                return 'cirq.Z'
            return '(cirq.Z**{!r})'.format(self._exponent)
        return (
            'cirq.ZPowGate(exponent={!r}, '
            'global_shift={!r})'
        ).format(self._exponent, self._global_shift)


class MeasurementGate(raw_types.Gate):
    """Indicates that qubits should be measured plus a key to identify results.

    Attributes:
        key: The string key of the measurement.
        invert_mask: A list of values indicating whether the corresponding
            qubits should be flipped. The list's length must not be longer than
            the number of qubits, but it is permitted to be shorted.
    Qubits with indices past the end of the mask are not flipped.
    """

    def __init__(self,
                 key: str = '',
                 invert_mask: Tuple[bool, ...] = ()) -> None:
        self.key = key
        self.invert_mask = invert_mask or ()

    @staticmethod
    def is_measurement(op: Union[raw_types.Gate, raw_types.Operation]) -> bool:
        if isinstance(op, MeasurementGate):
            return True
        if (isinstance(op, gate_operation.GateOperation) and
                isinstance(op.gate, MeasurementGate)):
            return True
        return False

    def with_bits_flipped(self, *bit_positions: int) -> 'MeasurementGate':
        """Toggles whether or not the measurement inverts various outputs."""
        old_mask = self.invert_mask or ()
        n = max(len(old_mask) - 1, *bit_positions) + 1
        new_mask = [k < len(old_mask) and old_mask[k] for k in range(n)]
        for b in bit_positions:
            new_mask[b] = not new_mask[b]
        return MeasurementGate(key=self.key, invert_mask=tuple(new_mask))

    def validate_args(self, qubits):
        if (self.invert_mask is not None and
                len(self.invert_mask) > len(qubits)):
            raise ValueError('len(invert_mask) > len(qubits)')

    def _circuit_diagram_info_(self, args: protocols.CircuitDiagramInfoArgs
                               ) -> protocols.CircuitDiagramInfo:
        n = (max(1, len(self.invert_mask))
             if args.known_qubit_count is None
             else args.known_qubit_count)
        symbols = ['M'] * n

        # Show which output bits are negated.
        if self.invert_mask:
            for i, b in enumerate(self.invert_mask):
                if b:
                    symbols[i] = '!M'

        # Mention the measurement key.
        if (not args.known_qubits or
                self.key != _default_measurement_key(args.known_qubits)):
            symbols[0] += "('{}')".format(self.key)

        return protocols.CircuitDiagramInfo(tuple(symbols))

    def _qasm_(self,
               args: protocols.QasmArgs,
               qubits: Tuple[raw_types.QubitId, ...]) -> Optional[str]:
        args.validate_version('2.0')
        invert_mask = self.invert_mask
        if len(invert_mask) < len(qubits):
            invert_mask = (invert_mask
                           + (False,) * (len(qubits) - len(invert_mask)))
        lines = []
        for i, (qubit, inv) in enumerate(zip(qubits, invert_mask)):
            if inv:
                lines.append(args.format(
                    'x {0};  // Invert the following measurement\n', qubit))
            lines.append(args.format('measure {0} -> {1:meas}[{2}];\n',
                                     qubit, self.key, i))
        return ''.join(lines)

    def __repr__(self):
        return 'cirq.MeasurementGate({}, {})'.format(repr(self.key),
                                                     repr(self.invert_mask))

    def __eq__(self, other):
        if not isinstance(other, type(self)):
            return NotImplemented
        return self.key == other.key and self.invert_mask == other.invert_mask

    def __ne__(self, other):
        return not self == other

    def __hash__(self):
        return hash((MeasurementGate, self.key, self.invert_mask))


def _default_measurement_key(qubits: Iterable[raw_types.QubitId]) -> str:
    return ','.join(str(q) for q in qubits)


def measure(*qubits: raw_types.QubitId,
            key: Optional[str] = None,
            invert_mask: Tuple[bool, ...] = ()
            ) -> gate_operation.GateOperation:
    """Returns a single MeasurementGate applied to all the given qubits.

    The qubits are measured in the computational basis.

    Args:
        *qubits: The qubits that the measurement gate should measure.
        key: The string key of the measurement. If this is None, it defaults
            to a comma-separated list of the target qubits' str values.
        invert_mask: A list of Truthy or Falsey values indicating whether
            the corresponding qubits should be flipped. None indicates no
            inverting should be done.

    Returns:
        An operation targeting the given qubits with a measurement.

    Raises:
        ValueError if the qubits are not instances of QubitId.
    """
    for qubit in qubits:
        if isinstance(qubit, np.ndarray):
            raise ValueError(
                    'measure() was called a numpy ndarray. Perhaps you meant '
                    'to call measure_state_vector on numpy array?'
            )
        elif not isinstance(qubit, raw_types.QubitId):
            raise ValueError(
                    'measure() was called with type different than QubitId.')

    if key is None:
        key = _default_measurement_key(qubits)
    return MeasurementGate(key, invert_mask).on(*qubits)


def measure_each(*qubits: raw_types.QubitId,
                 key_func: Callable[[raw_types.QubitId], str] = str
                 ) -> List[gate_operation.GateOperation]:
    """Returns a list of operations individually measuring the given qubits.

    The qubits are measured in the computational basis.

    Args:
        *qubits: The qubits to measure.
        key_func: Determines the key of the measurements of each qubit. Takes
            the qubit and returns the key for that qubit. Defaults to str.

    Returns:
        A list of operations individually measuring the given qubits.
    """
    return [MeasurementGate(key_func(q)).on(q) for q in qubits]


X = XPowGate()  # Pauli X gate.
Y = YPowGate()  # Pauli Y gate.
Z = ZPowGate()  # Pauli Z gate.
CZ = CZPowGate()  # Negates the amplitude of the |11⟩ state.

S = Z**0.5
T = Z**0.25


class HPowGate(eigen_gate.EigenGate, gate_features.SingleQubitGate):
    """Rotation around the X+Z axis of the Bloch sphere."""

    def __init__(self, *,  # Forces keyword args.
                 exponent: Union[value.Symbol, float] = 1.0) -> None:
        """
        Args:
            exponent: The 't' in 'H**t'. Determines the amount of rotation.
        """
        super().__init__(exponent=exponent)

    def _eigen_components(self):
        s = np.sqrt(2)

        component0 = np.array([
            [3 + 2 * s, 1 + s],
            [1 + s, 1]
        ]) / (4 + 2 * s)

        component1 = np.array([
            [3 - 2 * s, 1 - s],
            [1 - s, 1]
        ]) / (4 - 2 * s)

        return [(0, component0), (1, component1)]

    @property
    def exponent(self) -> Union[value.Symbol, float]:
        return self._exponent

    def _apply_unitary_to_tensor_(self,
                                  target_tensor: np.ndarray,
                                  available_buffer: np.ndarray,
                                  axes: Sequence[int],
                                  ) -> Union[np.ndarray, NotImplementedType]:
        if self._exponent != 1:
            return NotImplemented

        zero = linalg.slice_for_qubits_equal_to(axes, 0)
        one = linalg.slice_for_qubits_equal_to(axes, 1)
        target_tensor[one] -= target_tensor[zero]
        target_tensor[one] *= -0.5
        target_tensor[zero] -= target_tensor[one]
        target_tensor *= np.sqrt(2)
        return target_tensor

    def _decompose_(self, qubits):
        q = qubits[0]

        if self._exponent == 1:
            yield Y(q)**0.5, X(q)
            return

        yield Y(q)**0.25
        yield X(q)**self._exponent
        yield Y(q)**-0.25

    def _circuit_diagram_info_(self, args: protocols.CircuitDiagramInfoArgs
                               ) -> protocols.CircuitDiagramInfo:
        return protocols.CircuitDiagramInfo(('H',))

    def _qasm_(self,
               args: protocols.QasmArgs,
               qubits: Tuple[raw_types.QubitId, ...]) -> Optional[str]:
        args.validate_version('2.0')
        if self._exponent == 1:
            return args.format('h {0};\n', qubits[0])
        else:
            return args.format('ry({0:half_turns}) {3};\n'
                               'rx({1:half_turns}) {3};\n'
                               'ry({2:half_turns}) {3};\n',
                               0.25,  self._exponent, -0.25, qubits[0])

    def __str__(self):
        if self._exponent == 1:
            return 'H'
        return 'H^{}'.format(self._exponent)

    def __repr__(self):
        if self._exponent == 1:
            return 'cirq.H'
        return '(cirq.H**{!r})'.format(self._exponent)


H = HPowGate()  # Hadamard gate.


class CNotPowGate(eigen_gate.EigenGate, gate_features.TwoQubitGate):
    """The controlled-not gate, possibly raised to a power.

    When applying CNOT (controlled-not) to QuBits, you can either use
    positional arguments CNOT(q1, q2), where q2 is toggled when q1 is on,
    or named arguments CNOT(control=q1, target=q2).
    (Mixing the two is not permitted.)
    """

    def __init__(self, *,  # Forces keyword args.
                 exponent: Union[value.Symbol, float] = 1.0) -> None:
        """
        Args:
            exponent: The 't' in 'CNOT**t'. Determines how much the |1-⟩ state
                gets phased.
        """
        super().__init__(exponent=exponent)

    def _decompose_(self, qubits):
        c, t = qubits
        yield Y(t)**-0.5
        yield CZ(c, t)**self._exponent
        yield Y(t)**0.5

    def _eigen_components(self):
        return [
            (0, np.array([[1, 0, 0, 0],
                          [0, 1, 0, 0],
                          [0, 0, 0.5, 0.5],
                          [0, 0, 0.5, 0.5]])),
            (1, np.array([[0, 0, 0, 0],
                          [0, 0, 0, 0],
                          [0, 0, 0.5, -0.5],
                          [0, 0, -0.5, 0.5]])),
        ]

    @property
    def exponent(self) -> Union[value.Symbol, float]:
        return self._exponent

    def _circuit_diagram_info_(self, args: protocols.CircuitDiagramInfoArgs
                               ) -> protocols.CircuitDiagramInfo:
        return protocols.CircuitDiagramInfo(
            wire_symbols=('@', 'X'),
            exponent=self._diagram_exponent(args))

    def _apply_unitary_to_tensor_(self,
                                  target_tensor: np.ndarray,
                                  available_buffer: np.ndarray,
                                  axes: Sequence[int],
                                  ) -> Union[np.ndarray, NotImplementedType]:
        if self._exponent != 1:
            return NotImplemented

        oo = linalg.slice_for_qubits_equal_to(axes, 0b11)
        zo = linalg.slice_for_qubits_equal_to(axes, 0b01)
        available_buffer[oo] = target_tensor[oo]
        target_tensor[oo] = target_tensor[zo]
        target_tensor[zo] = available_buffer[oo]
        return target_tensor

    def _qasm_(self,
               args: protocols.QasmArgs,
               qubits: Tuple[raw_types.QubitId, ...]) -> Optional[str]:
        if self._exponent != 1:
            return None  # Don't have an equivalent gate in QASM
        args.validate_version('2.0')
        return args.format('cx {0},{1};\n', qubits[0], qubits[1])

    def __str__(self) -> str:
        if self._exponent == 1:
            return 'CNOT'
        return 'CNOT**{!r}'.format(self._exponent)

    def __repr__(self) -> str:
        if self._exponent == 1:
            return 'cirq.CNOT'
        return '(cirq.CNOT**{!r})'.format(self._exponent)

    def on(self, *args: raw_types.QubitId,
           **kwargs: raw_types.QubitId) -> gate_operation.GateOperation:
        if not kwargs:
            return super().on(*args)
        if not args and set(kwargs.keys()) == {'control', 'target'}:
            return super().on(kwargs['control'], kwargs['target'])
        raise ValueError(
            "Expected two positional argument or else 'target' AND 'control' "
            "keyword arguments. But got args={!r}, kwargs={!r}.".format(
                args, kwargs))


CNOT = CNotPowGate()  # Controlled Not Gate.


class SwapPowGate(eigen_gate.EigenGate,
                  gate_features.TwoQubitGate,
                  gate_features.InterchangeableQubitsGate):
    """The SWAP gate, possibly raised to a power. Exchanges qubits."""

    def __init__(self, *,  # Forces keyword args.
                 exponent: Union[value.Symbol, float] = 1.0) -> None:
        super().__init__(exponent=exponent)

    def _decompose_(self, qubits):
        """See base class."""
        a, b = qubits
        yield CNOT(a, b)
        yield CNOT(b, a) ** self._exponent
        yield CNOT(a, b)

    def _eigen_components(self):
        return [
            (0, np.array([[1, 0,   0,   0],
                          [0, 0.5, 0.5, 0],
                          [0, 0.5, 0.5, 0],
                          [0, 0,   0,   1]])),
            (1, np.array([[0,  0,    0,   0],
                          [0,  0.5, -0.5, 0],
                          [0, -0.5,  0.5, 0],
                          [0,  0,    0,   0]])),
        ]

    def _apply_unitary_to_tensor_(self,
                                  target_tensor: np.ndarray,
                                  available_buffer: np.ndarray,
                                  axes: Sequence[int],
                                  ) -> Union[np.ndarray, NotImplementedType]:
        if self._exponent != 1:
            return NotImplemented

        zo = linalg.slice_for_qubits_equal_to(axes, 0b01)
        oz = linalg.slice_for_qubits_equal_to(axes, 0b10)
        available_buffer[zo] = target_tensor[zo]
        target_tensor[zo] = target_tensor[oz]
        target_tensor[oz] = available_buffer[zo]
        return target_tensor

    @property
    def exponent(self) -> Union[value.Symbol, float]:
        return self._exponent

    def _circuit_diagram_info_(self, args: protocols.CircuitDiagramInfoArgs
                               ) -> protocols.CircuitDiagramInfo:
        if not args.use_unicode_characters:
            return protocols.CircuitDiagramInfo(
                wire_symbols=('swap', 'swap'),
                exponent=self._diagram_exponent(args))
        return protocols.CircuitDiagramInfo(
            wire_symbols=('×', '×'),
            exponent=self._diagram_exponent(args))

    def _qasm_(self,
               args: protocols.QasmArgs,
               qubits: Tuple[raw_types.QubitId, ...]) -> Optional[str]:
        if self._exponent != 1:
            return None  # Don't have an equivalent gate in QASM
        args.validate_version('2.0')
        return args.format('swap {0},{1};\n', qubits[0], qubits[1])

    def __str__(self) -> str:
        if self._exponent == 1:
            return 'SWAP'
        return 'SWAP**{!r}'.format(self._exponent)

    def __repr__(self) -> str:
        if self._exponent == 1:
            return 'cirq.SWAP'
        return '(cirq.SWAP**{!r})'.format(self._exponent)


SWAP = SwapPowGate()  # Exchanges two qubits' states.


class ISwapPowGate(eigen_gate.EigenGate,
                   gate_features.InterchangeableQubitsGate,
                   gate_features.TwoQubitGate):
    """Rotates the |01⟩-vs-|10⟩ subspace of two qubits around its Bloch X-axis.

    When exponent=1, swaps the two qubits and phases |01⟩ and |10⟩ by i. More
    generally, this gate's matrix is defined as follows:

        ISWAP**t ≡ exp(+i π t (X⊗X + Y⊗Y) / 4)
                 ≡ [1 0            0            0]
                   [0 cos(π·t/2)   i·sin(π·t/2) 0]
                   [0 i·sin(π·t/2) cos(π·t/2)   0]
                   [0 0            0            1]
    """

    @property
    def exponent(self) -> Union[value.Symbol, float]:
        return self._exponent

    def _eigen_components(self):
        return [
            (0, np.diag([1, 0, 0, 1])),
            (+0.5, np.array([[0, 0, 0, 0],
                             [0, 0.5, 0.5, 0],
                             [0, 0.5, 0.5, 0],
                             [0, 0, 0, 0]])),
            (-0.5, np.array([[0, 0, 0, 0],
                             [0, 0.5, -0.5, 0],
                             [0, -0.5, 0.5, 0],
                             [0, 0, 0, 0]])),
        ]

    def _decompose_(self, qubits):
        a, b = qubits

        yield CNOT(a, b)
        yield H(a)
        yield CNOT(b, a)
        yield S(a)**self._exponent
        yield CNOT(b, a)
        yield S(a)**-self._exponent
        yield H(a)
        yield CNOT(a, b)

    def _apply_unitary_to_tensor_(self,
                                  target_tensor: np.ndarray,
                                  available_buffer: np.ndarray,
                                  axes: Sequence[int],
                                  ) -> Union[np.ndarray, NotImplementedType]:
        if self._exponent != 1:
            return NotImplemented

        zo = linalg.slice_for_qubits_equal_to(axes, 0b01)
        oz = linalg.slice_for_qubits_equal_to(axes, 0b10)
        available_buffer[zo] = target_tensor[zo]
        target_tensor[zo] = target_tensor[oz]
        target_tensor[oz] = available_buffer[zo]
        target_tensor[zo] *= 1j
        target_tensor[oz] *= 1j
        return target_tensor

    def _circuit_diagram_info_(self, args: protocols.CircuitDiagramInfoArgs
                               ) -> protocols.CircuitDiagramInfo:
        return protocols.CircuitDiagramInfo(
            wire_symbols=('iSwap', 'iSwap'),
            exponent=self._diagram_exponent(args))

    def __str__(self) -> str:
        if self._exponent == 1:
            return 'ISWAP'
        return 'ISWAP**{!r}'.format(self._exponent)

    def __repr__(self):
        if self._exponent == 1:
            return 'cirq.ISWAP'
        return '(cirq.ISWAP**{!r})'.format(self._exponent)


# Swaps two qubits while phasing the swapped subspace by i.
ISWAP = ISwapPowGate()


def Rx(rads: float) -> XPowGate:
    """Returns a gate with the matrix e^{-i X rads / 2}."""
    return XPowGate(exponent=rads / np.pi, global_shift=-0.5)


def Ry(rads: float) -> YPowGate:
    """Returns a gate with the matrix e^{-i Y rads / 2}."""
    return YPowGate(exponent=rads / np.pi, global_shift=-0.5)


def Rz(rads: float) -> ZPowGate:
    """Returns a gate with the matrix e^{-i Z rads / 2}."""
    return ZPowGate(exponent=rads / np.pi, global_shift=-0.5)<|MERGE_RESOLUTION|>--- conflicted
+++ resolved
@@ -152,7 +152,7 @@
 
         # Global phase
         available_buffer *= (1j)**(
-                2*self._exponent*self._global_shift_in_half_turns)
+                2*self._exponent*self._global_shift)
 
         return available_buffer
 
@@ -196,12 +196,7 @@
         return 'X**{!r}'.format(self._exponent)
 
     def __repr__(self) -> str:
-<<<<<<< HEAD
-        if (self._global_shift_in_half_turns == -0.5
-                and not self._is_parameterized_()):
-=======
-        if self._global_shift == -0.5:
->>>>>>> 60f26800
+        if self._global_shift == -0.5 and not protocols.is_parameterized(self):
             return 'cirq.Rx(np.pi*{!r})'.format(self._exponent)
         if self._global_shift == 0:
             if self._exponent == 1:
@@ -279,12 +274,7 @@
         return 'Y**{!r}'.format(self._exponent)
 
     def __repr__(self) -> str:
-<<<<<<< HEAD
-        if (self._global_shift_in_half_turns == -0.5
-                and not self._is_parameterized_()):
-=======
-        if self._global_shift == -0.5:
->>>>>>> 60f26800
+        if self._global_shift == -0.5 and not protocols.is_parameterized(self):
             return 'cirq.Ry(np.pi*{!r})'.format(self._exponent)
         if self._global_shift == 0:
             if self._exponent == 1:
@@ -335,7 +325,7 @@
 
         # Global phase
         target_tensor *= (1j)**(
-                2*self._exponent*self._global_shift_in_half_turns)
+                2*self._exponent*self._global_shift)
 
         return target_tensor
 
@@ -395,12 +385,7 @@
         return 'Z**{}'.format(self._exponent)
 
     def __repr__(self) -> str:
-<<<<<<< HEAD
-        if (self._global_shift_in_half_turns == -0.5
-                and not self._is_parameterized_()):
-=======
-        if self._global_shift == -0.5:
->>>>>>> 60f26800
+        if self._global_shift == -0.5 and not protocols.is_parameterized(self):
             return 'cirq.Rz(np.pi*{!r})'.format(self._exponent)
         if self._global_shift == 0:
             if self._exponent == 0.25:
