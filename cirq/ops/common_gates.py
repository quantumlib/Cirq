# Copyright 2018 The Cirq Developers
#
# Licensed under the Apache License, Version 2.0 (the "License");
# you may not use this file except in compliance with the License.
# You may obtain a copy of the License at
#
#     https://www.apache.org/licenses/LICENSE-2.0
#
# Unless required by applicable law or agreed to in writing, software
# distributed under the License is distributed on an "AS IS" BASIS,
# WITHOUT WARRANTIES OR CONDITIONS OF ANY KIND, either express or implied.
# See the License for the specific language governing permissions and
# limitations under the License.

"""Quantum gates that are commonly used in the literature.

This module creates Gate instances for the following gates:
    X,Y,Z: Pauli gates.
    H,S: Clifford gates.
    T: A non-Clifford gate.
    CZ: Controlled phase gate.
    CNOT: Controlled not gate.
    SWAP: the swap gate.
    ISWAP: a swap gate with a phase on the swapped subspace.

Each of these are implemented as EigenGates, which means that they can be
raised to a power (i.e. cirq.H**0.5). See the definition in EigenGate.

In addition MeasurementGate is defined and convenience methods for
measurements are provided
    measure
    measure_each
"""
from typing import Any, Callable, cast, Iterable, List, Optional, Tuple, Union

import numpy as np
import sympy

import cirq
from cirq import protocols, value
from cirq._compat import proper_repr
from cirq.ops import gate_features, eigen_gate, raw_types, gate_operation
from cirq.value.value_equality import value_equality

from cirq.type_workarounds import NotImplementedType

<<<<<<< HEAD
# Note: avoiding 'from/as' because it creates a circular dependency in python 2.
import cirq.ops.phased_x_gate


@value_equality
=======
@value.value_equality
>>>>>>> d9646145
class XPowGate(eigen_gate.EigenGate,
               gate_features.SingleQubitGate):
    """A gate that rotates around the X axis of the Bloch sphere.

    The unitary matrix of ``XPowGate(exponent=t)`` is:

        [[g·c, -i·g·s],
         [-i·g·s, g·c]]

    where:

        c = cos(π·t/2)
        s = sin(π·t/2)
        g = exp(i·π·t/2).

    Note in particular that this gate has a global phase factor of
    e^{i·π·t/2} vs the traditionally defined rotation matrices
    about the Pauli X axis. See `cirq.Rx` for rotations without the global
    phase. The global phase factor can be adjusted by using the `global_shift`
    parameter when initializing.

    `cirq.X`, the Pauli X gate, is an instance of this gate at exponent=1.
    """

    def _apply_unitary_(self, args: protocols.ApplyUnitaryArgs
                        ) -> Optional[np.ndarray]:
        if self._exponent != 1:
            return None
        zero = args.subspace_index(0)
        one = args.subspace_index(1)
        args.available_buffer[zero] = args.target_tensor[one]
        args.available_buffer[one] = args.target_tensor[zero]
        p = 1j**(2 * self._exponent * self._global_shift)
        if p != 1:
            args.available_buffer *= p
        return args.available_buffer

    def _eigen_components(self):
        return [
            (0, np.array([[0.5, 0.5], [0.5, 0.5]])),
            (1, np.array([[0.5, -0.5], [-0.5, 0.5]])),
        ]

    def _pauli_expansion_(self) -> value.LinearDict[str]:
        if protocols.is_parameterized(self):
            return NotImplemented
        phase = 1j**(2 * self._exponent * (self._global_shift + 0.5))
        angle = np.pi * self._exponent / 2
        return value.LinearDict({
            'I': phase * np.cos(angle),
            'X': -1j * phase * np.sin(angle),
        })

    def _circuit_diagram_info_(self, args: protocols.CircuitDiagramInfoArgs
                               ) -> Union[str, protocols.CircuitDiagramInfo]:
        if self._global_shift == -0.5:
            return _rads_func_symbol(
                'Rx',
                args,
                self._diagram_exponent(args, ignore_global_phase=False))

        return protocols.CircuitDiagramInfo(
            wire_symbols=('X',),
            exponent=self._diagram_exponent(args))

    def _qasm_(self,
               args: protocols.QasmArgs,
               qubits: Tuple[raw_types.Qid, ...]) -> Optional[str]:
        args.validate_version('2.0')
        if self._exponent == 1:
            return args.format('x {0};\n', qubits[0])
        else:
            return args.format('rx({0:half_turns}) {1};\n',
                               self._exponent, qubits[0])

    @property
    def phase_exponent(self):
        return 0.0

    def _phase_by_(self, phase_turns, qubit_index):
        """See `cirq.SupportsPhase`."""
        return cirq.ops.phased_x_gate.PhasedXPowGate(
            exponent=self._exponent,
            phase_exponent=phase_turns * 2)

    def __str__(self) -> str:
        if self._global_shift == -0.5:
            if self._exponent == 1:
                return 'Rx(π)'
            return 'Rx({}π)'.format(self._exponent)
        if self._global_shift == 0:
            if self._exponent == 1:
                return 'X'
            return 'X**{}'.format(self._exponent)
        return ('XPowGate(exponent={}, '
                'global_shift={!r})').format(self._exponent, self._global_shift)

    def __repr__(self) -> str:
        if self._global_shift == -0.5:
            if protocols.is_parameterized(self._exponent):
                return 'cirq.Rx({})'.format(
                    proper_repr(sympy.pi * self._exponent))
            else:
                return 'cirq.Rx(np.pi*{})'.format(
                    proper_repr(self._exponent))
        if self._global_shift == 0:
            if self._exponent == 1:
                return 'cirq.X'
            return '(cirq.X**{})'.format(proper_repr(self._exponent))
        return (
            'cirq.XPowGate(exponent={}, '
            'global_shift={!r})'
        ).format(proper_repr(self._exponent), self._global_shift)


@value_equality
class YPowGate(eigen_gate.EigenGate,
               gate_features.SingleQubitGate):
    """A gate that rotates around the Y axis of the Bloch sphere.

    The unitary matrix of ``YPowGate(exponent=t)`` is:

        [[g·c, g·s],
         [-g·s, g·c]]

    where:

        c = cos(π·t/2)
        s = sin(π·t/2)
        g = exp(i·π·t/2).

    Note in particular that this gate has a global phase factor of
    e^{i·π·t/2} vs the traditionally defined rotation matrices
    about the Pauli Y axis. See `cirq.Ry` for rotations without the global
    phase. The global phase factor can be adjusted by using the `global_shift`
    parameter when initializing.

    `cirq.Y`, the Pauli Y gate, is an instance of this gate at exponent=1.
    """

    def _eigen_components(self):
        return [
            (0, np.array([[0.5, -0.5j], [0.5j, 0.5]])),
            (1, np.array([[0.5, 0.5j], [-0.5j, 0.5]])),
        ]

    def _pauli_expansion_(self) -> value.LinearDict[str]:
        if protocols.is_parameterized(self):
            return NotImplemented
        phase = 1j**(2 * self._exponent * (self._global_shift + 0.5))
        angle = np.pi * self._exponent / 2
        return value.LinearDict({
            'I': phase * np.cos(angle),
            'Y': -1j * phase * np.sin(angle),
        })

    def _circuit_diagram_info_(self, args: protocols.CircuitDiagramInfoArgs
                               ) -> Union[str, protocols.CircuitDiagramInfo]:
        if self._global_shift == -0.5:
            return _rads_func_symbol(
                'Ry',
                args,
                self._diagram_exponent(args, ignore_global_phase=False))

        return protocols.CircuitDiagramInfo(
            wire_symbols=('Y',),
            exponent=self._diagram_exponent(args))

    def _qasm_(self,
               args: protocols.QasmArgs,
               qubits: Tuple[raw_types.Qid, ...]) -> Optional[str]:
        args.validate_version('2.0')
        if self._exponent == 1:
            return args.format('y {0};\n', qubits[0])
        else:
            return args.format('ry({0:half_turns}) {1};\n',
                               self._exponent, qubits[0])

    @property
    def phase_exponent(self):
        return 0.5

    def _phase_by_(self, phase_turns, qubit_index):
        """See `cirq.SupportsPhase`."""
        return cirq.ops.phased_x_gate.PhasedXPowGate(
            exponent=self._exponent,
            phase_exponent=0.5 + phase_turns * 2)

    def __str__(self) -> str:
        if self._global_shift == -0.5:
            if self._exponent == 1:
                return 'Ry(π)'
            return 'Ry({}π)'.format(self._exponent)
        if self._global_shift == 0:
            if self._exponent == 1:
                return 'Y'
            return 'Y**{}'.format(self._exponent)
        return ('YPowGate(exponent={}, '
                'global_shift={!r})').format(self._exponent, self._global_shift)

    def __repr__(self) -> str:
        if self._global_shift == -0.5:
            if protocols.is_parameterized(self._exponent):
                return 'cirq.Ry({})'.format(
                    proper_repr(sympy.pi * self._exponent))
            else:
                return 'cirq.Ry(np.pi*{})'.format(
                    proper_repr(self._exponent))
        if self._global_shift == 0:
            if self._exponent == 1:
                return 'cirq.Y'
            return '(cirq.Y**{})'.format(proper_repr(self._exponent))
        return (
            'cirq.YPowGate(exponent={}, '
            'global_shift={!r})'
        ).format(proper_repr(self._exponent), self._global_shift)


@value_equality
class ZPowGate(eigen_gate.EigenGate,
               gate_features.SingleQubitGate):
    """A gate that rotates around the Z axis of the Bloch sphere.

    The unitary matrix of ``ZPowGate(exponent=t)`` is:

        [[1, 0],
         [0, g]]

    where:

        g = exp(i·π·t).

    Note in particular that this gate has a global phase factor of
    e^{i·π·t/2} vs the traditionally defined rotation matrices
    about the Pauli Z axis. See `cirq.Rz` for rotations without the global
    phase. The global phase factor can be adjusted by using the `global_shift`
    parameter when initializing.

    `cirq.Z`, the Pauli Z gate, is an instance of this gate at exponent=1.
    """

    def _apply_unitary_(self, args: protocols.ApplyUnitaryArgs
                        ) -> Optional[np.ndarray]:
        if protocols.is_parameterized(self):
            return None

        one = args.subspace_index(1)
        c = 1j**(self._exponent * 2)
        args.target_tensor[one] *= c
        p = 1j**(2 * self._exponent * self._global_shift)
        if p != 1:
            args.target_tensor *= p
        return args.target_tensor

    def _eigen_components(self):
        return [
            (0, np.diag([1, 0])),
            (1, np.diag([0, 1])),
        ]

    def _pauli_expansion_(self) -> value.LinearDict[str]:
        if protocols.is_parameterized(self):
            return NotImplemented
        phase = 1j**(2 * self._exponent * (self._global_shift + 0.5))
        angle = np.pi * self._exponent / 2
        return value.LinearDict({
            'I': phase * np.cos(angle),
            'Z': -1j * phase * np.sin(angle),
        })

    def _phase_by_(self, phase_turns: float, qubit_index: int):
        return self

    def _circuit_diagram_info_(self, args: protocols.CircuitDiagramInfoArgs
                               ) -> Union[str, protocols.CircuitDiagramInfo]:
        if self._global_shift == -0.5:
            return _rads_func_symbol(
                'Rz',
                args,
                self._diagram_exponent(args, ignore_global_phase=False))

        e = self._diagram_exponent(args)
        if e in [-0.25, 0.25]:
            return protocols.CircuitDiagramInfo(
                wire_symbols=('T',),
                exponent=cast(float, e) * 4)

        if e in [-0.5, 0.5]:
            return protocols.CircuitDiagramInfo(
                wire_symbols=('S',),
                exponent=cast(float, e) * 2)

        return protocols.CircuitDiagramInfo(
            wire_symbols=('Z',),
            exponent=e)

    def _qasm_(self,
               args: protocols.QasmArgs,
               qubits: Tuple[raw_types.Qid, ...]) -> Optional[str]:
        args.validate_version('2.0')
        if self._exponent == 1:
            return args.format('z {0};\n', qubits[0])
        else:
            return args.format('rz({0:half_turns}) {1};\n',
                               self._exponent, qubits[0])

    def __str__(self) -> str:
        if self._global_shift == -0.5:
            if self._exponent == 1:
                return 'Rz(π)'
            return 'Rz({}π)'.format(self._exponent)
        if self._global_shift == 0:
            if self._exponent == 0.25:
                return 'T'
            if self._exponent == -0.25:
                return 'T**-1'
            if self._exponent == 0.5:
                return 'S'
            if self._exponent == -0.5:
                return 'S**-1'
            if self._exponent == 1:
                return 'Z'
            return 'Z**{}'.format(self._exponent)
        return ('ZPowGate(exponent={}, '
                'global_shift={!r})').format(self._exponent, self._global_shift)

    def __repr__(self) -> str:
        if self._global_shift == -0.5:
            if protocols.is_parameterized(self._exponent):
                return 'cirq.Rz({})'.format(proper_repr(
                    sympy.pi * self._exponent))
            else:
                return 'cirq.Rz(np.pi*{!r})'.format(self._exponent)
        if self._global_shift == 0:
            if self._exponent == 0.25:
                return 'cirq.T'
            if self._exponent == -0.25:
                return '(cirq.T**-1)'
            if self._exponent == 0.5:
                return 'cirq.S'
            if self._exponent == -0.5:
                return '(cirq.S**-1)'
            if self._exponent == 1:
                return 'cirq.Z'
            return '(cirq.Z**{})'.format(proper_repr(self._exponent))
        return (
            'cirq.ZPowGate(exponent={}, '
            'global_shift={!r})'
        ).format(proper_repr(self._exponent), self._global_shift)


@value_equality
class MeasurementGate(raw_types.Gate):
    """A gate that measures qubits in the computational basis.

    The measurement gate contains a key that is used to identify results
    of measurements.
    """

    def num_qubits(self) -> int:
        return self._num_qubits

    def __init__(self,
                 num_qubits: int,
                 key: str = '',
                 invert_mask: Tuple[bool, ...] = ()) -> None:
        """
        Args:
            num_qubits: The number of qubits to act upon.
            key: The string key of the measurement.
            invert_mask: A list of values indicating whether the corresponding
                qubits should be flipped. The list's length must not be longer
                than the number of qubits, but it is permitted to be shorter.
                Qubits with indices past the end of the mask are not flipped.

        Raises:
            ValueError if the length of invert_mask is greater than num_qubits.
        """
        self._num_qubits = num_qubits
        self.key = key
        self.invert_mask = invert_mask or ()
        if (self.invert_mask is not None and
            len(self.invert_mask) > self.num_qubits()):
            raise ValueError('len(invert_mask) > num_qubits')

    def with_bits_flipped(self, *bit_positions: int) -> 'MeasurementGate':
        """Toggles whether or not the measurement inverts various outputs."""
        old_mask = self.invert_mask or ()
        n = max(len(old_mask) - 1, *bit_positions) + 1
        new_mask = [k < len(old_mask) and old_mask[k] for k in range(n)]
        for b in bit_positions:
            new_mask[b] = not new_mask[b]
        return MeasurementGate(self.num_qubits(), key=self.key,
                               invert_mask=tuple(new_mask))

    def _measurement_key_(self):
        return self.key

    def _channel_(self):
        size = 2**self.num_qubits()

        def delta(i):
            result = np.zeros((size, size))
            result[i][i] = 1
            return result

        return tuple(delta(i) for i in range(size))

    def _has_channel_(self):
        return True

    def _circuit_diagram_info_(self, args: protocols.CircuitDiagramInfoArgs
                               ) -> protocols.CircuitDiagramInfo:
        symbols = ['M'] * self.num_qubits()

        # Show which output bits are negated.
        if self.invert_mask:
            for i, b in enumerate(self.invert_mask):
                if b:
                    symbols[i] = '!M'

        # Mention the measurement key.
        if (not args.known_qubits or self.key != _default_measurement_key(
            args.known_qubits)):
            symbols[0] += "('{}')".format(self.key)

        return protocols.CircuitDiagramInfo(tuple(symbols))

    def _qasm_(self,
               args: protocols.QasmArgs,
               qubits: Tuple[raw_types.Qid, ...]) -> Optional[str]:
        args.validate_version('2.0')
        invert_mask = self.invert_mask
        if len(invert_mask) < len(qubits):
            invert_mask = (invert_mask
                           + (False,) * (len(qubits) - len(invert_mask)))
        lines = []
        for i, (qubit, inv) in enumerate(zip(qubits, invert_mask)):
            if inv:
                lines.append(args.format(
                    'x {0};  // Invert the following measurement\n', qubit))
            lines.append(args.format('measure {0} -> {1:meas}[{2}];\n',
                                     qubit, self.key, i))
        return ''.join(lines)

    def __repr__(self):
        return 'cirq.MeasurementGate({}, {}, {})'.format(
            repr(self.num_qubits()),
            repr(self.key),
            repr(self.invert_mask))

    def _value_equality_values_(self):
        return self.num_qubits(), self.key, self.invert_mask


def _default_measurement_key(qubits: Iterable[raw_types.Qid]) -> str:
    return ','.join(str(q) for q in qubits)


def measure(*qubits: raw_types.Qid,
            key: Optional[str] = None,
            invert_mask: Tuple[bool, ...] = ()
            ) -> gate_operation.GateOperation:
    """Returns a single MeasurementGate applied to all the given qubits.

    The qubits are measured in the computational basis.

    Args:
        *qubits: The qubits that the measurement gate should measure.
        key: The string key of the measurement. If this is None, it defaults
            to a comma-separated list of the target qubits' str values.
        invert_mask: A list of Truthy or Falsey values indicating whether
            the corresponding qubits should be flipped. None indicates no
            inverting should be done.

    Returns:
        An operation targeting the given qubits with a measurement.

    Raises:
        ValueError if the qubits are not instances of Qid.
    """
    for qubit in qubits:
        if isinstance(qubit, np.ndarray):
            raise ValueError(
                    'measure() was called a numpy ndarray. Perhaps you meant '
                    'to call measure_state_vector on numpy array?'
            )
        elif not isinstance(qubit, raw_types.Qid):
            raise ValueError(
                    'measure() was called with type different than Qid.')

    if key is None:
        key = _default_measurement_key(qubits)
    return MeasurementGate(len(qubits), key, invert_mask).on(*qubits)


def measure_each(*qubits: raw_types.Qid,
                 key_func: Callable[[raw_types.Qid], str] = str
                 ) -> List[gate_operation.GateOperation]:
    """Returns a list of operations individually measuring the given qubits.

    The qubits are measured in the computational basis.

    Args:
        *qubits: The qubits to measure.
        key_func: Determines the key of the measurements of each qubit. Takes
            the qubit and returns the key for that qubit. Defaults to str.

    Returns:
        A list of operations individually measuring the given qubits.
    """
    return [MeasurementGate(1, key_func(q)).on(q) for q in qubits]



@value_equality
class IdentityGate(raw_types.Gate):
    """A Gate that perform no operation on qubits.

    The unitary matrix of this gate is a diagonal matrix with all 1s on the
    diagonal and all 0s off the diagonal in any basis.

    `cirq.I` is the single qubit identity gate.
    """

    def __init__(self, num_qubits):
        self._num_qubits = num_qubits

    def num_qubits(self) -> int:
        return self._num_qubits

    def _unitary_(self):
        return np.identity(2 ** self.num_qubits())

    def _apply_unitary_(
        self, args: protocols.ApplyUnitaryArgs) -> Optional[np.ndarray]:
        return args.target_tensor

    def _pauli_expansion_(self) -> value.LinearDict[str]:
        return value.LinearDict({'I' * self.num_qubits(): 1.0})

    def __repr__(self):
        if self.num_qubits() == 1:
            return 'cirq.I'
        return 'cirq.IdentityGate({!r})'.format(self.num_qubits())

    def __str__(self):
        if (self.num_qubits() == 1):
            return 'I'
        else:
            return 'I({})'.format(self.num_qubits())

    def _circuit_diagram_info_(self,
        args: protocols.CircuitDiagramInfoArgs) -> protocols.CircuitDiagramInfo:
        return protocols.CircuitDiagramInfo(
            wire_symbols=('I',) * self.num_qubits(), connected=True)

    def _value_equality_values_(self):
        return self.num_qubits(),


class HPowGate(eigen_gate.EigenGate, gate_features.SingleQubitGate):
    """A Gate that performs a rotation around the X+Z axis of the Bloch sphere.

    The unitary matrix of ``HPowGate(exponent=t)`` is:

        [[g·(c-i·s/sqrt(2)), -i·g·s/sqrt(2)],
        [-i·g·s/sqrt(2)], g·(c+i·s/sqrt(2))]]

    where

        c = cos(π·t/2)
        s = sin(π·t/2)
        g = exp(i·π·t/2).

    Note in particular that for `t=1`, this gives the Hadamard matrix.

    `cirq.H`, the Hadamard gate, is an instance of this gate at `exponent=1`.
    """

    def _eigen_components(self):
        s = np.sqrt(2)

        component0 = np.array([
            [3 + 2 * s, 1 + s],
            [1 + s, 1]
        ]) / (4 + 2 * s)

        component1 = np.array([
            [3 - 2 * s, 1 - s],
            [1 - s, 1]
        ]) / (4 - 2 * s)

        return [(0, component0), (1, component1)]

    def _pauli_expansion_(self) -> value.LinearDict[str]:
        if protocols.is_parameterized(self):
            return NotImplemented
        phase = 1j**(2 * self._exponent * (self._global_shift + 0.5))
        angle = np.pi * self._exponent / 2
        return value.LinearDict({
            'I': phase * np.cos(angle),
            'X': -1j * phase * np.sin(angle) / np.sqrt(2),
            'Z': -1j * phase * np.sin(angle) / np.sqrt(2),
        })

    def _apply_unitary_(self, args: protocols.ApplyUnitaryArgs
                        ) -> Optional[np.ndarray]:
        if self._exponent != 1:
            return None

        zero = args.subspace_index(0)
        one = args.subspace_index(1)
        args.target_tensor[one] -= args.target_tensor[zero]
        args.target_tensor[one] *= -0.5
        args.target_tensor[zero] -= args.target_tensor[one]
        p = 1j**(2 * self._exponent * self._global_shift)
        args.target_tensor *= np.sqrt(2) * p
        return args.target_tensor

    def _decompose_(self, qubits):
        q = qubits[0]

        if self._exponent == 1:
            yield cirq.Y(q)**0.5
            yield cirq.XPowGate(global_shift=-0.25).on(q)
            return

        yield YPowGate(exponent=0.25).on(q)
        yield XPowGate(exponent=self._exponent).on(q)
        yield YPowGate(exponent=-0.25).on(q)

    def _circuit_diagram_info_(self, args: protocols.CircuitDiagramInfoArgs
                               ) -> protocols.CircuitDiagramInfo:
        return protocols.CircuitDiagramInfo(
            wire_symbols=('H',),
            exponent=self._diagram_exponent(args))

    def _qasm_(self,
               args: protocols.QasmArgs,
               qubits: Tuple[raw_types.Qid, ...]) -> Optional[str]:
        args.validate_version('2.0')
        if self._exponent == 1:
            return args.format('h {0};\n', qubits[0])
        else:
            return args.format('ry({0:half_turns}) {3};\n'
                               'rx({1:half_turns}) {3};\n'
                               'ry({2:half_turns}) {3};\n',
                               0.25,  self._exponent, -0.25, qubits[0])

    def __str__(self):
        if self._exponent == 1:
            return 'H'
        return 'H^{}'.format(self._exponent)

    def __repr__(self):
        if self._global_shift == 0:
            if self._exponent == 1:
                return 'cirq.H'
            return '(cirq.H**{})'.format(proper_repr(self._exponent))
        return (
            'cirq.HPowGate(exponent={}, '
            'global_shift={!r})'
        ).format(proper_repr(self._exponent), self._global_shift)


class CZPowGate(eigen_gate.EigenGate,
                gate_features.TwoQubitGate,
                gate_features.InterchangeableQubitsGate):
    """A gate that applies a phase to the |11⟩ state of two qubits.

    The unitary matrix of `CZPowGate(exponent=t)` is:

        [[1, 0, 0, 0],
         [0, 1, 0, 0],
         [0, 0, 1, 0],
         [0, 0, 0, g]]

    where:

        g = exp(i·π·t).

    `cirq.CZ`, the controlled Z gate, is an instance of this gate at
    `exponent=1`.
    """

    def _eigen_components(self):
        return [
            (0, np.diag([1, 1, 1, 0])),
            (1, np.diag([0, 0, 0, 1])),
        ]

    def _apply_unitary_(self, args: protocols.ApplyUnitaryArgs
                        ) -> Union[np.ndarray, NotImplementedType]:
        if protocols.is_parameterized(self):
            return NotImplemented

        c = 1j**(2 * self._exponent)
        one_one = args.subspace_index(0b11)
        args.target_tensor[one_one] *= c
        p = 1j**(2 * self._exponent * self._global_shift)
        if p != 1:
            args.target_tensor *= p
        return args.target_tensor

    def _pauli_expansion_(self) -> value.LinearDict[str]:
        if protocols.is_parameterized(self):
            return NotImplemented
        global_phase = 1j**(2 * self._exponent * self._global_shift)
        z_phase = 1j**self._exponent
        c = -1j * z_phase * np.sin(np.pi * self._exponent / 2) / 2
        return value.LinearDict({
            'II': global_phase * (1 - c),
            'IZ': global_phase * c,
            'ZI': global_phase * c,
            'ZZ': global_phase * -c,
        })

    def _phase_by_(self, phase_turns, qubit_index):
        return self

    def _circuit_diagram_info_(self, args: protocols.CircuitDiagramInfoArgs
    ) -> protocols.CircuitDiagramInfo:
        return protocols.CircuitDiagramInfo(
                wire_symbols=('@', '@'),
                exponent=self._diagram_exponent(args))

    def _qasm_(self,
            args: protocols.QasmArgs,
            qubits: Tuple[raw_types.Qid, ...]) -> Optional[str]:
        if self._exponent != 1:
            return None  # Don't have an equivalent gate in QASM
        args.validate_version('2.0')
        return args.format('cz {0},{1};\n', qubits[0], qubits[1])

    def __str__(self) -> str:
        if self._exponent == 1:
            return 'CZ'
        return 'CZ**{!r}'.format(self._exponent)

    def __repr__(self) -> str:
        if self._global_shift == 0:
            if self._exponent == 1:
                return 'cirq.CZ'
            return '(cirq.CZ**{})'.format(proper_repr(self._exponent))
        return (
            'cirq.CZPowGate(exponent={}, '
            'global_shift={!r})'
        ).format(proper_repr(self._exponent), self._global_shift)


def _rads_func_symbol(func_name: str,
                      args: protocols.CircuitDiagramInfoArgs,
                      half_turns: Any) -> str:
    if protocols.is_parameterized(half_turns):
        return '{}({})'.format(func_name, sympy.pi * half_turns)
    unit = 'π' if args.use_unicode_characters else 'pi'
    if half_turns == 1:
        return '{}({})'.format(func_name, unit)
    if half_turns == -1:
        return '{}(-{})'.format(func_name, unit)
    return '{}({}{})'.format(func_name, half_turns, unit)


class CNotPowGate(eigen_gate.EigenGate, gate_features.TwoQubitGate):
    """A gate that applies a controlled power of an X gate.

    When applying CNOT (controlled-not) to qubits, you can either use
    positional arguments CNOT(q1, q2), where q2 is toggled when q1 is on,
    or named arguments CNOT(control=q1, target=q2).
    (Mixing the two is not permitted.)

    The unitary matrix of `CNotPowGate(exponent=t)` is:

        [[1, 0, 0, 0],
         [0, 1, 0, 0],
         [0, 0, g·c, -i·g·s],
         [0, 0, -i·g·s, g·c]]

    where:

        c = cos(π·t/2)
        s = sin(π·t/2)
        g = exp(i·π·t/2).

    `cirq.CNOT`, the controlled NOT gate, is an instance of this gate at
    `exponent=1`.
    """

    def _decompose_(self, qubits):
        c, t = qubits
        yield YPowGate(exponent=-0.5).on(t)
        yield CZ(c, t)**self._exponent
        yield YPowGate(exponent=0.5).on(t)

    def _eigen_components(self):
        return [
            (0, np.array([[1, 0, 0, 0],
                          [0, 1, 0, 0],
                          [0, 0, 0.5, 0.5],
                          [0, 0, 0.5, 0.5]])),
            (1, np.array([[0, 0, 0, 0],
                          [0, 0, 0, 0],
                          [0, 0, 0.5, -0.5],
                          [0, 0, -0.5, 0.5]])),
        ]

    def _circuit_diagram_info_(self, args: protocols.CircuitDiagramInfoArgs
                               ) -> protocols.CircuitDiagramInfo:
        return protocols.CircuitDiagramInfo(
            wire_symbols=('@', 'X'),
            exponent=self._diagram_exponent(args))

    def _apply_unitary_(self, args: protocols.ApplyUnitaryArgs
                        ) -> Optional[np.ndarray]:
        if self._exponent != 1:
            return None

        oo = args.subspace_index(0b11)
        zo = args.subspace_index(0b01)
        args.available_buffer[oo] = args.target_tensor[oo]
        args.target_tensor[oo] = args.target_tensor[zo]
        args.target_tensor[zo] = args.available_buffer[oo]
        p = 1j**(2 * self._exponent * self._global_shift)
        if p != 1:
            args.target_tensor *= p
        return args.target_tensor

    def _pauli_expansion_(self) -> value.LinearDict[str]:
        if protocols.is_parameterized(self):
            return NotImplemented
        global_phase = 1j**(2 * self._exponent * self._global_shift)
        cnot_phase = 1j**self._exponent
        c = -1j * cnot_phase * np.sin(np.pi * self._exponent / 2) / 2
        return value.LinearDict({
            'II': global_phase * (1 - c),
            'IX': global_phase * c,
            'ZI': global_phase * c,
            'ZX': global_phase * -c,
        })

    def _qasm_(self,
               args: protocols.QasmArgs,
               qubits: Tuple[raw_types.Qid, ...]) -> Optional[str]:
        if self._exponent != 1:
            return None  # Don't have an equivalent gate in QASM
        args.validate_version('2.0')
        return args.format('cx {0},{1};\n', qubits[0], qubits[1])

    def __str__(self) -> str:
        if self._exponent == 1:
            return 'CNOT'
        return 'CNOT**{!r}'.format(self._exponent)

    def __repr__(self):
        if self._global_shift == 0:
            if self._exponent == 1:
                return 'cirq.CNOT'
            return '(cirq.CNOT**{})'.format(proper_repr(self._exponent))
        return (
            'cirq.CNotPowGate(exponent={}, '
            'global_shift={!r})'
        ).format(proper_repr(self._exponent), self._global_shift)

    def on(self, *args: raw_types.Qid,
           **kwargs: raw_types.Qid) -> gate_operation.GateOperation:
        if not kwargs:
            return super().on(*args)
        if not args and set(kwargs.keys()) == {'control', 'target'}:
            return super().on(kwargs['control'], kwargs['target'])
        raise ValueError(
            "Expected two positional argument or else 'target' AND 'control' "
            "keyword arguments. But got args={!r}, kwargs={!r}.".format(
                args, kwargs))


class SwapPowGate(eigen_gate.EigenGate,
                  gate_features.TwoQubitGate,
                  gate_features.InterchangeableQubitsGate):
    """The SWAP gate, possibly raised to a power. Exchanges qubits.

    SwapPowGate()**t = SwapPowGate(exponent=t) and acts on two qubits in the
    computational basis as the matrix:

        [[1, 0, 0, 0],
         [0, g·c, -i·g·s, 0],
         [0, -i·g·s, g·c, 0],
         [0, 0, 0, 1]]

    where:

        c = cos(π·t/2)
        s = sin(π·t/2)
        g = exp(i·π·t/2).

    `cirq.SWAP`, the swap gate, is an instance of this gate at exponent=1.
    """

    def _decompose_(self, qubits):
        """See base class."""
        a, b = qubits
        yield CNOT(a, b)
        yield CNOT(b, a) ** self._exponent
        yield CNOT(a, b)

    def _eigen_components(self):
        return [
            (0, np.array([[1, 0,   0,   0],
                          [0, 0.5, 0.5, 0],
                          [0, 0.5, 0.5, 0],
                          [0, 0,   0,   1]])),
            (1, np.array([[0,  0,    0,   0],
                          [0,  0.5, -0.5, 0],
                          [0, -0.5,  0.5, 0],
                          [0,  0,    0,   0]])),
        ]

    def _apply_unitary_(self, args: protocols.ApplyUnitaryArgs
                        ) -> Optional[np.ndarray]:
        if self._exponent != 1:
            return None

        zo = args.subspace_index(0b01)
        oz = args.subspace_index(0b10)
        args.available_buffer[zo] = args.target_tensor[zo]
        args.target_tensor[zo] = args.target_tensor[oz]
        args.target_tensor[oz] = args.available_buffer[zo]
        p = 1j**(2 * self._exponent * self._global_shift)
        if p != 1:
            args.target_tensor *= p
        return args.target_tensor

    def _pauli_expansion_(self) -> value.LinearDict[str]:
        if protocols.is_parameterized(self):
            return NotImplemented
        global_phase = 1j**(2 * self._exponent * self._global_shift)
        swap_phase = 1j**self._exponent
        c = -1j * swap_phase * np.sin(np.pi * self._exponent / 2) / 2
        return value.LinearDict({
            'II': global_phase * (1 - c),
            'XX': global_phase * c,
            'YY': global_phase * c,
            'ZZ': global_phase * c,
        })

    def _circuit_diagram_info_(self, args: protocols.CircuitDiagramInfoArgs
                               ) -> protocols.CircuitDiagramInfo:
        if not args.use_unicode_characters:
            return protocols.CircuitDiagramInfo(
                wire_symbols=('swap', 'swap'),
                exponent=self._diagram_exponent(args))
        return protocols.CircuitDiagramInfo(
            wire_symbols=('×', '×'),
            exponent=self._diagram_exponent(args))

    def _qasm_(self,
               args: protocols.QasmArgs,
               qubits: Tuple[raw_types.Qid, ...]) -> Optional[str]:
        if self._exponent != 1:
            return None  # Don't have an equivalent gate in QASM
        args.validate_version('2.0')
        return args.format('swap {0},{1};\n', qubits[0], qubits[1])

    def __str__(self) -> str:
        if self._exponent == 1:
            return 'SWAP'
        return 'SWAP**{}'.format(self._exponent)

    def __repr__(self):
        if self._global_shift == 0:
            if self._exponent == 1:
                return 'cirq.SWAP'
            return '(cirq.SWAP**{})'.format(proper_repr(self._exponent))
        return (
            'cirq.SwapPowGate(exponent={}, '
            'global_shift={!r})'
        ).format(proper_repr(self._exponent), self._global_shift)


class ISwapPowGate(eigen_gate.EigenGate,
                   gate_features.InterchangeableQubitsGate,
                   gate_features.TwoQubitGate):
    """Rotates the |01⟩-vs-|10⟩ subspace of two qubits around its Bloch X-axis.

    When exponent=1, swaps the two qubits and phases |01⟩ and |10⟩ by i. More
    generally, this gate's matrix is defined as follows:

        ISWAP**t ≡ exp(+i π t (X⊗X + Y⊗Y) / 4)

    which is given by the matrix:

        [[1, 0, 0, 0],
         [0, c, i·s, 0],
         [0, i·s, c, 0],
         [0, 0, 0, 1]]

    where:

        c = cos(π·t/2)
        s = sin(π·t/2)

    `cirq.ISWAP`, the swap gate that applies -i to the |01> and |10> states,
    is an instance of this gate at exponent=1.
    """

    def _eigen_components(self):
        return [
            (0, np.diag([1, 0, 0, 1])),
            (+0.5, np.array([[0, 0, 0, 0],
                             [0, 0.5, 0.5, 0],
                             [0, 0.5, 0.5, 0],
                             [0, 0, 0, 0]])),
            (-0.5, np.array([[0, 0, 0, 0],
                             [0, 0.5, -0.5, 0],
                             [0, -0.5, 0.5, 0],
                             [0, 0, 0, 0]])),
        ]

    def _decompose_(self, qubits):
        a, b = qubits

        yield CNOT(a, b)
        yield H(a)
        yield CNOT(b, a)
        yield S(a)**self._exponent
        yield CNOT(b, a)
        yield S(a)**-self._exponent
        yield H(a)
        yield CNOT(a, b)

    def _apply_unitary_(self, args: protocols.ApplyUnitaryArgs
                        ) -> Optional[np.ndarray]:
        if self._exponent != 1:
            return None

        zo = args.subspace_index(0b01)
        oz = args.subspace_index(0b10)
        args.available_buffer[zo] = args.target_tensor[zo]
        args.target_tensor[zo] = args.target_tensor[oz]
        args.target_tensor[oz] = args.available_buffer[zo]
        args.target_tensor[zo] *= 1j
        args.target_tensor[oz] *= 1j
        p = 1j**(2 * self._exponent * self._global_shift)
        if p != 1:
            args.target_tensor *= p
        return args.target_tensor

    def _pauli_expansion_(self) -> value.LinearDict[str]:
        if protocols.is_parameterized(self):
            return NotImplemented
        global_phase = 1j**(2 * self._exponent * self._global_shift)
        angle = np.pi * self._exponent / 4
        c, s = np.cos(angle), np.sin(angle)
        return value.LinearDict({
            'II': global_phase * c * c,
            'XX': global_phase * c * s * 1j,
            'YY': global_phase * s * c * 1j,
            'ZZ': global_phase * s * s,
        })

    def _circuit_diagram_info_(self, args: protocols.CircuitDiagramInfoArgs
                               ) -> protocols.CircuitDiagramInfo:
        return protocols.CircuitDiagramInfo(
            wire_symbols=('iSwap', 'iSwap'),
            exponent=self._diagram_exponent(args))

    def __str__(self) -> str:
        if self._exponent == 1:
            return 'ISWAP'
        return 'ISWAP**{}'.format(self._exponent)

    def __repr__(self):
        if self._global_shift == 0:
            if self._exponent == 1:
                return 'cirq.ISWAP'
            return '(cirq.ISWAP**{})'.format(proper_repr(self._exponent))
        return (
            'cirq.ISwapPowGate(exponent={}, '
            'global_shift={!r})'
        ).format(proper_repr(self._exponent), self._global_shift)


def Rx(rads: Union[float, sympy.Basic]) -> XPowGate:
    """Returns a gate with the matrix e^{-i X rads / 2}."""
    pi = sympy.pi if protocols.is_parameterized(rads) else np.pi
    return XPowGate(exponent=rads / pi, global_shift=-0.5)


def Ry(rads: Union[float, sympy.Basic]) -> YPowGate:
    """Returns a gate with the matrix e^{-i Y rads / 2}."""
    pi = sympy.pi if protocols.is_parameterized(rads) else np.pi
    return YPowGate(exponent=rads / pi, global_shift=-0.5)


def Rz(rads: Union[float, sympy.Basic]) -> ZPowGate:
    """Returns a gate with the matrix e^{-i Z rads / 2}."""
    pi = sympy.pi if protocols.is_parameterized(rads) else np.pi
    return ZPowGate(exponent=rads / pi, global_shift=-0.5)


# The one qubit identity gate.
#
# Matrix:
#
#     [[1, 0],
#      [0, 1]]
I = IdentityGate(num_qubits=1)


# The Hadamard gate.
#
# Matrix:
#
#     [[s, s],
#      [s, -s]]
#     where s = sqrt(0.5).
H = HPowGate()

# The Clifford S gate.
#
# Matrix:
#
#     [[1, 0],
#      [0, i]]
S = ZPowGate(exponent=0.5)


# The non-Clifford T gate.
#
# Matrix:
#
#     [[1, 0]
#      [0, exp(i pi / 4)]]
T = ZPowGate(exponent=0.25)


# The controlled Z gate.
#
# Matrix:
#
#     [[1, 0, 0, 0],
#      [0, 1, 0, 0],
#      [0, 0, 1, 0],
#      [0, 0, 0, -1]]
CZ = CZPowGate()


# The controlled NOT gate.
#
# Matrix:
#
#     [[1, 0, 0, 0],
#      [0, 1, 0, 0],
#      [0, 0, 0, 1],
#      [0, 0, 1, 0]]
CNOT = CNotPowGate()
CX = CNOT


# The swap gate.
#
# Matrix:
#
#     [[1, 0, 0, 0],
#      [0, 0, 1, 0],
#      [0, 1, 0, 0],
#      [0, 0, 0, 1]]
SWAP = SwapPowGate()


# The iswap gate.
#
# Matrix:
#
#     [[1, 0, 0, 0],
#      [0, 0, i, 0],
#      [0, i, 0, 0],
#      [0, 0, 0, 1]]
ISWAP = ISwapPowGate()<|MERGE_RESOLUTION|>--- conflicted
+++ resolved
@@ -44,15 +44,7 @@
 
 from cirq.type_workarounds import NotImplementedType
 
-<<<<<<< HEAD
-# Note: avoiding 'from/as' because it creates a circular dependency in python 2.
-import cirq.ops.phased_x_gate
-
-
 @value_equality
-=======
-@value.value_equality
->>>>>>> d9646145
 class XPowGate(eigen_gate.EigenGate,
                gate_features.SingleQubitGate):
     """A gate that rotates around the X axis of the Bloch sphere.
