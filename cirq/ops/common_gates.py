--- conflicted
+++ resolved
@@ -46,83 +46,6 @@
 import cirq.ops.phased_x_gate
 
 
-<<<<<<< HEAD
-class CZPowGate(eigen_gate.EigenGate,
-                gate_features.TwoQubitGate,
-                gate_features.InterchangeableQubitsGate):
-    """Phases the |11⟩ state of two adjacent qubits by a fixed amount.
-
-    A ParameterizedCZGate guaranteed to not be using the parameter key field.
-    """
-
-    def _eigen_components(self):
-        return [
-            (0, np.diag([1, 1, 1, 0])),
-            (1, np.diag([0, 0, 0, 1])),
-        ]
-
-    def _apply_unitary_to_tensor_(self,
-                                  target_tensor: np.ndarray,
-                                  available_buffer: np.ndarray,
-                                  axes: Sequence[int],
-                                  ) -> Union[np.ndarray, NotImplementedType]:
-        if protocols.is_parameterized(self):
-            return NotImplemented
-
-        c = 1j**(2 * self._exponent)
-        one_one = linalg.slice_for_qubits_equal_to(axes, 0b11)
-        target_tensor[one_one] *= c
-        p = 1j**(2 * self._exponent * self._global_shift)
-        if p != 1:
-            target_tensor *= p
-        return target_tensor
-
-    def _phase_by_(self, phase_turns, qubit_index):
-        return self
-
-    def _circuit_diagram_info_(self, args: protocols.CircuitDiagramInfoArgs
-                               ) -> protocols.CircuitDiagramInfo:
-        return protocols.CircuitDiagramInfo(
-            wire_symbols=('@', '@'),
-            exponent=self._diagram_exponent(args))
-
-    def _qasm_(self,
-               args: protocols.QasmArgs,
-               qubits: Tuple[raw_types.QubitId, ...]) -> Optional[str]:
-        if self._exponent != 1:
-            return None  # Don't have an equivalent gate in QASM
-        args.validate_version('2.0')
-        return args.format('cz {0},{1};\n', qubits[0], qubits[1])
-
-    def __str__(self) -> str:
-        if self._exponent == 1:
-            return 'CZ'
-        return 'CZ**{!r}'.format(self._exponent)
-
-    def __repr__(self):
-        if self._global_shift == 0:
-            if self._exponent == 1:
-                return 'cirq.CZ'
-            return '(cirq.CZ**{!r})'.format(self._exponent)
-        return (
-            'cirq.CZPowGate(exponent={!r}, '
-            'global_shift={!r})'
-        ).format(self._exponent, self._global_shift)
-
-
-def _rads_func_symbol(func_name: str,
-                      args: protocols.CircuitDiagramInfoArgs,
-                      half_turns: Any) -> str:
-    unit = 'π' if args.use_unicode_characters else 'pi'
-    if half_turns == 1:
-        return '{}({})'.format(func_name, unit)
-    if half_turns == -1:
-        return '{}(-{})'.format(func_name, unit)
-    return '{}({}{})'.format(func_name, half_turns, unit)
-
-
-=======
->>>>>>> 278f9584
 class XPowGate(eigen_gate.EigenGate,
                gate_features.SingleQubitGate):
     """A gate that rotates around the X axis of the Bloch sphere.
