--- conflicted
+++ resolved
@@ -805,14 +805,7 @@
                              [0, 0, 0, 0]])),
         ]
 
-<<<<<<< HEAD
-    def default_decompose(self, qubits):
-=======
-    def _canonical_exponent_period(self) -> Optional[float]:
-        return 4
-
     def _decompose_(self, qubits):
->>>>>>> 998b8dbe
         a, b = qubits
 
         yield CNOT(a, b)
