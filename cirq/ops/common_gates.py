# Copyright 2018 The Cirq Developers
#
# Licensed under the Apache License, Version 2.0 (the "License");
# you may not use this file except in compliance with the License.
# You may obtain a copy of the License at
#
#     https://www.apache.org/licenses/LICENSE-2.0
#
# Unless required by applicable law or agreed to in writing, software
# distributed under the License is distributed on an "AS IS" BASIS,
# WITHOUT WARRANTIES OR CONDITIONS OF ANY KIND, either express or implied.
# See the License for the specific language governing permissions and
# limitations under the License.

"""Quantum gates that are commonly used in the literature."""
from typing import (
    Union, Tuple, Optional, List, Callable, cast, Iterable, Sequence,
    Any)

import numpy as np

from cirq import linalg, protocols
from cirq.ops import (
    gate_features,
    eigen_gate,
    raw_types,
    gate_operation,
)
from cirq.type_workarounds import NotImplementedType

# Note: avoiding 'from/as' because it creates a circular dependency in python 2.
import cirq.ops.phased_x_gate


class CZPowGate(eigen_gate.EigenGate,
                gate_features.TwoQubitGate,
                gate_features.InterchangeableQubitsGate):
    """Phases the |11⟩ state of two adjacent qubits by a fixed amount.

    A ParameterizedCZGate guaranteed to not be using the parameter key field.
    """

    def _eigen_components(self):
        return [
            (0, np.diag([1, 1, 1, 0])),
            (1, np.diag([0, 0, 0, 1])),
        ]

    def _apply_unitary_to_tensor_(self,
                                  target_tensor: np.ndarray,
                                  available_buffer: np.ndarray,
                                  axes: Sequence[int],
                                  ) -> Union[np.ndarray, NotImplementedType]:
        if protocols.is_parameterized(self):
            return NotImplemented

        c = 1j**(2 * self._exponent)
        one_one = linalg.slice_for_qubits_equal_to(axes, 0b11)
        target_tensor[one_one] *= c
        p = 1j**(2 * self._exponent * self._global_shift)
        if p != 1:
            target_tensor *= p
        return target_tensor

    def _phase_by_(self, phase_turns, qubit_index):
        return self

    def _circuit_diagram_info_(self, args: protocols.CircuitDiagramInfoArgs
                               ) -> protocols.CircuitDiagramInfo:
        return protocols.CircuitDiagramInfo(
            wire_symbols=('@', '@'),
            exponent=self._diagram_exponent(args))

    def _qasm_(self,
               args: protocols.QasmArgs,
               qubits: Tuple[raw_types.QubitId, ...]) -> Optional[str]:
        if self._exponent != 1:
            return None  # Don't have an equivalent gate in QASM
        args.validate_version('2.0')
        return args.format('cz {0},{1};\n', qubits[0], qubits[1])

    def __str__(self) -> str:
        if self._exponent == 1:
            return 'CZ'
        return 'CZ**{!r}'.format(self._exponent)

    def __repr__(self) -> str:
        if self._exponent == 1:
            return 'cirq.CZ'
        return '(cirq.CZ**{!r})'.format(self._exponent)


def _rads_func_symbol(func_name: str,
                      args: protocols.CircuitDiagramInfoArgs,
                      half_turns: Any) -> str:
    unit = 'π' if args.use_unicode_characters else 'pi'
    if half_turns == 1:
        return '{}({})'.format(func_name, unit)
    if half_turns == -1:
        return '{}(-{})'.format(func_name, unit)
    return '{}({}{})'.format(func_name, half_turns, unit)


class XPowGate(eigen_gate.EigenGate,
               gate_features.SingleQubitGate):
    """Fixed rotation around the X axis of the Bloch sphere."""

    def _apply_unitary_to_tensor_(self,
                                  target_tensor: np.ndarray,
                                  available_buffer: np.ndarray,
                                  axes: Sequence[int],
                                  ) -> Union[np.ndarray, NotImplementedType]:
        if self._exponent != 1:
            return NotImplemented
        zero = linalg.slice_for_qubits_equal_to(axes, 0)
        one = linalg.slice_for_qubits_equal_to(axes, 1)
        available_buffer[zero] = target_tensor[one]
        available_buffer[one] = target_tensor[zero]
<<<<<<< HEAD

        # Global phase
        available_buffer *= (1j)**(
                2*self._exponent*self._global_shift)

=======
        p = 1j**(2 * self._exponent * self._global_shift)
        if p != 1:
            available_buffer *= p
>>>>>>> 02f71520
        return available_buffer

    def _eigen_components(self):
        return [
            (0, np.array([[0.5, 0.5], [0.5, 0.5]])),
            (1, np.array([[0.5, -0.5], [-0.5, 0.5]])),
        ]

    def _circuit_diagram_info_(self, args: protocols.CircuitDiagramInfoArgs
                               ) -> Union[str, protocols.CircuitDiagramInfo]:
        if self._global_shift == -0.5:
            return _rads_func_symbol(
                'Rx',
                args,
                self._diagram_exponent(args, ignore_global_phase=False))

        return protocols.CircuitDiagramInfo(
            wire_symbols=('X',),
            exponent=self._diagram_exponent(args))

    def _qasm_(self,
               args: protocols.QasmArgs,
               qubits: Tuple[raw_types.QubitId, ...]) -> Optional[str]:
        args.validate_version('2.0')
        if self._exponent == 1:
            return args.format('x {0};\n', qubits[0])
        else:
            return args.format('rx({0:half_turns}) {1};\n',
                               self._exponent, qubits[0])

    def _phase_by_(self, phase_turns, qubit_index):
        """See `cirq.SupportsPhase`."""
        return cirq.ops.phased_x_gate.PhasedXPowGate(
            exponent=self._exponent,
            phase_exponent=phase_turns * 2)

    def __str__(self) -> str:
        if self._exponent == 1:
            return 'X'
        return 'X**{!r}'.format(self._exponent)

    def __repr__(self) -> str:
        if self._global_shift == -0.5 and not protocols.is_parameterized(self):
            return 'cirq.Rx(np.pi*{!r})'.format(self._exponent)
        if self._global_shift == 0:
            if self._exponent == 1:
                return 'cirq.X'
            return '(cirq.X**{!r})'.format(self._exponent)
        return (
            'cirq.XPowGate(exponent={!r}, '
            'global_shift={!r})'
        ).format(self._exponent, self._global_shift)


class YPowGate(eigen_gate.EigenGate,
               gate_features.SingleQubitGate):
    """Fixed rotation around the Y axis of the Bloch sphere."""

    def _eigen_components(self):
        return [
            (0, np.array([[0.5, -0.5j], [0.5j, 0.5]])),
            (1, np.array([[0.5, 0.5j], [-0.5j, 0.5]])),
        ]

    def _circuit_diagram_info_(self, args: protocols.CircuitDiagramInfoArgs
                               ) -> Union[str, protocols.CircuitDiagramInfo]:
        if self._global_shift == -0.5:
            return _rads_func_symbol(
                'Ry',
                args,
                self._diagram_exponent(args, ignore_global_phase=False))

        return protocols.CircuitDiagramInfo(
            wire_symbols=('Y',),
            exponent=self._diagram_exponent(args))

    def _qasm_(self,
               args: protocols.QasmArgs,
               qubits: Tuple[raw_types.QubitId, ...]) -> Optional[str]:
        args.validate_version('2.0')
        if self._exponent == 1:
            return args.format('y {0};\n', qubits[0])
        else:
            return args.format('ry({0:half_turns}) {1};\n',
                               self._exponent, qubits[0])

    def _phase_by_(self, phase_turns, qubit_index):
        """See `cirq.SupportsPhase`."""
        return cirq.ops.phased_x_gate.PhasedXPowGate(
            exponent=self._exponent,
            phase_exponent=0.5 + phase_turns * 2)

    def __str__(self) -> str:
        if self._exponent == 1:
            return 'Y'
        return 'Y**{!r}'.format(self._exponent)

    def __repr__(self) -> str:
        if self._global_shift == -0.5 and not protocols.is_parameterized(self):
            return 'cirq.Ry(np.pi*{!r})'.format(self._exponent)
        if self._global_shift == 0:
            if self._exponent == 1:
                return 'cirq.Y'
            return '(cirq.Y**{!r})'.format(self._exponent)
        return (
            'cirq.YPowGate(exponent={!r}, '
            'global_shift={!r})'
        ).format(self._exponent, self._global_shift)


class ZPowGate(eigen_gate.EigenGate,
               gate_features.SingleQubitGate):
    """Fixed rotation around the Z axis of the Bloch sphere."""

    def _apply_unitary_to_tensor_(self,
                                  target_tensor: np.ndarray,
                                  available_buffer: np.ndarray,
                                  axes: Sequence[int],
                                  ) -> Union[np.ndarray, NotImplementedType]:
        if protocols.is_parameterized(self):
            return NotImplemented

        one = linalg.slice_for_qubits_equal_to(axes, 1)
        c = 1j**(self._exponent * 2)
        target_tensor[one] *= c
<<<<<<< HEAD

        # Global phase
        target_tensor *= (1j)**(
                2*self._exponent*self._global_shift)

=======
        p = 1j**(2 * self._exponent * self._global_shift)
        if p != 1:
            target_tensor *= p
>>>>>>> 02f71520
        return target_tensor

    def _eigen_components(self):
        return [
            (0, np.diag([1, 0])),
            (1, np.diag([0, 1])),
        ]

    def _phase_by_(self, phase_turns: float, qubit_index: int):
        return self

    def _circuit_diagram_info_(self, args: protocols.CircuitDiagramInfoArgs
                               ) -> Union[str, protocols.CircuitDiagramInfo]:
        if self._global_shift == -0.5:
            return _rads_func_symbol(
                'Rz',
                args,
                self._diagram_exponent(args, ignore_global_phase=False))

        e = self._diagram_exponent(args)
        if e in [-0.25, 0.25]:
            return protocols.CircuitDiagramInfo(
                wire_symbols=('T',),
                exponent=cast(float, e) * 4)

        if e in [-0.5, 0.5]:
            return protocols.CircuitDiagramInfo(
                wire_symbols=('S',),
                exponent=cast(float, e) * 2)

        return protocols.CircuitDiagramInfo(
            wire_symbols=('Z',),
            exponent=e)

    def _qasm_(self,
               args: protocols.QasmArgs,
               qubits: Tuple[raw_types.QubitId, ...]) -> Optional[str]:
        args.validate_version('2.0')
        if self._exponent == 1:
            return args.format('z {0};\n', qubits[0])
        else:
            return args.format('rz({0:half_turns}) {1};\n',
                               self._exponent, qubits[0])

    def __str__(self) -> str:
        if self._exponent == 0.25:
            return 'T'
        if self._exponent == -0.25:
            return 'T**-1'
        if self._exponent == 0.5:
            return 'S'
        if self._exponent == -0.5:
            return 'S**-1'
        if self._exponent == 1:
            return 'Z'
        return 'Z**{}'.format(self._exponent)

    def __repr__(self) -> str:
        if self._global_shift == -0.5 and not protocols.is_parameterized(self):
            return 'cirq.Rz(np.pi*{!r})'.format(self._exponent)
        if self._global_shift == 0:
            if self._exponent == 0.25:
                return 'cirq.T'
            if self._exponent == -0.25:
                return '(cirq.T**-1)'
            if self._exponent == 0.5:
                return 'cirq.S'
            if self._exponent == -0.5:
                return '(cirq.S**-1)'
            if self._exponent == 1:
                return 'cirq.Z'
            return '(cirq.Z**{!r})'.format(self._exponent)
        return (
            'cirq.ZPowGate(exponent={!r}, '
            'global_shift={!r})'
        ).format(self._exponent, self._global_shift)


class MeasurementGate(raw_types.Gate):
    """Indicates that qubits should be measured plus a key to identify results.

    Attributes:
        key: The string key of the measurement.
        invert_mask: A list of values indicating whether the corresponding
            qubits should be flipped. The list's length must not be longer than
            the number of qubits, but it is permitted to be shorted.
    Qubits with indices past the end of the mask are not flipped.
    """

    def __init__(self,
                 key: str = '',
                 invert_mask: Tuple[bool, ...] = ()) -> None:
        self.key = key
        self.invert_mask = invert_mask or ()

    @staticmethod
    def is_measurement(op: Union[raw_types.Gate, raw_types.Operation]) -> bool:
        if isinstance(op, MeasurementGate):
            return True
        if (isinstance(op, gate_operation.GateOperation) and
                isinstance(op.gate, MeasurementGate)):
            return True
        return False

    def with_bits_flipped(self, *bit_positions: int) -> 'MeasurementGate':
        """Toggles whether or not the measurement inverts various outputs."""
        old_mask = self.invert_mask or ()
        n = max(len(old_mask) - 1, *bit_positions) + 1
        new_mask = [k < len(old_mask) and old_mask[k] for k in range(n)]
        for b in bit_positions:
            new_mask[b] = not new_mask[b]
        return MeasurementGate(key=self.key, invert_mask=tuple(new_mask))

    def validate_args(self, qubits):
        if (self.invert_mask is not None and
                len(self.invert_mask) > len(qubits)):
            raise ValueError('len(invert_mask) > len(qubits)')

    def _circuit_diagram_info_(self, args: protocols.CircuitDiagramInfoArgs
                               ) -> protocols.CircuitDiagramInfo:
        n = (max(1, len(self.invert_mask))
             if args.known_qubit_count is None
             else args.known_qubit_count)
        symbols = ['M'] * n

        # Show which output bits are negated.
        if self.invert_mask:
            for i, b in enumerate(self.invert_mask):
                if b:
                    symbols[i] = '!M'

        # Mention the measurement key.
        if (not args.known_qubits or
                self.key != _default_measurement_key(args.known_qubits)):
            symbols[0] += "('{}')".format(self.key)

        return protocols.CircuitDiagramInfo(tuple(symbols))

    def _qasm_(self,
               args: protocols.QasmArgs,
               qubits: Tuple[raw_types.QubitId, ...]) -> Optional[str]:
        args.validate_version('2.0')
        invert_mask = self.invert_mask
        if len(invert_mask) < len(qubits):
            invert_mask = (invert_mask
                           + (False,) * (len(qubits) - len(invert_mask)))
        lines = []
        for i, (qubit, inv) in enumerate(zip(qubits, invert_mask)):
            if inv:
                lines.append(args.format(
                    'x {0};  // Invert the following measurement\n', qubit))
            lines.append(args.format('measure {0} -> {1:meas}[{2}];\n',
                                     qubit, self.key, i))
        return ''.join(lines)

    def __repr__(self):
        return 'cirq.MeasurementGate({}, {})'.format(repr(self.key),
                                                     repr(self.invert_mask))

    def __eq__(self, other):
        if not isinstance(other, type(self)):
            return NotImplemented
        return self.key == other.key and self.invert_mask == other.invert_mask

    def __ne__(self, other):
        return not self == other

    def __hash__(self):
        return hash((MeasurementGate, self.key, self.invert_mask))


def _default_measurement_key(qubits: Iterable[raw_types.QubitId]) -> str:
    return ','.join(str(q) for q in qubits)


def measure(*qubits: raw_types.QubitId,
            key: Optional[str] = None,
            invert_mask: Tuple[bool, ...] = ()
            ) -> gate_operation.GateOperation:
    """Returns a single MeasurementGate applied to all the given qubits.

    The qubits are measured in the computational basis.

    Args:
        *qubits: The qubits that the measurement gate should measure.
        key: The string key of the measurement. If this is None, it defaults
            to a comma-separated list of the target qubits' str values.
        invert_mask: A list of Truthy or Falsey values indicating whether
            the corresponding qubits should be flipped. None indicates no
            inverting should be done.

    Returns:
        An operation targeting the given qubits with a measurement.

    Raises:
        ValueError if the qubits are not instances of QubitId.
    """
    for qubit in qubits:
        if isinstance(qubit, np.ndarray):
            raise ValueError(
                    'measure() was called a numpy ndarray. Perhaps you meant '
                    'to call measure_state_vector on numpy array?'
            )
        elif not isinstance(qubit, raw_types.QubitId):
            raise ValueError(
                    'measure() was called with type different than QubitId.')

    if key is None:
        key = _default_measurement_key(qubits)
    return MeasurementGate(key, invert_mask).on(*qubits)


def measure_each(*qubits: raw_types.QubitId,
                 key_func: Callable[[raw_types.QubitId], str] = str
                 ) -> List[gate_operation.GateOperation]:
    """Returns a list of operations individually measuring the given qubits.

    The qubits are measured in the computational basis.

    Args:
        *qubits: The qubits to measure.
        key_func: Determines the key of the measurements of each qubit. Takes
            the qubit and returns the key for that qubit. Defaults to str.

    Returns:
        A list of operations individually measuring the given qubits.
    """
    return [MeasurementGate(key_func(q)).on(q) for q in qubits]


X = XPowGate()  # Pauli X gate.
Y = YPowGate()  # Pauli Y gate.
Z = ZPowGate()  # Pauli Z gate.
CZ = CZPowGate()  # Negates the amplitude of the |11⟩ state.

S = Z**0.5
T = Z**0.25


class HPowGate(eigen_gate.EigenGate, gate_features.SingleQubitGate):
    """Rotation around the X+Z axis of the Bloch sphere."""

    def _eigen_components(self):
        s = np.sqrt(2)

        component0 = np.array([
            [3 + 2 * s, 1 + s],
            [1 + s, 1]
        ]) / (4 + 2 * s)

        component1 = np.array([
            [3 - 2 * s, 1 - s],
            [1 - s, 1]
        ]) / (4 - 2 * s)

        return [(0, component0), (1, component1)]

    def _apply_unitary_to_tensor_(self,
                                  target_tensor: np.ndarray,
                                  available_buffer: np.ndarray,
                                  axes: Sequence[int],
                                  ) -> Union[np.ndarray, NotImplementedType]:
        if self._exponent != 1:
            return NotImplemented

        zero = linalg.slice_for_qubits_equal_to(axes, 0)
        one = linalg.slice_for_qubits_equal_to(axes, 1)
        target_tensor[one] -= target_tensor[zero]
        target_tensor[one] *= -0.5
        target_tensor[zero] -= target_tensor[one]
        p = 1j**(2 * self._exponent * self._global_shift)
        target_tensor *= np.sqrt(2) * p
        return target_tensor

    def _decompose_(self, qubits):
        q = qubits[0]

        if self._exponent == 1:
            yield Y(q)**0.5, X(q)
            return

        yield Y(q)**0.25
        yield X(q)**self._exponent
        yield Y(q)**-0.25

    def _circuit_diagram_info_(self, args: protocols.CircuitDiagramInfoArgs
                               ) -> protocols.CircuitDiagramInfo:
        return protocols.CircuitDiagramInfo(('H',))

    def _qasm_(self,
               args: protocols.QasmArgs,
               qubits: Tuple[raw_types.QubitId, ...]) -> Optional[str]:
        args.validate_version('2.0')
        if self._exponent == 1:
            return args.format('h {0};\n', qubits[0])
        else:
            return args.format('ry({0:half_turns}) {3};\n'
                               'rx({1:half_turns}) {3};\n'
                               'ry({2:half_turns}) {3};\n',
                               0.25,  self._exponent, -0.25, qubits[0])

    def __str__(self):
        if self._exponent == 1:
            return 'H'
        return 'H^{}'.format(self._exponent)

    def __repr__(self):
        if self._exponent == 1:
            return 'cirq.H'
        return '(cirq.H**{!r})'.format(self._exponent)


H = HPowGate()  # Hadamard gate.


class CNotPowGate(eigen_gate.EigenGate, gate_features.TwoQubitGate):
    """The controlled-not gate, possibly raised to a power.

    When applying CNOT (controlled-not) to QuBits, you can either use
    positional arguments CNOT(q1, q2), where q2 is toggled when q1 is on,
    or named arguments CNOT(control=q1, target=q2).
    (Mixing the two is not permitted.)
    """

    def _decompose_(self, qubits):
        c, t = qubits
        yield Y(t)**-0.5
        yield CZ(c, t)**self._exponent
        yield Y(t)**0.5

    def _eigen_components(self):
        return [
            (0, np.array([[1, 0, 0, 0],
                          [0, 1, 0, 0],
                          [0, 0, 0.5, 0.5],
                          [0, 0, 0.5, 0.5]])),
            (1, np.array([[0, 0, 0, 0],
                          [0, 0, 0, 0],
                          [0, 0, 0.5, -0.5],
                          [0, 0, -0.5, 0.5]])),
        ]

    def _circuit_diagram_info_(self, args: protocols.CircuitDiagramInfoArgs
                               ) -> protocols.CircuitDiagramInfo:
        return protocols.CircuitDiagramInfo(
            wire_symbols=('@', 'X'),
            exponent=self._diagram_exponent(args))

    def _apply_unitary_to_tensor_(self,
                                  target_tensor: np.ndarray,
                                  available_buffer: np.ndarray,
                                  axes: Sequence[int],
                                  ) -> Union[np.ndarray, NotImplementedType]:
        if self._exponent != 1:
            return NotImplemented

        oo = linalg.slice_for_qubits_equal_to(axes, 0b11)
        zo = linalg.slice_for_qubits_equal_to(axes, 0b01)
        available_buffer[oo] = target_tensor[oo]
        target_tensor[oo] = target_tensor[zo]
        target_tensor[zo] = available_buffer[oo]
        p = 1j**(2 * self._exponent * self._global_shift)
        if p != 1:
            target_tensor *= p
        return target_tensor

    def _qasm_(self,
               args: protocols.QasmArgs,
               qubits: Tuple[raw_types.QubitId, ...]) -> Optional[str]:
        if self._exponent != 1:
            return None  # Don't have an equivalent gate in QASM
        args.validate_version('2.0')
        return args.format('cx {0},{1};\n', qubits[0], qubits[1])

    def __str__(self) -> str:
        if self._exponent == 1:
            return 'CNOT'
        return 'CNOT**{!r}'.format(self._exponent)

    def __repr__(self) -> str:
        if self._exponent == 1:
            return 'cirq.CNOT'
        return '(cirq.CNOT**{!r})'.format(self._exponent)

    def on(self, *args: raw_types.QubitId,
           **kwargs: raw_types.QubitId) -> gate_operation.GateOperation:
        if not kwargs:
            return super().on(*args)
        if not args and set(kwargs.keys()) == {'control', 'target'}:
            return super().on(kwargs['control'], kwargs['target'])
        raise ValueError(
            "Expected two positional argument or else 'target' AND 'control' "
            "keyword arguments. But got args={!r}, kwargs={!r}.".format(
                args, kwargs))


CNOT = CNotPowGate()  # Controlled Not Gate.


class SwapPowGate(eigen_gate.EigenGate,
                  gate_features.TwoQubitGate,
                  gate_features.InterchangeableQubitsGate):
    """The SWAP gate, possibly raised to a power. Exchanges qubits."""

    def _decompose_(self, qubits):
        """See base class."""
        a, b = qubits
        yield CNOT(a, b)
        yield CNOT(b, a) ** self._exponent
        yield CNOT(a, b)

    def _eigen_components(self):
        return [
            (0, np.array([[1, 0,   0,   0],
                          [0, 0.5, 0.5, 0],
                          [0, 0.5, 0.5, 0],
                          [0, 0,   0,   1]])),
            (1, np.array([[0,  0,    0,   0],
                          [0,  0.5, -0.5, 0],
                          [0, -0.5,  0.5, 0],
                          [0,  0,    0,   0]])),
        ]

    def _apply_unitary_to_tensor_(self,
                                  target_tensor: np.ndarray,
                                  available_buffer: np.ndarray,
                                  axes: Sequence[int],
                                  ) -> Union[np.ndarray, NotImplementedType]:
        if self._exponent != 1:
            return NotImplemented

        zo = linalg.slice_for_qubits_equal_to(axes, 0b01)
        oz = linalg.slice_for_qubits_equal_to(axes, 0b10)
        available_buffer[zo] = target_tensor[zo]
        target_tensor[zo] = target_tensor[oz]
        target_tensor[oz] = available_buffer[zo]
        p = 1j**(2 * self._exponent * self._global_shift)
        if p != 1:
            target_tensor *= p
        return target_tensor

    def _circuit_diagram_info_(self, args: protocols.CircuitDiagramInfoArgs
                               ) -> protocols.CircuitDiagramInfo:
        if not args.use_unicode_characters:
            return protocols.CircuitDiagramInfo(
                wire_symbols=('swap', 'swap'),
                exponent=self._diagram_exponent(args))
        return protocols.CircuitDiagramInfo(
            wire_symbols=('×', '×'),
            exponent=self._diagram_exponent(args))

    def _qasm_(self,
               args: protocols.QasmArgs,
               qubits: Tuple[raw_types.QubitId, ...]) -> Optional[str]:
        if self._exponent != 1:
            return None  # Don't have an equivalent gate in QASM
        args.validate_version('2.0')
        return args.format('swap {0},{1};\n', qubits[0], qubits[1])

    def __str__(self) -> str:
        if self._exponent == 1:
            return 'SWAP'
        return 'SWAP**{!r}'.format(self._exponent)

    def __repr__(self) -> str:
        if self._exponent == 1:
            return 'cirq.SWAP'
        return '(cirq.SWAP**{!r})'.format(self._exponent)


SWAP = SwapPowGate()  # Exchanges two qubits' states.


class ISwapPowGate(eigen_gate.EigenGate,
                   gate_features.InterchangeableQubitsGate,
                   gate_features.TwoQubitGate):
    """Rotates the |01⟩-vs-|10⟩ subspace of two qubits around its Bloch X-axis.

    When exponent=1, swaps the two qubits and phases |01⟩ and |10⟩ by i. More
    generally, this gate's matrix is defined as follows:

        ISWAP**t ≡ exp(+i π t (X⊗X + Y⊗Y) / 4)
                 ≡ [1 0            0            0]
                   [0 cos(π·t/2)   i·sin(π·t/2) 0]
                   [0 i·sin(π·t/2) cos(π·t/2)   0]
                   [0 0            0            1]
    """

    def _eigen_components(self):
        return [
            (0, np.diag([1, 0, 0, 1])),
            (+0.5, np.array([[0, 0, 0, 0],
                             [0, 0.5, 0.5, 0],
                             [0, 0.5, 0.5, 0],
                             [0, 0, 0, 0]])),
            (-0.5, np.array([[0, 0, 0, 0],
                             [0, 0.5, -0.5, 0],
                             [0, -0.5, 0.5, 0],
                             [0, 0, 0, 0]])),
        ]

    def _decompose_(self, qubits):
        a, b = qubits

        yield CNOT(a, b)
        yield H(a)
        yield CNOT(b, a)
        yield S(a)**self._exponent
        yield CNOT(b, a)
        yield S(a)**-self._exponent
        yield H(a)
        yield CNOT(a, b)

    def _apply_unitary_to_tensor_(self,
                                  target_tensor: np.ndarray,
                                  available_buffer: np.ndarray,
                                  axes: Sequence[int],
                                  ) -> Union[np.ndarray, NotImplementedType]:
        if self._exponent != 1:
            return NotImplemented

        zo = linalg.slice_for_qubits_equal_to(axes, 0b01)
        oz = linalg.slice_for_qubits_equal_to(axes, 0b10)
        available_buffer[zo] = target_tensor[zo]
        target_tensor[zo] = target_tensor[oz]
        target_tensor[oz] = available_buffer[zo]
        target_tensor[zo] *= 1j
        target_tensor[oz] *= 1j
        p = 1j**(2 * self._exponent * self._global_shift)
        if p != 1:
            target_tensor *= p
        return target_tensor

    def _circuit_diagram_info_(self, args: protocols.CircuitDiagramInfoArgs
                               ) -> protocols.CircuitDiagramInfo:
        return protocols.CircuitDiagramInfo(
            wire_symbols=('iSwap', 'iSwap'),
            exponent=self._diagram_exponent(args))

    def __str__(self) -> str:
        if self._exponent == 1:
            return 'ISWAP'
        return 'ISWAP**{!r}'.format(self._exponent)

    def __repr__(self):
        if self._exponent == 1:
            return 'cirq.ISWAP'
        return '(cirq.ISWAP**{!r})'.format(self._exponent)


# Swaps two qubits while phasing the swapped subspace by i.
ISWAP = ISwapPowGate()


def Rx(rads: float) -> XPowGate:
    """Returns a gate with the matrix e^{-i X rads / 2}."""
    return XPowGate(exponent=rads / np.pi, global_shift=-0.5)


def Ry(rads: float) -> YPowGate:
    """Returns a gate with the matrix e^{-i Y rads / 2}."""
    return YPowGate(exponent=rads / np.pi, global_shift=-0.5)


def Rz(rads: float) -> ZPowGate:
    """Returns a gate with the matrix e^{-i Z rads / 2}."""
    return ZPowGate(exponent=rads / np.pi, global_shift=-0.5)<|MERGE_RESOLUTION|>--- conflicted
+++ resolved
@@ -116,17 +116,9 @@
         one = linalg.slice_for_qubits_equal_to(axes, 1)
         available_buffer[zero] = target_tensor[one]
         available_buffer[one] = target_tensor[zero]
-<<<<<<< HEAD
-
-        # Global phase
-        available_buffer *= (1j)**(
-                2*self._exponent*self._global_shift)
-
-=======
         p = 1j**(2 * self._exponent * self._global_shift)
         if p != 1:
             available_buffer *= p
->>>>>>> 02f71520
         return available_buffer
 
     def _eigen_components(self):
@@ -252,17 +244,9 @@
         one = linalg.slice_for_qubits_equal_to(axes, 1)
         c = 1j**(self._exponent * 2)
         target_tensor[one] *= c
-<<<<<<< HEAD
-
-        # Global phase
-        target_tensor *= (1j)**(
-                2*self._exponent*self._global_shift)
-
-=======
         p = 1j**(2 * self._exponent * self._global_shift)
         if p != 1:
             target_tensor *= p
->>>>>>> 02f71520
         return target_tensor
 
     def _eigen_components(self):
