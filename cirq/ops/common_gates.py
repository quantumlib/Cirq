# Copyright 2017 Google LLC
#
# Licensed under the Apache License, Version 2.0 (the "License");
# you may not use this file except in compliance with the License.
# You may obtain a copy of the License at
#
#     https://www.apache.org/licenses/LICENSE-2.0
#
# Unless required by applicable law or agreed to in writing, software
# distributed under the License is distributed on an "AS IS" BASIS,
# WITHOUT WARRANTIES OR CONDITIONS OF ANY KIND, either express or implied.
# See the License for the specific language governing permissions and
# limitations under the License.

"""Quantum gates that are commonly used in the literature."""

import math
import numpy as np

from cirq import linalg
from cirq.ops import gate_features
from cirq.ops import native_gates


class CZGate(native_gates.Exp11Gate,
             gate_features.ConstantAdjacentTwoQubitGate,
             gate_features.ExtrapolatableGate,
             gate_features.BoundedEffectGate,
             gate_features.AsciiDiagrammableGate):
    """Phases the |11> state of two adjacent qubits by a fixed amount.

  A ParameterizedCZGate guaranteed to not be using the parameter key field.
  """

    def __init__(self, *positional_args,
                 half_turns: float=1.0):
        assert not positional_args
<<<<<<< HEAD
        super(CZGate, self).__init__(turns_offset=half_turns/2.0)
=======
        super(CZGate, self).__init__(turns_offset=half_turns / 2.0)
>>>>>>> 762e6204

    def extrapolate_effect(self, factor) -> 'CZGate':
        """See base class."""
        return CZGate(half_turns=self.half_turns * factor)

    def ascii_exponent(self):
        return self.half_turns

    def ascii_wire_symbols(self):
        return 'Z', 'Z'

    def trace_distance_bound(self):
        """See base class."""
        return abs(self.half_turns) * 3.5

    def matrix(self):
        """See base class."""
        return np.diag([1, 1, 1, np.exp(1j * np.pi * self.half_turns)])

    def __repr__(self):
        if self.half_turns == 1:
            return 'CZ'
        return 'CZ**{}'.format(repr(self.half_turns))


class XYGate(native_gates.ExpWGate,
             gate_features.ConstantSingleQubitGate,
             gate_features.ExtrapolatableGate,
             gate_features.BoundedEffectGate,
             gate_features.AsciiDiagrammableGate,
             gate_features.PhaseableGate):
    """Fixed rotation around an axis in the XY plane of the Bloch sphere."""

    def __init__(self, *positional_args,
                 half_turns: float = 1,
                 axis_half_turns: float = 0):
        assert not positional_args
        super(XYGate, self).__init__(
<<<<<<< HEAD
            axis_phase_turns_offset=axis_half_turns/2.0,
            turns_offset=half_turns/2.0)
=======
            axis_phase_turns_offset=axis_half_turns / 2.0,
            turns_offset=half_turns / 2.0)
>>>>>>> 762e6204

    def phase_by(self, phase_turns, qubit_index):
        return XYGate(axis_half_turns=self.axis_half_turns + 2*phase_turns,
                      half_turns=self.half_turns)

    def ascii_exponent(self):
        return self.half_turns

    def ascii_wire_symbols(self):
        if self.axis_half_turns == 0:
            return 'X',
        if self.axis_half_turns == 0.5:
            return 'Y',
        return 'XY({})'.format(repr(self.axis_half_turns)),

    def trace_distance_bound(self):
        """See base class."""
        return abs(self.half_turns) * 3.5

    def extrapolate_effect(self, factor) -> 'XYGate':
        """See base class."""
        return XYGate(axis_half_turns=self.axis_half_turns,
                      half_turns=self.half_turns * factor)

    def matrix(self):
        """See base class."""
        phase = ZGate(half_turns=self.axis_half_turns).matrix()
        c = np.exp(1j * np.pi * self.half_turns)
        rot = np.array([[1 + c, 1 - c], [1 - c, 1 + c]]) / 2
        return phase.dot(rot).dot(np.conj(phase))

    def __repr__(self):
        if self.axis_half_turns == 0:
            if self.half_turns == 1:
                return 'X'
            return 'X**{}'.format(repr(self.half_turns))

        if self.axis_half_turns == 0.5:
            if self.half_turns == 1:
                return 'Y'
            return 'Y**{}'.format(repr(self.half_turns))

        return 'XYGate(axis_half_turns={}, half_turns={})'.format(
            repr(self.axis_half_turns), repr(self.half_turns))


class ZGate(native_gates.ExpZGate,
            gate_features.ConstantSingleQubitGate,
            gate_features.ExtrapolatableGate,
            gate_features.BoundedEffectGate,
            gate_features.AsciiDiagrammableGate):
    """Fixed rotation around the Z axis of the Bloch sphere."""

    def __init__(self, *positional_args,
                 half_turns: float = 1.0):
        assert not positional_args
        super(ZGate, self).__init__(turns_offset=half_turns / 2.0)

    def ascii_exponent(self):
        return self.half_turns

    def ascii_wire_symbols(self):
        return 'Z',

    def trace_distance_bound(self):
        """See base class."""
        return abs(self.half_turns) * 3.5

    def extrapolate_effect(self, factor) -> 'ZGate':
        """See base class."""
        return ZGate(half_turns=self.half_turns * factor)

    def matrix(self):
        """See base class."""
        return np.diag([1, np.exp(1j * np.pi * self.half_turns)])

    def __repr__(self):
        if self.half_turns == 1:
            return 'Z'
        return 'Z**{}'.format(repr(self.half_turns))


X = XYGate()  # Pauli X gate.
Y = XYGate(axis_half_turns=0.5)  # Pauli Y gate.
Z = ZGate()  # Pauli Z gate.
CZ = CZGate()  # Negates the amplitude of the |11> state.


class HGate(gate_features.ConstantSingleQubitGate,
            gate_features.AsciiDiagrammableGate):
    """180 degree rotation around the X+Z axis of the Bloch sphere."""

    def ascii_wire_symbols(self):
        return 'H',

    def matrix(self):
        """See base class."""
        s = math.sqrt(0.5)
        return np.array([[s, s], [s, -s]])

    def __repr__(self):
        return 'H'


H = HGate()  # Hadamard gate.


class CNotGate(gate_features.ConstantAdjacentTwoQubitGate,
               gate_features.CompositeGate,
               gate_features.SelfInverseGate,
               gate_features.AsciiDiagrammableGate):
    """A controlled-NOT. Toggle the second qubit when the first qubit is on."""

    def matrix(self):
        """See base class."""
        return np.array([[1, 0, 0, 0],
                       [0, 1, 0, 0],
                       [0, 0, 0, 1],
                       [0, 0, 1, 0]])

    def ascii_wire_symbols(self):
        return '@', 'X'

    def default_decompose(self, qubits):
        """See base class."""
        c, t = qubits
        yield (Y**-0.5)(t)
        yield CZ(c, t)
        yield (Y**0.5)(t)

    def __repr__(self):
        return 'CNOT'


CNOT = CNotGate()  # Controlled Not Gate.


class SwapGate(gate_features.CompositeGate,
               gate_features.ConstantAdjacentTwoQubitGate):
    """Swaps two qubits."""

    def matrix(self):
        """See base class."""
        return np.array([[1, 0, 0, 0],
                       [0, 0, 1, 0],
                       [0, 1, 0, 0],
                       [0, 0, 0, 1]])

    def default_decompose(self, qubits):
        """See base class."""
        a, b = qubits
        yield CNOT(a, b)
        yield CNOT(b, a)
        yield CNOT(a, b)

    def __repr__(self):
        return 'SWAP'


SWAP = SwapGate()  # Exchanges two qubits' states.<|MERGE_RESOLUTION|>--- conflicted
+++ resolved
@@ -35,11 +35,7 @@
     def __init__(self, *positional_args,
                  half_turns: float=1.0):
         assert not positional_args
-<<<<<<< HEAD
-        super(CZGate, self).__init__(turns_offset=half_turns/2.0)
-=======
         super(CZGate, self).__init__(turns_offset=half_turns / 2.0)
->>>>>>> 762e6204
 
     def extrapolate_effect(self, factor) -> 'CZGate':
         """See base class."""
@@ -78,13 +74,8 @@
                  axis_half_turns: float = 0):
         assert not positional_args
         super(XYGate, self).__init__(
-<<<<<<< HEAD
-            axis_phase_turns_offset=axis_half_turns/2.0,
-            turns_offset=half_turns/2.0)
-=======
             axis_phase_turns_offset=axis_half_turns / 2.0,
             turns_offset=half_turns / 2.0)
->>>>>>> 762e6204
 
     def phase_by(self, phase_turns, qubit_index):
         return XYGate(axis_half_turns=self.axis_half_turns + 2*phase_turns,
