--- conflicted
+++ resolved
@@ -34,14 +34,8 @@
 
 class CZPowGate(eigen_gate.EigenGate,
                 gate_features.TwoQubitGate,
-<<<<<<< HEAD
                 gate_features.InterchangeableQubitsGate):
-    """Phases the |11> state of two adjacent qubits by a fixed amount.
-=======
-                gate_features.InterchangeableQubitsGate,
-                gate_features.QasmConvertibleGate):
     """Phases the |11⟩ state of two adjacent qubits by a fixed amount.
->>>>>>> ee9a8344
 
     A ParameterizedCZGate guaranteed to not be using the parameter key field.
     """
@@ -559,18 +553,10 @@
 T = Z**0.25
 
 
-<<<<<<< HEAD
-class HGate(eigen_gate.EigenGate,
-            gate_features.CompositeGate,
-            gate_features.SingleQubitGate):
-    """180 degree rotation around the X+Z axis of the Bloch sphere."""
-=======
 class HPowGate(eigen_gate.EigenGate,
                gate_features.CompositeGate,
-               gate_features.SingleQubitGate,
-               gate_features.QasmConvertibleGate):
+               gate_features.SingleQubitGate):
     """Rotation around the X+Z axis of the Bloch sphere."""
->>>>>>> ee9a8344
 
     def __init__(self, *,  # Forces keyword args.
                  exponent: Union[value.Symbol, float] = 1.0) -> None:
@@ -659,20 +645,12 @@
 H = HPowGate()  # Hadamard gate.
 
 
-<<<<<<< HEAD
-class CNotGate(eigen_gate.EigenGate,
-               gate_features.CompositeGate,
-               gate_features.TwoQubitGate):
-    """When applying CNOT (controlled-not) to QuBits, you can either use
-=======
 class CNotPowGate(eigen_gate.EigenGate,
                   gate_features.CompositeGate,
-                  gate_features.TwoQubitGate,
-                  gate_features.QasmConvertibleGate):
+                  gate_features.TwoQubitGate):
     """The controlled-not gate, possibly raised to a power.
 
     When applying CNOT (controlled-not) to QuBits, you can either use
->>>>>>> ee9a8344
     positional arguments CNOT(q1, q2), where q2 is toggled when q1 is on,
     or named arguments CNOT(control=q1, target=q2).
     (Mixing the two is not permitted.)
@@ -733,17 +711,10 @@
         target_tensor[zo] = available_buffer[oo]
         return target_tensor
 
-<<<<<<< HEAD
     def _qasm_(self,
                args: protocols.QasmArgs,
                qubits: Tuple[raw_types.QubitId, ...]) -> Optional[str]:
-        if self.half_turns != 1:
-=======
-    def known_qasm_output(self,
-                          qubits: Tuple[raw_types.QubitId, ...],
-                          args: gate_features.QasmOutputArgs) -> Optional[str]:
         if self._exponent != 1:
->>>>>>> ee9a8344
             return None  # Don't have an equivalent gate in QASM
         args.validate_version('2.0')
         return args.format('cx {0},{1};\n', qubits[0], qubits[1])
@@ -773,18 +744,10 @@
 CNOT = CNotPowGate()  # Controlled Not Gate.
 
 
-<<<<<<< HEAD
-class SwapGate(eigen_gate.EigenGate,
-               gate_features.TwoQubitGate,
-               gate_features.CompositeGate,
-               gate_features.InterchangeableQubitsGate):
-=======
 class SwapPowGate(eigen_gate.EigenGate,
                   gate_features.TwoQubitGate,
                   gate_features.CompositeGate,
-                  gate_features.InterchangeableQubitsGate,
-                  gate_features.QasmConvertibleGate):
->>>>>>> ee9a8344
+                  gate_features.InterchangeableQubitsGate):
     """Swaps two qubits."""
 
     def __init__(self, *,  # Forces keyword args.
@@ -842,17 +805,10 @@
             wire_symbols=('×', '×'),
             exponent=self._exponent)
 
-<<<<<<< HEAD
     def _qasm_(self,
                args: protocols.QasmArgs,
                qubits: Tuple[raw_types.QubitId, ...]) -> Optional[str]:
-        if self.half_turns != 1:
-=======
-    def known_qasm_output(self,
-                          qubits: Tuple[raw_types.QubitId, ...],
-                          args: gate_features.QasmOutputArgs) -> Optional[str]:
         if self._exponent != 1:
->>>>>>> ee9a8344
             return None  # Don't have an equivalent gate in QASM
         args.validate_version('2.0')
         return args.format('swap {0},{1};\n', qubits[0], qubits[1])
