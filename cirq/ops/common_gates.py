--- conflicted
+++ resolved
@@ -225,118 +225,4 @@
         return 'SWAP'
 
 
-<<<<<<< HEAD
-SWAP = SwapGate()  # Exchanges two qubits' states.
-=======
-SWAP = SwapGate()  # Exchanges two qubits' states.
-
-
-class SingleQubitMatrixGate(gate_features.ConstantSingleQubitGate,
-                            gate_features.PhaseableGate,
-                            gate_features.ExtrapolatableGate,
-                            gate_features.BoundedEffectGate):
-    """A 1-qubit gate defined only by its matrix.
-
-    More general than specialized classes like ZGate, but more expensive and
-    more float-error sensitive to work with (due to using eigendecompositions).
-    """
-
-    def __init__(self, matrix: np.ndarray):
-        if matrix.shape != (2, 2):
-            raise ValueError('Not a 2x2 unitary matrix: {}'.format(matrix))
-        self._matrix = matrix
-
-    def extrapolate_effect(self, factor: float):
-        new_mat = linalg.map_eigenvalues(self._matrix,
-                                         lambda e: complex(e)**factor)
-        return SingleQubitMatrixGate(new_mat)
-
-    def trace_distance_bound(self):
-        vals = np.linalg.eigvals(self._matrix)
-        rotation_angle = abs(np.angle(vals[0] / vals[1]))
-        return rotation_angle * 1.2
-
-    def phase_by(self, phase_turns: float, qubit_index: int):
-        phaser = ZGate(phase_turns).matrix()
-        phased_matrix = phaser.dot(self._matrix).dot(np.conj(phaser))
-        return SingleQubitMatrixGate(phased_matrix)
-
-    def matrix(self):
-        return self._matrix
-
-    def __hash__(self):
-        vals = tuple(v for _, v in np.ndenumerate(self._matrix))
-        return hash((SingleQubitMatrixGate, vals))
-
-    def approx_eq(self, other):
-        if not isinstance(other, type(self)):
-            return NotImplemented
-        return np.allclose(self._matrix, other.matrix())
-
-    def __eq__(self, other):
-        if not isinstance(other, type(self)):
-            return NotImplemented
-        return np.alltrue(self._matrix == other.matrix())
-
-    def __ne__(self, other):
-        return not self == other
-
-    def __repr__(self):
-        return 'SingleQubitMatrixGate({})'.format(repr(self._matrix))
-
-    def __str__(self):
-        return str(self._matrix.round(3))
-
-
-class TwoQubitMatrixGate(gate_features.ConstantAdjacentTwoQubitGate,
-                         gate_features.PhaseableGate,
-                         gate_features.ExtrapolatableGate):
-    """A 2-qubit gate defined only by its matrix.
-
-    More general than specialized classes like CZGate, but more expensive and
-    more float-error sensitive to work with (due to using eigendecompositions).
-    """
-
-    def __init__(self, matrix: np.ndarray):
-        if matrix.shape != (4, 4):
-            raise ValueError('Not a 4x4 unitary matrix: {}'.format(matrix))
-        self._matrix = matrix
-
-    def extrapolate_effect(self, factor: float):
-        new_mat = linalg.map_eigenvalues(self._matrix,
-                                         lambda e: complex(e)**factor)
-        return TwoQubitMatrixGate(new_mat)
-
-    def phase_by(self, phase_turns: float, qubit_index: int):
-        z = ZGate(phase_turns).matrix()
-        i = np.eye(2)
-        z2 = np.kron(z, i) if qubit_index else np.kron(i, z)
-        phased_matrix = z2.dot(self._matrix).dot(np.conj(z2))
-        return TwoQubitMatrixGate(phased_matrix)
-
-    def approx_eq(self, other):
-        if not isinstance(other, type(self)):
-            return NotImplemented
-        return np.allclose(self._matrix, other.matrix())
-
-    def matrix(self):
-        return self._matrix
-
-    def __hash__(self):
-        vals = tuple(v for _, v in np.ndenumerate(self._matrix))
-        return hash((SingleQubitMatrixGate, vals))
-
-    def __eq__(self, other):
-        if not isinstance(other, type(self)):
-            return NotImplemented
-        return np.alltrue(self._matrix == other.matrix())
-
-    def __ne__(self, other):
-        return not self == other
-
-    def __repr__(self):
-        return 'TwoQubitMatrixGate({})'.format(repr(self._matrix))
-
-    def __str__(self):
-        return str(self._matrix.round(3))
->>>>>>> 6087fa70
+SWAP = SwapGate()  # Exchanges two qubits' states.