--- conflicted
+++ resolved
@@ -149,11 +149,7 @@
     class Dummy(cirq.MultiQubitGate):
 
         def __init__(self, num_qubits):
-<<<<<<< HEAD
-            super(Dummy, self).__init__(num_qubits)
-=======
             super().__init__(num_qubits)
->>>>>>> 68b809de
 
     a, b, c, d = cirq.LineQubit.range(4)
 
