--- conflicted
+++ resolved
@@ -15,16 +15,17 @@
 import pytest
 
 import cirq
+from cirq.ops import gate_features, raw_types, common_gates
 
 
 def test_reversible_gate_is_abstract_cant_instantiate():
     with pytest.raises(TypeError):
-        _ = cirq.ReversibleEffect()
+        _ = gate_features.ReversibleEffect()
 
 
 def test_reversible_gate_is_abstract_must_implement():
     # noinspection PyAbstractClass
-    class Missing(cirq.ReversibleEffect):
+    class Missing(gate_features.ReversibleEffect):
         pass
 
     with pytest.raises(TypeError):
@@ -32,46 +33,21 @@
 
 
 def test_reversible_gate_is_abstract_can_implement():
-    class Included(cirq.ReversibleEffect):
+    class Included(gate_features.ReversibleEffect):
         def inverse(self):
             pass
 
-    assert isinstance(Included(), cirq.ReversibleEffect)
-
-
-<<<<<<< HEAD
-def test_known_matrix_gate_is_abstract_cant_instantiate():
-    with pytest.raises(TypeError):
-        _ = cirq.KnownMatrix()
-
-
-def test_known_matrix_gate_is_abstract_must_implement():
-    # noinspection PyAbstractClass
-    class Missing(cirq.KnownMatrix):
-        pass
-
-    with pytest.raises(TypeError):
-        _ = Missing()
-
-
-def test_known_matrix_gate_is_abstract_can_implement():
-    class Included(cirq.KnownMatrix):
-        def matrix(self):
-            pass
-
-    assert isinstance(Included(), cirq.KnownMatrix)
-
-
-=======
->>>>>>> 3e1a40e4
+    assert isinstance(Included(), gate_features.ReversibleEffect)
+
+
 def test_extrapolatable_gate_is_abstract_cant_instantiate():
     with pytest.raises(TypeError):
-        _ = cirq.ExtrapolatableEffect()
+        _ = gate_features.ExtrapolatableEffect()
 
 
 def test_extrapolatable_gate_is_abstract_must_implement():
     # noinspection PyAbstractClass
-    class Missing(cirq.ExtrapolatableEffect):
+    class Missing(gate_features.ExtrapolatableEffect):
         pass
 
     with pytest.raises(TypeError):
@@ -79,21 +55,21 @@
 
 
 def test_extrapolatable_gate_is_abstract_can_implement():
-    class Included(cirq.ExtrapolatableEffect):
+    class Included(gate_features.ExtrapolatableEffect):
         def extrapolate_effect(self, factor):
             pass
 
-    assert isinstance(Included(), cirq.ExtrapolatableEffect)
+    assert isinstance(Included(), gate_features.ExtrapolatableEffect)
 
 
 def test_composite_gate_is_abstract_cant_instantiate():
     with pytest.raises(TypeError):
-        _ = cirq.CompositeGate()
+        _ = gate_features.CompositeGate()
 
 
 def test_composite_gate_is_abstract_must_implement():
     # noinspection PyAbstractClass
-    class Missing(cirq.CompositeGate):
+    class Missing(gate_features.CompositeGate):
         pass
 
     with pytest.raises(TypeError):
@@ -101,21 +77,21 @@
 
 
 def test_composite_gate_is_abstract_can_implement():
-    class Included(cirq.CompositeGate):
+    class Included(gate_features.CompositeGate):
         def default_decompose(self, qubits):
             pass
 
-    assert isinstance(Included(), cirq.CompositeGate)
+    assert isinstance(Included(), gate_features.CompositeGate)
 
 
 def test_single_qubit_gate_validate_args():
-    class Dummy(cirq.SingleQubitGate):
-        def matrix(self):
-            pass
-
-    g = Dummy()
-    q1 = cirq.QubitId()
-    q2 = cirq.QubitId()
+    class Dummy(gate_features.SingleQubitGate):
+        def matrix(self):
+            pass
+
+    g = Dummy()
+    q1 = raw_types.QubitId()
+    q2 = raw_types.QubitId()
 
     g.validate_args([q1])
     g.validate_args([q2])
@@ -126,23 +102,23 @@
 
 
 def test_two_qubit_gate_is_abstract_can_implement():
-    class Included(cirq.TwoQubitGate):
+    class Included(gate_features.TwoQubitGate):
         def matrix(self):
             pass
 
     assert isinstance(Included(),
-                      cirq.TwoQubitGate)
+                      gate_features.TwoQubitGate)
 
 
 def test_two_qubit_gate_validate_pass():
-    class Dummy(cirq.TwoQubitGate):
-        def matrix(self):
-            pass
-
-    g = Dummy()
-    q1 = cirq.QubitId()
-    q2 = cirq.QubitId()
-    q3 = cirq.QubitId()
+    class Dummy(gate_features.TwoQubitGate):
+        def matrix(self):
+            pass
+
+    g = Dummy()
+    q1 = raw_types.QubitId()
+    q2 = raw_types.QubitId()
+    q3 = raw_types.QubitId()
 
     g.validate_args([q1, q2])
     g.validate_args([q2, q3])
@@ -150,14 +126,14 @@
 
 
 def test_two_qubit_gate_validate_wrong_number():
-    class Dummy(cirq.TwoQubitGate):
-        def matrix(self):
-            pass
-
-    g = Dummy()
-    q1 = cirq.QubitId()
-    q2 = cirq.QubitId()
-    q3 = cirq.QubitId()
+    class Dummy(gate_features.TwoQubitGate):
+        def matrix(self):
+            pass
+
+    g = Dummy()
+    q1 = raw_types.QubitId()
+    q2 = raw_types.QubitId()
+    q3 = raw_types.QubitId()
 
     with pytest.raises(ValueError):
         g.validate_args([])
@@ -168,7 +144,7 @@
 
 
 def test_three_qubit_gate_validate():
-    class Dummy(cirq.ThreeQubitGate):
+    class Dummy(gate_features.ThreeQubitGate):
         def matrix(self):
             pass
 
@@ -186,51 +162,11 @@
         g.validate_args([a, b, c, d])
 
 
-<<<<<<< HEAD
-def test_parameterizable_gate_is_abstract_cant_instantiate():
-    with pytest.raises(TypeError):
-        _ = cirq.ParameterizableEffect()
-
-
-def test_parameterizable_gate_is_abstract_must_implement():
-    # noinspection PyAbstractClass
-    class MissingBoth(cirq.ParameterizableEffect):
-        pass
-    # noinspection PyAbstractClass
-    class MissingOne(cirq.ParameterizableEffect):
-        def is_parameterized(self):
-            pass
-    # noinspection PyAbstractClass
-    class MissingOtherOne(cirq.ParameterizableEffect):
-        def with_parameters_resolved_by(self, param_resolver):
-            pass
-
-    with pytest.raises(TypeError):
-        _ = MissingBoth()
-    with pytest.raises(TypeError):
-        _ = MissingOne()
-    with pytest.raises(TypeError):
-        _ = MissingOtherOne()
-
-
-def test_parameterizable_gate_is_abstract_can_implement():
-    class Included(cirq.ParameterizableEffect):
-        def is_parameterized(self):
-            pass
-
-        def with_parameters_resolved_by(self, param_resolver):
-            pass
-
-    assert isinstance(Included(), cirq.ParameterizableEffect)
-
-
-=======
->>>>>>> 3e1a40e4
 def test_on_each():
-    class CustomGate(cirq.SingleQubitGate):
-        pass
-    a = cirq.NamedQubit('a')
-    b = cirq.NamedQubit('b')
+    class CustomGate(gate_features.SingleQubitGate):
+        pass
+    a = raw_types.NamedQubit('a')
+    b = raw_types.NamedQubit('b')
     c = CustomGate()
 
     assert c.on_each([]) == []
@@ -265,10 +201,10 @@
 
 
 def test_qasm_output_args_format():
-    a = cirq.NamedQubit('a')
-    b = cirq.NamedQubit('b')
-    m_a = cirq.MeasurementGate('meas_a')(a)
-    m_b = cirq.MeasurementGate('meas_b')(b)
+    a = raw_types.NamedQubit('a')
+    b = raw_types.NamedQubit('b')
+    m_a = common_gates.MeasurementGate('meas_a')(a)
+    m_b = common_gates.MeasurementGate('meas_b')(b)
     args = cirq.QasmOutputArgs(
                     precision=4,
                     version='2.0',
