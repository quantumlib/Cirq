--- conflicted
+++ resolved
@@ -15,32 +15,6 @@
 import pytest
 
 import cirq
-<<<<<<< HEAD
-from cirq.ops import gate_features, raw_types, common_gates
-=======
-
-
-def test_extrapolatable_gate_is_abstract_cant_instantiate():
-    with pytest.raises(TypeError):
-        _ = cirq.ExtrapolatableEffect()
-
-
-def test_extrapolatable_gate_is_abstract_must_implement():
-    # noinspection PyAbstractClass
-    class Missing(cirq.ExtrapolatableEffect):
-        pass
-
-    with pytest.raises(TypeError):
-        _ = Missing()
-
-
-def test_extrapolatable_gate_is_abstract_can_implement():
-    class Included(cirq.ExtrapolatableEffect):
-        def extrapolate_effect(self, factor):
-            pass
-
-    assert isinstance(Included(), cirq.ExtrapolatableEffect)
->>>>>>> e084e17b
 
 
 def test_composite_gate_is_abstract_cant_instantiate():
