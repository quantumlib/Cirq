--- conflicted
+++ resolved
@@ -109,15 +109,10 @@
         right_gate0 = SingleQubitCliffordGate.from_single_map(
             z_to=(self.pauli0, self.invert0))
         right_gate1 = SingleQubitCliffordGate.from_single_map(
-<<<<<<< HEAD
-                                    z_to=(self.pauli1, self.invert1))
+            z_to=(self.pauli1, self.invert1))
+
         left_gate0 = right_gate0**-1
         left_gate1 = right_gate1**-1
-=======
-            z_to=(self.pauli1, self.invert1))
-        left_gate0 = right_gate0.inverse()
-        left_gate1 = right_gate1.inverse()
->>>>>>> c3a00849
         yield left_gate0(q0)
         yield left_gate1(q1)
         yield common_gates.Rot11Gate(half_turns=self._exponent)(q0, q1)
