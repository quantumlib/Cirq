--- conflicted
+++ resolved
@@ -68,12 +68,7 @@
 def test_single_qubit_eq():
     eq = cirq.testing.EqualsTester()
     eq.make_equality_group(lambda: cirq.MatrixGate(np.eye(2)))
-<<<<<<< HEAD
-    eq.make_equality_group(
-        lambda: cirq.MatrixGate(np.array([[0, 1], [1, 0]])))
-=======
     eq.make_equality_group(lambda: cirq.MatrixGate(np.array([[0, 1], [1, 0]])))
->>>>>>> 1e069a86
     x2 = np.array([[1, 1j], [1j, 1]]) * np.sqrt(0.5)
     eq.make_equality_group(lambda: cirq.MatrixGate(x2))
     eq.add_equality_group(cirq.MatrixGate(PLUS_ONE, qid_shape=(3,)))
@@ -81,12 +76,7 @@
 
 def test_single_qubit_trace_distance_bound():
     x = cirq.MatrixGate(np.array([[0, 1], [1, 0]]))
-<<<<<<< HEAD
-    x2 = cirq.MatrixGate(
-        np.array([[1, 1j], [1j, 1]]) * np.sqrt(0.5))
-=======
     x2 = cirq.MatrixGate(np.array([[1, 1j], [1j, 1]]) * np.sqrt(0.5))
->>>>>>> 1e069a86
     assert cirq.trace_distance_bound(x) >= 1
     assert cirq.trace_distance_bound(x2) >= 0.5
 
@@ -94,12 +84,7 @@
 def test_single_qubit_approx_eq():
     x = cirq.MatrixGate(np.array([[0, 1], [1, 0]]))
     i = cirq.MatrixGate(np.array([[1, 0], [0, 1]]))
-<<<<<<< HEAD
-    i_ish = cirq.MatrixGate(
-        np.array([[1, 0.000000000000001], [0, 1]]))
-=======
     i_ish = cirq.MatrixGate(np.array([[1, 0.000000000000001], [0, 1]]))
->>>>>>> 1e069a86
     assert cirq.approx_eq(i, i_ish, atol=1e-9)
     assert cirq.approx_eq(i, i, atol=1e-9)
     assert not cirq.approx_eq(i, x, atol=1e-9)
@@ -109,12 +94,7 @@
 def test_single_qubit_extrapolate():
     i = cirq.MatrixGate(np.eye(2))
     x = cirq.MatrixGate(np.array([[0, 1], [1, 0]]))
-<<<<<<< HEAD
-    x2 = cirq.MatrixGate(
-        np.array([[1, 1j], [1j, 1]]) * (1 - 1j) / 2)
-=======
     x2 = cirq.MatrixGate(np.array([[1, 1j], [1j, 1]]) * (1 - 1j) / 2)
->>>>>>> 1e069a86
     assert cirq.has_unitary(x2)
     x2i = cirq.MatrixGate(np.conj(cirq.unitary(x2).T))
 
@@ -126,12 +106,7 @@
     assert cirq.approx_eq(x**-1, x, atol=1e-9)
 
     z2 = cirq.MatrixGate(np.array([[1, 0], [0, 1j]]))
-<<<<<<< HEAD
-    z4 = cirq.MatrixGate(
-        np.array([[1, 0], [0, (1 + 1j) * np.sqrt(0.5)]]))
-=======
     z4 = cirq.MatrixGate(np.array([[1, 0], [0, (1 + 1j) * np.sqrt(0.5)]]))
->>>>>>> 1e069a86
     assert cirq.approx_eq(z2**0.5, z4, atol=1e-9)
     with pytest.raises(TypeError):
         _ = x**sympy.Symbol('a')
@@ -157,15 +132,7 @@
 
     assert cirq.approx_eq(f, cirq.MatrixGate(QFT2), atol=1e-9)
 
-<<<<<<< HEAD
-    assert not cirq.approx_eq(
-        f,
-        cirq.MatrixGate(QFT2 + perturb),
-        atol=1e-9
-    )
-=======
     assert not cirq.approx_eq(f, cirq.MatrixGate(QFT2 + perturb), atol=1e-9)
->>>>>>> 1e069a86
     assert cirq.approx_eq(f, cirq.MatrixGate(QFT2 + perturb), atol=1e-7)
 
     assert not cirq.approx_eq(f, cirq.MatrixGate(HH), atol=1e-9)
@@ -349,18 +316,4 @@
     cirq.testing.assert_implements_consistent_protocols(
         cirq.MatrixGate(np.diag([1, 1j, 1, -1])))
     cirq.testing.assert_implements_consistent_protocols(
-        cirq.MatrixGate(np.diag([1, 1j, -1]), qid_shape=(3,)))
-
-
-def test_deprecated():
-    with capture_logging() as log:
-        _ = cirq.SingleQubitMatrixGate(np.eye(2))
-    assert len(log) == 1
-    assert 'SingleQubitMatrixGate' in log[0].getMessage()
-    assert 'deprecated' in log[0].getMessage()
-
-    with capture_logging() as log:
-        _ = cirq.TwoQubitMatrixGate(np.eye(4))
-    assert len(log) == 1
-    assert 'TwoQubitMatrixGate' in log[0].getMessage()
-    assert 'deprecated' in log[0].getMessage()+        cirq.MatrixGate(np.diag([1, 1j, -1]), qid_shape=(3,)))