# Copyright 2018 The Cirq Developers
#
# Licensed under the Apache License, Version 2.0 (the "License");
# you may not use this file except in compliance with the License.
# You may obtain a copy of the License at
#
#     https://www.apache.org/licenses/LICENSE-2.0
#
# Unless required by applicable law or agreed to in writing, software
# distributed under the License is distributed on an "AS IS" BASIS,
# WITHOUT WARRANTIES OR CONDITIONS OF ANY KIND, either express or implied.
# See the License for the specific language governing permissions and
# limitations under the License.

import numpy as np
import pytest

import cirq


H = np.array([[1, 1], [1, -1]]) * np.sqrt(0.5)
HH = cirq.kron(H, H)
QFT2 = np.array([[1, 1, 1, 1],
                 [1, 1j, -1, -1j],
                 [1, -1, 1, -1],
                 [1, -1j, -1, 1j]]) * 0.5


def test_common_gates_consistent_protocols():
    cirq.testing.assert_implements_consistent_protocols(cirq.CNOT)
    cirq.testing.assert_implements_consistent_protocols(cirq.CZ)
    cirq.testing.assert_implements_consistent_protocols(cirq.H)
    cirq.testing.assert_implements_consistent_protocols(cirq.ISWAP)
    cirq.testing.assert_implements_consistent_protocols(cirq.SWAP)
    cirq.testing.assert_implements_consistent_protocols(cirq.X)
    cirq.testing.assert_implements_consistent_protocols(cirq.Y)
    cirq.testing.assert_implements_consistent_protocols(cirq.Z)
    cirq.testing.assert_implements_consistent_protocols(
            cirq.MeasurementGate(''))

    cirq.testing.assert_implements_consistent_protocols(cirq.Rx(np.pi))
    cirq.testing.assert_implements_consistent_protocols(cirq.Ry(np.pi))
    cirq.testing.assert_implements_consistent_protocols(cirq.Rz(np.pi))

    cirq.testing.assert_implements_consistent_protocols(
            cirq.XPowGate(global_shift=0.1))
    cirq.testing.assert_implements_consistent_protocols(
            cirq.YPowGate(global_shift=0.1))
    cirq.testing.assert_implements_consistent_protocols(
            cirq.ZPowGate(global_shift=0.1))


def test_cz_init():
    assert cirq.CZPowGate(exponent=0.5).exponent == 0.5
    assert cirq.CZPowGate(exponent=5).exponent == 5
    assert (cirq.CZ**0.5).exponent == 0.5


def test_cz_str():
    assert str(cirq.CZ) == 'CZ'
    assert str(cirq.CZ**0.5) == 'CZ**0.5'
    assert str(cirq.CZ**-0.25) == 'CZ**-0.25'


def test_cz_unitary():
    assert np.allclose(cirq.unitary(cirq.CZ),
                       np.array([[1, 0, 0, 0],
                                 [0, 1, 0, 0],
                                 [0, 0, 1, 0],
                                 [0, 0, 0, -1]]))

    assert np.allclose(cirq.unitary(cirq.CZ**0.5),
                       np.array([[1, 0, 0, 0],
                                 [0, 1, 0, 0],
                                 [0, 0, 1, 0],
                                 [0, 0, 0, 1j]]))

    assert np.allclose(cirq.unitary(cirq.CZ**0),
                       np.array([[1, 0, 0, 0],
                                 [0, 1, 0, 0],
                                 [0, 0, 1, 0],
                                 [0, 0, 0, 1]]))

    assert np.allclose(cirq.unitary(cirq.CZ**-0.5),
                       np.array([[1, 0, 0, 0],
                                 [0, 1, 0, 0],
                                 [0, 0, 1, 0],
                                 [0, 0, 0, -1j]]))

<<<<<<< HEAD
=======
    cirq.testing.assert_eigen_gate_has_consistent_apply_unitary(cirq.CZPowGate)

>>>>>>> 02f71520

def test_z_init():
    z = cirq.ZPowGate(exponent=5)
    assert z.exponent == 5

    # Canonicalizes exponent for equality, but keeps the inner details.
    assert cirq.Z**0.5 != cirq.Z**-0.5
    assert (cirq.Z**-1)**0.5 == cirq.Z**-0.5
    assert cirq.Z**-1 == cirq.Z


def test_rot_gates_eq():
    eq = cirq.testing.EqualsTester()
    gates = [
        lambda p: cirq.CZ**p,
        lambda p: cirq.X**p,
        lambda p: cirq.Y**p,
        lambda p: cirq.Z**p,
        lambda p: cirq.CNOT**p,
    ]
    for gate in gates:
        eq.add_equality_group(gate(3.5),
                              gate(-0.5))
        eq.make_equality_group(lambda: gate(0))
        eq.make_equality_group(lambda: gate(0.5))

    eq.add_equality_group(cirq.XPowGate(), cirq.XPowGate(exponent=1), cirq.X)
    eq.add_equality_group(cirq.YPowGate(), cirq.YPowGate(exponent=1), cirq.Y)
    eq.add_equality_group(cirq.ZPowGate(), cirq.ZPowGate(exponent=1), cirq.Z)
    eq.add_equality_group(cirq.ZPowGate(exponent=1,
                                        global_shift=-0.5),
                          cirq.ZPowGate(exponent=5,
                                        global_shift=-0.5))
    eq.add_equality_group(cirq.ZPowGate(exponent=3,
                                        global_shift=-0.5))
    eq.add_equality_group(cirq.ZPowGate(exponent=1,
                                        global_shift=-0.1))
    eq.add_equality_group(cirq.ZPowGate(exponent=5,
                                        global_shift=-0.1))
    eq.add_equality_group(cirq.CNotPowGate(),
                          cirq.CNotPowGate(exponent=1),
                          cirq.CNOT)
    eq.add_equality_group(cirq.CZPowGate(),
                          cirq.CZPowGate(exponent=1), cirq.CZ)


def test_z_unitary():
    assert np.allclose(cirq.unitary(cirq.Z),
                       np.array([[1, 0], [0, -1]]))
    assert np.allclose(cirq.unitary(cirq.Z**0.5),
                       np.array([[1, 0], [0, 1j]]))
    assert np.allclose(cirq.unitary(cirq.Z**0),
                       np.array([[1, 0], [0, 1]]))
    assert np.allclose(cirq.unitary(cirq.Z**-0.5),
                       np.array([[1, 0], [0, -1j]]))

<<<<<<< HEAD
=======
    cirq.testing.assert_eigen_gate_has_consistent_apply_unitary(cirq.ZPowGate)
>>>>>>> 02f71520

def test_y_unitary():
    assert np.allclose(cirq.unitary(cirq.Y),
                       np.array([[0, -1j], [1j, 0]]))

    assert np.allclose(cirq.unitary(cirq.Y**0.5),
                       np.array([[1 + 1j, -1 - 1j], [1 + 1j, 1 + 1j]]) / 2)

    assert np.allclose(cirq.unitary(cirq.Y**0),
                       np.array([[1, 0], [0, 1]]))

    assert np.allclose(cirq.unitary(cirq.Y**-0.5),
                       np.array([[1 - 1j, 1 - 1j], [-1 + 1j, 1 - 1j]]) / 2)

<<<<<<< HEAD
=======
    cirq.testing.assert_eigen_gate_has_consistent_apply_unitary(cirq.YPowGate)

>>>>>>> 02f71520

def test_x_unitary():
    assert np.allclose(cirq.unitary(cirq.X),
                       np.array([[0, 1], [1, 0]]))

    assert np.allclose(cirq.unitary(cirq.X**0.5),
                       np.array([[1 + 1j, 1 - 1j], [1 - 1j, 1 + 1j]]) / 2)

    assert np.allclose(cirq.unitary(cirq.X**0),
                       np.array([[1, 0], [0, 1]]))

    assert np.allclose(cirq.unitary(cirq.X**-0.5),
                       np.array([[1 - 1j, 1 + 1j], [1 + 1j, 1 - 1j]]) / 2)

<<<<<<< HEAD
=======
    cirq.testing.assert_eigen_gate_has_consistent_apply_unitary(cirq.XPowGate)
>>>>>>> 02f71520

def test_h_unitary():
    sqrt = cirq.unitary(cirq.H**0.5)
    m = np.dot(sqrt, sqrt)
    assert np.allclose(m, cirq.unitary(cirq.H), atol=1e-8)

<<<<<<< HEAD
=======
    cirq.testing.assert_eigen_gate_has_consistent_apply_unitary(cirq.HPowGate)

>>>>>>> 02f71520

def test_h_init():
    h = cirq.HPowGate(exponent=0.5)
    assert h.exponent == 0.5


def test_h_str():
    assert str(cirq.H) == 'H'
    assert str(cirq.H**0.5) == 'H^0.5'


def test_runtime_types_of_rot_gates():
    for gate_type in [lambda p: cirq.CZPowGate(exponent=p),
                      lambda p: cirq.XPowGate(exponent=p),
                      lambda p: cirq.YPowGate(exponent=p),
                      lambda p: cirq.ZPowGate(exponent=p)]:
        p = gate_type(cirq.Symbol('a'))
        assert cirq.unitary(p, None) is None
        assert cirq.pow(p, 2, None) is None
        assert cirq.inverse(p, None) is None

        c = gate_type(0.5)
        assert cirq.unitary(c, None) is not None
        assert cirq.pow(c, 2) is not None
        assert cirq.inverse(c) is not None


def test_measurement_eq():
    eq = cirq.testing.EqualsTester()
    eq.add_equality_group(cirq.MeasurementGate(''),
                          cirq.MeasurementGate('', invert_mask=()))
    eq.add_equality_group(cirq.MeasurementGate('a'))
    eq.add_equality_group(cirq.MeasurementGate('a', invert_mask=(True,)))
    eq.add_equality_group(cirq.MeasurementGate('a', invert_mask=(False,)))
    eq.add_equality_group(cirq.MeasurementGate('b'))


def test_interchangeable_qubit_eq():
    a = cirq.NamedQubit('a')
    b = cirq.NamedQubit('b')
    c = cirq.NamedQubit('c')
    eq = cirq.testing.EqualsTester()

    eq.add_equality_group(cirq.SWAP(a, b), cirq.SWAP(b, a))
    eq.add_equality_group(cirq.SWAP(a, c))

    eq.add_equality_group(cirq.CZ(a, b), cirq.CZ(b, a))
    eq.add_equality_group(cirq.CZ(a, c))

    eq.add_equality_group(cirq.CNOT(a, b))
    eq.add_equality_group(cirq.CNOT(b, a))
    eq.add_equality_group(cirq.CNOT(a, c))


def test_text_diagrams():
    a = cirq.NamedQubit('a')
    b = cirq.NamedQubit('b')
    circuit = cirq.Circuit.from_ops(
        cirq.SWAP(a, b),
        cirq.X(a),
        cirq.Y(a),
        cirq.Z(a),
        cirq.Z(a)**cirq.Symbol('x'),
        cirq.CZ(a, b),
        cirq.CNOT(a, b),
        cirq.CNOT(b, a),
        cirq.H(a),
        cirq.ISWAP(a, b),
        cirq.ISWAP(a, b)**-1)

    cirq.testing.assert_has_diagram(circuit, """
a: ───×───X───Y───Z───Z^x───@───@───X───H───iSwap───iSwap──────
      │                     │   │   │       │       │
b: ───×─────────────────────@───X───@───────iSwap───iSwap^-1───
""")

    cirq.testing.assert_has_diagram(circuit, """
a: ---swap---X---Y---Z---Z^x---@---@---X---H---iSwap---iSwap------
      |                        |   |   |       |       |
b: ---swap---------------------@---X---@-------iSwap---iSwap^-1---
""", use_unicode_characters=False)


def test_cnot_unitary():
    np.testing.assert_almost_equal(
        cirq.unitary(cirq.CNOT**0.5),
        np.array([
            [1, 0, 0, 0],
            [0, 1, 0, 0],
            [0, 0, 0.5+0.5j, 0.5-0.5j],
            [0, 0, 0.5-0.5j, 0.5+0.5j],
        ]))

<<<<<<< HEAD
=======
    cirq.testing.assert_decompose_is_consistent_with_unitary(cirq.CNOT)
    cirq.testing.assert_decompose_is_consistent_with_unitary(cirq.CNOT**0.5)
    cirq.testing.assert_decompose_is_consistent_with_unitary(cirq.CNOT**0.1)

    cirq.testing.assert_eigen_gate_has_consistent_apply_unitary(
        cirq.CNotPowGate)

>>>>>>> 02f71520

def test_cnot_keyword_arguments():
    a = cirq.NamedQubit('a')
    b = cirq.NamedQubit('b')

    eq_tester = cirq.testing.EqualsTester()
    eq_tester.add_equality_group(cirq.CNOT(a, b),
                                 cirq.CNOT(control=a, target=b))
    eq_tester.add_equality_group(cirq.CNOT(b, a),
                                 cirq.CNOT(control=b, target=a))


def test_cnot_keyword_not_equal():
    a = cirq.NamedQubit('a')
    b = cirq.NamedQubit('b')

    with pytest.raises(AssertionError):
        eq_tester = cirq.testing.EqualsTester()
        eq_tester.add_equality_group(cirq.CNOT(a, b),
                                     cirq.CNOT(target=a, control=b))


def test_cnot_keyword_too_few_arguments():
    a = cirq.NamedQubit('a')

    with pytest.raises(ValueError):
        _ = cirq.CNOT(control=a)


def test_cnot_mixed_keyword_and_positional_arguments():
    a = cirq.NamedQubit('a')
    b = cirq.NamedQubit('b')

    with pytest.raises(ValueError):
        _ = cirq.CNOT(a, target=b)


def test_cnot_unknown_keyword_argument():
    a = cirq.NamedQubit('a')
    b = cirq.NamedQubit('b')

    with pytest.raises(ValueError):
        _ = cirq.CNOT(target=a, controlled=b)


def test_cnot_decompose():
    a = cirq.NamedQubit('a')
    b = cirq.NamedQubit('b')
    assert cirq.decompose_once(cirq.CNOT(a, b)**cirq.Symbol('x')) is not None


def test_swap_unitary():
    np.testing.assert_almost_equal(
        cirq.unitary(cirq.SWAP**0.5),
        np.array([
            [1, 0, 0, 0],
            [0, 0.5 + 0.5j, 0.5 - 0.5j, 0],
            [0, 0.5 - 0.5j, 0.5 + 0.5j, 0],
            [0, 0, 0, 1]
        ]))

<<<<<<< HEAD
=======
    cirq.testing.assert_decompose_is_consistent_with_unitary(cirq.SWAP)
    cirq.testing.assert_decompose_is_consistent_with_unitary(cirq.SWAP**0.5)
    cirq.testing.assert_decompose_is_consistent_with_unitary(cirq.SWAP**0.1)

    cirq.testing.assert_eigen_gate_has_consistent_apply_unitary(
        cirq.SwapPowGate)


def test_xyz_repr():
    assert repr(cirq.X) == 'cirq.X'
    assert repr(cirq.X**0.5) == '(cirq.X**0.5)'

    assert repr(cirq.Z) == 'cirq.Z'
    assert repr(cirq.Z**0.5) == 'cirq.S'
    assert repr(cirq.Z**0.25) == 'cirq.T'
    assert repr(cirq.Z**0.125) == '(cirq.Z**0.125)'

    assert repr(cirq.S) == 'cirq.S'
    assert repr(cirq.S**-1) == '(cirq.S**-1)'
    assert repr(cirq.T) == 'cirq.T'
    assert repr(cirq.T**-1) == '(cirq.T**-1)'

    assert repr(cirq.Y) == 'cirq.Y'
    assert repr(cirq.Y**0.5) == '(cirq.Y**0.5)'

    assert repr(cirq.CNOT) == 'cirq.CNOT'
    assert repr(cirq.CNOT**0.5) == '(cirq.CNOT**0.5)'

    assert repr(cirq.SWAP) == 'cirq.SWAP'
    assert repr(cirq.SWAP ** 0.5) == '(cirq.SWAP**0.5)'

    for e in [1, 0.5, 0.25, 0.1, -0.3]:
        for g in [cirq.X, cirq.Y, cirq.Z]:
            cirq.testing.assert_equivalent_repr(g**e)

    # There should be no floating point error during initialization, and repr
    # should be using the "shortest decimal value closer to X than any other
    # floating point value" strategy, as opposed to the "exactly value in
    # decimal" strategy.
    assert repr(cirq.CZ**0.2) == '(cirq.CZ**0.2)'


def test_arbitrary_xyz_repr():
    cirq.testing.assert_equivalent_repr(cirq.XPowGate(
        exponent=0.1, global_shift=0.2))
    cirq.testing.assert_equivalent_repr(cirq.YPowGate(
        exponent=0.1, global_shift=0.2))
    cirq.testing.assert_equivalent_repr(cirq.ZPowGate(
        exponent=0.1, global_shift=0.2))

>>>>>>> 02f71520

def test_xyz_str():
    assert str(cirq.X) == 'X'
    assert str(cirq.X**0.5) == 'X**0.5'

    assert str(cirq.Z) == 'Z'
    assert str(cirq.Z**0.5) == 'S'
    assert str(cirq.Z**0.125) == 'Z**0.125'

    assert str(cirq.Y) == 'Y'
    assert str(cirq.Y**0.5) == 'Y**0.5'

    assert str(cirq.CNOT) == 'CNOT'
    assert str(cirq.CNOT**0.5) == 'CNOT**0.5'


def test_measurement_gate_diagram():
    # Shows key.
    assert cirq.circuit_diagram_info(cirq.MeasurementGate()
                                     ) == cirq.CircuitDiagramInfo(("M('')",))
    assert cirq.circuit_diagram_info(
        cirq.MeasurementGate(key='test')
    ) == cirq.CircuitDiagramInfo(("M('test')",))

    # Uses known qubit count.
    assert cirq.circuit_diagram_info(
        cirq.MeasurementGate(),
        cirq.CircuitDiagramInfoArgs(
            known_qubits=None,
            known_qubit_count=3,
            use_unicode_characters=True,
            precision=None,
            qubit_map=None
        )) == cirq.CircuitDiagramInfo(("M('')", 'M', 'M'))

    # Shows invert mask.
    assert cirq.circuit_diagram_info(
        cirq.MeasurementGate(invert_mask=(False, True))
    ) == cirq.CircuitDiagramInfo(("M('')", "!M"))

    # Omits key when it is the default.
    a = cirq.NamedQubit('a')
    b = cirq.NamedQubit('b')
    cirq.testing.assert_has_diagram(
        cirq.Circuit.from_ops(cirq.measure(a, b)), """
a: ───M───
      │
b: ───M───
""")
    cirq.testing.assert_has_diagram(
        cirq.Circuit.from_ops(cirq.measure(a, b, invert_mask=(True,))), """
a: ───!M───
      │
b: ───M────
""")
    cirq.testing.assert_has_diagram(
        cirq.Circuit.from_ops(cirq.measure(a, b, key='test')), """
a: ───M('test')───
      │
b: ───M───────────
""")


def test_measure():
    a = cirq.NamedQubit('a')
    b = cirq.NamedQubit('b')

    # Empty application.
    with pytest.raises(ValueError, match='empty set of qubits'):
        _ = cirq.measure()

    assert cirq.measure(a) == cirq.MeasurementGate(key='a').on(a)
    assert cirq.measure(a, b) == cirq.MeasurementGate(key='a,b').on(a, b)
    assert cirq.measure(b, a) == cirq.MeasurementGate(key='b,a').on(b, a)
    assert cirq.measure(a, key='b') == cirq.MeasurementGate(key='b').on(a)
    assert cirq.measure(a, invert_mask=(True,)) == cirq.MeasurementGate(
        key='a', invert_mask=(True,)).on(a)

    with pytest.raises(ValueError, match='ndarray'):
        _ = cirq.measure(np.ndarray([1, 0]))

    with pytest.raises(ValueError, match='QubitId'):
        _ = cirq.measure("bork")

def test_measurement_qubit_count_vs_mask_length():
    a = cirq.NamedQubit('a')
    b = cirq.NamedQubit('b')
    c = cirq.NamedQubit('c')

    _ = cirq.MeasurementGate(invert_mask=(True,)).on(a)
    _ = cirq.MeasurementGate(invert_mask=(True, False)).on(a, b)
    _ = cirq.MeasurementGate(invert_mask=(True, False, True)).on(a, b, c)
    with pytest.raises(ValueError):
        _ = cirq.MeasurementGate(invert_mask=(True, False)).on(a)
    with pytest.raises(ValueError):
        _ = cirq.MeasurementGate(invert_mask=(True, False, True)).on(a, b)


def test_measure_each():
    a = cirq.NamedQubit('a')
    b = cirq.NamedQubit('b')

    assert cirq.measure_each() == []
    assert cirq.measure_each(a) == [cirq.measure(a)]
    assert cirq.measure_each(a, b) == [cirq.measure(a), cirq.measure(b)]

    assert cirq.measure_each(a, b, key_func=lambda e: e.name + '!') == [
        cirq.measure(a, key='a!'),
        cirq.measure(b, key='b!')
    ]


def test_iswap_str():
    assert str(cirq.ISWAP) == 'ISWAP'
    assert str(cirq.ISWAP**0.5) == 'ISWAP**0.5'


def test_iswap_unitary():
    cirq.testing.assert_allclose_up_to_global_phase(
        cirq.unitary(cirq.ISWAP),
        np.array([[1, 0, 0, 0],
                  [0, 0, 1j, 0],
                  [0, 1j, 0, 0],
                  [0, 0, 0, 1]]),
        atol=1e-8)

<<<<<<< HEAD
=======
    cirq.testing.assert_eigen_gate_has_consistent_apply_unitary(
        cirq.ISwapPowGate)
>>>>>>> 02f71520

def test_iswap_decompose_diagram():
    a = cirq.NamedQubit('a')
    b = cirq.NamedQubit('b')

    decomposed = cirq.Circuit.from_ops(
        cirq.decompose_once(cirq.ISWAP(a, b)**0.5))
    cirq.testing.assert_has_diagram(decomposed, """
a: ───@───H───X───T───X───T^-1───H───@───
      │       │       │              │
b: ───X───────@───────@──────────────X───
""")


def test_is_measurement():
    class NotImplementedOperation(cirq.Operation):
        def with_qubits(self, *new_qubits) -> 'NotImplementedOperation':
            raise NotImplementedError()

        @property
        def qubits(self):
            raise NotImplementedError()

    q = cirq.NamedQubit('q')
    assert cirq.MeasurementGate.is_measurement(cirq.measure(q))
    assert cirq.MeasurementGate.is_measurement(cirq.MeasurementGate(key='b'))

    assert not cirq.MeasurementGate.is_measurement(cirq.X(q))
    assert not cirq.MeasurementGate.is_measurement(cirq.X)
    assert not cirq.MeasurementGate.is_measurement(NotImplementedOperation())


def test_rx_unitary():
    s = np.sqrt(0.5)
    np.testing.assert_allclose(
        cirq.unitary(cirq.Rx(np.pi / 2)),
        np.array([[s, -s*1j], [-s*1j, s]]))

    np.testing.assert_allclose(
        cirq.unitary(cirq.Rx(-np.pi / 2)),
        np.array([[s, s*1j], [s*1j, s]]))

    np.testing.assert_allclose(
        cirq.unitary(cirq.Rx(0)),
        np.array([[1, 0], [0, 1]]))

    np.testing.assert_allclose(
        cirq.unitary(cirq.Rx(2 * np.pi)),
        np.array([[-1, 0], [0, -1]]))

    np.testing.assert_allclose(
        cirq.unitary(cirq.Rx(np.pi)),
        np.array([[0, -1j], [-1j, 0]]))

    np.testing.assert_allclose(
        cirq.unitary(cirq.Rx(-np.pi)),
        np.array([[0, 1j], [1j, 0]]))


def test_ry_unitary():
    s = np.sqrt(0.5)
    np.testing.assert_allclose(
        cirq.unitary(cirq.Ry(np.pi / 2)),
        np.array([[s, -s], [s, s]]))

    np.testing.assert_allclose(
        cirq.unitary(cirq.Ry(-np.pi / 2)),
        np.array([[s, s], [-s, s]]))

    np.testing.assert_allclose(
        cirq.unitary(cirq.Ry(0)),
        np.array([[1, 0], [0, 1]]))

    np.testing.assert_allclose(
        cirq.unitary(cirq.Ry(2 * np.pi)),
        np.array([[-1, 0], [0, -1]]))

    np.testing.assert_allclose(
        cirq.unitary(cirq.Ry(np.pi)),
        np.array([[0, -1], [1, 0]]))

    np.testing.assert_allclose(
        cirq.unitary(cirq.Ry(-np.pi)),
        np.array([[0, 1], [-1, 0]]))


def test_rz_unitary():
    s = np.sqrt(0.5)
    np.testing.assert_allclose(
        cirq.unitary(cirq.Rz(np.pi / 2)),
        np.array([[s - s*1j, 0], [0, s + s*1j]]))

    np.testing.assert_allclose(
        cirq.unitary(cirq.Rz(-np.pi / 2)),
        np.array([[s + s*1j, 0], [0, s - s*1j]]))

    np.testing.assert_allclose(
        cirq.unitary(cirq.Rz(0)),
        np.array([[1, 0], [0, 1]]))

    np.testing.assert_allclose(
        cirq.unitary(cirq.Rz(2 * np.pi)),
        np.array([[-1, 0], [0, -1]]))

    np.testing.assert_allclose(
        cirq.unitary(cirq.Rz(np.pi)),
        np.array([[-1j, 0], [0, 1j]]))

    np.testing.assert_allclose(
        cirq.unitary(cirq.Rz(-np.pi)),
        np.array([[1j, 0], [0, -1j]]))


def test_phase_by_xy():
    assert cirq.phase_by(cirq.X, 0.25, 0) == cirq.Y
    assert cirq.phase_by(cirq.Y, 0.25, 0) == cirq.X

    assert cirq.phase_by(cirq.X**0.5, 0.25, 0) == cirq.Y**0.5
    assert cirq.phase_by(cirq.Y**0.5, 0.25, 0) == cirq.X**-0.5
    assert cirq.phase_by(cirq.X**-0.5, 0.25, 0) == cirq.Y**-0.5
    assert cirq.phase_by(cirq.Y**-0.5, 0.25, 0) == cirq.X**0.5


def test_ixyz_circuit_diagram():
    q = cirq.NamedQubit('q')
    ix = cirq.XPowGate(exponent=1, global_shift=0.5)
    iy = cirq.YPowGate(exponent=1, global_shift=0.5)
    iz = cirq.ZPowGate(exponent=1, global_shift=0.5)

    cirq.testing.assert_has_diagram(
        cirq.Circuit.from_ops(
            ix(q),
            ix(q)**-1,
            ix(q)**-0.99999,
            ix(q)**-1.00001,
            ix(q)**3,
            ix(q)**4.5,
            ix(q)**4.500001,
        ), """
q: ───X───X───X───X───X───X^0.5───X^0.5───
        """)

    cirq.testing.assert_has_diagram(
        cirq.Circuit.from_ops(
            iy(q),
            iy(q)**-1,
            iy(q)**3,
            iy(q)**4.5,
            iy(q)**4.500001,
        ), """
q: ───Y───Y───Y───Y^0.5───Y^0.5───
    """)

    cirq.testing.assert_has_diagram(
        cirq.Circuit.from_ops(
            iz(q),
            iz(q)**-1,
            iz(q)**3,
            iz(q)**4.5,
            iz(q)**4.500001,
        ), """
q: ───Z───Z───Z───S───S───
    """)


def test_rxyz_circuit_diagram():
    q = cirq.NamedQubit('q')

    cirq.testing.assert_has_diagram(
        cirq.Circuit.from_ops(
            cirq.Rx(np.pi).on(q),
            cirq.Rx(-np.pi).on(q),
            cirq.Rx(-np.pi + 0.00001).on(q),
            cirq.Rx(-np.pi - 0.00001).on(q),
            cirq.Rx(3*np.pi).on(q),
            cirq.Rx(7*np.pi/2).on(q),
            cirq.Rx(9*np.pi/2 + 0.00001).on(q),
        ), """
q: ───Rx(π)───Rx(-π)───Rx(-π)───Rx(-π)───Rx(-π)───Rx(-0.5π)───Rx(0.5π)───
    """)

    cirq.testing.assert_has_diagram(
        cirq.Circuit.from_ops(
            cirq.Rx(np.pi).on(q),
            cirq.Rx(np.pi/2).on(q),
            cirq.Rx(-np.pi + 0.00001).on(q),
            cirq.Rx(-np.pi - 0.00001).on(q),
        ), """
q: ---Rx(pi)---Rx(0.5pi)---Rx(-pi)---Rx(-pi)---
        """,
        use_unicode_characters=False)

    cirq.testing.assert_has_diagram(
        cirq.Circuit.from_ops(
            cirq.Ry(np.pi).on(q),
            cirq.Ry(-np.pi).on(q),
            cirq.Ry(3 * np.pi).on(q),
            cirq.Ry(9*np.pi/2).on(q),
        ), """
q: ───Ry(π)───Ry(-π)───Ry(-π)───Ry(0.5π)───
    """)

    cirq.testing.assert_has_diagram(
        cirq.Circuit.from_ops(
            cirq.Rz(np.pi).on(q),
            cirq.Rz(-np.pi).on(q),
            cirq.Rz(3 * np.pi).on(q),
            cirq.Rz(9*np.pi/2).on(q),
            cirq.Rz(9*np.pi/2 + 0.00001).on(q),
        ), """
q: ───Rz(π)───Rz(-π)───Rz(-π)───Rz(0.5π)───Rz(0.5π)───
    """)<|MERGE_RESOLUTION|>--- conflicted
+++ resolved
@@ -87,11 +87,6 @@
                                  [0, 0, 1, 0],
                                  [0, 0, 0, -1j]]))
 
-<<<<<<< HEAD
-=======
-    cirq.testing.assert_eigen_gate_has_consistent_apply_unitary(cirq.CZPowGate)
-
->>>>>>> 02f71520
 
 def test_z_init():
     z = cirq.ZPowGate(exponent=5)
@@ -148,10 +143,6 @@
     assert np.allclose(cirq.unitary(cirq.Z**-0.5),
                        np.array([[1, 0], [0, -1j]]))
 
-<<<<<<< HEAD
-=======
-    cirq.testing.assert_eigen_gate_has_consistent_apply_unitary(cirq.ZPowGate)
->>>>>>> 02f71520
 
 def test_y_unitary():
     assert np.allclose(cirq.unitary(cirq.Y),
@@ -166,11 +157,6 @@
     assert np.allclose(cirq.unitary(cirq.Y**-0.5),
                        np.array([[1 - 1j, 1 - 1j], [-1 + 1j, 1 - 1j]]) / 2)
 
-<<<<<<< HEAD
-=======
-    cirq.testing.assert_eigen_gate_has_consistent_apply_unitary(cirq.YPowGate)
-
->>>>>>> 02f71520
 
 def test_x_unitary():
     assert np.allclose(cirq.unitary(cirq.X),
@@ -185,21 +171,12 @@
     assert np.allclose(cirq.unitary(cirq.X**-0.5),
                        np.array([[1 - 1j, 1 + 1j], [1 + 1j, 1 - 1j]]) / 2)
 
-<<<<<<< HEAD
-=======
-    cirq.testing.assert_eigen_gate_has_consistent_apply_unitary(cirq.XPowGate)
->>>>>>> 02f71520
 
 def test_h_unitary():
     sqrt = cirq.unitary(cirq.H**0.5)
     m = np.dot(sqrt, sqrt)
     assert np.allclose(m, cirq.unitary(cirq.H), atol=1e-8)
 
-<<<<<<< HEAD
-=======
-    cirq.testing.assert_eigen_gate_has_consistent_apply_unitary(cirq.HPowGate)
-
->>>>>>> 02f71520
 
 def test_h_init():
     h = cirq.HPowGate(exponent=0.5)
@@ -293,16 +270,6 @@
             [0, 0, 0.5-0.5j, 0.5+0.5j],
         ]))
 
-<<<<<<< HEAD
-=======
-    cirq.testing.assert_decompose_is_consistent_with_unitary(cirq.CNOT)
-    cirq.testing.assert_decompose_is_consistent_with_unitary(cirq.CNOT**0.5)
-    cirq.testing.assert_decompose_is_consistent_with_unitary(cirq.CNOT**0.1)
-
-    cirq.testing.assert_eigen_gate_has_consistent_apply_unitary(
-        cirq.CNotPowGate)
-
->>>>>>> 02f71520
 
 def test_cnot_keyword_arguments():
     a = cirq.NamedQubit('a')
@@ -364,15 +331,6 @@
             [0, 0, 0, 1]
         ]))
 
-<<<<<<< HEAD
-=======
-    cirq.testing.assert_decompose_is_consistent_with_unitary(cirq.SWAP)
-    cirq.testing.assert_decompose_is_consistent_with_unitary(cirq.SWAP**0.5)
-    cirq.testing.assert_decompose_is_consistent_with_unitary(cirq.SWAP**0.1)
-
-    cirq.testing.assert_eigen_gate_has_consistent_apply_unitary(
-        cirq.SwapPowGate)
-
 
 def test_xyz_repr():
     assert repr(cirq.X) == 'cirq.X'
@@ -407,16 +365,6 @@
     # decimal" strategy.
     assert repr(cirq.CZ**0.2) == '(cirq.CZ**0.2)'
 
-
-def test_arbitrary_xyz_repr():
-    cirq.testing.assert_equivalent_repr(cirq.XPowGate(
-        exponent=0.1, global_shift=0.2))
-    cirq.testing.assert_equivalent_repr(cirq.YPowGate(
-        exponent=0.1, global_shift=0.2))
-    cirq.testing.assert_equivalent_repr(cirq.ZPowGate(
-        exponent=0.1, global_shift=0.2))
-
->>>>>>> 02f71520
 
 def test_xyz_str():
     assert str(cirq.X) == 'X'
@@ -543,11 +491,6 @@
                   [0, 0, 0, 1]]),
         atol=1e-8)
 
-<<<<<<< HEAD
-=======
-    cirq.testing.assert_eigen_gate_has_consistent_apply_unitary(
-        cirq.ISwapPowGate)
->>>>>>> 02f71520
 
 def test_iswap_decompose_diagram():
     a = cirq.NamedQubit('a')
