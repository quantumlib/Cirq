# Copyright 2018 The Cirq Developers
#
# Licensed under the Apache License, Version 2.0 (the "License");
# you may not use this file except in compliance with the License.
# You may obtain a copy of the License at
#
#     https://www.apache.org/licenses/LICENSE-2.0
#
# Unless required by applicable law or agreed to in writing, software
# distributed under the License is distributed on an "AS IS" BASIS,
# WITHOUT WARRANTIES OR CONDITIONS OF ANY KIND, either express or implied.
# See the License for the specific language governing permissions and
# limitations under the License.

import numpy as np
import pytest

import cirq


H = np.array([[1, 1], [1, -1]]) * np.sqrt(0.5)
HH = cirq.kron(H, H)
QFT2 = np.array([[1, 1, 1, 1],
                 [1, 1j, -1, -1j],
                 [1, -1, 1, -1],
                 [1, -1j, -1, 1j]]) * 0.5


def test_cz_init():
    assert cirq.Rot11Gate(half_turns=0.5).half_turns == 0.5
    assert cirq.Rot11Gate(half_turns=5).half_turns == 1


def test_cz_str():
    assert str(cirq.Rot11Gate()) == 'CZ'
    assert str(cirq.Rot11Gate(half_turns=0.5)) == 'CZ**0.5'
    assert str(cirq.Rot11Gate(half_turns=-0.25)) == 'CZ**-0.25'


def test_cz_repr():
    assert repr(cirq.Rot11Gate()) == 'cirq.CZ'
    assert repr(cirq.Rot11Gate(half_turns=0.5)) == '(cirq.CZ**0.5)'
    assert repr(cirq.Rot11Gate(half_turns=-0.25)) == '(cirq.CZ**-0.25)'


def test_cz_extrapolate():
    assert cirq.Rot11Gate(half_turns=1)**0.5 == cirq.Rot11Gate(half_turns=0.5)
    assert cirq.CZ**-0.25 == cirq.Rot11Gate(half_turns=1.75)


def test_cz_matrix():
    assert np.allclose(cirq.unitary(cirq.CZ),
                       np.array([[1, 0, 0, 0],
                                 [0, 1, 0, 0],
                                 [0, 0, 1, 0],
                                 [0, 0, 0, -1]]))

    assert np.allclose(cirq.unitary(cirq.CZ**0.5),
                       np.array([[1, 0, 0, 0],
                                 [0, 1, 0, 0],
                                 [0, 0, 1, 0],
                                 [0, 0, 0, 1j]]))

    assert np.allclose(cirq.unitary(cirq.CZ**0),
                       np.array([[1, 0, 0, 0],
                                 [0, 1, 0, 0],
                                 [0, 0, 1, 0],
                                 [0, 0, 0, 1]]))

    assert np.allclose(cirq.unitary(cirq.CZ**-0.5),
                       np.array([[1, 0, 0, 0],
                                 [0, 1, 0, 0],
                                 [0, 0, 1, 0],
                                 [0, 0, 0, -1j]]))

    cirq.testing.assert_apply_unitary_to_tensor_is_consistent_with_unitary(
        val=cirq.CZ,
        exponents=[1, 0.5, -0.25, cirq.Symbol('s')])


def test_z_init():
    z = cirq.RotZGate(half_turns=5)
    assert z.half_turns == 1


def test_rot_gates_eq():
    eq = cirq.testing.EqualsTester()
    gates = [
        cirq.RotXGate,
        cirq.RotYGate,
        cirq.RotZGate,
        cirq.CNotGate,
        cirq.Rot11Gate
    ]
    for gate in gates:
        eq.add_equality_group(gate(half_turns=3.5),
                              gate(half_turns=-0.5),
                              gate(rads=-np.pi/2),
                              gate(degs=-90))
        eq.make_equality_group(lambda: gate(half_turns=0))
        eq.make_equality_group(lambda: gate(half_turns=0.5))

    eq.add_equality_group(cirq.RotXGate(), cirq.RotXGate(half_turns=1), cirq.X)
    eq.add_equality_group(cirq.RotYGate(), cirq.RotYGate(half_turns=1), cirq.Y)
    eq.add_equality_group(cirq.RotZGate(), cirq.RotZGate(half_turns=1), cirq.Z)
    eq.add_equality_group(cirq.RotZGate(half_turns=1,
                                        global_shift_in_half_turns=-0.5),
                          cirq.RotZGate(half_turns=5,
                                        global_shift_in_half_turns=-0.5))
    eq.add_equality_group(cirq.RotZGate(half_turns=3,
                                        global_shift_in_half_turns=-0.5))
    eq.add_equality_group(cirq.RotZGate(half_turns=1,
                                        global_shift_in_half_turns=-0.1))
    eq.add_equality_group(cirq.RotZGate(half_turns=5,
                                        global_shift_in_half_turns=-0.1))
    eq.add_equality_group(cirq.CNotGate(),
                          cirq.CNotGate(half_turns=1), cirq.CNOT)
    eq.add_equality_group(cirq.Rot11Gate(),
                          cirq.Rot11Gate(half_turns=1), cirq.CZ)


def test_z_extrapolate():
    assert cirq.RotZGate(half_turns=1)**0.5 == cirq.RotZGate(half_turns=0.5)
    assert cirq.Z**-0.25 == cirq.RotZGate(half_turns=1.75)
    assert cirq.RotZGate(half_turns=0.5).phase_by(0.25, 0) == cirq.RotZGate(
        half_turns=0.5)


def test_z_matrix():
    assert np.allclose(cirq.unitary(cirq.Z),
                       np.array([[1, 0], [0, -1]]))
    assert np.allclose(cirq.unitary(cirq.Z**0.5),
                       np.array([[1, 0], [0, 1j]]))
    assert np.allclose(cirq.unitary(cirq.Z**0),
                       np.array([[1, 0], [0, 1]]))
    assert np.allclose(cirq.unitary(cirq.Z**-0.5),
                       np.array([[1, 0], [0, -1j]]))

    cirq.testing.assert_apply_unitary_to_tensor_is_consistent_with_unitary(
        val=cirq.Z,
        exponents=[1, 0.5, -0.25, cirq.Symbol('s')])


def test_y_matrix():
    assert np.allclose(cirq.unitary(cirq.Y),
                       np.array([[0, -1j], [1j, 0]]))

    assert np.allclose(cirq.unitary(cirq.Y**0.5),
                       np.array([[1 + 1j, -1 - 1j], [1 + 1j, 1 + 1j]]) / 2)

    assert np.allclose(cirq.unitary(cirq.Y**0),
                       np.array([[1, 0], [0, 1]]))

    assert np.allclose(cirq.unitary(cirq.Y**-0.5),
                       np.array([[1 - 1j, 1 - 1j], [-1 + 1j, 1 - 1j]]) / 2)

    cirq.testing.assert_apply_unitary_to_tensor_is_consistent_with_unitary(
        val=cirq.Y,
        exponents=[1, 0.5, -0.25, cirq.Symbol('s')])


def test_x_matrix():
    assert np.allclose(cirq.unitary(cirq.X),
                       np.array([[0, 1], [1, 0]]))

    assert np.allclose(cirq.unitary(cirq.X**0.5),
                       np.array([[1 + 1j, 1 - 1j], [1 - 1j, 1 + 1j]]) / 2)

    assert np.allclose(cirq.unitary(cirq.X**0),
                       np.array([[1, 0], [0, 1]]))

    assert np.allclose(cirq.unitary(cirq.X**-0.5),
                       np.array([[1 - 1j, 1 + 1j], [1 + 1j, 1 - 1j]]) / 2)

    cirq.testing.assert_apply_unitary_to_tensor_is_consistent_with_unitary(
        val=cirq.X,
        exponents=[1, 0.5, -0.25, cirq.Symbol('s')])


def test_h_matrix():
    sqrt = cirq.unitary(cirq.H**0.5)
    m = np.dot(sqrt, sqrt)
    assert np.allclose(m, cirq.unitary(cirq.H), atol=1e-8)

    cirq.testing.assert_apply_unitary_to_tensor_is_consistent_with_unitary(
        val=cirq.H,
        exponents=[1, 0.5, -0.25, cirq.Symbol('s')])


def test_h_decompose():
    a = cirq.NamedQubit('a')

    original = cirq.HGate(half_turns=0.5)
    decomposed = cirq.Circuit.from_ops(original.default_decompose([a]))

    cirq.testing.assert_allclose_up_to_global_phase(
        cirq.unitary(original),
        decomposed.to_unitary_matrix(),
        atol=1e-8)


<<<<<<< HEAD
# def test_runtime_types_of_rot_gates():
#     for gate_type in [cirq.Rot11Gate,
#                       cirq.RotXGate,
#                       cirq.RotYGate,
#                       cirq.RotZGate]:
#         ext = cirq.Extensions()
#
#         p = gate_type(half_turns=cirq.Symbol('a'))
#         assert cirq.unitary(p, None) is None
#         assert p.try_cast_to(cirq.ExtrapolatableEffect, ext) is None
#         assert cirq.inverse(p, None) is None
#         assert p.try_cast_to(cirq.BoundedEffect, ext) is p
#         with pytest.raises(TypeError):
#             _ = p.extrapolate_effect(2)
#         with pytest.raises(TypeError):
#             _ = p.inverse()
#
#         c = gate_type(half_turns=0.5)
#         assert c.try_cast_to(cirq.ExtrapolatableEffect, ext) is c
#         assert cirq.inverse(p, None) is not None
#         assert c.try_cast_to(cirq.BoundedEffect, ext) is c
#         assert cirq.unitary(c, None) is not None
#         assert c.extrapolate_effect(2) is not None
#         assert c.inverse() is not None
=======
def test_runtime_types_of_rot_gates():
    for gate_type in [cirq.Rot11Gate,
                      cirq.RotXGate,
                      cirq.RotYGate,
                      cirq.RotZGate]:
        ext = cirq.Extensions()

        p = gate_type(half_turns=cirq.Symbol('a'))
        assert cirq.unitary(p, None) is None
        assert p.try_cast_to(cirq.ExtrapolatableEffect, ext) is None
        assert p.try_cast_to(cirq.ReversibleEffect, ext) is None
        with pytest.raises(TypeError):
            _ = p.extrapolate_effect(2)
        with pytest.raises(TypeError):
            _ = p.inverse()

        c = gate_type(half_turns=0.5)
        assert c.try_cast_to(cirq.ExtrapolatableEffect, ext) is c
        assert c.try_cast_to(cirq.ReversibleEffect, ext) is c
        assert cirq.unitary(c, None) is not None
        assert c.extrapolate_effect(2) is not None
        assert c.inverse() is not None
>>>>>>> b5f9f6e1


def test_measurement_eq():
    eq = cirq.testing.EqualsTester()
    eq.add_equality_group(cirq.MeasurementGate(''),
                          cirq.MeasurementGate('', invert_mask=()))
    eq.add_equality_group(cirq.MeasurementGate('a'))
    eq.add_equality_group(cirq.MeasurementGate('a', invert_mask=(True,)))
    eq.add_equality_group(cirq.MeasurementGate('a', invert_mask=(False,)))
    eq.add_equality_group(cirq.MeasurementGate('b'))


def test_interchangeable_qubit_eq():
    a = cirq.NamedQubit('a')
    b = cirq.NamedQubit('b')
    c = cirq.NamedQubit('c')
    eq = cirq.testing.EqualsTester()

    eq.add_equality_group(cirq.SWAP(a, b), cirq.SWAP(b, a))
    eq.add_equality_group(cirq.SWAP(a, c))

    eq.add_equality_group(cirq.CZ(a, b), cirq.CZ(b, a))
    eq.add_equality_group(cirq.CZ(a, c))

    eq.add_equality_group(cirq.CNOT(a, b))
    eq.add_equality_group(cirq.CNOT(b, a))
    eq.add_equality_group(cirq.CNOT(a, c))


def test_text_diagrams():
    a = cirq.NamedQubit('a')
    b = cirq.NamedQubit('b')
    circuit = cirq.Circuit.from_ops(
        cirq.SWAP(a, b),
        cirq.X(a),
        cirq.Y(a),
        cirq.Z(a),
        cirq.Z(a)**cirq.Symbol('x'),
        cirq.CZ(a, b),
        cirq.CNOT(a, b),
        cirq.CNOT(b, a),
        cirq.H(a),
        cirq.ISWAP(a, b),
        cirq.ISWAP(a, b)**-1)

    cirq.testing.assert_has_diagram(circuit, """
a: ───×───X───Y───Z───Z^x───@───@───X───H───iSwap───iSwap──────
      │                     │   │   │       │       │
b: ───×─────────────────────@───X───@───────iSwap───iSwap^-1───
""")

    cirq.testing.assert_has_diagram(circuit, """
a: ---swap---X---Y---Z---Z^x---@---@---X---H---iSwap---iSwap------
      |                        |   |   |       |       |
b: ---swap---------------------@---X---@-------iSwap---iSwap^-1---
""", use_unicode_characters=False)


def test_cnot_power():
    np.testing.assert_almost_equal(
        cirq.unitary(cirq.CNOT**0.5),
        np.array([
            [1, 0, 0, 0],
            [0, 1, 0, 0],
            [0, 0, 0.5+0.5j, 0.5-0.5j],
            [0, 0, 0.5-0.5j, 0.5+0.5j],
        ]))

    # Matrix must be consistent with decomposition.
    a = cirq.NamedQubit('a')
    b = cirq.NamedQubit('b')
    g = cirq.CNOT**0.25
    cirq.testing.assert_allclose_up_to_global_phase(
        cirq.unitary(g),
        cirq.Circuit.from_ops(g.default_decompose([a, b])).to_unitary_matrix(),
        atol=1e-8)

    cirq.testing.assert_apply_unitary_to_tensor_is_consistent_with_unitary(
        val=cirq.CNOT,
        exponents=[1, 0.5, -0.25, cirq.Symbol('s')])


def test_cnot_keyword_arguments():
    a = cirq.NamedQubit('a')
    b = cirq.NamedQubit('b')

    eq_tester = cirq.testing.EqualsTester()
    eq_tester.add_equality_group(cirq.CNOT(a, b),
                                 cirq.CNOT(control=a, target=b))
    eq_tester.add_equality_group(cirq.CNOT(b, a),
                                 cirq.CNOT(control=b, target=a))


def test_cnot_keyword_not_equal():
    a = cirq.NamedQubit('a')
    b = cirq.NamedQubit('b')

    with pytest.raises(AssertionError):
        eq_tester = cirq.testing.EqualsTester()
        eq_tester.add_equality_group(cirq.CNOT(a, b),
                                     cirq.CNOT(target=a, control=b))


def test_cnot_keyword_too_few_arguments():
    a = cirq.NamedQubit('a')

    with pytest.raises(ValueError):
        _ = cirq.CNOT(control=a)


def test_cnot_mixed_keyword_and_positional_arguments():
    a = cirq.NamedQubit('a')
    b = cirq.NamedQubit('b')

    with pytest.raises(ValueError):
        _ = cirq.CNOT(a, target=b)


def test_cnot_unknown_keyword_argument():
    a = cirq.NamedQubit('a')
    b = cirq.NamedQubit('b')

    with pytest.raises(ValueError):
        _ = cirq.CNOT(target=a, controlled=b)


def test_cnot_decomposes_despite_symbol():
    a = cirq.NamedQubit('a')
    b = cirq.NamedQubit('b')
    assert cirq.CNotGate(half_turns=cirq.Symbol('x')).default_decompose([a, b])


def test_swap_power():
    np.testing.assert_almost_equal(
        cirq.unitary(cirq.SWAP**0.5),
        np.array([
            [1, 0, 0, 0],
            [0, 0.5 + 0.5j, 0.5 - 0.5j, 0],
            [0, 0.5 - 0.5j, 0.5 + 0.5j, 0],
            [0, 0, 0, 1]
        ]))

    # Matrix must be consistent with decomposition.
    a = cirq.NamedQubit('a')
    b = cirq.NamedQubit('b')
    g = cirq.SWAP**0.25
    cirq.testing.assert_allclose_up_to_global_phase(
        cirq.unitary(g),
        cirq.Circuit.from_ops(g.default_decompose([a, b])).to_unitary_matrix(),
        atol=1e-8)

    cirq.testing.assert_apply_unitary_to_tensor_is_consistent_with_unitary(
        val=cirq.SWAP,
        exponents=[1, 0.5, -0.25, cirq.Symbol('s')])


def test_xyz_repr():
    assert repr(cirq.X) == 'cirq.X'
    assert repr(cirq.X**0.5) == '(cirq.X**0.5)'

    assert repr(cirq.Z) == 'cirq.Z'
    assert repr(cirq.Z**0.5) == 'cirq.S'
    assert repr(cirq.Z**0.25) == 'cirq.T'
    assert repr(cirq.Z**0.125) == '(cirq.Z**0.125)'

    assert repr(cirq.S) == 'cirq.S'
    assert repr(cirq.S**-1) == '(cirq.S**-1)'
    assert repr(cirq.T) == 'cirq.T'
    assert repr(cirq.T**-1) == '(cirq.T**-1)'

    assert repr(cirq.Y) == 'cirq.Y'
    assert repr(cirq.Y**0.5) == '(cirq.Y**0.5)'

    assert repr(cirq.CNOT) == 'cirq.CNOT'
    assert repr(cirq.CNOT**0.5) == '(cirq.CNOT**0.5)'

    assert repr(cirq.SWAP) == 'cirq.SWAP'
    assert repr(cirq.SWAP ** 0.5) == '(cirq.SWAP**0.5)'


def test_xyz_str():
    assert str(cirq.X) == 'X'
    assert str(cirq.X**0.5) == 'X**0.5'

    assert str(cirq.Z) == 'Z'
    assert str(cirq.Z**0.5) == 'S'
    assert str(cirq.Z**0.125) == 'Z**0.125'

    assert str(cirq.Y) == 'Y'
    assert str(cirq.Y**0.5) == 'Y**0.5'

    assert str(cirq.CNOT) == 'CNOT'
    assert str(cirq.CNOT**0.5) == 'CNOT**0.5'


def test_measurement_gate_diagram():
    # Shows key.
    assert cirq.MeasurementGate().text_diagram_info(
        cirq.TextDiagramInfoArgs.UNINFORMED_DEFAULT) == cirq.TextDiagramInfo(
            ("M('')",))
    assert cirq.MeasurementGate(key='test').text_diagram_info(
        cirq.TextDiagramInfoArgs.UNINFORMED_DEFAULT) == cirq.TextDiagramInfo(
            ("M('test')",))

    # Uses known qubit count.
    assert cirq.MeasurementGate().text_diagram_info(
        cirq.TextDiagramInfoArgs(
            known_qubits=None,
            known_qubit_count=3,
            use_unicode_characters=True,
            precision=None,
            qubit_map=None
        )) == cirq.TextDiagramInfo(("M('')", 'M', 'M'))

    # Shows invert mask.
    assert cirq.MeasurementGate(invert_mask=(False, True)).text_diagram_info(
        cirq.TextDiagramInfoArgs.UNINFORMED_DEFAULT) == cirq.TextDiagramInfo(
            ("M('')", "!M"))

    # Omits key when it is the default.
    a = cirq.NamedQubit('a')
    b = cirq.NamedQubit('b')
    cirq.testing.assert_has_diagram(
        cirq.Circuit.from_ops(cirq.measure(a, b)), """
a: ───M───
      │
b: ───M───
""")
    cirq.testing.assert_has_diagram(
        cirq.Circuit.from_ops(cirq.measure(a, b, invert_mask=(True,))), """
a: ───!M───
      │
b: ───M────
""")
    cirq.testing.assert_has_diagram(
        cirq.Circuit.from_ops(cirq.measure(a, b, key='test')), """
a: ───M('test')───
      │
b: ───M───────────
""")


def test_measure():
    a = cirq.NamedQubit('a')
    b = cirq.NamedQubit('b')

    # Empty application.
    with pytest.raises(ValueError):
        _ = cirq.measure()

    assert cirq.measure(a) == cirq.MeasurementGate(key='a').on(a)
    assert cirq.measure(a, b) == cirq.MeasurementGate(key='a,b').on(a, b)
    assert cirq.measure(b, a) == cirq.MeasurementGate(key='b,a').on(b, a)
    assert cirq.measure(a, key='b') == cirq.MeasurementGate(key='b').on(a)
    assert cirq.measure(a, invert_mask=(True,)) == cirq.MeasurementGate(
        key='a', invert_mask=(True,)).on(a)


def test_measurement_qubit_count_vs_mask_length():
    a = cirq.NamedQubit('a')
    b = cirq.NamedQubit('b')
    c = cirq.NamedQubit('c')

    _ = cirq.MeasurementGate(invert_mask=(True,)).on(a)
    _ = cirq.MeasurementGate(invert_mask=(True, False)).on(a, b)
    _ = cirq.MeasurementGate(invert_mask=(True, False, True)).on(a, b, c)
    with pytest.raises(ValueError):
        _ = cirq.MeasurementGate(invert_mask=(True, False)).on(a)
    with pytest.raises(ValueError):
        _ = cirq.MeasurementGate(invert_mask=(True, False, True)).on(a, b)


def test_measure_each():
    a = cirq.NamedQubit('a')
    b = cirq.NamedQubit('b')

    assert cirq.measure_each() == []
    assert cirq.measure_each(a) == [cirq.measure(a)]
    assert cirq.measure_each(a, b) == [cirq.measure(a), cirq.measure(b)]

    assert cirq.measure_each(a, b, key_func=lambda e: e.name + '!') == [
        cirq.measure(a, key='a!'),
        cirq.measure(b, key='b!')
    ]


def test_iswap_str():
    assert str(cirq.ISWAP) == 'ISWAP'
    assert str(cirq.ISWAP**0.5) == 'ISWAP**0.5'


def test_iswap_repr():
    assert repr(cirq.ISWAP) == 'cirq.ISWAP'
    assert repr(cirq.ISWAP**0.5) == '(cirq.ISWAP**0.5)'


def test_iswap_matrix():
    cirq.testing.assert_allclose_up_to_global_phase(
        cirq.unitary(cirq.ISWAP),
        np.array([[1, 0, 0, 0],
                  [0, 0, 1j, 0],
                  [0, 1j, 0, 0],
                  [0, 0, 0, 1]]),
        atol=1e-8)

    cirq.testing.assert_apply_unitary_to_tensor_is_consistent_with_unitary(
        val=cirq.ISWAP,
        exponents=[1, 0.5, -0.25, cirq.Symbol('s')])


def test_iswap_decompose():
    a = cirq.NamedQubit('a')
    b = cirq.NamedQubit('b')

    original = cirq.ISwapGate(exponent=0.5)
    decomposed = cirq.Circuit.from_ops(original.default_decompose([a, b]))

    cirq.testing.assert_allclose_up_to_global_phase(
        cirq.unitary(original),
        decomposed.to_unitary_matrix(),
        atol=1e-8)

    cirq.testing.assert_has_diagram(decomposed, """
a: ───@───H───X───T───X───T^-1───H───@───
      │       │       │              │
b: ───X───────@───────@──────────────X───
""")


def test_is_measurement():
    class NotImplementedOperation(cirq.Operation):
        def with_qubits(self, *new_qubits) -> 'NotImplementedOperation':
            raise NotImplementedError()

        @property
        def qubits(self):
            raise NotImplementedError()

    q = cirq.NamedQubit('q')
    assert cirq.MeasurementGate.is_measurement(cirq.measure(q))
    assert cirq.MeasurementGate.is_measurement(cirq.MeasurementGate(key='b'))
    assert cirq.MeasurementGate.is_measurement(
        cirq.google.XmonMeasurementGate(key='a').on(q))
    assert cirq.MeasurementGate.is_measurement(
        cirq.google.XmonMeasurementGate(key='a'))

    assert not cirq.MeasurementGate.is_measurement(cirq.X(q))
    assert not cirq.MeasurementGate.is_measurement(cirq.X)
    assert not cirq.MeasurementGate.is_measurement(NotImplementedOperation())<|MERGE_RESOLUTION|>--- conflicted
+++ resolved
@@ -199,55 +199,20 @@
         atol=1e-8)
 
 
-<<<<<<< HEAD
-# def test_runtime_types_of_rot_gates():
-#     for gate_type in [cirq.Rot11Gate,
-#                       cirq.RotXGate,
-#                       cirq.RotYGate,
-#                       cirq.RotZGate]:
-#         ext = cirq.Extensions()
-#
-#         p = gate_type(half_turns=cirq.Symbol('a'))
-#         assert cirq.unitary(p, None) is None
-#         assert p.try_cast_to(cirq.ExtrapolatableEffect, ext) is None
-#         assert cirq.inverse(p, None) is None
-#         assert p.try_cast_to(cirq.BoundedEffect, ext) is p
-#         with pytest.raises(TypeError):
-#             _ = p.extrapolate_effect(2)
-#         with pytest.raises(TypeError):
-#             _ = p.inverse()
-#
-#         c = gate_type(half_turns=0.5)
-#         assert c.try_cast_to(cirq.ExtrapolatableEffect, ext) is c
-#         assert cirq.inverse(p, None) is not None
-#         assert c.try_cast_to(cirq.BoundedEffect, ext) is c
-#         assert cirq.unitary(c, None) is not None
-#         assert c.extrapolate_effect(2) is not None
-#         assert c.inverse() is not None
-=======
 def test_runtime_types_of_rot_gates():
     for gate_type in [cirq.Rot11Gate,
                       cirq.RotXGate,
                       cirq.RotYGate,
                       cirq.RotZGate]:
-        ext = cirq.Extensions()
-
         p = gate_type(half_turns=cirq.Symbol('a'))
         assert cirq.unitary(p, None) is None
-        assert p.try_cast_to(cirq.ExtrapolatableEffect, ext) is None
-        assert p.try_cast_to(cirq.ReversibleEffect, ext) is None
-        with pytest.raises(TypeError):
-            _ = p.extrapolate_effect(2)
-        with pytest.raises(TypeError):
-            _ = p.inverse()
+        assert cirq.extrapolate(p, 2, None) is None
+        assert cirq.inverse(p, None) is None
 
         c = gate_type(half_turns=0.5)
-        assert c.try_cast_to(cirq.ExtrapolatableEffect, ext) is c
-        assert c.try_cast_to(cirq.ReversibleEffect, ext) is c
         assert cirq.unitary(c, None) is not None
-        assert c.extrapolate_effect(2) is not None
-        assert c.inverse() is not None
->>>>>>> b5f9f6e1
+        assert cirq.extrapolate(c, 2) is not None
+        assert cirq.inverse(c) is not None
 
 
 def test_measurement_eq():
