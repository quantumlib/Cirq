# Copyright 2018 The Cirq Developers
#
# Licensed under the Apache License, Version 2.0 (the "License");
# you may not use this file except in compliance with the License.
# You may obtain a copy of the License at
#
#     https://www.apache.org/licenses/LICENSE-2.0
#
# Unless required by applicable law or agreed to in writing, software
# distributed under the License is distributed on an "AS IS" BASIS,
# WITHOUT WARRANTIES OR CONDITIONS OF ANY KIND, either express or implied.
# See the License for the specific language governing permissions and
# limitations under the License.

import itertools

import numpy as np
import pytest
import sympy

import cirq


H = np.array([[1, 1], [1, -1]]) * np.sqrt(0.5)
HH = cirq.kron(H, H)
QFT2 = np.array([[1, 1, 1, 1],
                 [1, 1j, -1, -1j],
                 [1, -1, 1, -1],
                 [1, -1j, -1, 1j]]) * 0.5


@pytest.mark.parametrize('eigen_gate_type', [
    cirq.CZPowGate,
    cirq.XPowGate,
    cirq.YPowGate,
    cirq.ZPowGate,
])
def test_phase_insensitive_eigen_gates_consistent_protocols(eigen_gate_type):
    cirq.testing.assert_eigengate_implements_consistent_protocols(
            eigen_gate_type)


@pytest.mark.parametrize('eigen_gate_type', [
    cirq.CNotPowGate,
    cirq.HPowGate,
])
def test_phase_sensitive_eigen_gates_consistent_protocols(eigen_gate_type):
    cirq.testing.assert_eigengate_implements_consistent_protocols(
            eigen_gate_type, ignoring_global_phase=True)

@pytest.mark.parametrize('gate_type, num_qubits',
                         itertools.product((cirq.MeasurementGate,), range(1,
                                                                          5)))
def test_consistent_protocols(gate_type, num_qubits):
    gate = gate_type(num_qubits=num_qubits)
    cirq.testing.assert_implements_consistent_protocols(
        gate, qubit_count=num_qubits)

    gate = gate_type(num_qubits=num_qubits, qid_shape=(3,) * num_qubits)
    cirq.testing.assert_implements_consistent_protocols(gate,
                                                        qubit_count=num_qubits)


def test_cz_init():
    assert cirq.CZPowGate(exponent=0.5).exponent == 0.5
    assert cirq.CZPowGate(exponent=5).exponent == 5
    assert (cirq.CZ**0.5).exponent == 0.5


def test_transformations():
    pi = np.pi
    initialRx = cirq.Rx(0.4)
    expectedPowx = cirq.X**(0.4 / pi)
    receivedPowx = initialRx.with_canonical_global_phase()
    backToRx = receivedPowx.in_su2()
    assert receivedPowx == expectedPowx
    assert backToRx == initialRx
    initialRy = cirq.Ry(0.123)
    expectedPowy = cirq.Y**(0.123 / pi)
    receivedPowy = initialRy.with_canonical_global_phase()
    backToRy = receivedPowy.in_su2()
    assert receivedPowy == expectedPowy
    assert backToRy == initialRy
    initialRz = cirq.Rz(-1.53)
    expectedPowz = cirq.Z**(-1.53 / pi)
    receivedPowz = initialRz.with_canonical_global_phase()
    backToRz = receivedPowz.in_su2()
    assert receivedPowz == expectedPowz
    assert backToRz == initialRz


def test_cz_str():
    assert str(cirq.CZ) == 'CZ'
    assert str(cirq.CZ**0.5) == 'CZ**0.5'
    assert str(cirq.CZ**-0.25) == 'CZ**-0.25'


def test_cz_repr():
    assert repr(cirq.CZ) == 'cirq.CZ'
    assert repr(cirq.CZ**0.5) == '(cirq.CZ**0.5)'
    assert repr(cirq.CZ**-0.25) == '(cirq.CZ**-0.25)'


def test_cz_unitary():
    assert np.allclose(cirq.unitary(cirq.CZ),
                       np.array([[1, 0, 0, 0],
                                 [0, 1, 0, 0],
                                 [0, 0, 1, 0],
                                 [0, 0, 0, -1]]))

    assert np.allclose(cirq.unitary(cirq.CZ**0.5),
                       np.array([[1, 0, 0, 0],
                                 [0, 1, 0, 0],
                                 [0, 0, 1, 0],
                                 [0, 0, 0, 1j]]))

    assert np.allclose(cirq.unitary(cirq.CZ**0),
                       np.array([[1, 0, 0, 0],
                                 [0, 1, 0, 0],
                                 [0, 0, 1, 0],
                                 [0, 0, 0, 1]]))

    assert np.allclose(cirq.unitary(cirq.CZ**-0.5),
                       np.array([[1, 0, 0, 0],
                                 [0, 1, 0, 0],
                                 [0, 0, 1, 0],
                                 [0, 0, 0, -1j]]))


def test_z_init():
    z = cirq.ZPowGate(exponent=5)
    assert z.exponent == 5

    # Canonicalizes exponent for equality, but keeps the inner details.
    assert cirq.Z**0.5 != cirq.Z**-0.5
    assert (cirq.Z**-1)**0.5 == cirq.Z**-0.5
    assert cirq.Z**-1 == cirq.Z


def test_rot_gates_eq():
    eq = cirq.testing.EqualsTester()
    gates = [
        lambda p: cirq.CZ**p,
        lambda p: cirq.X**p,
        lambda p: cirq.Y**p,
        lambda p: cirq.Z**p,
        lambda p: cirq.CNOT**p,
    ]
    for gate in gates:
        eq.add_equality_group(gate(3.5),
                              gate(-0.5))
        eq.make_equality_group(lambda: gate(0))
        eq.make_equality_group(lambda: gate(0.5))

    eq.add_equality_group(cirq.XPowGate(), cirq.XPowGate(exponent=1), cirq.X)
    eq.add_equality_group(cirq.YPowGate(), cirq.YPowGate(exponent=1), cirq.Y)
    eq.add_equality_group(cirq.ZPowGate(), cirq.ZPowGate(exponent=1), cirq.Z)
    eq.add_equality_group(cirq.ZPowGate(exponent=1,
                                        global_shift=-0.5),
                          cirq.ZPowGate(exponent=5,
                                        global_shift=-0.5))
    eq.add_equality_group(cirq.ZPowGate(exponent=3,
                                        global_shift=-0.5))
    eq.add_equality_group(cirq.ZPowGate(exponent=1,
                                        global_shift=-0.1))
    eq.add_equality_group(cirq.ZPowGate(exponent=5,
                                        global_shift=-0.1))
    eq.add_equality_group(cirq.CNotPowGate(),
                          cirq.CNotPowGate(exponent=1),
                          cirq.CNOT)
    eq.add_equality_group(cirq.CZPowGate(),
                          cirq.CZPowGate(exponent=1), cirq.CZ)


def test_z_unitary():
    assert np.allclose(cirq.unitary(cirq.Z),
                       np.array([[1, 0], [0, -1]]))
    assert np.allclose(cirq.unitary(cirq.Z**0.5),
                       np.array([[1, 0], [0, 1j]]))
    assert np.allclose(cirq.unitary(cirq.Z**0),
                       np.array([[1, 0], [0, 1]]))
    assert np.allclose(cirq.unitary(cirq.Z**-0.5),
                       np.array([[1, 0], [0, -1j]]))


def test_y_unitary():
    assert np.allclose(cirq.unitary(cirq.Y),
                       np.array([[0, -1j], [1j, 0]]))

    assert np.allclose(cirq.unitary(cirq.Y**0.5),
                       np.array([[1 + 1j, -1 - 1j], [1 + 1j, 1 + 1j]]) / 2)

    assert np.allclose(cirq.unitary(cirq.Y**0),
                       np.array([[1, 0], [0, 1]]))

    assert np.allclose(cirq.unitary(cirq.Y**-0.5),
                       np.array([[1 - 1j, 1 - 1j], [-1 + 1j, 1 - 1j]]) / 2)


def test_x_unitary():
    assert np.allclose(cirq.unitary(cirq.X),
                       np.array([[0, 1], [1, 0]]))

    assert np.allclose(cirq.unitary(cirq.X**0.5),
                       np.array([[1 + 1j, 1 - 1j], [1 - 1j, 1 + 1j]]) / 2)

    assert np.allclose(cirq.unitary(cirq.X**0),
                       np.array([[1, 0], [0, 1]]))

    assert np.allclose(cirq.unitary(cirq.X**-0.5),
                       np.array([[1 - 1j, 1 + 1j], [1 + 1j, 1 - 1j]]) / 2)


<<<<<<< HEAD
=======
@pytest.mark.parametrize('num_qubits', [1, 2, 4])
def test_identity_init(num_qubits):
    assert cirq.IdentityGate(num_qubits).num_qubits() == num_qubits
    assert cirq.qid_shape(cirq.IdentityGate(num_qubits)) == (2,) * num_qubits
    assert cirq.qid_shape(cirq.IdentityGate(3, (1, 2, 3))) == (1, 2, 3)
    assert cirq.qid_shape(cirq.IdentityGate(qid_shape=(1, 2, 3))) == (1, 2, 3)
    with pytest.raises(ValueError, match='len.* !='):
        cirq.IdentityGate(5, qid_shape=(1, 2))
    with pytest.raises(ValueError, match='Specify either'):
        cirq.IdentityGate()


def test_identity_on_each():
    q0, q1, q2 = cirq.LineQubit.range(3)
    assert cirq.I.on_each(q0, q1, q2) == [cirq.I(q0), cirq.I(q1), cirq.I(q2)]
    assert cirq.I.on_each([q0, [q1],
                           q2]) == [cirq.I(q0),
                                    cirq.I(q1),
                                    cirq.I(q2)]
    assert cirq.I.on_each(iter([q0, [q1],
                                q2])) == [cirq.I(q0),
                                          cirq.I(q1),
                                          cirq.I(q2)]
    with pytest.raises(ValueError, match='str'):
        cirq.I.on_each('abc')


def test_identity_on_each_only_single_qubit():
    q0, q1 = cirq.LineQubit.range(2)
    q0_3, q1_3 = q0.with_dimension(3), q1.with_dimension(3)
    assert cirq.I.on_each(q0, q1) == [cirq.I.on(q0), cirq.I.on(q1)]
    assert cirq.IdentityGate(1, (3,)).on_each(q0_3, q1_3) == [
        cirq.IdentityGate(1, (3,)).on(q0_3),
        cirq.IdentityGate(1, (3,)).on(q1_3),
    ]
    with pytest.raises(ValueError, match='one qubit'):
        cirq.IdentityGate(num_qubits=2).on_each(q0, q1)


@pytest.mark.parametrize('num_qubits', [1, 2, 4])
def test_identity_unitary(num_qubits):
    i = cirq.IdentityGate(num_qubits)
    assert np.allclose(cirq.unitary(i), np.identity(2 ** num_qubits))
    i3 = cirq.IdentityGate(num_qubits, (3,) * num_qubits)
    assert np.allclose(cirq.unitary(i3), np.identity(3**num_qubits))


def test_identity_str():
    assert str(cirq.IdentityGate(1)) == 'I'
    assert str(cirq.IdentityGate(2)) == 'I(2)'
    # Qid shape is not included in str
    assert str(cirq.IdentityGate(1, (3,))) == 'I'
    assert str(cirq.IdentityGate(2, (1, 2))) == 'I(2)'


def test_identity_repr():
    assert repr(cirq.IdentityGate(2)) == 'cirq.IdentityGate(2)'
    assert repr(cirq.IdentityGate(2, (2, 3))) == 'cirq.IdentityGate(2, (2, 3))'


def test_identity_apply_unitary():
    v = np.array([1, 0])
    result = cirq.apply_unitary(
        cirq.I, cirq.ApplyUnitaryArgs(v, np.array([0, 1]), (0,)))
    assert result is v

    v = np.array([1, 0, 0])
    result = cirq.apply_unitary(
        cirq.IdentityGate(1, (3,)),
        cirq.ApplyUnitaryArgs(v, np.array([0, 1, 2]), (0,)))
    assert result is v


def test_identity_eq():
    equals_tester = cirq.testing.EqualsTester()
    equals_tester.make_equality_group(
        lambda: cirq.I,
        lambda: cirq.IdentityGate(1),
        lambda: cirq.IdentityGate(1, (2,)),
    )
    equals_tester.add_equality_group(cirq.IdentityGate(2),
                                     cirq.IdentityGate(2, (2, 2)))
    equals_tester.add_equality_group(cirq.IdentityGate(4))
    equals_tester.add_equality_group(cirq.IdentityGate(1, (3,)))
    equals_tester.add_equality_group(cirq.IdentityGate(4, (1, 2, 3, 4)))


def test_identity_global():
    qubits = cirq.LineQubit.range(3)
    assert cirq.identity(*qubits) == cirq.IdentityGate(3).on(*qubits)
    qids = cirq.LineQid.for_qid_shape((1, 2, 3))
    assert cirq.identity(*qids) == cirq.IdentityGate(3, (1, 2, 3)).on(*qids)
    with pytest.raises(ValueError, match='type different'):
        cirq.identity(qubits)  # The user forgot to expand the list for example.


>>>>>>> dc6b8493
def test_h_unitary():
    sqrt = cirq.unitary(cirq.H**0.5)
    m = np.dot(sqrt, sqrt)
    assert np.allclose(m, cirq.unitary(cirq.H), atol=1e-8)


def test_h_init():
    h = cirq.HPowGate(exponent=0.5)
    assert h.exponent == 0.5


def test_h_str():
    assert str(cirq.H) == 'H'
    assert str(cirq.H**0.5) == 'H^0.5'


def test_runtime_types_of_rot_gates():
    for gate_type in [lambda p: cirq.CZPowGate(exponent=p),
                      lambda p: cirq.XPowGate(exponent=p),
                      lambda p: cirq.YPowGate(exponent=p),
                      lambda p: cirq.ZPowGate(exponent=p)]:
        p = gate_type(sympy.Symbol('a'))
        assert cirq.unitary(p, None) is None
        assert cirq.pow(p, 2, None) == gate_type(2 * sympy.Symbol('a'))
        assert cirq.inverse(p, None) == gate_type(-sympy.Symbol('a'))

        c = gate_type(0.5)
        assert cirq.unitary(c, None) is not None
        assert cirq.pow(c, 2) == gate_type(1)
        assert cirq.inverse(c) == gate_type(-0.5)


@pytest.mark.parametrize('num_qubits', [1, 2, 4])
def test_measure_init(num_qubits):
    assert cirq.MeasurementGate(num_qubits).num_qubits() == num_qubits
    assert cirq.MeasurementGate(num_qubits, key='a').key == 'a'
    assert cirq.MeasurementGate(num_qubits,
                                invert_mask=(True,)).invert_mask == (True,)
    assert cirq.qid_shape(cirq.MeasurementGate(num_qubits)) == (2,) * num_qubits
    assert cirq.qid_shape(cirq.MeasurementGate(3, qid_shape=(1, 2,
                                                             3))) == (1, 2, 3)
    assert cirq.qid_shape(cirq.MeasurementGate(qid_shape=(1, 2, 3))) == (1, 2,
                                                                         3)
    with pytest.raises(ValueError, match='len.* >'):
        cirq.MeasurementGate(5, invert_mask=(True,) * 6)
    with pytest.raises(ValueError, match='len.* !='):
        cirq.MeasurementGate(5, qid_shape=(1, 2))
    with pytest.raises(ValueError, match='Specify either'):
        cirq.MeasurementGate()


def test_measurement_eq():
    eq = cirq.testing.EqualsTester()
    eq.make_equality_group(lambda: cirq.MeasurementGate(
        1, ''), lambda: cirq.MeasurementGate(1, '', invert_mask=()), lambda:
                           cirq.MeasurementGate(1, '', qid_shape=(2,)))
    eq.add_equality_group(cirq.MeasurementGate(1, 'a'))
    eq.add_equality_group(cirq.MeasurementGate(1, 'a', invert_mask=(True,)))
    eq.add_equality_group(cirq.MeasurementGate(1, 'a', invert_mask=(False,)))
    eq.add_equality_group(cirq.MeasurementGate(1, 'b'))
    eq.add_equality_group(cirq.MeasurementGate(2, 'a'))
    eq.add_equality_group(cirq.MeasurementGate(2, ''))
    eq.add_equality_group(cirq.MeasurementGate(3, 'a'),
                          cirq.MeasurementGate(3, 'a', qid_shape=(2, 2, 2)))
    eq.add_equality_group(cirq.MeasurementGate(3, 'a', qid_shape=(1, 2, 3)))


def test_measurement_full_invert_mask():
    assert cirq.MeasurementGate(1, 'a').full_invert_mask() == (False,)
    assert (cirq.MeasurementGate(
        2, 'a', invert_mask=(False, True)).full_invert_mask() == (False, True))
    assert (cirq.MeasurementGate(
        2, 'a', invert_mask=(True,)).full_invert_mask() == (True, False))


def test_qudit_measure_qasm():
    assert cirq.qasm(cirq.measure(cirq.LineQid(0, 3), key='a'),
                     args=cirq.QasmArgs(),
                     default='not implemented') == 'not implemented'


def test_interchangeable_qubit_eq():
    a = cirq.NamedQubit('a')
    b = cirq.NamedQubit('b')
    c = cirq.NamedQubit('c')
    eq = cirq.testing.EqualsTester()

    eq.add_equality_group(cirq.CZ(a, b), cirq.CZ(b, a))
    eq.add_equality_group(cirq.CZ(a, c))

    eq.add_equality_group(cirq.CNOT(a, b))
    eq.add_equality_group(cirq.CNOT(b, a))
    eq.add_equality_group(cirq.CNOT(a, c))


def test_text_diagrams():
    a = cirq.NamedQubit('a')
    b = cirq.NamedQubit('b')
    circuit = cirq.Circuit(cirq.X(a), cirq.Y(a), cirq.Z(a),
                           cirq.Z(a)**sympy.Symbol('x'),
                           cirq.Rx(sympy.Symbol('x')).on(a), cirq.CZ(a, b),
                           cirq.CNOT(a, b), cirq.CNOT(b, a),
                           cirq.H(a)**0.5, cirq.I(a),
                           cirq.IdentityGate(2)(a, b))

    cirq.testing.assert_has_diagram(
        circuit, """
a: ───X───Y───Z───Z^x───Rx(x)───@───@───X───H^0.5───I───I───
                                │   │   │               │
b: ─────────────────────────────@───X───@───────────────I───
""")

    cirq.testing.assert_has_diagram(circuit,
                                    """
a: ---X---Y---Z---Z^x---Rx(x)---@---@---X---H^0.5---I---I---
                                |   |   |               |
b: -----------------------------@---X---@---------------I---
""",
                                    use_unicode_characters=False)


def test_cnot_unitary():
    np.testing.assert_almost_equal(
        cirq.unitary(cirq.CNOT**0.5),
        np.array([
            [1, 0, 0, 0],
            [0, 1, 0, 0],
            [0, 0, 0.5+0.5j, 0.5-0.5j],
            [0, 0, 0.5-0.5j, 0.5+0.5j],
        ]))


def test_cnot_keyword_arguments():
    a = cirq.NamedQubit('a')
    b = cirq.NamedQubit('b')

    eq_tester = cirq.testing.EqualsTester()
    eq_tester.add_equality_group(cirq.CNOT(a, b),
                                 cirq.CNOT(control=a, target=b))
    eq_tester.add_equality_group(cirq.CNOT(b, a),
                                 cirq.CNOT(control=b, target=a))


def test_cnot_keyword_not_equal():
    a = cirq.NamedQubit('a')
    b = cirq.NamedQubit('b')

    with pytest.raises(AssertionError):
        eq_tester = cirq.testing.EqualsTester()
        eq_tester.add_equality_group(cirq.CNOT(a, b),
                                     cirq.CNOT(target=a, control=b))


def test_cnot_keyword_too_few_arguments():
    a = cirq.NamedQubit('a')

    with pytest.raises(ValueError):
        _ = cirq.CNOT(control=a)


def test_cnot_mixed_keyword_and_positional_arguments():
    a = cirq.NamedQubit('a')
    b = cirq.NamedQubit('b')

    with pytest.raises(ValueError):
        _ = cirq.CNOT(a, target=b)


def test_cnot_unknown_keyword_argument():
    a = cirq.NamedQubit('a')
    b = cirq.NamedQubit('b')

    with pytest.raises(ValueError):
        _ = cirq.CNOT(target=a, controlled=b)


def test_cnot_decompose():
    a = cirq.NamedQubit('a')
    b = cirq.NamedQubit('b')
    assert cirq.decompose_once(cirq.CNOT(a, b)**sympy.Symbol('x')) is not None


def test_repr():
    assert repr(cirq.X) == 'cirq.X'
    assert repr(cirq.X**0.5) == '(cirq.X**0.5)'

    assert repr(cirq.Z) == 'cirq.Z'
    assert repr(cirq.Z**0.5) == 'cirq.S'
    assert repr(cirq.Z**0.25) == 'cirq.T'
    assert repr(cirq.Z**0.125) == '(cirq.Z**0.125)'

    assert repr(cirq.S) == 'cirq.S'
    assert repr(cirq.S**-1) == '(cirq.S**-1)'
    assert repr(cirq.T) == 'cirq.T'
    assert repr(cirq.T**-1) == '(cirq.T**-1)'

    assert repr(cirq.Y) == 'cirq.Y'
    assert repr(cirq.Y**0.5) == '(cirq.Y**0.5)'

    assert repr(cirq.CNOT) == 'cirq.CNOT'
    assert repr(cirq.CNOT**0.5) == '(cirq.CNOT**0.5)'

    cirq.testing.assert_equivalent_repr(
        cirq.X**(sympy.Symbol('a') / 2 - sympy.Symbol('c') * 3 + 5))

    # There should be no floating point error during initialization, and repr
    # should be using the "shortest decimal value closer to X than any other
    # floating point value" strategy, as opposed to the "exactly value in
    # decimal" strategy.
    assert repr(cirq.CZ**0.2) == '(cirq.CZ**0.2)'


def test_str():
    assert str(cirq.X) == 'X'
    assert str(cirq.X**0.5) == 'X**0.5'
    assert str(cirq.Rx(np.pi)) == 'Rx(π)'
    assert str(cirq.Rx(0.5 * np.pi)) == 'Rx(0.5π)'
    assert str(cirq.XPowGate(
        global_shift=-0.25)) == 'XPowGate(exponent=1.0, global_shift=-0.25)'

    assert str(cirq.Z) == 'Z'
    assert str(cirq.Z**0.5) == 'S'
    assert str(cirq.Z**0.125) == 'Z**0.125'
    assert str(cirq.Rz(np.pi)) == 'Rz(π)'
    assert str(cirq.Rz(1.4 * np.pi)) == 'Rz(1.4π)'
    assert str(cirq.ZPowGate(
        global_shift=0.25)) == 'ZPowGate(exponent=1.0, global_shift=0.25)'

    assert str(cirq.S) == 'S'
    assert str(cirq.S**-1) == 'S**-1'
    assert str(cirq.T) == 'T'
    assert str(cirq.T**-1) == 'T**-1'

    assert str(cirq.Y) == 'Y'
    assert str(cirq.Y**0.5) == 'Y**0.5'
    assert str(cirq.Ry(np.pi)) == 'Ry(π)'
    assert str(cirq.Ry(3.14 * np.pi)) == 'Ry(3.14π)'
    assert str(cirq.YPowGate(
        exponent=2,
        global_shift=-0.25)) == 'YPowGate(exponent=2, global_shift=-0.25)'

    assert str(cirq.CX) == 'CNOT'
    assert str(cirq.CNOT**0.5) == 'CNOT**0.5'


def test_measurement_gate_diagram():
    # Shows key.
    assert cirq.circuit_diagram_info(cirq.MeasurementGate(1)
                                     ) == cirq.CircuitDiagramInfo(("M('')",))
    assert cirq.circuit_diagram_info(
        cirq.MeasurementGate(1, key='test')
    ) == cirq.CircuitDiagramInfo(("M('test')",))

    # Uses known qubit count.
    assert cirq.circuit_diagram_info(
        cirq.MeasurementGate(3),
        cirq.CircuitDiagramInfoArgs(
            known_qubits=None,
            known_qubit_count=3,
            use_unicode_characters=True,
            precision=None,
            qubit_map=None
        )) == cirq.CircuitDiagramInfo(("M('')", 'M', 'M'))

    # Shows invert mask.
    assert cirq.circuit_diagram_info(
        cirq.MeasurementGate(2, invert_mask=(False, True))
    ) == cirq.CircuitDiagramInfo(("M('')", "!M"))

    # Omits key when it is the default.
    a = cirq.NamedQubit('a')
    b = cirq.NamedQubit('b')
    cirq.testing.assert_has_diagram(cirq.Circuit(cirq.measure(a, b)), """
a: ───M───
      │
b: ───M───
""")
    cirq.testing.assert_has_diagram(
        cirq.Circuit(cirq.measure(a, b, invert_mask=(True,))), """
a: ───!M───
      │
b: ───M────
""")
    cirq.testing.assert_has_diagram(
        cirq.Circuit(cirq.measure(a, b, key='test')), """
a: ───M('test')───
      │
b: ───M───────────
""")


def test_measure():
    a = cirq.NamedQubit('a')
    b = cirq.NamedQubit('b')

    # Empty application.
    with pytest.raises(ValueError, match='empty set of qubits'):
        _ = cirq.measure()

    assert cirq.measure(a) == cirq.MeasurementGate(num_qubits=1, key='a').on(a)
    assert cirq.measure(a, b) == cirq.MeasurementGate(num_qubits=2,
                                                      key='a,b').on(a, b)
    assert cirq.measure(b, a) == cirq.MeasurementGate(num_qubits=2,
                                                      key='b,a').on(b, a)
    assert cirq.measure(a, key='b') == cirq.MeasurementGate(num_qubits=1,
                                                            key='b').on(a)
    assert cirq.measure(a, invert_mask=(True,)) == cirq.MeasurementGate(
        num_qubits=1, key='a', invert_mask=(True,)).on(a)
    assert cirq.measure(*cirq.LineQid.for_qid_shape(
        (1, 2, 3)), key='a') == cirq.MeasurementGate(
            num_qubits=3, key='a',
            qid_shape=(1, 2, 3)).on(*cirq.LineQid.for_qid_shape((1, 2, 3)))

    with pytest.raises(ValueError, match='ndarray'):
        _ = cirq.measure(np.ndarray([1, 0]))

    with pytest.raises(ValueError, match='Qid'):
        _ = cirq.measure("bork")


def test_measurement_channel():
    np.testing.assert_allclose(
            cirq.channel(cirq.MeasurementGate(1)),
            (np.array([[1, 0], [0, 0]]), np.array([[0, 0], [0, 1]])))
    # yapf: disable
    np.testing.assert_allclose(
            cirq.channel(cirq.MeasurementGate(2)),
            (np.array([[1, 0, 0, 0],
                       [0, 0, 0, 0],
                       [0, 0, 0, 0],
                       [0, 0, 0, 0]]),
             np.array([[0, 0, 0, 0],
                       [0, 1, 0, 0],
                       [0, 0, 0, 0],
                       [0, 0, 0, 0]]),
             np.array([[0, 0, 0, 0],
                       [0, 0, 0, 0],
                       [0, 0, 1, 0],
                       [0, 0, 0, 0]]),
             np.array([[0, 0, 0, 0],
                       [0, 0, 0, 0],
                       [0, 0, 0, 0],
                       [0, 0, 0, 1]])))
    np.testing.assert_allclose(
            cirq.channel(cirq.MeasurementGate(2, qid_shape=(2, 3))),
            (np.diag([1, 0, 0, 0, 0, 0]),
             np.diag([0, 1, 0, 0, 0, 0]),
             np.diag([0, 0, 1, 0, 0, 0]),
             np.diag([0, 0, 0, 1, 0, 0]),
             np.diag([0, 0, 0, 0, 1, 0]),
             np.diag([0, 0, 0, 0, 0, 1])))
    # yapf: enable


def test_measurement_qubit_count_vs_mask_length():
    a = cirq.NamedQubit('a')
    b = cirq.NamedQubit('b')
    c = cirq.NamedQubit('c')

    _ = cirq.MeasurementGate(num_qubits=1, invert_mask=(True,)).on(a)
    _ = cirq.MeasurementGate(num_qubits=2, invert_mask=(True, False)).on(a, b)
    _ = cirq.MeasurementGate(num_qubits=3, invert_mask=(True, False, True)).on(
        a, b, c)
    with pytest.raises(ValueError):
        _ = cirq.MeasurementGate(num_qubits=1, invert_mask=(True, False)).on(a)
    with pytest.raises(ValueError):
        _ = cirq.MeasurementGate(num_qubits=3,
                                 invert_mask=(True, False, True)).on(a, b)


def test_measure_each():
    a = cirq.NamedQubit('a')
    b = cirq.NamedQubit('b')

    assert cirq.measure_each() == []
    assert cirq.measure_each(a) == [cirq.measure(a)]
    assert cirq.measure_each(a, b) == [cirq.measure(a), cirq.measure(b)]
    assert cirq.measure_each(a.with_dimension(3), b.with_dimension(3)) == [
        cirq.measure(a.with_dimension(3)),
        cirq.measure(b.with_dimension(3))
    ]

    assert cirq.measure_each(a, b, key_func=lambda e: e.name + '!') == [
        cirq.measure(a, key='a!'),
        cirq.measure(b, key='b!')
    ]


def test_rx_unitary():
    s = np.sqrt(0.5)
    np.testing.assert_allclose(
        cirq.unitary(cirq.Rx(np.pi / 2)),
        np.array([[s, -s*1j], [-s*1j, s]]))

    np.testing.assert_allclose(
        cirq.unitary(cirq.Rx(-np.pi / 2)),
        np.array([[s, s*1j], [s*1j, s]]))

    np.testing.assert_allclose(
        cirq.unitary(cirq.Rx(0)),
        np.array([[1, 0], [0, 1]]))

    np.testing.assert_allclose(
        cirq.unitary(cirq.Rx(2 * np.pi)),
        np.array([[-1, 0], [0, -1]]))

    np.testing.assert_allclose(
        cirq.unitary(cirq.Rx(np.pi)),
        np.array([[0, -1j], [-1j, 0]]))

    np.testing.assert_allclose(
        cirq.unitary(cirq.Rx(-np.pi)),
        np.array([[0, 1j], [1j, 0]]))


def test_ry_unitary():
    s = np.sqrt(0.5)
    np.testing.assert_allclose(
        cirq.unitary(cirq.Ry(np.pi / 2)),
        np.array([[s, -s], [s, s]]))

    np.testing.assert_allclose(
        cirq.unitary(cirq.Ry(-np.pi / 2)),
        np.array([[s, s], [-s, s]]))

    np.testing.assert_allclose(
        cirq.unitary(cirq.Ry(0)),
        np.array([[1, 0], [0, 1]]))

    np.testing.assert_allclose(
        cirq.unitary(cirq.Ry(2 * np.pi)),
        np.array([[-1, 0], [0, -1]]))

    np.testing.assert_allclose(
        cirq.unitary(cirq.Ry(np.pi)),
        np.array([[0, -1], [1, 0]]))

    np.testing.assert_allclose(
        cirq.unitary(cirq.Ry(-np.pi)),
        np.array([[0, 1], [-1, 0]]))


def test_rz_unitary():
    s = np.sqrt(0.5)
    np.testing.assert_allclose(
        cirq.unitary(cirq.Rz(np.pi / 2)),
        np.array([[s - s*1j, 0], [0, s + s*1j]]))

    np.testing.assert_allclose(
        cirq.unitary(cirq.Rz(-np.pi / 2)),
        np.array([[s + s*1j, 0], [0, s - s*1j]]))

    np.testing.assert_allclose(
        cirq.unitary(cirq.Rz(0)),
        np.array([[1, 0], [0, 1]]))

    np.testing.assert_allclose(
        cirq.unitary(cirq.Rz(2 * np.pi)),
        np.array([[-1, 0], [0, -1]]))

    np.testing.assert_allclose(
        cirq.unitary(cirq.Rz(np.pi)),
        np.array([[-1j, 0], [0, 1j]]))

    np.testing.assert_allclose(
        cirq.unitary(cirq.Rz(-np.pi)),
        np.array([[1j, 0], [0, -1j]]))


def test_phase_by_xy():
    assert cirq.phase_by(cirq.X, 0.25, 0) == cirq.Y
    assert cirq.phase_by(cirq.X**0.5, 0.25, 0) == cirq.Y**0.5
    assert cirq.phase_by(cirq.X**-0.5, 0.25, 0) == cirq.Y**-0.5


def test_ixyz_circuit_diagram():
    q = cirq.NamedQubit('q')
    ix = cirq.XPowGate(exponent=1, global_shift=0.5)
    iy = cirq.YPowGate(exponent=1, global_shift=0.5)
    iz = cirq.ZPowGate(exponent=1, global_shift=0.5)

    cirq.testing.assert_has_diagram(
        cirq.Circuit(
            ix(q),
            ix(q)**-1,
            ix(q)**-0.99999,
            ix(q)**-1.00001,
            ix(q)**3,
            ix(q)**4.5,
            ix(q)**4.500001,
        ), """
q: ───X───X───X───X───X───X^0.5───X^0.5───
        """)

    cirq.testing.assert_has_diagram(
        cirq.Circuit(
            iy(q),
            iy(q)**-1,
            iy(q)**3,
            iy(q)**4.5,
            iy(q)**4.500001,
        ), """
q: ───Y───Y───Y───Y^0.5───Y^0.5───
    """)

    cirq.testing.assert_has_diagram(
        cirq.Circuit(
            iz(q),
            iz(q)**-1,
            iz(q)**3,
            iz(q)**4.5,
            iz(q)**4.500001,
        ), """
q: ───Z───Z───Z───S───S───
    """)


def test_rxyz_circuit_diagram():
    q = cirq.NamedQubit('q')

    cirq.testing.assert_has_diagram(
        cirq.Circuit(
            cirq.Rx(np.pi).on(q),
            cirq.Rx(-np.pi).on(q),
            cirq.Rx(-np.pi + 0.00001).on(q),
            cirq.Rx(-np.pi - 0.00001).on(q),
            cirq.Rx(3 * np.pi).on(q),
            cirq.Rx(7 * np.pi / 2).on(q),
            cirq.Rx(9 * np.pi / 2 + 0.00001).on(q),
        ), """
q: ───Rx(π)───Rx(-π)───Rx(-π)───Rx(-π)───Rx(-π)───Rx(-0.5π)───Rx(0.5π)───
    """)

    cirq.testing.assert_has_diagram(cirq.Circuit(
        cirq.Rx(np.pi).on(q),
        cirq.Rx(np.pi / 2).on(q),
        cirq.Rx(-np.pi + 0.00001).on(q),
        cirq.Rx(-np.pi - 0.00001).on(q),
    ),
                                    """
q: ---Rx(pi)---Rx(0.5pi)---Rx(-pi)---Rx(-pi)---
        """,
                                    use_unicode_characters=False)

    cirq.testing.assert_has_diagram(
        cirq.Circuit(
            cirq.Ry(np.pi).on(q),
            cirq.Ry(-np.pi).on(q),
            cirq.Ry(3 * np.pi).on(q),
            cirq.Ry(9 * np.pi / 2).on(q),
        ), """
q: ───Ry(π)───Ry(-π)───Ry(-π)───Ry(0.5π)───
    """)

    cirq.testing.assert_has_diagram(
        cirq.Circuit(
            cirq.Rz(np.pi).on(q),
            cirq.Rz(-np.pi).on(q),
            cirq.Rz(3 * np.pi).on(q),
            cirq.Rz(9 * np.pi / 2).on(q),
            cirq.Rz(9 * np.pi / 2 + 0.00001).on(q),
        ), """
q: ───Rz(π)───Rz(-π)───Rz(-π)───Rz(0.5π)───Rz(0.5π)───
    """)


def test_trace_distance():
    foo = sympy.Symbol('foo')
    sx = cirq.X**foo
    sy = cirq.Y**foo
    sz = cirq.Z**foo
    sh = cirq.H**foo
    scx = cirq.CX**foo
    scz = cirq.CZ**foo
    # These values should have 1.0 or 0.0 directly returned
    assert cirq.trace_distance_bound(sx) == 1.0
    assert cirq.trace_distance_bound(sy) == 1.0
    assert cirq.trace_distance_bound(sz) == 1.0
    assert cirq.trace_distance_bound(scx) == 1.0
    assert cirq.trace_distance_bound(scz) == 1.0
    assert cirq.trace_distance_bound(sh) == 1.0
    assert cirq.trace_distance_bound(cirq.I) == 0.0
    # These values are calculated, so we use approx_eq
    assert cirq.approx_eq(cirq.trace_distance_bound(cirq.X), 1.0)
    assert cirq.approx_eq(cirq.trace_distance_bound(cirq.Y**-1), 1.0)
    assert cirq.approx_eq(cirq.trace_distance_bound(cirq.Z**0.5),
                          np.sin(np.pi / 4))
    assert cirq.approx_eq(cirq.trace_distance_bound(cirq.H**0.25),
                          np.sin(np.pi / 8))
    assert cirq.approx_eq(cirq.trace_distance_bound(cirq.CX**2), 0.0)
    assert cirq.approx_eq(cirq.trace_distance_bound(cirq.CZ**(1 / 9)),
                          np.sin(np.pi / 18))<|MERGE_RESOLUTION|>--- conflicted
+++ resolved
@@ -211,8 +211,6 @@
                        np.array([[1 - 1j, 1 + 1j], [1 + 1j, 1 - 1j]]) / 2)
 
 
-<<<<<<< HEAD
-=======
 @pytest.mark.parametrize('num_qubits', [1, 2, 4])
 def test_identity_init(num_qubits):
     assert cirq.IdentityGate(num_qubits).num_qubits() == num_qubits
@@ -309,7 +307,6 @@
         cirq.identity(qubits)  # The user forgot to expand the list for example.
 
 
->>>>>>> dc6b8493
 def test_h_unitary():
     sqrt = cirq.unitary(cirq.H**0.5)
     m = np.dot(sqrt, sqrt)
