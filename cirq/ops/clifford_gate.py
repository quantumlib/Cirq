# Copyright 2018 The Cirq Developers
#
# Licensed under the Apache License, Version 2.0 (the "License");
# you may not use this file except in compliance with the License.
# You may obtain a copy of the License at
#
#     https://www.apache.org/licenses/LICENSE-2.0
#
# Unless required by applicable law or agreed to in writing, software
# distributed under the License is distributed on an "AS IS" BASIS,
# WITHOUT WARRANTIES OR CONDITIONS OF ANY KIND, either express or implied.
# See the License for the specific language governing permissions and
# limitations under the License.

from typing import Dict, NamedTuple, Optional, Sequence, Tuple, Union, cast

import numpy as np

from cirq import protocols, value
from cirq.ops import common_gates, gate_features, named_qubit, op_tree, \
    pauli_gates, raw_types
from cirq.ops.pauli_gates import Pauli


PauliTransform = NamedTuple('PauliTransform', [('to', Pauli), ('flip', bool)])


def _pretend_initialized() -> 'SingleQubitCliffordGate':
    # HACK: This is a workaround to fool mypy and pylint into correctly handling
    # class fields that can't be initialized until after the class is defined.
    pass


@value.value_equality
class SingleQubitCliffordGate(gate_features.SingleQubitGate):
    """Any single qubit Clifford rotation."""
    I = _pretend_initialized()
    H = _pretend_initialized()
    X = _pretend_initialized()
    Y = _pretend_initialized()
    Z = _pretend_initialized()
    X_sqrt = _pretend_initialized()
    Y_sqrt = _pretend_initialized()
    Z_sqrt = _pretend_initialized()
    X_nsqrt = _pretend_initialized()
    Y_nsqrt = _pretend_initialized()
    Z_nsqrt = _pretend_initialized()

    def __init__(self, *,
                 _rotation_map: Dict[Pauli, PauliTransform],
                 _inverse_map: Dict[Pauli, PauliTransform]) -> None:
        self._rotation_map = _rotation_map
        self._inverse_map = _inverse_map

    @staticmethod
    def from_xz_map(x_to: Tuple[Pauli, bool],
                    z_to: Tuple[Pauli, bool]) -> 'SingleQubitCliffordGate':
        """Returns a SingleQubitCliffordGate for the specified transforms.
        The Y transform is derived from the X and Z.

        Args:
            x_to: Which Pauli to transform X to and if it should negate.
            z_to: Which Pauli to transform Z to and if it should negate.
        """
        return SingleQubitCliffordGate.from_double_map(x_to=x_to, z_to=z_to)

    @staticmethod
    def from_single_map(pauli_map_to: Optional[Dict[Pauli, Tuple[Pauli, bool]]]
                                      = None,
                        *,
                        x_to: Optional[Tuple[Pauli, bool]] = None,
                        y_to: Optional[Tuple[Pauli, bool]] = None,
                        z_to: Optional[Tuple[Pauli, bool]] = None
                        ) -> 'SingleQubitCliffordGate':
        """Returns a SingleQubitCliffordGate for the
        specified transform with a 90 or 180 degree rotation.

        The arguments are exclusive, only one may be specified.

        Args:
            pauli_map_to: A dictionary with a single key value pair describing
                the transform.
            x_to: The transform from cirq.X
            y_to: The transform from cirq.Y
            z_to: The transform from cirq.Z
        """
        rotation_map = SingleQubitCliffordGate._validate_map_input(
                                        1,
                                        pauli_map_to,
                                        x_to=x_to, y_to=y_to, z_to=z_to)
        (trans_from, (trans_to, flip)), = tuple(rotation_map.items())
        if trans_from == trans_to:
            trans_from2 = Pauli.by_relative_index(trans_to, 1)  # 1 or 2 work
            trans_to2 = Pauli.by_relative_index(trans_from, 1)
            flip2 = False
        else:
            trans_from2 = trans_to
            trans_to2 = trans_from
            flip2 = not flip
        rotation_map[trans_from2] = PauliTransform(trans_to2, flip2)
        return SingleQubitCliffordGate.from_double_map(
                        cast(Dict[Pauli, Tuple[Pauli, bool]], rotation_map))

    @staticmethod
    def from_double_map(pauli_map_to: Optional[Dict[Pauli, Tuple[Pauli, bool]]]
                                      = None,
                        *,
                        x_to: Optional[Tuple[Pauli, bool]] = None,
                        y_to: Optional[Tuple[Pauli, bool]] = None,
                        z_to: Optional[Tuple[Pauli, bool]] = None
                        ) -> 'SingleQubitCliffordGate':
        """Returns a SingleQubitCliffordGate for the
        specified transform with a 90 or 180 degree rotation.

        Either pauli_map_to or two of (x_to, y_to, z_to) may be specified.

        Args:
            pauli_map_to: A dictionary with two key value pairs describing
                two transforms.
            x_to: The transform from cirq.X
            y_to: The transform from cirq.Y
            z_to: The transform from cirq.Z
        """
        rotation_map = SingleQubitCliffordGate._validate_map_input(
                                        2,
                                        pauli_map_to,
                                        x_to=x_to, y_to=y_to, z_to=z_to)
        (from1, trans1), (from2, trans2) = tuple(rotation_map.items())
        from3 = from1.third(from2)
        to3 = trans1.to.third(trans2.to)
        flip3 = (trans1.flip ^ trans2.flip
                 ^ ((from1 < from2) != (trans1.to < trans2.to)))
        rotation_map[from3] = PauliTransform(to3, flip3)
        inverse_map = {to: PauliTransform(frm, flip)
                       for frm, (to, flip) in rotation_map.items()}
        return SingleQubitCliffordGate(_rotation_map=rotation_map,
                            _inverse_map=inverse_map)

    @staticmethod
    def from_pauli(pauli: Pauli,
                   sqrt: bool = False) -> 'SingleQubitCliffordGate':
        prev_pauli = Pauli.by_relative_index(pauli, -1)
        next_pauli = Pauli.by_relative_index(pauli, 1)
        if sqrt:
            rotation_map = {prev_pauli: PauliTransform(next_pauli, True),
                            pauli:      PauliTransform(pauli, False),
                            next_pauli: PauliTransform(prev_pauli, False)}
        else:
            rotation_map = {prev_pauli: PauliTransform(prev_pauli, True),
                            pauli:      PauliTransform(pauli, False),
                            next_pauli: PauliTransform(next_pauli, True)}
        inverse_map = {to: PauliTransform(frm, flip)
                       for frm, (to, flip) in rotation_map.items()}
        return SingleQubitCliffordGate(_rotation_map=rotation_map,
                            _inverse_map=inverse_map)

    @staticmethod
    def from_quarter_turns(pauli: Pauli,
                           quarter_turns: int) -> 'SingleQubitCliffordGate':
        quarter_turns = quarter_turns % 4
        if quarter_turns == 0:
            return SingleQubitCliffordGate.I
        elif quarter_turns == 1:
            return SingleQubitCliffordGate.from_pauli(pauli, True)
        elif quarter_turns == 2:
            return SingleQubitCliffordGate.from_pauli(pauli)
        else:
            return SingleQubitCliffordGate.from_pauli(pauli, True)**-1

    @staticmethod
    def _validate_map_input(required_transform_count: int,
                            pauli_map_to: Optional[Dict[Pauli,
                                                        Tuple[Pauli, bool]]],
                            x_to: Optional[Tuple[Pauli, bool]],
                            y_to: Optional[Tuple[Pauli, bool]],
                            z_to: Optional[Tuple[Pauli, bool]]
                            ) -> Dict[Pauli, PauliTransform]:
        if pauli_map_to is None:
            xyz_to = {pauli_gates.X: x_to,
                      pauli_gates.Y: y_to,
                      pauli_gates.Z: z_to}
            pauli_map_to = {
                cast(Pauli, p): trans
<<<<<<< HEAD
                for p, trans in xyz_to.items() if trans is not None
=======
                for p, trans in xyz_to.items()
                if trans is not None
>>>>>>> 22433489
            }
        elif x_to is not None or y_to is not None or z_to is not None:
            raise ValueError('{} can take either pauli_map_to or a combination'
                             ' of x_to, y_to, and z_to but both were given')
        if len(pauli_map_to) != required_transform_count:
            raise ValueError('Method takes {} transform{} but {} {} given'
                             .format(
                                required_transform_count,
                                '' if required_transform_count == 1 else 's',
                                len(pauli_map_to),
                                'was' if len(pauli_map_to) == 1 else 'were'))
        if (len(set((to for to, _ in pauli_map_to.values())))
            != len(pauli_map_to)):
            raise ValueError('A rotation cannot map two Paulis to the same')
        return {frm: PauliTransform(to, flip)
                for frm, (to, flip) in pauli_map_to.items()}

    def transform(self, pauli: Pauli) -> PauliTransform:
        return self._rotation_map[pauli]

    def _value_equality_values_(self):
        return (self.transform(pauli_gates.X),
                self.transform(pauli_gates.Y),
                self.transform(pauli_gates.Z))

    def __pow__(self, exponent) -> 'SingleQubitCliffordGate':
        if exponent == 0.5 or exponent == -0.5:
            return SQRT_EXP_MAP[exponent][self]
        elif exponent != -1:
            return NotImplemented

        return SingleQubitCliffordGate(_rotation_map=self._inverse_map,
                                       _inverse_map=self._rotation_map)

    def commutes_with(self,
                      gate_or_pauli: Union['SingleQubitCliffordGate', Pauli]
                      ) -> bool:
        if isinstance(gate_or_pauli, SingleQubitCliffordGate):
            gate = gate_or_pauli
            return self.commutes_with_single_qubit_gate(gate)
        else:
            pauli = gate_or_pauli
            return self.commutes_with_pauli(pauli)

    def commutes_with_single_qubit_gate(self,
                                        gate: 'SingleQubitCliffordGate') \
                                        -> bool:
        """Tests if the two circuits would be equivalent up to global phase:
            --self--gate-- and --gate--self--"""
        for pauli0 in (pauli_gates.X, pauli_gates.Z):
            pauli1, flip1 = self.transform(cast(Pauli, pauli0))
            pauli2, flip2 = gate.transform(cast(Pauli, pauli1))
            pauli3, flip3 = self._inverse_map[pauli2]
            pauli4, flip4 = gate._inverse_map[pauli3]
            if pauli4 != pauli0 or (flip1 ^ flip2 ^ flip3 ^ flip4):
                return False
        return True

    def commutes_with_pauli(self, pauli: Pauli) -> bool:
        to, flip = self.transform(pauli)
        return (to == pauli and not flip)

    def merged_with(self,
                    second: 'SingleQubitCliffordGate') \
                    -> 'SingleQubitCliffordGate':
        """Returns a SingleQubitCliffordGate such that the circuits
            --output-- and --self--second--
        are equivalent up to global phase."""
        x_intermediate_pauli, x_flip1 = self.transform(pauli_gates.X)
        x_final_pauli, x_flip2 = second.transform(x_intermediate_pauli)
        z_intermediate_pauli, z_flip1 = self.transform(pauli_gates.Z)
        z_final_pauli, z_flip2 = second.transform(z_intermediate_pauli)
        return SingleQubitCliffordGate.from_xz_map(
            (x_final_pauli, x_flip1 ^ x_flip2),
            (z_final_pauli, z_flip1 ^ z_flip2))

    def _has_unitary_(self) -> bool:
        return True

    def _unitary_(self) -> np.ndarray:
        mat = np.eye(2)
        qubit = named_qubit.NamedQubit('arbitrary')
        for op in protocols.decompose_once_with_qubits(self, (qubit,)):
            mat = protocols.unitary(op).dot(mat)
        return mat

    def _decompose_(self, qubits: Sequence[raw_types.Qid]
                          ) -> op_tree.OP_TREE:
        qubit, = qubits
        if self == SingleQubitCliffordGate.H:
            return common_gates.H(qubit),
        rotations = self.decompose_rotation()
<<<<<<< HEAD
        return tuple(
            cast(raw_types.Gate, r).on(qubit)**(qt / 2) for r, qt in rotations)
=======
        return tuple(r.on(qubit)**(qt / 2) for r, qt in rotations)
>>>>>>> 22433489

    def decompose_rotation(self) -> Sequence[Tuple[Pauli, int]]:
        """Returns ((first_rotation_axis, first_rotation_quarter_turns), ...)

        This is a sequence of zero, one, or two rotations."""
        x_rot = self.transform(pauli_gates.X)
        y_rot = self.transform(pauli_gates.Y)
        z_rot = self.transform(pauli_gates.Z)
        whole_arr = (x_rot.to == pauli_gates.X,
                     y_rot.to == pauli_gates.Y,
                     z_rot.to == pauli_gates.Z)
        num_whole = sum(whole_arr)
        flip_arr = (x_rot.flip,
                    y_rot.flip,
                    z_rot.flip)
        num_flip = sum(flip_arr)
        if num_whole == 3:
            if num_flip == 0:
                # Gate is identity
                return []
            else:
                # 180 rotation about some axis
                pauli = Pauli.by_index(flip_arr.index(False))
                return [(pauli, 2)]
        elif num_whole == 1:
            index = whole_arr.index(True)
            pauli = Pauli.by_index(index)
            next_pauli = Pauli.by_index(index + 1)
            flip = flip_arr[index]
            output = []
            if flip:
                # 180 degree rotation
                output.append((next_pauli, 2))
            # 90 degree rotation about some axis
            if self.transform(next_pauli).flip:
                # Negative 90 degree rotation
                output.append((pauli, -1))
            else:
                # Positive 90 degree rotation
                output.append((pauli, 1))
            return output
        elif num_whole == 0:
            # Gate is a 120 degree rotation
            if x_rot.to == pauli_gates.Y:
                return [(pauli_gates.X, -1 if y_rot.flip else 1),
                        (pauli_gates.Z, -1 if x_rot.flip else 1)]
            else:
                return [(pauli_gates.Z, 1 if y_rot.flip else -1),
                        (pauli_gates.X, 1 if z_rot.flip else -1)]
        # coverage: ignore
        assert False, ('Impossible condition where this gate only rotates one'
                       ' Pauli to a different Pauli.')

    def equivalent_gate_before(self, after: 'SingleQubitCliffordGate') \
        -> 'SingleQubitCliffordGate':
        """Returns a SingleQubitCliffordGate such that the circuits
            --output--self-- and --self--gate--
        are equivalent up to global phase."""
        return self.merged_with(after).merged_with(self**-1)

    def __repr__(self):
        return 'cirq.SingleQubitCliffordGate(X:{}{!s}, Y:{}{!s}, Z:{}{!s})' \
            .format(
                '+-'[self.transform(pauli_gates.X).flip],
                     self.transform(pauli_gates.X).to,
                '+-'[self.transform(pauli_gates.Y).flip],
                     self.transform(pauli_gates.Y).to,
                '+-'[self.transform(pauli_gates.Z).flip],
                     self.transform(pauli_gates.Z).to)

    def _circuit_diagram_info_(self, args: protocols.CircuitDiagramInfoArgs
                               ) -> protocols.CircuitDiagramInfo:
        well_known_map = {
            SingleQubitCliffordGate.I: 'I',
            SingleQubitCliffordGate.H: 'H',
            SingleQubitCliffordGate.X: 'X',
            SingleQubitCliffordGate.Y: 'Y',
            SingleQubitCliffordGate.Z: 'Z',
            SingleQubitCliffordGate.X_sqrt: 'X',
            SingleQubitCliffordGate.Y_sqrt: 'Y',
            SingleQubitCliffordGate.Z_sqrt: 'Z',
            SingleQubitCliffordGate.X_nsqrt: 'X',
            SingleQubitCliffordGate.Y_nsqrt: 'Y',
            SingleQubitCliffordGate.Z_nsqrt: 'Z',
        }
        if self in well_known_map:
            symbol = well_known_map[self]
        else:
            rotations = self.decompose_rotation()
            symbol = '-'.join(
                str(r) + ('^' + str(qt / 2)) * (qt % 4 != 2)
                for r, qt in rotations)
            symbol = '({})'.format(symbol)
        return protocols.CircuitDiagramInfo(
            wire_symbols=(symbol,),
            exponent={
                SingleQubitCliffordGate.X_sqrt: 0.5,
                SingleQubitCliffordGate.Y_sqrt: 0.5,
                SingleQubitCliffordGate.Z_sqrt: 0.5,
                SingleQubitCliffordGate.X_nsqrt: -0.5,
                SingleQubitCliffordGate.Y_nsqrt: -0.5,
                SingleQubitCliffordGate.Z_nsqrt: -0.5,
            }.get(self, 1))


SingleQubitCliffordGate.I = SingleQubitCliffordGate.from_xz_map(
    (pauli_gates.X, False), (pauli_gates.Z, False))
SingleQubitCliffordGate.H = SingleQubitCliffordGate.from_xz_map(
    (pauli_gates.Z, False), (pauli_gates.X, False))
SingleQubitCliffordGate.X = SingleQubitCliffordGate.from_xz_map(
    (pauli_gates.X, False), (pauli_gates.Z, True))
SingleQubitCliffordGate.Y = SingleQubitCliffordGate.from_xz_map(
    (pauli_gates.X, True), (pauli_gates.Z, True))
SingleQubitCliffordGate.Z = SingleQubitCliffordGate.from_xz_map(
    (pauli_gates.X, True), (pauli_gates.Z, False))
SingleQubitCliffordGate.X_sqrt  = SingleQubitCliffordGate.from_xz_map(
    (pauli_gates.X, False), (pauli_gates.Y, True))
SingleQubitCliffordGate.X_nsqrt = SingleQubitCliffordGate.from_xz_map(
    (pauli_gates.X, False), (pauli_gates.Y, False))
SingleQubitCliffordGate.Y_sqrt  = SingleQubitCliffordGate.from_xz_map(
    (pauli_gates.Z, True), (pauli_gates.X, False))
SingleQubitCliffordGate.Y_nsqrt = SingleQubitCliffordGate.from_xz_map(
    (pauli_gates.Z, False), (pauli_gates.X, True))
SingleQubitCliffordGate.Z_sqrt  = SingleQubitCliffordGate.from_xz_map(
    (pauli_gates.Y, False), (pauli_gates.Z, False))
SingleQubitCliffordGate.Z_nsqrt = SingleQubitCliffordGate.from_xz_map(
    (pauli_gates.Y, True), (pauli_gates.Z, False))

SQRT_EXP_MAP = {
    0.5: {
        SingleQubitCliffordGate.X: SingleQubitCliffordGate.X_sqrt,
        SingleQubitCliffordGate.Y: SingleQubitCliffordGate.Y_sqrt,
        SingleQubitCliffordGate.Z: SingleQubitCliffordGate.Z_sqrt
    },
    -0.5: {
        SingleQubitCliffordGate.X: SingleQubitCliffordGate.X_nsqrt,
        SingleQubitCliffordGate.Y: SingleQubitCliffordGate.Y_nsqrt,
        SingleQubitCliffordGate.Z: SingleQubitCliffordGate.Z_nsqrt
    }
}<|MERGE_RESOLUTION|>--- conflicted
+++ resolved
@@ -181,12 +181,8 @@
                       pauli_gates.Z: z_to}
             pauli_map_to = {
                 cast(Pauli, p): trans
-<<<<<<< HEAD
-                for p, trans in xyz_to.items() if trans is not None
-=======
                 for p, trans in xyz_to.items()
                 if trans is not None
->>>>>>> 22433489
             }
         elif x_to is not None or y_to is not None or z_to is not None:
             raise ValueError('{} can take either pauli_map_to or a combination'
@@ -279,12 +275,7 @@
         if self == SingleQubitCliffordGate.H:
             return common_gates.H(qubit),
         rotations = self.decompose_rotation()
-<<<<<<< HEAD
-        return tuple(
-            cast(raw_types.Gate, r).on(qubit)**(qt / 2) for r, qt in rotations)
-=======
         return tuple(r.on(qubit)**(qt / 2) for r, qt in rotations)
->>>>>>> 22433489
 
     def decompose_rotation(self) -> Sequence[Tuple[Pauli, int]]:
         """Returns ((first_rotation_axis, first_rotation_quarter_turns), ...)
