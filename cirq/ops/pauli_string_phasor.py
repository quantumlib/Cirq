# Copyright 2018 The Cirq Developers
#
# Licensed under the Apache License, Version 2.0 (the "License");
# you may not use this file except in compliance with the License.
# You may obtain a copy of the License at
#
#     https://www.apache.org/licenses/LICENSE-2.0
#
# Unless required by applicable law or agreed to in writing, software
# distributed under the License is distributed on an "AS IS" BASIS,
# WITHOUT WARRANTIES OR CONDITIONS OF ANY KIND, either express or implied.
# See the License for the specific language governing permissions and
# limitations under the License.

from typing import Dict, Iterable, Union, TYPE_CHECKING

import sympy

from cirq import value, protocols
from cirq._compat import proper_repr
from cirq.ops import (raw_types, common_gates, pauli_string as ps, pauli_gates,
                      op_tree, pauli_string_raw_types)

if TYPE_CHECKING:
    import cirq


@value.value_equality(approximate=True)
class PauliStringPhasor(pauli_string_raw_types.PauliStringGateOperation):
    """An operation that phases the eigenstates of a Pauli string.

    The -1 eigenstates of the Pauli string will have their amplitude multiplied
    by e^(i pi exponent_neg) while +1 eigenstates of the Pauli string will have
    their amplitude multiplied by e^(i pi exponent_pos).
    """

    def __init__(self,
                 pauli_string: ps.PauliString,
                 *,
                 exponent_neg: Union[int, float, sympy.Basic] = 1,
                 exponent_pos: Union[int, float, sympy.Basic] = 0) -> None:
        """Initializes the operation.

        Args:
            pauli_string: The PauliString defining the positive and negative
                eigenspaces that will be independently phased.
            exponent_neg: How much to phase vectors in the negative eigenspace,
                in the form of the t in (-1)**t = exp(i pi t).
            exponent_pos: How much to phase vectors in the positive eigenspace,
                in the form of the t in (-1)**t = exp(i pi t).
        """
        if pauli_string.coefficient == -1:
            pauli_string = -pauli_string
            exponent_pos, exponent_neg = exponent_neg, exponent_pos

        if pauli_string.coefficient != 1:
            raise ValueError(
                "Given PauliString doesn't have +1 and -1 eigenvalues. "
                "pauli_string.coefficient must be 1 or -1.")

        super().__init__(pauli_string)
        self.exponent_neg = value.canonicalize_half_turns(exponent_neg)
        self.exponent_pos = value.canonicalize_half_turns(exponent_pos)

    @property
    def exponent_relative(self) -> Union[int, float, sympy.Basic]:
        return value.canonicalize_half_turns(self.exponent_neg -
                                             self.exponent_pos)

    def _value_equality_values_(self):
        return (
            self.pauli_string,
            self.exponent_neg,
            self.exponent_pos,
        )

    def equal_up_to_global_phase(self, other):
        if isinstance(other, PauliStringPhasor):
            rel1 = self.exponent_relative
            rel2 = other.exponent_relative
            return rel1 == rel2 and self.pauli_string == other.pauli_string
        return False

    def map_qubits(self, qubit_map: Dict[raw_types.Qid, raw_types.Qid]):
        return PauliStringPhasor(self.pauli_string.map_qubits(qubit_map),
                                 exponent_neg=self.exponent_neg,
                                 exponent_pos=self.exponent_pos)

    def __pow__(self,
                exponent: Union[float, sympy.Symbol]) -> 'PauliStringPhasor':
        pn = protocols.mul(self.exponent_neg, exponent, None)
        pp = protocols.mul(self.exponent_pos, exponent, None)
        if pn is None or pp is None:
            return NotImplemented
        return PauliStringPhasor(self.pauli_string,
                                 exponent_neg=pn,
                                 exponent_pos=pp)

    def can_merge_with(self, op: 'PauliStringPhasor') -> bool:
        return self.pauli_string.equal_up_to_coefficient(op.pauli_string)

    def merged_with(self, op: 'PauliStringPhasor') -> 'PauliStringPhasor':
        if not self.can_merge_with(op):
            raise ValueError('Cannot merge operations: {}, {}'.format(self, op))
        pp = self.exponent_pos + op.exponent_pos
        pn = self.exponent_neg + op.exponent_neg
        return PauliStringPhasor(self.pauli_string,
                                 exponent_pos=pp,
                                 exponent_neg=pn)

<<<<<<< HEAD
    def _has_unitary_(self):
        return not self._is_parameterized_()

    def _decompose_(self) -> op_tree.OP_TREE:
=======
    def _decompose_(self) -> 'cirq.OP_TREE':
>>>>>>> f14ed205
        if len(self.pauli_string) <= 0:
            return
        qubits = self.qubits
        any_qubit = qubits[0]
        to_z_ops = op_tree.freeze_op_tree(self.pauli_string.to_z_basis_ops())
        xor_decomp = tuple(xor_nonlocal_decompose(qubits, any_qubit))
        yield to_z_ops
        yield xor_decomp

        if self.exponent_neg:
            yield pauli_gates.Z(any_qubit)**self.exponent_neg
        if self.exponent_pos:
            yield pauli_gates.X(any_qubit)
            yield pauli_gates.Z(any_qubit)**self.exponent_pos
            yield pauli_gates.X(any_qubit)

        yield protocols.inverse(xor_decomp)
        yield protocols.inverse(to_z_ops)

    def _circuit_diagram_info_(self, args: 'cirq.CircuitDiagramInfoArgs'
                              ) -> 'cirq.CircuitDiagramInfo':
        return self._pauli_string_diagram_info(args,
                                               exponent=self.exponent_relative)

    def _trace_distance_bound_(self) -> float:
        if len(self.qubits) == 0:
            return 0.0
        return protocols.trace_distance_bound(
            pauli_gates.Z**self.exponent_relative)

    def _is_parameterized_(self) -> bool:
        return (protocols.is_parameterized(self.exponent_neg) or
                protocols.is_parameterized(self.exponent_pos))

    def _resolve_parameters_(self, param_resolver) -> 'PauliStringPhasor':
        return PauliStringPhasor(
            self.pauli_string,
            exponent_neg=param_resolver.value_of(self.exponent_neg),
            exponent_pos=param_resolver.value_of(self.exponent_pos))

    def pass_operations_over(self,
                             ops: Iterable[raw_types.Operation],
                             after_to_before: bool = False
                            ) -> 'PauliStringPhasor':
        new_pauli_string = self.pauli_string.pass_operations_over(
            ops, after_to_before)
        pp = self.exponent_pos
        pn = self.exponent_neg
        return PauliStringPhasor(new_pauli_string,
                                 exponent_pos=pp,
                                 exponent_neg=pn)

    def __repr__(self):
        return ('cirq.PauliStringPhasor({!r}, '
                'exponent_neg={}, '
                'exponent_pos={})'.format(self.pauli_string,
                                          proper_repr(self.exponent_neg),
                                          proper_repr(self.exponent_pos)))

    def __str__(self):
        if self.exponent_pos == -self.exponent_neg:
            return 'exp({}iπ{}*{})'.format(
                '-' if self.exponent_pos < 0 else '',
                '' if abs(self.exponent_relative) == 1 else abs(
                    self.exponent_pos * 2), self.pauli_string)
        return '({})**{}'.format(self.pauli_string, self.exponent_relative)


def xor_nonlocal_decompose(qubits: Iterable[raw_types.Qid],
                           onto_qubit: 'cirq.Qid'
                          ) -> Iterable[raw_types.Operation]:
    """Decomposition ignores connectivity."""
    for qubit in qubits:
        if qubit != onto_qubit:
            yield common_gates.CNOT(qubit, onto_qubit)<|MERGE_RESOLUTION|>--- conflicted
+++ resolved
@@ -108,14 +108,10 @@
                                  exponent_pos=pp,
                                  exponent_neg=pn)
 
-<<<<<<< HEAD
     def _has_unitary_(self):
         return not self._is_parameterized_()
 
-    def _decompose_(self) -> op_tree.OP_TREE:
-=======
     def _decompose_(self) -> 'cirq.OP_TREE':
->>>>>>> f14ed205
         if len(self.pauli_string) <= 0:
             return
         qubits = self.qubits
