--- conflicted
+++ resolved
@@ -22,12 +22,7 @@
         self.val = val
 
     def __pow__(self, exponent):
-<<<<<<< HEAD
-        if exponent != -1:
-            return NotImplemented
-=======
         assert exponent == -1
->>>>>>> e084e17b
         return _FlipGate(~self.val)
 
     def __eq__(self, other):
