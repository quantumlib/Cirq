--- conflicted
+++ resolved
@@ -55,22 +55,7 @@
             raise ValueError(
                 'Overlapping operations: {}'.format(self.operations))
 
-<<<<<<< HEAD
-    def operates_on_single_qubit(self, qubit: raw_types.QubitId) -> bool:
-        """Determines if the moment has operations touching the given qubit.
-
-        Args:
-            qubit: The qubit that may or may not be touched by operations.
-
-        Returns:
-            Whether this moment has operations involving the qubit.
-        """
-        return qubit in self.qubits
-
-    def operates_on(self, qubits: Iterable[raw_types.QubitId]) -> bool:
-=======
     def operates_on(self, qubits: Iterable[raw_types.Qid]) -> bool:
->>>>>>> 7e8940a9
         """Determines if the moment has operations touching the given qubits.
 
         Args:
