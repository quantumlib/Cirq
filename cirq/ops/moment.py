--- conflicted
+++ resolved
@@ -140,17 +140,6 @@
     def __pow__(self, power):
         if power == 1:
             return self
-<<<<<<< HEAD
-        if power == -1:
-            inv = [
-                protocols.inverse(op, default=None) for op in self.operations
-            ]
-            for op in inv:
-                if not isinstance(op, raw_types.Operation):
-                    return NotImplemented
-            return Moment(inv)
-        return NotImplemented
-=======
         new_ops = []
         for op in self.operations:
             new_op = protocols.pow(op, power, default=None)
@@ -158,7 +147,6 @@
                 return NotImplemented
             new_ops.append(new_op)
         return Moment(new_ops)
->>>>>>> 40caeb8b
 
     def __len__(self):
         return len(self.operations)
