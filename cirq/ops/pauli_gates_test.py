--- conflicted
+++ resolved
@@ -198,7 +198,6 @@
     cirq.testing.assert_has_consistent_apply_unitary(cirq.Z)
 
 
-<<<<<<< HEAD
 def test_identity_multiplication():
     a, b, c = cirq.LineQubit.range(3)
     assert cirq.X(a) * cirq.I(a) == cirq.X(a)
@@ -211,7 +210,8 @@
         _ = cirq.X(a) * cirq.Y(b) * cirq.H(c)
     with pytest.raises(TypeError):
         _ = cirq.I(a) * str(cirq.Y(b))
-=======
+
+
 def test_powers():
     assert isinstance(cirq.X, cirq.Pauli)
     assert isinstance(cirq.Y, cirq.Pauli)
@@ -221,5 +221,4 @@
     assert not isinstance(cirq.Z**0.5, cirq.Pauli)
     assert isinstance(cirq.X**-0.5, cirq.XPowGate)
     assert isinstance(cirq.Y**0.2, cirq.YPowGate)
-    assert isinstance(cirq.Z**0.5, cirq.ZPowGate)
->>>>>>> dc6b8493
+    assert isinstance(cirq.Z**0.5, cirq.ZPowGate)