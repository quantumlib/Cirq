# Copyright 2018 The Cirq Developers
#
# Licensed under the Apache License, Version 2.0 (the "License");
# you may not use this file except in compliance with the License.
# You may obtain a copy of the License at
#
#     https://www.apache.org/licenses/LICENSE-2.0
#
# Unless required by applicable law or agreed to in writing, software
# distributed under the License is distributed on an "AS IS" BASIS,
# WITHOUT WARRANTIES OR CONDITIONS OF ANY KIND, either express or implied.
# See the License for the specific language governing permissions and
# limitations under the License.

import itertools
import numpy as np
import pytest
from cirq.testing import (
    EqualsTester,
)

import cirq


def _make_qubits(n):
    return [cirq.NamedQubit('q{}'.format(i)) for i in range(n)]

def _sample_qubit_pauli_maps():
    qubits = _make_qubits(3)
    paulis_or_none = (None,) + cirq.Pauli.XYZ
    for paulis in itertools.product(paulis_or_none, repeat=len(qubits)):
        yield {qubit: pauli for qubit, pauli in zip(qubits, paulis)
                            if pauli is not None}


def test_eq_ne_hash():
    q0, q1, q2 = _make_qubits(3)
    eq = EqualsTester()
    eq.make_equality_group(
        lambda: cirq.PauliString({}),
        lambda: cirq.PauliString({}, False))
    eq.add_equality_group(cirq.PauliString({}, True))
    for q, pauli in itertools.product((q0, q1), cirq.Pauli.XYZ):
        eq.add_equality_group(cirq.PauliString({q: pauli}, False))
        eq.add_equality_group(cirq.PauliString({q: pauli}, True))
    for q, p0, p1 in itertools.product((q0, q1), cirq.Pauli.XYZ,
                                       cirq.Pauli.XYZ):
        eq.add_equality_group(cirq.PauliString({q: p0, q2: p1}, False))


def test_equal_up_to_sign():
    q0, = _make_qubits(1)
    assert cirq.PauliString({}, False).equal_up_to_sign(
           cirq.PauliString({}, False))
    assert cirq.PauliString({}, True).equal_up_to_sign(
           cirq.PauliString({}, True))
    assert cirq.PauliString({}, False).equal_up_to_sign(
           cirq.PauliString({}, True))

    assert cirq.PauliString({q0: cirq.Pauli.X}, False).equal_up_to_sign(
           cirq.PauliString({q0: cirq.Pauli.X}, False))
    assert cirq.PauliString({q0: cirq.Pauli.X}, True).equal_up_to_sign(
           cirq.PauliString({q0: cirq.Pauli.X}, True))
    assert cirq.PauliString({q0: cirq.Pauli.X}, False).equal_up_to_sign(
           cirq.PauliString({q0: cirq.Pauli.X}, True))

    assert not cirq.PauliString({q0: cirq.Pauli.X}, False).equal_up_to_sign(
               cirq.PauliString({q0: cirq.Pauli.Y}, False))
    assert not cirq.PauliString({q0: cirq.Pauli.X}, True).equal_up_to_sign(
               cirq.PauliString({q0: cirq.Pauli.Y}, True))
    assert not cirq.PauliString({q0: cirq.Pauli.X}, False).equal_up_to_sign(
               cirq.PauliString({q0: cirq.Pauli.Y}, True))

    assert not cirq.PauliString({q0: cirq.Pauli.X}, False).equal_up_to_sign(
               cirq.PauliString({}, False))
    assert not cirq.PauliString({q0: cirq.Pauli.X}, True).equal_up_to_sign(
               cirq.PauliString({}, True))
    assert not cirq.PauliString({q0: cirq.Pauli.X}, False).equal_up_to_sign(
               cirq.PauliString({}, True))



@pytest.mark.parametrize('pauli', cirq.Pauli.XYZ)
def test_from_single(pauli):
    q0, = _make_qubits(1)
    assert (cirq.PauliString.from_single(q0, pauli)
            == cirq.PauliString({q0: pauli}))


@pytest.mark.parametrize('qubit_pauli_map', _sample_qubit_pauli_maps())
def test_getitem(qubit_pauli_map):
    other = cirq.NamedQubit('other')
    pauli_string = cirq.PauliString(qubit_pauli_map)
    for key in qubit_pauli_map:
        assert qubit_pauli_map[key] == pauli_string[key]
    with pytest.raises(KeyError):
        _ = qubit_pauli_map[other]
    with pytest.raises(KeyError):
        _ = pauli_string[other]


@pytest.mark.parametrize('qubit_pauli_map', _sample_qubit_pauli_maps())
def test_get(qubit_pauli_map):
    other = cirq.NamedQubit('other')
    pauli_string = cirq.PauliString(qubit_pauli_map)
    for key in qubit_pauli_map:
        assert qubit_pauli_map.get(key) == pauli_string.get(key)
    assert qubit_pauli_map.get(other) == pauli_string.get(other) == None
    assert qubit_pauli_map.get(other, 5) == pauli_string.get(other, 5) == 5


@pytest.mark.parametrize('qubit_pauli_map', _sample_qubit_pauli_maps())
def test_contains(qubit_pauli_map):
    other = cirq.NamedQubit('other')
    pauli_string = cirq.PauliString(qubit_pauli_map)
    for key in qubit_pauli_map:
        assert key in pauli_string
    assert other not in pauli_string


@pytest.mark.parametrize('qubit_pauli_map', _sample_qubit_pauli_maps())
def test_keys(qubit_pauli_map):
    pauli_string = cirq.PauliString(qubit_pauli_map)
    assert (len(qubit_pauli_map.keys()) == len(pauli_string.keys())
            == len(pauli_string.qubits()))
    assert (set(qubit_pauli_map.keys()) == set(pauli_string.keys())
            == set(pauli_string.qubits()))


@pytest.mark.parametrize('qubit_pauli_map', _sample_qubit_pauli_maps())
def test_items(qubit_pauli_map):
    pauli_string = cirq.PauliString(qubit_pauli_map)
    assert len(qubit_pauli_map.items()) == len(pauli_string.items())
    assert set(qubit_pauli_map.items()) == set(pauli_string.items())


@pytest.mark.parametrize('qubit_pauli_map', _sample_qubit_pauli_maps())
def test_values(qubit_pauli_map):
    pauli_string = cirq.PauliString(qubit_pauli_map)
    assert len(qubit_pauli_map.values()) == len(pauli_string.values())
    assert set(qubit_pauli_map.values()) == set(pauli_string.values())


@pytest.mark.parametrize('qubit_pauli_map', _sample_qubit_pauli_maps())
def test_len(qubit_pauli_map):
    pauli_string = cirq.PauliString(qubit_pauli_map)
    assert len(qubit_pauli_map) == len(pauli_string)


@pytest.mark.parametrize('qubit_pauli_map', _sample_qubit_pauli_maps())
def test_iter(qubit_pauli_map):
    pauli_string = cirq.PauliString(qubit_pauli_map)
    assert len(tuple(qubit_pauli_map)) == len(tuple(pauli_string))
    assert set(tuple(qubit_pauli_map)) == set(tuple(pauli_string))


# NamedQubit name repr in Python2 is different: u'q0' vs 'q0'
@cirq.testing.only_test_in_python3
def test_repr():
    q0, q1, q2 = _make_qubits(3)
    pauli_string = cirq.PauliString({q2: cirq.Pauli.X, q1: cirq.Pauli.Y,
                                     q0: cirq.Pauli.Z})
    assert (repr(pauli_string) ==
<<<<<<< HEAD
            "PauliString({cirq.NamedQubit('q0'): Pauli.Z, "
            "cirq.NamedQubit('q1'): Pauli.Y, cirq.NamedQubit('q2'): Pauli.X}, "
            "False)")
    assert (repr(pauli_string.negate()) ==
            "PauliString({cirq.NamedQubit('q0'): Pauli.Z, "
            "cirq.NamedQubit('q1'): Pauli.Y, cirq.NamedQubit('q2'): Pauli.X}, "
            "True)")
=======
            "cirq.PauliString({cirq.NamedQubit('q0'): cirq.Pauli.Z, "
            "cirq.NamedQubit('q1'): cirq.Pauli.Y, cirq.NamedQubit('q2'): "
            "cirq.Pauli.X}, False)")
    assert (repr(pauli_string.negate()) ==
            "cirq.PauliString({cirq.NamedQubit('q0'): cirq.Pauli.Z, "
            "cirq.NamedQubit('q1'): cirq.Pauli.Y, cirq.NamedQubit('q2'): "
            "cirq.Pauli.X}, True)")
>>>>>>> 3e1a40e4


def test_str():
    q0, q1, q2 = _make_qubits(3)
    pauli_string = cirq.PauliString({q2: cirq.Pauli.X, q1: cirq.Pauli.Y,
                                     q0: cirq.Pauli.Z})
    assert str(pauli_string) == '{+, q0:Z, q1:Y, q2:X}'
    assert str(pauli_string.negate()) == '{-, q0:Z, q1:Y, q2:X}'


@pytest.mark.parametrize('map1,map2,out', (lambda q0, q1, q2: (
        ({}, {}, {}),
        ({q0: cirq.Pauli.X}, {q0: cirq.Pauli.Y},
            {q0: (cirq.Pauli.X, cirq.Pauli.Y)}),
        ({q0: cirq.Pauli.X}, {q1: cirq.Pauli.X},
            {}),
        ({q0: cirq.Pauli.Y, q1: cirq.Pauli.Z},
            {q1: cirq.Pauli.Y, q2: cirq.Pauli.X},
            {q1: (cirq.Pauli.Z, cirq.Pauli.Y)}),
        ({q0: cirq.Pauli.X, q1: cirq.Pauli.Y, q2: cirq.Pauli.Z}, {},
            {}),
        ({q0: cirq.Pauli.X, q1: cirq.Pauli.Y, q2: cirq.Pauli.Z},
            {q0: cirq.Pauli.Y, q1: cirq.Pauli.Z},
            {q0: (cirq.Pauli.X, cirq.Pauli.Y),
             q1: (cirq.Pauli.Y, cirq.Pauli.Z)}),
    ))(*_make_qubits(3)))
def test_zip_items(map1, map2, out):
    ps1 = cirq.PauliString(map1)
    ps2 = cirq.PauliString(map2)
    out_actual = tuple(ps1.zip_items(ps2))
    assert len(out_actual) == len(out)
    assert dict(out_actual) == out


@pytest.mark.parametrize('map1,map2,out', (lambda q0, q1, q2: (
        ({}, {}, ()),
        ({q0: cirq.Pauli.X}, {q0: cirq.Pauli.Y},
            ((cirq.Pauli.X, cirq.Pauli.Y),)),
        ({q0: cirq.Pauli.X}, {q1: cirq.Pauli.X},
            ()),
        ({q0: cirq.Pauli.Y, q1: cirq.Pauli.Z},
            {q1: cirq.Pauli.Y, q2: cirq.Pauli.X},
            ((cirq.Pauli.Z, cirq.Pauli.Y),)),
        ({q0: cirq.Pauli.X, q1: cirq.Pauli.Y, q2: cirq.Pauli.Z}, {},
            ()),
        ({q0: cirq.Pauli.X, q1: cirq.Pauli.Y, q2: cirq.Pauli.Z},
            {q0: cirq.Pauli.Y, q1: cirq.Pauli.Z},
            # Order not necessary
            ((cirq.Pauli.X, cirq.Pauli.Y), (cirq.Pauli.Y, cirq.Pauli.Z)))
    ))(*_make_qubits(3)))
def test_zip_paulis(map1, map2, out):
    ps1 = cirq.PauliString(map1)
    ps2 = cirq.PauliString(map2)
    out_actual = tuple(ps1.zip_paulis(ps2))
    assert len(out_actual) == len(out)
    if len(out) <= 1:
        assert out_actual == out
    assert set(out_actual) == set(out)  # Ignore output order


def test_commutes_with():
    q0, q1, q2 = _make_qubits(3)

    assert cirq.PauliString.from_single(q0, cirq.Pauli.X).commutes_with(
           cirq.PauliString.from_single(q0, cirq.Pauli.X))
    assert not cirq.PauliString.from_single(q0, cirq.Pauli.X).commutes_with(
               cirq.PauliString.from_single(q0, cirq.Pauli.Y))
    assert cirq.PauliString.from_single(q0, cirq.Pauli.X).commutes_with(
           cirq.PauliString.from_single(q1, cirq.Pauli.X))
    assert cirq.PauliString.from_single(q0, cirq.Pauli.X).commutes_with(
           cirq.PauliString.from_single(q1, cirq.Pauli.Y))

    assert cirq.PauliString({q0: cirq.Pauli.X, q1: cirq.Pauli.Y}).commutes_with(
           cirq.PauliString({q0: cirq.Pauli.X, q1: cirq.Pauli.Y}))
    assert not cirq.PauliString({q0: cirq.Pauli.X, q1: cirq.Pauli.Y}
                                ).commutes_with(
               cirq.PauliString({q0: cirq.Pauli.X, q1: cirq.Pauli.Z}))
    assert cirq.PauliString({q0: cirq.Pauli.X, q1: cirq.Pauli.Y}).commutes_with(
           cirq.PauliString({q0: cirq.Pauli.Y, q1: cirq.Pauli.X}))
    assert cirq.PauliString({q0: cirq.Pauli.X, q1: cirq.Pauli.Y}).commutes_with(
           cirq.PauliString({q0: cirq.Pauli.Y, q1: cirq.Pauli.Z}))

    assert cirq.PauliString({q0: cirq.Pauli.X, q1: cirq.Pauli.Y}).commutes_with(
           cirq.PauliString({q0: cirq.Pauli.X, q1: cirq.Pauli.Y,
                             q2: cirq.Pauli.Z}))
    assert not cirq.PauliString({q0: cirq.Pauli.X, q1: cirq.Pauli.Y}
                                ).commutes_with(
               cirq.PauliString({q0: cirq.Pauli.X, q1: cirq.Pauli.Z,
                            q2: cirq.Pauli.Z}))
    assert cirq.PauliString({q0: cirq.Pauli.X, q1: cirq.Pauli.Y}).commutes_with(
           cirq.PauliString({q0: cirq.Pauli.Y, q1: cirq.Pauli.X,
                             q2: cirq.Pauli.Z}))
    assert cirq.PauliString({q0: cirq.Pauli.X, q1: cirq.Pauli.Y}).commutes_with(
           cirq.PauliString({q0: cirq.Pauli.Y, q1: cirq.Pauli.Z,
                             q2: cirq.Pauli.X}))

    assert cirq.PauliString({q0: cirq.Pauli.X, q1: cirq.Pauli.Y}).commutes_with(
           cirq.PauliString({q2: cirq.Pauli.X, q1: cirq.Pauli.Y}))
    assert not cirq.PauliString({q0: cirq.Pauli.X, q1: cirq.Pauli.Y}
                                ).commutes_with(
               cirq.PauliString({q2: cirq.Pauli.X, q1: cirq.Pauli.Z}))
    assert not cirq.PauliString({q0: cirq.Pauli.X, q1: cirq.Pauli.Y}
                                ).commutes_with(
               cirq.PauliString({q2: cirq.Pauli.Y, q1: cirq.Pauli.X}))
    assert not cirq.PauliString({q0: cirq.Pauli.X, q1: cirq.Pauli.Y}
                                ).commutes_with(
               cirq.PauliString({q2: cirq.Pauli.Y, q1: cirq.Pauli.Z}))


def test_negate():
    q0, q1 = _make_qubits(2)
    qubit_pauli_map = {q0: cirq.Pauli.X, q1: cirq.Pauli.Y}
    ps1 = cirq.PauliString(qubit_pauli_map)
    ps2 = cirq.PauliString(qubit_pauli_map, True)
    assert ps1.negate() == -ps1 == ps2
    assert ps1 == ps2.negate() == -ps2
    assert ps1.negate().negate() == ps1


def test_pos():
    q0, q1 = _make_qubits(2)
    qubit_pauli_map = {q0: cirq.Pauli.X, q1: cirq.Pauli.Y}
    ps1 = cirq.PauliString(qubit_pauli_map)
    assert ps1 == +ps1


def test_map_qubits():
    a, b = (cirq.NamedQubit(name) for name in 'ab')
    q0, q1 = _make_qubits(2)
    qubit_pauli_map1 = {a: cirq.Pauli.X, b: cirq.Pauli.Y}
    qubit_pauli_map2 = {q0: cirq.Pauli.X, q1: cirq.Pauli.Y}
    qubit_map = {a: q0, b: q1}
    ps1 = cirq.PauliString(qubit_pauli_map1)
    ps2 = cirq.PauliString(qubit_pauli_map2)
    assert ps1.map_qubits(qubit_map) == ps2


def test_to_z_basis_ops():
    x0 = np.array([1,1]) / np.sqrt(2)
    x1 = np.array([1,-1]) / np.sqrt(2)
    y0 = np.array([1,1j]) / np.sqrt(2)
    y1 = np.array([1,-1j]) / np.sqrt(2)
    z0 = np.array([1,0])
    z1 = np.array([0,1])

    q0, q1, q2, q3, q4, q5 = _make_qubits(6)
    pauli_string = cirq.PauliString({q0: cirq.Pauli.X, q1: cirq.Pauli.X,
                                     q2: cirq.Pauli.Y, q3: cirq.Pauli.Y,
                                     q4: cirq.Pauli.Z, q5: cirq.Pauli.Z})
    circuit = cirq.Circuit.from_ops(
                    pauli_string.to_z_basis_ops())

    initial_state = cirq.kron(x0, x1, y0, y1, z0, z1)
    z_basis_state = circuit.apply_unitary_effect_to_state(initial_state)

    expected_state = np.zeros(2 ** 6)
    expected_state[0b010101] = 1

    cirq.testing.assert_allclose_up_to_global_phase(
                    z_basis_state, expected_state, rtol=1e-7, atol=1e-7)


def _assert_pass_over(ops, before, after):
    assert before.pass_operations_over(ops[::-1]) == after
    assert (after.pass_operations_over(ops, after_to_before=True)
            == before)


@pytest.mark.parametrize('shift,t_or_f',
        itertools.product(range(3), (True, False)))
def test_pass_operations_over_single(shift, t_or_f):
    q0, q1 = _make_qubits(2)
    X, Y, Z = (pauli+shift for pauli in cirq.Pauli.XYZ)

    op0 = cirq.SingleQubitCliffordGate.from_pauli(Y)(q1)
    ps_before = cirq.PauliString({q0: X}, t_or_f)
    ps_after = ps_before
    _assert_pass_over([op0], ps_before, ps_after)

    op0 = cirq.SingleQubitCliffordGate.from_pauli(X)(q0)
    op1 = cirq.SingleQubitCliffordGate.from_pauli(Y)(q1)
    ps_before = cirq.PauliString({q0: X, q1: Y}, t_or_f)
    ps_after = ps_before
    _assert_pass_over([op0, op1], ps_before, ps_after)

    op0 = cirq.SingleQubitCliffordGate.from_double_map({Z: (X,False),
                                                        X: (Z,False)})(q0)
    ps_before = cirq.PauliString({q0: X, q1: Y}, t_or_f)
    ps_after = cirq.PauliString({q0: Z, q1: Y}, t_or_f)
    _assert_pass_over([op0], ps_before, ps_after)

    op1 = cirq.SingleQubitCliffordGate.from_pauli(X)(q1)
    ps_before = cirq.PauliString({q0: X, q1: Y}, t_or_f)
    ps_after = ps_before.negate()
    _assert_pass_over([op1], ps_before, ps_after)

    ps_after = cirq.PauliString({q0: Z, q1: Y}, not t_or_f)
    _assert_pass_over([op0, op1], ps_before, ps_after)

    op0 = cirq.SingleQubitCliffordGate.from_pauli(Z, True)(q0)
    op1 = cirq.SingleQubitCliffordGate.from_pauli(X, True)(q0)
    ps_before = cirq.PauliString({q0: X}, t_or_f)
    ps_after = cirq.PauliString({q0: Y}, not t_or_f)
    _assert_pass_over([op0, op1], ps_before, ps_after)


@pytest.mark.parametrize('shift,t_or_f1, t_or_f2,neg',
        itertools.product(range(3), *((True, False),)*3))
def test_pass_operations_over_double(shift, t_or_f1, t_or_f2, neg):
    q0, q1, q2 = _make_qubits(3)
    X, Y, Z = (pauli+shift for pauli in cirq.Pauli.XYZ)

    op0 = cirq.PauliInteractionGate(Z, t_or_f1, X, t_or_f2)(q0, q1)
    ps_before = cirq.PauliString({q0: Z, q2: Y}, neg)
    ps_after = cirq.PauliString({q0: Z, q2: Y}, neg)
    _assert_pass_over([op0], ps_before, ps_after)

    op0 = cirq.PauliInteractionGate(Y, t_or_f1, X, t_or_f2)(q0, q1)
    ps_before = cirq.PauliString({q0: Z, q2: Y}, neg)
    ps_after = cirq.PauliString({q0: Z, q2: Y, q1: X}, neg)
    _assert_pass_over([op0], ps_before, ps_after)

    op0 = cirq.PauliInteractionGate(Z, t_or_f1, X, t_or_f2)(q0, q1)
    ps_before = cirq.PauliString({q0: Z, q1: Y}, neg)
    ps_after = cirq.PauliString({q1: Y}, neg)
    _assert_pass_over([op0], ps_before, ps_after)

    op0 = cirq.PauliInteractionGate(Y, t_or_f1, X, t_or_f2)(q0, q1)
    ps_before = cirq.PauliString({q0: Z, q1: Y}, neg)
    ps_after = cirq.PauliString({q0: X, q1: Z}, neg ^ t_or_f1 ^ t_or_f2)
    _assert_pass_over([op0], ps_before, ps_after)

    op0 = cirq.PauliInteractionGate(X, t_or_f1, X, t_or_f2)(q0, q1)
    ps_before = cirq.PauliString({q0: Z, q1: Y}, neg)
    ps_after = cirq.PauliString({q0: Y, q1: Z}, not neg ^ t_or_f1 ^ t_or_f2)
    _assert_pass_over([op0], ps_before, ps_after)


def test_pass_operations_over_cz():
    q0, q1 = _make_qubits(2)
    op0 = cirq.CZ(q0, q1)
    ps_before = cirq.PauliString({q0: cirq.Pauli.Z, q1: cirq.Pauli.Y})
    ps_after = cirq.PauliString({q1: cirq.Pauli.Y})
    _assert_pass_over([op0], ps_before, ps_after)


def test_pass_operations_over_no_common_qubits():
    class DummyGate(cirq.Gate):
        pass

    q0, q1 = _make_qubits(2)
    op0 = DummyGate()(q1)
    ps_before = cirq.PauliString({q0: cirq.Pauli.Z})
    ps_after = cirq.PauliString({q0: cirq.Pauli.Z})
    _assert_pass_over([op0], ps_before, ps_after)


def test_pass_unsupported_operations_over():
    q0, = _make_qubits(1)
    pauli_string = cirq.PauliString({q0: cirq.Pauli.X})
    with pytest.raises(TypeError):
        pauli_string.pass_operations_over([cirq.X(q0)])<|MERGE_RESOLUTION|>--- conflicted
+++ resolved
@@ -161,15 +161,6 @@
     pauli_string = cirq.PauliString({q2: cirq.Pauli.X, q1: cirq.Pauli.Y,
                                      q0: cirq.Pauli.Z})
     assert (repr(pauli_string) ==
-<<<<<<< HEAD
-            "PauliString({cirq.NamedQubit('q0'): Pauli.Z, "
-            "cirq.NamedQubit('q1'): Pauli.Y, cirq.NamedQubit('q2'): Pauli.X}, "
-            "False)")
-    assert (repr(pauli_string.negate()) ==
-            "PauliString({cirq.NamedQubit('q0'): Pauli.Z, "
-            "cirq.NamedQubit('q1'): Pauli.Y, cirq.NamedQubit('q2'): Pauli.X}, "
-            "True)")
-=======
             "cirq.PauliString({cirq.NamedQubit('q0'): cirq.Pauli.Z, "
             "cirq.NamedQubit('q1'): cirq.Pauli.Y, cirq.NamedQubit('q2'): "
             "cirq.Pauli.X}, False)")
@@ -177,7 +168,6 @@
             "cirq.PauliString({cirq.NamedQubit('q0'): cirq.Pauli.Z, "
             "cirq.NamedQubit('q1'): cirq.Pauli.Y, cirq.NamedQubit('q2'): "
             "cirq.Pauli.X}, True)")
->>>>>>> 3e1a40e4
 
 
 def test_str():
