# Copyright 2018 The Cirq Developers
#
# Licensed under the Apache License, Version 2.0 (the "License");
# you may not use this file except in compliance with the License.
# You may obtain a copy of the License at
#
#     https://www.apache.org/licenses/LICENSE-2.0
#
# Unless required by applicable law or agreed to in writing, software
# distributed under the License is distributed on an "AS IS" BASIS,
# WITHOUT WARRANTIES OR CONDITIONS OF ANY KIND, either express or implied.
# See the License for the specific language governing permissions and
# limitations under the License.

import itertools
import math
from typing import List, cast

import numpy as np
import pytest

import cirq
from cirq._compat_test import capture_logging


def _make_qubits(n):
    return [cirq.NamedQubit('q{}'.format(i)) for i in range(n)]


def _sample_qubit_pauli_maps():
    qubits = _make_qubits(3)
    paulis_or_none = (None, cirq.X, cirq.Y, cirq.Z)
    for paulis in itertools.product(paulis_or_none, repeat=len(qubits)):
        yield {qubit: pauli for qubit, pauli in zip(qubits, paulis)
                            if pauli is not None}


def test_eq_ne_hash():
    q0, q1, q2 = _make_qubits(3)
    eq = cirq.testing.EqualsTester()
    eq.make_equality_group(
        lambda: cirq.PauliString(), lambda: cirq.PauliString(qubit_pauli_map={
        }), lambda: cirq.PauliString(qubit_pauli_map={}, coefficient=+1))
    eq.add_equality_group(cirq.PauliString(qubit_pauli_map={}, coefficient=-1))
    for q, pauli in itertools.product((q0, q1), (cirq.X, cirq.Y, cirq.Z)):
        eq.add_equality_group(
            cirq.PauliString(qubit_pauli_map={q: pauli}, coefficient=+1))
        eq.add_equality_group(
            cirq.PauliString(qubit_pauli_map={q: pauli}, coefficient=-1))
    for q, p0, p1 in itertools.product((q0, q1), (cirq.X, cirq.Y, cirq.Z),
                                       (cirq.X, cirq.Y, cirq.Z)):
        eq.add_equality_group(
            cirq.PauliString(qubit_pauli_map={
                q: p0,
                q2: p1
            }, coefficient=+1))


def test_equal_up_to_coefficient():
    q0, = _make_qubits(1)
    assert cirq.PauliString({}, +1).equal_up_to_coefficient(
           cirq.PauliString({}, +1))
    assert cirq.PauliString({}, -1).equal_up_to_coefficient(
           cirq.PauliString({}, -1))
    assert cirq.PauliString({}, +1).equal_up_to_coefficient(
           cirq.PauliString({}, -1))
    assert cirq.PauliString({}, +1).equal_up_to_coefficient(
           cirq.PauliString({}, 2j))

    assert cirq.PauliString({q0: cirq.X}, +1).equal_up_to_coefficient(
           cirq.PauliString({q0: cirq.X}, +1))
    assert cirq.PauliString({q0: cirq.X}, -1).equal_up_to_coefficient(
           cirq.PauliString({q0: cirq.X}, -1))
    assert cirq.PauliString({q0: cirq.X}, +1).equal_up_to_coefficient(
           cirq.PauliString({q0: cirq.X}, -1))

    assert not cirq.PauliString({q0: cirq.X}, +1).equal_up_to_coefficient(
               cirq.PauliString({q0: cirq.Y}, +1))
    assert not cirq.PauliString({q0: cirq.X}, +1).equal_up_to_coefficient(
               cirq.PauliString({q0: cirq.Y}, 1j))
    assert not cirq.PauliString({q0: cirq.X}, -1).equal_up_to_coefficient(
               cirq.PauliString({q0: cirq.Y}, -1))
    assert not cirq.PauliString({q0: cirq.X}, +1).equal_up_to_coefficient(
               cirq.PauliString({q0: cirq.Y}, -1))

    assert not cirq.PauliString({q0: cirq.X}, +1).equal_up_to_coefficient(
               cirq.PauliString({}, +1))
    assert not cirq.PauliString({q0: cirq.X}, -1).equal_up_to_coefficient(
               cirq.PauliString({}, -1))
    assert not cirq.PauliString({q0: cirq.X}, +1).equal_up_to_coefficient(
               cirq.PauliString({}, -1))


def test_exponentiation_as_exponent():
    a, b = cirq.LineQubit.range(2)
    p = cirq.PauliString({a: cirq.X, b: cirq.Y})

    with pytest.raises(NotImplementedError, match='non-Hermitian'):
        _ = math.e**(math.pi * p)

    with pytest.raises(TypeError, match='unsupported'):
        _ = 'test'**p

    assert cirq.approx_eq(
        math.e**(-1j * math.pi * p),
        cirq.PauliStringPhasor(p, exponent_neg=0.5, exponent_pos=-0.5))

    assert cirq.approx_eq(
        math.e**(0.5j * math.pi * p),
        cirq.PauliStringPhasor(p, exponent_neg=-0.25, exponent_pos=0.25))

    assert cirq.approx_eq(
        2**(0.5j * math.pi * p),
        cirq.PauliStringPhasor(p,
                               exponent_neg=-0.25 * math.log(2),
                               exponent_pos=0.25 * math.log(2)))

    assert cirq.approx_eq(
        np.exp(0.5j * math.pi * p),
        cirq.PauliStringPhasor(p, exponent_neg=-0.25, exponent_pos=0.25))


def test_exponentiate_single_value_as_exponent():
    q = cirq.LineQubit(0)

    assert cirq.approx_eq(math.e**(-0.25j * math.pi * cirq.X(q)),
                          cirq.Rx(0.25 * math.pi).on(q))

    assert cirq.approx_eq(math.e**(-0.25j * math.pi * cirq.Y(q)),
                          cirq.Ry(0.25 * math.pi).on(q))

    assert cirq.approx_eq(math.e**(-0.25j * math.pi * cirq.Z(q)),
                          cirq.Rz(0.25 * math.pi).on(q))

    assert cirq.approx_eq(np.exp(-0.3j * math.pi * cirq.X(q)),
                          cirq.Rx(0.3 * math.pi).on(q))

    assert cirq.approx_eq(cirq.X(q)**0.5, cirq.XPowGate(exponent=0.5).on(q))

    assert cirq.approx_eq(cirq.Y(q)**0.5, cirq.YPowGate(exponent=0.5).on(q))

    assert cirq.approx_eq(cirq.Z(q)**0.5, cirq.ZPowGate(exponent=0.5).on(q))


def test_exponentiation_as_base():
    a, b = cirq.LineQubit.range(2)
    p = cirq.PauliString({a: cirq.X, b: cirq.Y})

    with pytest.raises(TypeError, match='unsupported'):
        _ = (2 * p)**5

    with pytest.raises(TypeError, match='unsupported'):
        _ = p**'test'

    with pytest.raises(TypeError, match='unsupported'):
        _ = p**1j

    assert p**-1 == p

    assert cirq.approx_eq(
        p**0.5, cirq.PauliStringPhasor(p, exponent_neg=0.5, exponent_pos=0))

    assert cirq.approx_eq(
        p**-0.5, cirq.PauliStringPhasor(p, exponent_neg=-0.5, exponent_pos=0))

    assert cirq.approx_eq(
        math.e**(0.5j * math.pi * p),
        cirq.PauliStringPhasor(p, exponent_neg=-0.25, exponent_pos=0.25))

    assert cirq.approx_eq(
        2**(0.5j * math.pi * p),
        cirq.PauliStringPhasor(p,
                               exponent_neg=-0.25 * math.log(2),
                               exponent_pos=0.25 * math.log(2)))

    assert cirq.approx_eq(
        np.exp(0.5j * math.pi * p),
        cirq.PauliStringPhasor(p, exponent_neg=-0.25, exponent_pos=0.25))


@pytest.mark.parametrize('pauli', (cirq.X, cirq.Y, cirq.Z))
def test_list_op_constructor_matches_mapping(pauli):
    q0, = _make_qubits(1)
    op = pauli.on(q0)
    assert cirq.PauliString([op]) == cirq.PauliString({q0: pauli})


def test_constructor_flexibility():
    a, b = cirq.LineQubit.range(2)
    with pytest.raises(TypeError, match='Not a `cirq.PAULI_STRING_LIKE`'):
        _ = cirq.PauliString(cirq.CZ(a, b))
    with pytest.raises(TypeError, match='Not a `cirq.PAULI_STRING_LIKE`'):
        _ = cirq.PauliString('test')
    with pytest.raises(TypeError, match='S is not a Pauli'):
        _ = cirq.PauliString(qubit_pauli_map={a: cirq.S})

    assert cirq.PauliString(
        cirq.X(a)) == cirq.PauliString(qubit_pauli_map={a: cirq.X})
    assert cirq.PauliString([cirq.X(a)
                            ]) == cirq.PauliString(qubit_pauli_map={a: cirq.X})
    assert cirq.PauliString([[[cirq.X(a)]]
                            ]) == cirq.PauliString(qubit_pauli_map={a: cirq.X})
    assert cirq.PauliString([[[cirq.I(a)]]]) == cirq.PauliString()

    assert cirq.PauliString(1, 2, 3, cirq.X(a), cirq.Y(a)) == cirq.PauliString(
        qubit_pauli_map={a: cirq.Z}, coefficient=6j)

    assert cirq.PauliString(cirq.X(a), cirq.X(a)) == cirq.PauliString()
    assert cirq.PauliString(cirq.X(a),
                            cirq.X(b)) == cirq.PauliString(qubit_pauli_map={
                                a: cirq.X,
                                b: cirq.X
                            })

    assert cirq.PauliString(0) == cirq.PauliString(coefficient=0)

    assert cirq.PauliString(1, 2, 3, {a: cirq.X},
                            cirq.Y(a)) == cirq.PauliString(
                                qubit_pauli_map={a: cirq.Z}, coefficient=6j)


def test_deprecated_from_single():
    q0 = cirq.LineQubit(0)
    with capture_logging() as log:
        actual = cirq.PauliString.from_single(q0, cirq.X)
    assert len(log) == 1  # May fail if deprecated thing is used elsewhere.
    assert 'PauliString.from_single' in log[0].getMessage()
    assert 'deprecated' in log[0].getMessage()

    assert actual == cirq.PauliString([cirq.X(q0)])


@pytest.mark.parametrize('qubit_pauli_map', _sample_qubit_pauli_maps())
def test_getitem(qubit_pauli_map):
    other = cirq.NamedQubit('other')
    pauli_string = cirq.PauliString(qubit_pauli_map=qubit_pauli_map)
    for key in qubit_pauli_map:
        assert qubit_pauli_map[key] == pauli_string[key]
    with pytest.raises(KeyError):
        _ = qubit_pauli_map[other]
    with pytest.raises(KeyError):
        _ = pauli_string[other]


@pytest.mark.parametrize('qubit_pauli_map', _sample_qubit_pauli_maps())
def test_get(qubit_pauli_map):
    other = cirq.NamedQubit('other')
    pauli_string = cirq.PauliString(qubit_pauli_map)
    for key in qubit_pauli_map:
        assert qubit_pauli_map.get(key) == pauli_string.get(key)
    assert qubit_pauli_map.get(other) == pauli_string.get(other) == None
    # pylint: disable=too-many-function-args
    assert qubit_pauli_map.get(other, 5) == pauli_string.get(other, 5) == 5
    # pylint: enable=too-many-function-args


@pytest.mark.parametrize('qubit_pauli_map', _sample_qubit_pauli_maps())
def test_contains(qubit_pauli_map):
    other = cirq.NamedQubit('other')
    pauli_string = cirq.PauliString(qubit_pauli_map)
    for key in qubit_pauli_map:
        assert key in pauli_string
    assert other not in pauli_string


@pytest.mark.parametrize('qubit_pauli_map', _sample_qubit_pauli_maps())
def test_keys(qubit_pauli_map):
    pauli_string = cirq.PauliString(qubit_pauli_map)
    assert (len(qubit_pauli_map.keys()) == len(pauli_string.keys())
            == len(pauli_string.qubits))
    assert (set(qubit_pauli_map.keys()) == set(pauli_string.keys())
            == set(pauli_string.qubits))


@pytest.mark.parametrize('qubit_pauli_map', _sample_qubit_pauli_maps())
def test_items(qubit_pauli_map):
    pauli_string = cirq.PauliString(qubit_pauli_map)
    assert len(qubit_pauli_map.items()) == len(pauli_string.items())
    assert set(qubit_pauli_map.items()) == set(pauli_string.items())


@pytest.mark.parametrize('qubit_pauli_map', _sample_qubit_pauli_maps())
def test_values(qubit_pauli_map):
    pauli_string = cirq.PauliString(qubit_pauli_map)
    assert len(qubit_pauli_map.values()) == len(pauli_string.values())
    assert set(qubit_pauli_map.values()) == set(pauli_string.values())


@pytest.mark.parametrize('qubit_pauli_map', _sample_qubit_pauli_maps())
def test_len(qubit_pauli_map):
    pauli_string = cirq.PauliString(qubit_pauli_map)
    assert len(qubit_pauli_map) == len(pauli_string)


@pytest.mark.parametrize('qubit_pauli_map', _sample_qubit_pauli_maps())
def test_iter(qubit_pauli_map):
    pauli_string = cirq.PauliString(qubit_pauli_map)
    assert len(tuple(qubit_pauli_map)) == len(tuple(pauli_string))
    assert set(tuple(qubit_pauli_map)) == set(tuple(pauli_string))


def test_repr():
    q0, q1, q2 = _make_qubits(3)
    pauli_string = cirq.PauliString({q2: cirq.X, q1: cirq.Y, q0: cirq.Z})
    cirq.testing.assert_equivalent_repr(pauli_string)
    cirq.testing.assert_equivalent_repr(-pauli_string)
    cirq.testing.assert_equivalent_repr(1j * pauli_string)
    cirq.testing.assert_equivalent_repr(2 * pauli_string)
    cirq.testing.assert_equivalent_repr(cirq.PauliString())


def test_str():
    q0, q1, q2 = _make_qubits(3)
    pauli_string = cirq.PauliString({q2: cirq.X, q1: cirq.Y, q0: cirq.Z})
    assert str(cirq.PauliString({})) == 'I'
    assert str(-cirq.PauliString({})) == '-I'
    assert str(pauli_string) == 'Z(q0)*Y(q1)*X(q2)'
    assert str(-pauli_string) == '-Z(q0)*Y(q1)*X(q2)'
    assert str(1j*pauli_string) == '1j*Z(q0)*Y(q1)*X(q2)'
    assert str(pauli_string*-1j) == '-1j*Z(q0)*Y(q1)*X(q2)'


@pytest.mark.parametrize('map1,map2,out', (lambda q0, q1, q2: (
        ({}, {}, {}),
        ({q0: cirq.X}, {q0: cirq.Y}, {q0: (cirq.X, cirq.Y)}),
        ({q0: cirq.X}, {q1: cirq.X}, {}),
        ({q0: cirq.Y, q1: cirq.Z}, {q1: cirq.Y, q2: cirq.X},
            {q1: (cirq.Z, cirq.Y)}),
        ({q0: cirq.X, q1: cirq.Y, q2: cirq.Z}, {}, {}),
        ({q0: cirq.X, q1: cirq.Y, q2: cirq.Z}, {q0: cirq.Y, q1: cirq.Z},
            {q0: (cirq.X, cirq.Y), q1: (cirq.Y, cirq.Z)}),
    ))(*_make_qubits(3)))
def test_zip_items(map1, map2, out):
    ps1 = cirq.PauliString(map1)
    ps2 = cirq.PauliString(map2)
    out_actual = tuple(ps1.zip_items(ps2))
    assert len(out_actual) == len(out)
    assert dict(out_actual) == out


@pytest.mark.parametrize('map1,map2,out', (lambda q0, q1, q2: (
        ({}, {}, ()),
        ({q0: cirq.X}, {q0: cirq.Y}, ((cirq.X, cirq.Y),)),
        ({q0: cirq.X}, {q1: cirq.X}, ()),
        ({q0: cirq.Y, q1: cirq.Z}, {q1: cirq.Y, q2: cirq.X},
            ((cirq.Z, cirq.Y),)),
        ({q0: cirq.X, q1: cirq.Y, q2: cirq.Z}, {}, ()),
        ({q0: cirq.X, q1: cirq.Y, q2: cirq.Z}, {q0: cirq.Y, q1: cirq.Z},
            # Order not necessary
            ((cirq.X, cirq.Y), (cirq.Y, cirq.Z)))
    ))(*_make_qubits(3)))
def test_zip_paulis(map1, map2, out):
    ps1 = cirq.PauliString(map1)
    ps2 = cirq.PauliString(map2)
    out_actual = tuple(ps1.zip_paulis(ps2))
    assert len(out_actual) == len(out)
    if len(out) <= 1:
        assert out_actual == out
    assert set(out_actual) == set(out)  # Ignore output order


def test_commutes_with():
    qubits = _make_qubits(3)

<<<<<<< HEAD
    ps1 = cirq.PauliString.from_single(qubits[0], cirq.X)
    assert cirq.commutes(ps1, 'X') == NotImplemented
    assert cirq.commutes(ps1, 'X', default='default') == 'default'
    for A, commutes in [(cirq.X, True), (cirq.Y, False)]:
        assert (cirq.commutes(ps1, cirq.PauliString.from_single(qubits[0],
                                                                A)) == commutes)
        assert cirq.commutes(ps1, cirq.PauliString.from_single(qubits[1], A))

    ps1 = cirq.PauliString(dict(zip(qubits, (cirq.X, cirq.Y))))

    for paulis, commutes in {
        (cirq.X, cirq.Y): True,
        (cirq.X, cirq.Z): False,
        (cirq.Y, cirq.X): True,
        (cirq.Y, cirq.Z): True,
        (cirq.X, cirq.Y, cirq.Z): True,
        (cirq.X, cirq.Z, cirq.Z): False,
        (cirq.Y, cirq.X, cirq.Z): True,
        (cirq.Y, cirq.Z, cirq.X): True,
    }.items():
        ps2 = cirq.PauliString(dict(zip(qubits, paulis)))
        assert cirq.commutes(ps1, ps2) == commutes

    for paulis, commutes in {
        (cirq.Y, cirq.X): True,
        (cirq.Z, cirq.X): False,
        (cirq.X, cirq.Y): False,
        (cirq.Z, cirq.Y): False,
    }.items():
        ps2 = cirq.PauliString(dict(zip(qubits[1:], paulis)))
        assert cirq.commutes(ps1, ps2) == commutes
=======
    assert cirq.PauliString([cirq.X.on(q0)
                            ]).commutes_with(cirq.PauliString([cirq.X.on(q0)]))
    assert not cirq.PauliString([cirq.X.on(q0)]).commutes_with(
        cirq.PauliString([cirq.Y.on(q0)]))
    assert cirq.PauliString([cirq.X.on(q0)
                            ]).commutes_with(cirq.PauliString([cirq.X.on(q1)]))
    assert cirq.PauliString([cirq.X.on(q0)
                            ]).commutes_with(cirq.PauliString([cirq.Y.on(q1)]))

    assert cirq.PauliString({q0: cirq.X, q1: cirq.Y}).commutes_with(
           cirq.PauliString({q0: cirq.X, q1: cirq.Y}))
    assert not cirq.PauliString({q0: cirq.X, q1: cirq.Y}).commutes_with(
               cirq.PauliString({q0: cirq.X, q1: cirq.Z}))
    assert cirq.PauliString({q0: cirq.X, q1: cirq.Y}).commutes_with(
           cirq.PauliString({q0: cirq.Y, q1: cirq.X}))
    assert cirq.PauliString({q0: cirq.X, q1: cirq.Y}).commutes_with(
           cirq.PauliString({q0: cirq.Y, q1: cirq.Z}))

    assert cirq.PauliString({q0: cirq.X, q1: cirq.Y}).commutes_with(
           cirq.PauliString({q0: cirq.X, q1: cirq.Y, q2: cirq.Z}))
    assert not cirq.PauliString({q0: cirq.X, q1: cirq.Y}).commutes_with(
               cirq.PauliString({q0: cirq.X, q1: cirq.Z, q2: cirq.Z}))
    assert cirq.PauliString({q0: cirq.X, q1: cirq.Y}).commutes_with(
           cirq.PauliString({q0: cirq.Y, q1: cirq.X, q2: cirq.Z}))
    assert cirq.PauliString({q0: cirq.X, q1: cirq.Y}).commutes_with(
           cirq.PauliString({q0: cirq.Y, q1: cirq.Z, q2: cirq.X}))

    assert cirq.PauliString({q0: cirq.X, q1: cirq.Y}).commutes_with(
           cirq.PauliString({q2: cirq.X, q1: cirq.Y}))
    assert not cirq.PauliString({q0: cirq.X, q1: cirq.Y}).commutes_with(
               cirq.PauliString({q2: cirq.X, q1: cirq.Z}))
    assert not cirq.PauliString({q0: cirq.X, q1: cirq.Y}).commutes_with(
               cirq.PauliString({q2: cirq.Y, q1: cirq.X}))
    assert not cirq.PauliString({q0: cirq.X, q1: cirq.Y}).commutes_with(
               cirq.PauliString({q2: cirq.Y, q1: cirq.Z}))
>>>>>>> 1c37dfb3


def test_negate():
    q0, q1 = _make_qubits(2)
    qubit_pauli_map = {q0: cirq.X, q1: cirq.Y}
    ps1 = cirq.PauliString(qubit_pauli_map)
    ps2 = cirq.PauliString(qubit_pauli_map, -1)
    assert -ps1 == ps2
    assert ps1 == -ps2
    neg_ps1 = -ps1
    assert -neg_ps1 == ps1


def test_mul_scalar():
    a, b = cirq.LineQubit.range(2)
    p = cirq.PauliString({a: cirq.X, b: cirq.Y})
    assert -p == -1 * p == -1.0 * p == p * -1 == p * complex(-1)
    assert -p != 1j * p
    assert +p == 1 * p

    assert p * cirq.I(a) == p
    assert cirq.I(a) * p == p

    with pytest.raises(TypeError,
                       match="sequence by non-int of type 'PauliString'"):
        _ = p * 'test'
    with pytest.raises(TypeError,
                       match="sequence by non-int of type 'PauliString'"):
        _ = 'test' * p


def test_div_scalar():
    a, b = cirq.LineQubit.range(2)
    p = cirq.PauliString({a: cirq.X, b: cirq.Y})
    assert -p == p / -1 == p / -1.0 == p / (-1 + 0j)
    assert -p != p / 1j
    assert +p == p / 1
    assert p * 2 == p / 0.5
    with pytest.raises(TypeError):
        _ = p / 'test'
    with pytest.raises(TypeError):
        _ = 'test' / p


def test_mul_strings():
    a, b, c, d = cirq.LineQubit.range(4)
    p1 = cirq.PauliString({a: cirq.X, b: cirq.Y, c: cirq.Z})
    p2 = cirq.PauliString({b: cirq.X, c: cirq.Y, d: cirq.Z})
    assert p1 * p2 == -cirq.PauliString({
        a: cirq.X,
        b: cirq.Z,
        c: cirq.X,
        d: cirq.Z,
    })

    assert cirq.X(a) * cirq.PauliString({a: cirq.X}) == cirq.PauliString()
    assert cirq.PauliString({a: cirq.X}) * cirq.X(a) == cirq.PauliString()
    assert cirq.X(a) * cirq.X(a) == cirq.PauliString()
    assert -cirq.X(a) * -cirq.X(a) == cirq.PauliString()

    with pytest.raises(TypeError, match='unsupported'):
        _ = cirq.X(a) * object()
    with pytest.raises(TypeError, match='unsupported'):
        _ = object() * cirq.X(a)
    assert -cirq.X(a) == -cirq.PauliString({a: cirq.X})


def test_op_equivalence():
    a, b = cirq.LineQubit.range(2)
    various_x = [
        cirq.X(a),
        cirq.PauliString({a: cirq.X}),
        cirq.PauliString([cirq.X.on(a)]),
        cirq.SingleQubitPauliStringGateOperation(cirq.X, a),
        cirq.GateOperation(cirq.X, [a]),
    ]

    for x in various_x:
        cirq.testing.assert_equivalent_repr(x)

    eq = cirq.testing.EqualsTester()
    eq.add_equality_group(*various_x)
    eq.add_equality_group(cirq.Y(a), cirq.PauliString({a: cirq.Y}))
    eq.add_equality_group(-cirq.PauliString({a: cirq.X}))
    eq.add_equality_group(cirq.Z(a), cirq.PauliString({a: cirq.Z}))
    eq.add_equality_group(cirq.Z(b), cirq.PauliString({b: cirq.Z}))


def test_op_product():
    a, b = cirq.LineQubit.range(2)

    assert cirq.X(a) * cirq.X(b) == cirq.PauliString({a: cirq.X, b: cirq.X})
    assert cirq.X(a) * cirq.Y(b) == cirq.PauliString({a: cirq.X, b: cirq.Y})
    assert cirq.Z(a) * cirq.Y(b) == cirq.PauliString({a: cirq.Z, b: cirq.Y})

    assert cirq.X(a) * cirq.X(a) == cirq.PauliString()
    assert cirq.X(a) * cirq.Y(a) == 1j * cirq.PauliString({a: cirq.Z})
    assert cirq.Y(a) * cirq.Z(b) * cirq.X(a) == -1j * cirq.PauliString({
        a: cirq.Z,
        b: cirq.Z
    })


def test_pos():
    q0, q1 = _make_qubits(2)
    qubit_pauli_map = {q0: cirq.X, q1: cirq.Y}
    ps1 = cirq.PauliString(qubit_pauli_map)
    assert ps1 == +ps1


def test_pow():
    a, b = cirq.LineQubit.range(2)

    assert cirq.PauliString({a: cirq.X})**0.25 == cirq.X(a)**0.25
    assert cirq.PauliString({a: cirq.Y})**0.25 == cirq.Y(a)**0.25
    assert cirq.PauliString({a: cirq.Z})**0.25 == cirq.Z(a)**0.25

    p = cirq.PauliString({a: cirq.X, b: cirq.Y})
    assert p**1 == p
    assert p**-1 == p
    assert (-p)**1 == -p
    assert (-p)**-1 == -p
    assert (1j * p)**1 == 1j * p
    assert (1j * p)**-1 == -1j * p


def test_numpy_ufunc():
    with pytest.raises(TypeError, match="returned NotImplemented"):
        _ = np.sin(cirq.PauliString())
    with pytest.raises(NotImplementedError, match="non-Hermitian"):
        _ = np.exp(cirq.PauliString())
    x = np.exp(1j * np.pi * cirq.PauliString())
    assert x is not None


def test_map_qubits():
    a, b = (cirq.NamedQubit(name) for name in 'ab')
    q0, q1 = _make_qubits(2)
    qubit_pauli_map1 = {a: cirq.X, b: cirq.Y}
    qubit_pauli_map2 = {q0: cirq.X, q1: cirq.Y}
    qubit_map = {a: q0, b: q1}
    ps1 = cirq.PauliString(qubit_pauli_map1)
    ps2 = cirq.PauliString(qubit_pauli_map2)
    assert ps1.map_qubits(qubit_map) == ps2


def test_to_z_basis_ops():
    x0 = np.array([1,1]) / np.sqrt(2)
    x1 = np.array([1,-1]) / np.sqrt(2)
    y0 = np.array([1,1j]) / np.sqrt(2)
    y1 = np.array([1,-1j]) / np.sqrt(2)
    z0 = np.array([1,0])
    z1 = np.array([0,1])

    q0, q1, q2, q3, q4, q5 = _make_qubits(6)
    pauli_string = cirq.PauliString({q0: cirq.X, q1: cirq.X,
                                     q2: cirq.Y, q3: cirq.Y,
                                     q4: cirq.Z, q5: cirq.Z})
    circuit = cirq.Circuit(pauli_string.to_z_basis_ops())

    initial_state = cirq.kron(x0, x1, y0, y1, z0, z1)
    z_basis_state = circuit.final_wavefunction(initial_state)

    expected_state = np.zeros(2 ** 6)
    expected_state[0b010101] = 1

    cirq.testing.assert_allclose_up_to_global_phase(
                    z_basis_state, expected_state, rtol=1e-7, atol=1e-7)


def _assert_pass_over(ops: List[cirq.Operation],
                      before: cirq.PauliString,
                      after: cirq.PauliString):
    assert before.pass_operations_over(ops[::-1]) == after
    assert after.pass_operations_over(ops, after_to_before=True) == before


@pytest.mark.parametrize('shift,sign',
                         itertools.product(range(3), (-1, +1)))
def test_pass_operations_over_single(shift: int, sign: int):
    q0, q1 = _make_qubits(2)
    X, Y, Z = (cirq.Pauli.by_relative_index(cast(cirq.Pauli, pauli), shift)
               for pauli in (cirq.X, cirq.Y, cirq.Z))

    op0 = cirq.SingleQubitCliffordGate.from_pauli(Y)(q1)
    ps_before = cirq.PauliString({q0: X}, sign)
    ps_after = ps_before
    _assert_pass_over([op0], ps_before, ps_after)

    op0 = cirq.SingleQubitCliffordGate.from_pauli(X)(q0)
    op1 = cirq.SingleQubitCliffordGate.from_pauli(Y)(q1)
    ps_before = cirq.PauliString({q0: X, q1: Y}, sign)
    ps_after = ps_before
    _assert_pass_over([op0, op1], ps_before, ps_after)

    op0 = cirq.SingleQubitCliffordGate.from_double_map({Z: (X, False),
                                                        X: (Z, False)})(q0)
    ps_before = cirq.PauliString({q0: X, q1: Y}, sign)
    ps_after = cirq.PauliString({q0: Z, q1: Y}, sign)
    _assert_pass_over([op0], ps_before, ps_after)

    op1 = cirq.SingleQubitCliffordGate.from_pauli(X)(q1)
    ps_before = cirq.PauliString({q0: X, q1: Y}, sign)
    ps_after = -ps_before
    _assert_pass_over([op1], ps_before, ps_after)

    ps_after = cirq.PauliString({q0: Z, q1: Y}, -sign)
    _assert_pass_over([op0, op1], ps_before, ps_after)

    op0 = cirq.SingleQubitCliffordGate.from_pauli(Z, True)(q0)
    op1 = cirq.SingleQubitCliffordGate.from_pauli(X, True)(q0)
    ps_before = cirq.PauliString({q0: X}, sign)
    ps_after = cirq.PauliString({q0: Y}, -sign)
    _assert_pass_over([op0, op1], ps_before, ps_after)


@pytest.mark.parametrize('shift,t_or_f1, t_or_f2,neg',
        itertools.product(range(3), *((True, False),)*3))
def test_pass_operations_over_double(shift, t_or_f1, t_or_f2, neg):
    sign = -1 if neg else +1
    q0, q1, q2 = _make_qubits(3)
    X, Y, Z = (cirq.Pauli.by_relative_index(pauli, shift)
               for pauli in (cirq.X, cirq.Y, cirq.Z))

    op0 = cirq.PauliInteractionGate(Z, t_or_f1, X, t_or_f2)(q0, q1)
    ps_before = cirq.PauliString({q0: Z, q2: Y}, sign)
    ps_after = cirq.PauliString({q0: Z, q2: Y}, sign)
    _assert_pass_over([op0], ps_before, ps_after)

    op0 = cirq.PauliInteractionGate(Y, t_or_f1, X, t_or_f2)(q0, q1)
    ps_before = cirq.PauliString({q0: Z, q2: Y}, sign)
    ps_after = cirq.PauliString({q0: Z, q2: Y, q1: X}, sign)
    _assert_pass_over([op0], ps_before, ps_after)

    op0 = cirq.PauliInteractionGate(Z, t_or_f1, X, t_or_f2)(q0, q1)
    ps_before = cirq.PauliString({q0: Z, q1: Y}, sign)
    ps_after = cirq.PauliString({q1: Y}, sign)
    _assert_pass_over([op0], ps_before, ps_after)

    op0 = cirq.PauliInteractionGate(Y, t_or_f1, X, t_or_f2)(q0, q1)
    ps_before = cirq.PauliString({q0: Z, q1: Y}, sign)
    ps_after = cirq.PauliString({q0: X, q1: Z},
                                -1 if neg ^ t_or_f1 ^ t_or_f2 else +1)
    _assert_pass_over([op0], ps_before, ps_after)

    op0 = cirq.PauliInteractionGate(X, t_or_f1, X, t_or_f2)(q0, q1)
    ps_before = cirq.PauliString({q0: Z, q1: Y}, sign)
    ps_after = cirq.PauliString({q0: Y, q1: Z},
                                +1 if neg ^ t_or_f1 ^ t_or_f2 else -1)
    _assert_pass_over([op0], ps_before, ps_after)


def test_pass_operations_over_cz():
    q0, q1 = _make_qubits(2)
    op0 = cirq.CZ(q0, q1)
    ps_before = cirq.PauliString({q0: cirq.Z, q1: cirq.Y})
    ps_after = cirq.PauliString({q1: cirq.Y})
    _assert_pass_over([op0], ps_before, ps_after)


def test_pass_operations_over_no_common_qubits():
    class DummyGate(cirq.SingleQubitGate):
        pass

    q0, q1 = _make_qubits(2)
    op0 = DummyGate()(q1)
    ps_before = cirq.PauliString({q0: cirq.Z})
    ps_after = cirq.PauliString({q0: cirq.Z})
    _assert_pass_over([op0], ps_before, ps_after)


def test_pass_unsupported_operations_over():
    q0, = _make_qubits(1)
    pauli_string = cirq.PauliString({q0: cirq.X})
    with pytest.raises(TypeError):
        pauli_string.pass_operations_over([cirq.X(q0)])


def test_with_qubits():
    old_qubits = cirq.LineQubit.range(9)
    new_qubits = cirq.LineQubit.range(9, 18)
    qubit_pauli_map = {q: cirq.Pauli.by_index(q.x) for q in old_qubits}
    pauli_string = cirq.PauliString(qubit_pauli_map, -1)
    new_pauli_string = pauli_string.with_qubits(*new_qubits)

    assert new_pauli_string.qubits == tuple(new_qubits)
    for q in new_qubits:
        assert new_pauli_string[q] == cirq.Pauli.by_index(q.x)
    assert new_pauli_string.coefficient == -1


@pytest.mark.parametrize('qubit_pauli_map', _sample_qubit_pauli_maps())
def test_consistency(qubit_pauli_map):
    pauli_string = cirq.PauliString(qubit_pauli_map)
    cirq.testing.assert_implements_consistent_protocols(pauli_string)


def test_scaled_unitary_consistency():
    a, b = cirq.LineQubit.range(2)
    cirq.testing.assert_implements_consistent_protocols(2 * cirq.X(a) *
                                                        cirq.Y(b))
    cirq.testing.assert_implements_consistent_protocols(1j * cirq.X(a) *
                                                        cirq.Y(b))


def test_bool():
    a = cirq.LineQubit(0)
    assert not bool(cirq.PauliString({}))
    assert bool(cirq.PauliString({a: cirq.X}))


def test_unitary_matrix():
    a, b = cirq.LineQubit.range(2)
    assert not cirq.has_unitary(2 * cirq.X(a) * cirq.Z(b))
    assert cirq.unitary(2 * cirq.X(a) * cirq.Z(b), default=None) is None
    np.testing.assert_allclose(
        cirq.unitary(cirq.X(a) * cirq.Z(b)),
        np.array([
            [0, 0, 1, 0],
            [0, 0, 0, -1],
            [1, 0, 0, 0],
            [0, -1, 0, 0],
        ]))
    np.testing.assert_allclose(
        cirq.unitary(1j * cirq.X(a) * cirq.Z(b)),
        np.array([
            [0, 0, 1j, 0],
            [0, 0, 0, -1j],
            [1j, 0, 0, 0],
            [0, -1j, 0, 0],
        ]))


def test_decompose():
    a, b = cirq.LineQubit.range(2)
    assert cirq.decompose_once(2 * cirq.X(a) * cirq.Z(b), default=None) is None
    assert cirq.decompose_once(1j * cirq.X(a) * cirq.Z(b)) == [
        cirq.GlobalPhaseOperation(1j),
        cirq.X(a), cirq.Z(b)
    ]
    assert cirq.decompose_once(cirq.Y(b) * cirq.Z(a)) == [cirq.Z(a), cirq.Y(b)]


def test_rejects_non_paulis():
    q = cirq.NamedQubit('q')
    with pytest.raises(TypeError):
        _ = cirq.PauliString({q: cirq.S})


def test_cannot_multiply_by_non_paulis():
    q = cirq.NamedQubit('q')
    with pytest.raises(TypeError):
        _ = cirq.X(q) * cirq.Z(q)**0.5
    with pytest.raises(TypeError):
        _ = cirq.Z(q)**0.5 * cirq.X(q)
    with pytest.raises(TypeError):
        _ = cirq.Y(q) * cirq.S(q)


def test_filters_identities():
    q1, q2 = cirq.LineQubit.range(2)
    assert cirq.PauliString({q1: cirq.I, q2: cirq.X}) == \
           cirq.PauliString({q2: cirq.X})


def test_expectation_from_wavefunction_invalid_input():
    q0, q1, q2, q3 = _make_qubits(4)
    ps = cirq.PauliString({q0: cirq.X, q1: cirq.Y})
    wf = np.array([1, 0, 0, 0], dtype=np.complex64)
    q_map = {q0: 0, q1: 1}

    im_ps = (1j + 1) * ps
    with pytest.raises(NotImplementedError, match='non-Hermitian'):
        im_ps.expectation_from_wavefunction(wf, q_map)

    with pytest.raises(TypeError, match='dtype'):
        ps.expectation_from_wavefunction(np.array([1, 0], dtype=np.int), q_map)

    with pytest.raises(TypeError, match='mapping'):
        ps.expectation_from_wavefunction(wf, "bad type")
    with pytest.raises(TypeError, match='mapping'):
        ps.expectation_from_wavefunction(wf, {"bad key": 1})
    with pytest.raises(TypeError, match='mapping'):
        ps.expectation_from_wavefunction(wf, {q0: "bad value"})
    with pytest.raises(ValueError, match='complete'):
        ps.expectation_from_wavefunction(wf, {q0: 0})
    with pytest.raises(ValueError, match='complete'):
        ps.expectation_from_wavefunction(wf, {q0: 0, q2: 2})
    with pytest.raises(ValueError, match='indices'):
        ps.expectation_from_wavefunction(wf, {q0: -1, q1: 1})
    with pytest.raises(ValueError, match='indices'):
        ps.expectation_from_wavefunction(wf, {q0: 0, q1: 3})
    with pytest.raises(ValueError, match='indices'):
        ps.expectation_from_wavefunction(wf, {q0: 0, q1: 0})
    # Excess keys are ignored.
    _ = ps.expectation_from_wavefunction(wf, {q0: 0, q1: 1, q2: 0})

    # Incorrectly shaped wavefunction input.
    with pytest.raises(ValueError, match='7'):
        ps.expectation_from_wavefunction(np.arange(7, dtype=np.complex64),
                                         q_map)
    q_map_2 = {q0: 0, q1: 1, q2: 2, q3: 3}
    with pytest.raises(ValueError, match='normalized'):
        ps.expectation_from_wavefunction(np.arange(16, dtype=np.complex64),
                                         q_map_2)

    # The ambiguous case: Density matrices satisfying L2 normalization.
    rho_or_wf = 0.5 * np.ones((2, 2), dtype=np.complex64)
    _ = ps.expectation_from_wavefunction(rho_or_wf, q_map)

    wf = np.arange(16, dtype=np.complex64) / np.linalg.norm(np.arange(16))
    with pytest.raises(ValueError, match='shape'):
        ps.expectation_from_wavefunction(wf.reshape((16, 1)), q_map_2)
    with pytest.raises(ValueError, match='shape'):
        ps.expectation_from_wavefunction(wf.reshape((4, 4, 1)), q_map_2)


def test_expectation_from_wavefunction_basis_states():
    q0 = cirq.LineQubit(0)
    x0 = cirq.PauliString({q0: cirq.X})
    q_map = {q0: 0}

    np.testing.assert_allclose(
        x0.expectation_from_wavefunction(np.array([1, 0], dtype=np.complex),
                                         q_map), 0)
    np.testing.assert_allclose(
        x0.expectation_from_wavefunction(np.array([0, 1], dtype=np.complex),
                                         q_map), 0)
    np.testing.assert_allclose(
        x0.expectation_from_wavefunction(
            np.array([1, 1], dtype=np.complex) / np.sqrt(2), q_map), 1)
    np.testing.assert_allclose(
        x0.expectation_from_wavefunction(
            np.array([1, -1], dtype=np.complex) / np.sqrt(2), q_map), -1)

    y0 = cirq.PauliString({q0: cirq.Y})
    np.testing.assert_allclose(
        y0.expectation_from_wavefunction(
            np.array([1, 1j], dtype=np.complex) / np.sqrt(2), q_map), 1)
    np.testing.assert_allclose(
        y0.expectation_from_wavefunction(
            np.array([1, -1j], dtype=np.complex) / np.sqrt(2), q_map), -1)
    np.testing.assert_allclose(
        y0.expectation_from_wavefunction(
            np.array([1, 1], dtype=np.complex) / np.sqrt(2), q_map), 0)
    np.testing.assert_allclose(
        y0.expectation_from_wavefunction(
            np.array([1, -1], dtype=np.complex) / np.sqrt(2), q_map), 0)


def test_expectation_from_wavefunction_entangled_states():
    q0, q1 = _make_qubits(2)
    z0z1_pauli_map = {q0: cirq.Z, q1: cirq.Z}
    z0z1 = cirq.PauliString(z0z1_pauli_map)
    x0x1_pauli_map = {q0: cirq.X, q1: cirq.X}
    x0x1 = cirq.PauliString(x0x1_pauli_map)
    q_map = {q0: 0, q1: 1}
    wf1 = np.array([0, 1, 1, 0], dtype=np.complex) / np.sqrt(2)
    for state in [wf1, wf1.reshape(2, 2)]:
        np.testing.assert_allclose(
            z0z1.expectation_from_wavefunction(state, q_map), -1)
        np.testing.assert_allclose(
            x0x1.expectation_from_wavefunction(state, q_map), 1)

    wf2 = np.array([1, 0, 0, 1], dtype=np.complex) / np.sqrt(2)
    for state in [wf2, wf2.reshape(2, 2)]:
        np.testing.assert_allclose(
            z0z1.expectation_from_wavefunction(state, q_map), 1)
        np.testing.assert_allclose(
            x0x1.expectation_from_wavefunction(state, q_map), 1)

    wf3 = np.array([1, 1, 1, 1], dtype=np.complex) / 2
    for state in [wf3, wf3.reshape(2, 2)]:
        np.testing.assert_allclose(
            z0z1.expectation_from_wavefunction(state, q_map), 0)
        np.testing.assert_allclose(
            x0x1.expectation_from_wavefunction(state, q_map), 1)


def test_expectation_from_wavefunction_qubit_map():
    q0, q1, q2 = _make_qubits(3)
    z = cirq.PauliString({q0: cirq.Z})
    wf = np.array([0, 1, 0, 1, 0, 0, 0, 0], dtype=np.complex) / np.sqrt(2)
    for state in [wf, wf.reshape(2, 2, 2)]:
        np.testing.assert_allclose(
            z.expectation_from_wavefunction(state, {
                q0: 0,
                q1: 1,
                q2: 2
            }), 1)
        np.testing.assert_allclose(
            z.expectation_from_wavefunction(state, {
                q0: 0,
                q1: 2,
                q2: 1
            }), 1)
        np.testing.assert_allclose(
            z.expectation_from_wavefunction(state, {
                q0: 1,
                q1: 0,
                q2: 2
            }), 0)
        np.testing.assert_allclose(
            z.expectation_from_wavefunction(state, {
                q0: 1,
                q1: 2,
                q2: 0
            }), 0)
        np.testing.assert_allclose(
            z.expectation_from_wavefunction(state, {
                q0: 2,
                q1: 0,
                q2: 1
            }), -1)
        np.testing.assert_allclose(
            z.expectation_from_wavefunction(state, {
                q0: 2,
                q1: 1,
                q2: 0
            }), -1)


def test_pauli_string_expectation_from_wavefunction_pure_state():
    qubits = cirq.LineQubit.range(4)
    q_map = {q: i for i, q in enumerate(qubits)}

    circuit = cirq.Circuit(
        cirq.X(qubits[1]),
        cirq.H(qubits[2]),
        cirq.X(qubits[3]),
        cirq.H(qubits[3]),
    )
    wf = circuit.final_wavefunction(qubit_order=qubits)

    z0z1 = cirq.PauliString({qubits[0]: cirq.Z, qubits[1]: cirq.Z})
    z0z2 = cirq.PauliString({qubits[0]: cirq.Z, qubits[2]: cirq.Z})
    z0z3 = cirq.PauliString({qubits[0]: cirq.Z, qubits[3]: cirq.Z})
    z0x1 = cirq.PauliString({qubits[0]: cirq.Z, qubits[1]: cirq.X})
    z1x2 = cirq.PauliString({qubits[1]: cirq.Z, qubits[2]: cirq.X})
    x0z1 = cirq.PauliString({qubits[0]: cirq.X, qubits[1]: cirq.Z})
    x3 = cirq.PauliString({qubits[3]: cirq.X})

    for state in [wf, wf.reshape(2, 2, 2, 2)]:
        np.testing.assert_allclose(
            z0z1.expectation_from_wavefunction(state, q_map), -1)
        np.testing.assert_allclose(
            z0z2.expectation_from_wavefunction(state, q_map), 0)
        np.testing.assert_allclose(
            z0z3.expectation_from_wavefunction(state, q_map), 0)
        np.testing.assert_allclose(
            z0x1.expectation_from_wavefunction(state, q_map), 0)
        np.testing.assert_allclose(
            z1x2.expectation_from_wavefunction(state, q_map), -1)
        np.testing.assert_allclose(
            x0z1.expectation_from_wavefunction(state, q_map), 0)
        np.testing.assert_allclose(
            x3.expectation_from_wavefunction(state, q_map), -1)


def test_pauli_string_expectation_from_wavefunction_pure_state_with_coef():
    qs = cirq.LineQubit.range(4)
    q_map = {q: i for i, q in enumerate(qs)}

    circuit = cirq.Circuit(
        cirq.X(qs[1]),
        cirq.H(qs[2]),
        cirq.X(qs[3]),
        cirq.H(qs[3]),
    )
    wf = circuit.apply_unitary_effect_to_state(qubit_order=qs)

    z0z1 = cirq.Z(qs[0]) * cirq.Z(qs[1]) * .123
    z0z2 = cirq.Z(qs[0]) * cirq.Z(qs[2]) * -1
    z1x2 = -cirq.Z(qs[1]) * cirq.X(qs[2])

    for state in [wf, wf.reshape(2, 2, 2, 2)]:
        np.testing.assert_allclose(
            z0z1.expectation_from_wavefunction(state, q_map), -0.123)
        np.testing.assert_allclose(
            z0z2.expectation_from_wavefunction(state, q_map), 0)
        np.testing.assert_allclose(
            z1x2.expectation_from_wavefunction(state, q_map), 1)


def test_expectation_from_density_matrix_invalid_input():
    q0, q1, q2, q3 = _make_qubits(4)
    ps = cirq.PauliString({q0: cirq.X, q1: cirq.Y})
    wf = cirq.testing.random_superposition(4)
    rho = np.kron(wf.conjugate().T, wf).reshape(4, 4)
    q_map = {q0: 0, q1: 1}

    im_ps = (1j + 1) * ps
    with pytest.raises(NotImplementedError, match='non-Hermitian'):
        im_ps.expectation_from_density_matrix(rho, q_map)

    with pytest.raises(TypeError, match='dtype'):
        ps.expectation_from_density_matrix(0.5 * np.eye(2, dtype=np.int), q_map)

    with pytest.raises(TypeError, match='mapping'):
        ps.expectation_from_density_matrix(rho, "bad type")
    with pytest.raises(TypeError, match='mapping'):
        ps.expectation_from_density_matrix(rho, {"bad key": 1})
    with pytest.raises(TypeError, match='mapping'):
        ps.expectation_from_density_matrix(rho, {q0: "bad value"})
    with pytest.raises(ValueError, match='complete'):
        ps.expectation_from_density_matrix(rho, {q0: 0})
    with pytest.raises(ValueError, match='complete'):
        ps.expectation_from_density_matrix(rho, {q0: 0, q2: 2})
    with pytest.raises(ValueError, match='indices'):
        ps.expectation_from_density_matrix(rho, {q0: -1, q1: 1})
    with pytest.raises(ValueError, match='indices'):
        ps.expectation_from_density_matrix(rho, {q0: 0, q1: 3})
    with pytest.raises(ValueError, match='indices'):
        ps.expectation_from_density_matrix(rho, {q0: 0, q1: 0})
    # Excess keys are ignored.
    _ = ps.expectation_from_density_matrix(rho, {q0: 0, q1: 1, q2: 0})

    with pytest.raises(ValueError, match='hermitian'):
        ps.expectation_from_density_matrix(1j * np.eye(4), q_map)
    with pytest.raises(ValueError, match='trace'):
        ps.expectation_from_density_matrix(np.eye(4, dtype=np.complex64), q_map)
    with pytest.raises(ValueError, match='semidefinite'):
        ps.expectation_from_density_matrix(
            np.array(
                [[1.1, 0, 0, 0], [0, -.1, 0, 0], [0, 0, 0, 0], [0, 0, 0, 0]],
                dtype=np.complex64), q_map)

    # Incorrectly shaped density matrix input.
    with pytest.raises(ValueError, match='shape'):
        ps.expectation_from_density_matrix(np.ones((4, 5), dtype=np.complex64),
                                           q_map)
    q_map_2 = {q0: 0, q1: 1, q2: 2, q3: 3}
    with pytest.raises(ValueError, match='shape'):
        ps.expectation_from_density_matrix(rho.reshape((4, 4, 1)), q_map_2)
    with pytest.raises(ValueError, match='shape'):
        ps.expectation_from_density_matrix(rho.reshape((-1)), q_map_2)

    # Correctly shaped wavefunctions.
    with pytest.raises(ValueError, match='shape'):
        ps.expectation_from_density_matrix(np.array([1, 0], dtype=np.complex64),
                                           q_map)
    with pytest.raises(ValueError, match='shape'):
        ps.expectation_from_density_matrix(wf, q_map)

    # The ambiguous cases: Wavefunctions satisfying trace normalization.
    # This also throws an unrelated warning, which is a bug. See #2041.
    rho_or_wf = 0.25 * np.ones((4, 4), dtype=np.complex64)
    _ = ps.expectation_from_density_matrix(rho_or_wf, q_map)


def test_expectation_from_density_matrix_basis_states():
    q0 = cirq.LineQubit(0)
    x0_pauli_map = {q0: cirq.X}
    x0 = cirq.PauliString(x0_pauli_map)
    q_map = {q0: 0}
    np.testing.assert_allclose(
        x0.expectation_from_density_matrix(
            np.array([[1, 0], [0, 0]], dtype=np.complex), q_map), 0)
    np.testing.assert_allclose(
        x0.expectation_from_density_matrix(
            np.array([[0, 0], [0, 1]], dtype=np.complex), q_map), 0)
    np.testing.assert_allclose(
        x0.expectation_from_density_matrix(
            np.array([[1, 1], [1, 1]], dtype=np.complex) / 2, q_map), 1)
    np.testing.assert_allclose(
        x0.expectation_from_density_matrix(
            np.array([[1, -1], [-1, 1]], dtype=np.complex) / 2, q_map), -1)


def test_expectation_from_density_matrix_entangled_states():
    q0, q1 = _make_qubits(2)
    z0z1_pauli_map = {q0: cirq.Z, q1: cirq.Z}
    z0z1 = cirq.PauliString(z0z1_pauli_map)
    x0x1_pauli_map = {q0: cirq.X, q1: cirq.X}
    x0x1 = cirq.PauliString(x0x1_pauli_map)
    q_map = {q0: 0, q1: 1}

    wf1 = np.array([0, 1, 1, 0], dtype=np.complex) / np.sqrt(2)
    rho1 = np.kron(wf1, wf1).reshape(4, 4)
    for state in [rho1, rho1.reshape(2, 2, 2, 2)]:
        np.testing.assert_allclose(
            z0z1.expectation_from_density_matrix(state, q_map), -1)
        np.testing.assert_allclose(
            x0x1.expectation_from_density_matrix(state, q_map), 1)

    wf2 = np.array([1, 0, 0, 1], dtype=np.complex) / np.sqrt(2)
    rho2 = np.kron(wf2, wf2).reshape(4, 4)
    for state in [rho2, rho2.reshape(2, 2, 2, 2)]:
        np.testing.assert_allclose(
            z0z1.expectation_from_density_matrix(state, q_map), 1)
        np.testing.assert_allclose(
            x0x1.expectation_from_density_matrix(state, q_map), 1)

    wf3 = np.array([1, 1, 1, 1], dtype=np.complex) / 2
    rho3 = np.kron(wf3, wf3).reshape(4, 4)
    for state in [rho3, rho3.reshape(2, 2, 2, 2)]:
        np.testing.assert_allclose(
            z0z1.expectation_from_density_matrix(state, q_map), 0)
        np.testing.assert_allclose(
            x0x1.expectation_from_density_matrix(state, q_map), 1)


def test_expectation_from_density_matrix_qubit_map():
    q0, q1, q2 = _make_qubits(3)
    z = cirq.PauliString({q0: cirq.Z})
    wf = np.array([0, 1, 0, 1, 0, 0, 0, 0], dtype=np.complex) / np.sqrt(2)
    rho = np.kron(wf, wf).reshape(8, 8)

    for state in [rho, rho.reshape(2, 2, 2, 2, 2, 2)]:
        np.testing.assert_allclose(
            z.expectation_from_density_matrix(state, {
                q0: 0,
                q1: 1,
                q2: 2
            }), 1)
        np.testing.assert_allclose(
            z.expectation_from_density_matrix(state, {
                q0: 0,
                q1: 2,
                q2: 1
            }), 1)
        np.testing.assert_allclose(
            z.expectation_from_density_matrix(state, {
                q0: 1,
                q1: 0,
                q2: 2
            }), 0)
        np.testing.assert_allclose(
            z.expectation_from_density_matrix(state, {
                q0: 1,
                q1: 2,
                q2: 0
            }), 0)
        np.testing.assert_allclose(
            z.expectation_from_density_matrix(state, {
                q0: 2,
                q1: 0,
                q2: 1
            }), -1)
        np.testing.assert_allclose(
            z.expectation_from_density_matrix(state, {
                q0: 2,
                q1: 1,
                q2: 0
            }), -1)


def test_pauli_string_expectation_from_density_matrix_pure_state():
    qubits = cirq.LineQubit.range(4)
    q_map = {q: i for i, q in enumerate(qubits)}

    circuit = cirq.Circuit(
        cirq.X(qubits[1]),
        cirq.H(qubits[2]),
        cirq.X(qubits[3]),
        cirq.H(qubits[3]),
    )
    wavefunction = circuit.final_wavefunction(qubit_order=qubits)
    rho = np.outer(wavefunction, np.conj(wavefunction))

    z0z1 = cirq.PauliString({qubits[0]: cirq.Z, qubits[1]: cirq.Z})
    z0z2 = cirq.PauliString({qubits[0]: cirq.Z, qubits[2]: cirq.Z})
    z0z3 = cirq.PauliString({qubits[0]: cirq.Z, qubits[3]: cirq.Z})
    z0x1 = cirq.PauliString({qubits[0]: cirq.Z, qubits[1]: cirq.X})
    z1x2 = cirq.PauliString({qubits[1]: cirq.Z, qubits[2]: cirq.X})
    x0z1 = cirq.PauliString({qubits[0]: cirq.X, qubits[1]: cirq.Z})
    x3 = cirq.PauliString({qubits[3]: cirq.X})

    for state in [rho, rho.reshape(2, 2, 2, 2, 2, 2, 2, 2)]:
        np.testing.assert_allclose(
            z0z1.expectation_from_density_matrix(state, q_map), -1)
        np.testing.assert_allclose(
            z0z2.expectation_from_density_matrix(state, q_map), 0)
        np.testing.assert_allclose(
            z0z3.expectation_from_density_matrix(state, q_map), 0)
        np.testing.assert_allclose(
            z0x1.expectation_from_density_matrix(state, q_map), 0)
        np.testing.assert_allclose(
            z1x2.expectation_from_density_matrix(state, q_map), -1)
        np.testing.assert_allclose(
            x0z1.expectation_from_density_matrix(state, q_map), 0)
        np.testing.assert_allclose(
            x3.expectation_from_density_matrix(state, q_map), -1)


def test_pauli_string_expectation_from_density_matrix_pure_state_with_coef():
    qs = cirq.LineQubit.range(4)
    q_map = {q: i for i, q in enumerate(qs)}

    circuit = cirq.Circuit(
        cirq.X(qs[1]),
        cirq.H(qs[2]),
        cirq.X(qs[3]),
        cirq.H(qs[3]),
    )
    wavefunction = circuit.apply_unitary_effect_to_state(qubit_order=qs)
    rho = np.outer(wavefunction, np.conj(wavefunction))

    z0z1 = cirq.Z(qs[0]) * cirq.Z(qs[1]) * .123
    z0z2 = cirq.Z(qs[0]) * cirq.Z(qs[2]) * -1
    z1x2 = -cirq.Z(qs[1]) * cirq.X(qs[2])

    for state in [rho, rho.reshape(2, 2, 2, 2, 2, 2, 2, 2)]:
        np.testing.assert_allclose(
            z0z1.expectation_from_density_matrix(state, q_map), -0.123)
        np.testing.assert_allclose(
            z0z2.expectation_from_density_matrix(state, q_map), 0)
        np.testing.assert_allclose(
            z1x2.expectation_from_density_matrix(state, q_map), 1)


def test_pauli_string_expectation_from_wavefunction_mixed_state_linearity():
    n_qubits = 10

    wavefunction1 = cirq.testing.random_superposition(2**n_qubits)
    wavefunction2 = cirq.testing.random_superposition(2**n_qubits)
    rho1 = np.outer(wavefunction1, np.conj(wavefunction1))
    rho2 = np.outer(wavefunction2, np.conj(wavefunction2))
    density_matrix = rho1 / 2 + rho2 / 2

    qubits = cirq.LineQubit.range(n_qubits)
    q_map = {q: i for i, q in enumerate(qubits)}
    paulis = [cirq.X, cirq.Y, cirq.Z]
    pauli_string = cirq.PauliString(
        {q: np.random.choice(paulis) for q in qubits})

    a = pauli_string.expectation_from_wavefunction(wavefunction1, q_map)
    b = pauli_string.expectation_from_wavefunction(wavefunction2, q_map)
    c = pauli_string.expectation_from_density_matrix(density_matrix, q_map)
    np.testing.assert_allclose(0.5 * (a + b), c)<|MERGE_RESOLUTION|>--- conflicted
+++ resolved
@@ -362,7 +362,6 @@
 def test_commutes_with():
     qubits = _make_qubits(3)
 
-<<<<<<< HEAD
     ps1 = cirq.PauliString.from_single(qubits[0], cirq.X)
     assert cirq.commutes(ps1, 'X') == NotImplemented
     assert cirq.commutes(ps1, 'X', default='default') == 'default'
@@ -394,43 +393,6 @@
     }.items():
         ps2 = cirq.PauliString(dict(zip(qubits[1:], paulis)))
         assert cirq.commutes(ps1, ps2) == commutes
-=======
-    assert cirq.PauliString([cirq.X.on(q0)
-                            ]).commutes_with(cirq.PauliString([cirq.X.on(q0)]))
-    assert not cirq.PauliString([cirq.X.on(q0)]).commutes_with(
-        cirq.PauliString([cirq.Y.on(q0)]))
-    assert cirq.PauliString([cirq.X.on(q0)
-                            ]).commutes_with(cirq.PauliString([cirq.X.on(q1)]))
-    assert cirq.PauliString([cirq.X.on(q0)
-                            ]).commutes_with(cirq.PauliString([cirq.Y.on(q1)]))
-
-    assert cirq.PauliString({q0: cirq.X, q1: cirq.Y}).commutes_with(
-           cirq.PauliString({q0: cirq.X, q1: cirq.Y}))
-    assert not cirq.PauliString({q0: cirq.X, q1: cirq.Y}).commutes_with(
-               cirq.PauliString({q0: cirq.X, q1: cirq.Z}))
-    assert cirq.PauliString({q0: cirq.X, q1: cirq.Y}).commutes_with(
-           cirq.PauliString({q0: cirq.Y, q1: cirq.X}))
-    assert cirq.PauliString({q0: cirq.X, q1: cirq.Y}).commutes_with(
-           cirq.PauliString({q0: cirq.Y, q1: cirq.Z}))
-
-    assert cirq.PauliString({q0: cirq.X, q1: cirq.Y}).commutes_with(
-           cirq.PauliString({q0: cirq.X, q1: cirq.Y, q2: cirq.Z}))
-    assert not cirq.PauliString({q0: cirq.X, q1: cirq.Y}).commutes_with(
-               cirq.PauliString({q0: cirq.X, q1: cirq.Z, q2: cirq.Z}))
-    assert cirq.PauliString({q0: cirq.X, q1: cirq.Y}).commutes_with(
-           cirq.PauliString({q0: cirq.Y, q1: cirq.X, q2: cirq.Z}))
-    assert cirq.PauliString({q0: cirq.X, q1: cirq.Y}).commutes_with(
-           cirq.PauliString({q0: cirq.Y, q1: cirq.Z, q2: cirq.X}))
-
-    assert cirq.PauliString({q0: cirq.X, q1: cirq.Y}).commutes_with(
-           cirq.PauliString({q2: cirq.X, q1: cirq.Y}))
-    assert not cirq.PauliString({q0: cirq.X, q1: cirq.Y}).commutes_with(
-               cirq.PauliString({q2: cirq.X, q1: cirq.Z}))
-    assert not cirq.PauliString({q0: cirq.X, q1: cirq.Y}).commutes_with(
-               cirq.PauliString({q2: cirq.Y, q1: cirq.X}))
-    assert not cirq.PauliString({q0: cirq.X, q1: cirq.Y}).commutes_with(
-               cirq.PauliString({q2: cirq.Y, q1: cirq.Z}))
->>>>>>> 1c37dfb3
 
 
 def test_negate():
