# Copyright 2018 The Cirq Developers
#
# Licensed under the Apache License, Version 2.0 (the "License");
# you may not use this file except in compliance with the License.
# You may obtain a copy of the License at
#
#     https://www.apache.org/licenses/LICENSE-2.0
#
# Unless required by applicable law or agreed to in writing, software
# distributed under the License is distributed on an "AS IS" BASIS,
# WITHOUT WARRANTIES OR CONDITIONS OF ANY KIND, either express or implied.
# See the License for the specific language governing permissions and
# limitations under the License.

import itertools
import math
from typing import List, cast

import numpy as np
import pytest
import sympy

import cirq
import cirq.testing


def _make_qubits(n):
    return [cirq.NamedQubit('q{}'.format(i)) for i in range(n)]


def _sample_qubit_pauli_maps():
    """ All combinations of having a Pauli or nothing on 3 qubits.
    Yields 64 qubit pauli maps
    """
    qubits = _make_qubits(3)
    paulis_or_none = (None, cirq.X, cirq.Y, cirq.Z)
    for paulis in itertools.product(paulis_or_none, repeat=len(qubits)):
        yield {
            qubit: pauli
            for qubit, pauli in zip(qubits, paulis)
            if pauli is not None
        }


def _small_sample_qubit_pauli_maps():
    """ A few representative samples of qubit maps.

    Only tests 10 combinations of Paulis to speed up testing.
    """
    qubits = _make_qubits(3)
    yield {}
    yield {qubits[0]: cirq.X}
    yield {qubits[1]: cirq.X}
    yield {qubits[2]: cirq.X}
    yield {qubits[1]: cirq.Z}

    yield {qubits[0]: cirq.Y, qubits[1]: cirq.Z}
    yield {qubits[1]: cirq.Z, qubits[2]: cirq.X}
    yield {qubits[0]: cirq.X, qubits[1]: cirq.X, qubits[2]: cirq.X}
    yield {qubits[0]: cirq.X, qubits[1]: cirq.Y, qubits[2]: cirq.Z}
    yield {qubits[0]: cirq.Z, qubits[1]: cirq.X, qubits[2]: cirq.Y}


def test_eq_ne_hash():
    q0, q1, q2 = _make_qubits(3)
    eq = cirq.testing.EqualsTester()
    eq.make_equality_group(
        lambda: cirq.PauliString(), lambda: cirq.PauliString(qubit_pauli_map={
        }), lambda: cirq.PauliString(qubit_pauli_map={}, coefficient=+1))
    eq.add_equality_group(cirq.PauliString(qubit_pauli_map={}, coefficient=-1))
    for q, pauli in itertools.product((q0, q1), (cirq.X, cirq.Y, cirq.Z)):
        eq.add_equality_group(
            cirq.PauliString(qubit_pauli_map={q: pauli}, coefficient=+1))
        eq.add_equality_group(
            cirq.PauliString(qubit_pauli_map={q: pauli}, coefficient=-1))
    for q, p0, p1 in itertools.product((q0, q1), (cirq.X, cirq.Y, cirq.Z),
                                       (cirq.X, cirq.Y, cirq.Z)):
        eq.add_equality_group(
            cirq.PauliString(qubit_pauli_map={
                q: p0,
                q2: p1
            }, coefficient=+1))


def test_equal_up_to_coefficient():
    q0, = _make_qubits(1)
    assert cirq.PauliString({}, +1).equal_up_to_coefficient(
           cirq.PauliString({}, +1))
    assert cirq.PauliString({}, -1).equal_up_to_coefficient(
           cirq.PauliString({}, -1))
    assert cirq.PauliString({}, +1).equal_up_to_coefficient(
           cirq.PauliString({}, -1))
    assert cirq.PauliString({}, +1).equal_up_to_coefficient(
           cirq.PauliString({}, 2j))

    assert cirq.PauliString({q0: cirq.X}, +1).equal_up_to_coefficient(
           cirq.PauliString({q0: cirq.X}, +1))
    assert cirq.PauliString({q0: cirq.X}, -1).equal_up_to_coefficient(
           cirq.PauliString({q0: cirq.X}, -1))
    assert cirq.PauliString({q0: cirq.X}, +1).equal_up_to_coefficient(
           cirq.PauliString({q0: cirq.X}, -1))

    assert not cirq.PauliString({q0: cirq.X}, +1).equal_up_to_coefficient(
               cirq.PauliString({q0: cirq.Y}, +1))
    assert not cirq.PauliString({q0: cirq.X}, +1).equal_up_to_coefficient(
               cirq.PauliString({q0: cirq.Y}, 1j))
    assert not cirq.PauliString({q0: cirq.X}, -1).equal_up_to_coefficient(
               cirq.PauliString({q0: cirq.Y}, -1))
    assert not cirq.PauliString({q0: cirq.X}, +1).equal_up_to_coefficient(
               cirq.PauliString({q0: cirq.Y}, -1))

    assert not cirq.PauliString({q0: cirq.X}, +1).equal_up_to_coefficient(
               cirq.PauliString({}, +1))
    assert not cirq.PauliString({q0: cirq.X}, -1).equal_up_to_coefficient(
               cirq.PauliString({}, -1))
    assert not cirq.PauliString({q0: cirq.X}, +1).equal_up_to_coefficient(
               cirq.PauliString({}, -1))


def test_exponentiation_as_exponent():
    a, b = cirq.LineQubit.range(2)
    p = cirq.PauliString({a: cirq.X, b: cirq.Y})

    with pytest.raises(NotImplementedError, match='non-Hermitian'):
        _ = math.e**(math.pi * p)

    with pytest.raises(TypeError, match='unsupported'):
        _ = 'test'**p

    assert cirq.approx_eq(
        math.e**(-0.5j * math.pi * p),
        cirq.PauliStringPhasor(p, exponent_neg=0.5, exponent_pos=-0.5))

    assert cirq.approx_eq(
        math.e**(0.25j * math.pi * p),
        cirq.PauliStringPhasor(p, exponent_neg=-0.25, exponent_pos=0.25))

    assert cirq.approx_eq(
        2**(0.25j * math.pi * p),
        cirq.PauliStringPhasor(p,
                               exponent_neg=-0.25 * math.log(2),
                               exponent_pos=0.25 * math.log(2)))

    assert cirq.approx_eq(
        np.exp(0.25j * math.pi * p),
        cirq.PauliStringPhasor(p, exponent_neg=-0.25, exponent_pos=0.25))


def test_exponentiate_single_value_as_exponent():
    q = cirq.LineQubit(0)

    assert cirq.approx_eq(math.e**(-0.125j * math.pi * cirq.X(q)),
                          cirq.rx(0.25 * math.pi).on(q))

    assert cirq.approx_eq(math.e**(-0.125j * math.pi * cirq.Y(q)),
                          cirq.ry(0.25 * math.pi).on(q))

    assert cirq.approx_eq(math.e**(-0.125j * math.pi * cirq.Z(q)),
                          cirq.rz(0.25 * math.pi).on(q))

    assert cirq.approx_eq(np.exp(-0.15j * math.pi * cirq.X(q)),
                          cirq.rx(0.3 * math.pi).on(q))

    assert cirq.approx_eq(cirq.X(q)**0.5, cirq.XPowGate(exponent=0.5).on(q))

    assert cirq.approx_eq(cirq.Y(q)**0.5, cirq.YPowGate(exponent=0.5).on(q))

    assert cirq.approx_eq(cirq.Z(q)**0.5, cirq.ZPowGate(exponent=0.5).on(q))


def test_exponentiation_as_base():
    a, b = cirq.LineQubit.range(2)
    p = cirq.PauliString({a: cirq.X, b: cirq.Y})

    with pytest.raises(TypeError, match='unsupported'):
        _ = (2 * p)**5

    with pytest.raises(TypeError, match='unsupported'):
        _ = p**'test'

    with pytest.raises(TypeError, match='unsupported'):
        _ = p**1j

    assert p**-1 == p

    assert cirq.approx_eq(
        p**0.5, cirq.PauliStringPhasor(p, exponent_neg=0.5, exponent_pos=0))

    assert cirq.approx_eq(
        p**-0.5, cirq.PauliStringPhasor(p, exponent_neg=-0.5, exponent_pos=0))

    assert cirq.approx_eq(
        math.e**(0.25j * math.pi * p),
        cirq.PauliStringPhasor(p, exponent_neg=-0.25, exponent_pos=0.25))

    assert cirq.approx_eq(
        2**(0.25j * math.pi * p),
        cirq.PauliStringPhasor(p,
                               exponent_neg=-0.25 * math.log(2),
                               exponent_pos=0.25 * math.log(2)))

    assert cirq.approx_eq(
        np.exp(0.25j * math.pi * p),
        cirq.PauliStringPhasor(p, exponent_neg=-0.25, exponent_pos=0.25))

    np.testing.assert_allclose(
        cirq.unitary(np.exp(0.5j * math.pi * cirq.Z(a))),
        np.diag([np.exp(0.5j * math.pi),
                 np.exp(-0.5j * math.pi)]),
        atol=1e-8)


@pytest.mark.parametrize('pauli', (cirq.X, cirq.Y, cirq.Z))
def test_list_op_constructor_matches_mapping(pauli):
    q0, = _make_qubits(1)
    op = pauli.on(q0)
    assert cirq.PauliString([op]) == cirq.PauliString({q0: pauli})


def test_constructor_flexibility():
    a, b = cirq.LineQubit.range(2)
    with pytest.raises(TypeError, match='cirq.PAULI_STRING_LIKE'):
        _ = cirq.PauliString(cirq.CZ(a, b))
    with pytest.raises(TypeError, match='cirq.PAULI_STRING_LIKE'):
        _ = cirq.PauliString('test')
    with pytest.raises(TypeError, match='S is not a Pauli'):
        _ = cirq.PauliString(qubit_pauli_map={a: cirq.S})

    assert cirq.PauliString(
        cirq.X(a)) == cirq.PauliString(qubit_pauli_map={a: cirq.X})
    assert cirq.PauliString([cirq.X(a)
                            ]) == cirq.PauliString(qubit_pauli_map={a: cirq.X})
    assert cirq.PauliString([[[cirq.X(a)]]
                            ]) == cirq.PauliString(qubit_pauli_map={a: cirq.X})
    assert cirq.PauliString([[[cirq.I(a)]]]) == cirq.PauliString()

    assert cirq.PauliString(1, 2, 3, cirq.X(a), cirq.Y(a)) == cirq.PauliString(
        qubit_pauli_map={a: cirq.Z}, coefficient=6j)

    assert cirq.PauliString(cirq.X(a), cirq.X(a)) == cirq.PauliString()
    assert cirq.PauliString(cirq.X(a),
                            cirq.X(b)) == cirq.PauliString(qubit_pauli_map={
                                a: cirq.X,
                                b: cirq.X
                            })

    assert cirq.PauliString(0) == cirq.PauliString(coefficient=0)

    assert cirq.PauliString(1, 2, 3, {a: cirq.X},
                            cirq.Y(a)) == cirq.PauliString(
                                qubit_pauli_map={a: cirq.Z}, coefficient=6j)


@pytest.mark.parametrize('qubit_pauli_map', _sample_qubit_pauli_maps())
def test_getitem(qubit_pauli_map):
    other = cirq.NamedQubit('other')
    pauli_string = cirq.PauliString(qubit_pauli_map=qubit_pauli_map)
    for key in qubit_pauli_map:
        assert qubit_pauli_map[key] == pauli_string[key]
    with pytest.raises(KeyError):
        _ = qubit_pauli_map[other]
    with pytest.raises(KeyError):
        _ = pauli_string[other]


@pytest.mark.parametrize('qubit_pauli_map', _sample_qubit_pauli_maps())
def test_get(qubit_pauli_map):
    other = cirq.NamedQubit('other')
    pauli_string = cirq.PauliString(qubit_pauli_map)
    for key in qubit_pauli_map:
        assert qubit_pauli_map.get(key) == pauli_string.get(key)
    assert qubit_pauli_map.get(other) is None
    assert pauli_string.get(other) is None
    # pylint: disable=too-many-function-args
    assert qubit_pauli_map.get(other, 5) == pauli_string.get(other, 5) == 5
    # pylint: enable=too-many-function-args


@pytest.mark.parametrize('qubit_pauli_map', _sample_qubit_pauli_maps())
def test_contains(qubit_pauli_map):
    other = cirq.NamedQubit('other')
    pauli_string = cirq.PauliString(qubit_pauli_map)
    for key in qubit_pauli_map:
        assert key in pauli_string
    assert other not in pauli_string


@pytest.mark.parametrize('qubit_pauli_map', _sample_qubit_pauli_maps())
def test_basic_functionality(qubit_pauli_map):
    pauli_string = cirq.PauliString(qubit_pauli_map)
    # Test items
    assert len(qubit_pauli_map.items()) == len(pauli_string.items())
    assert set(qubit_pauli_map.items()) == set(pauli_string.items())

    # Test values
    assert len(qubit_pauli_map.values()) == len(pauli_string.values())
    assert set(qubit_pauli_map.values()) == set(pauli_string.values())

    # Test length
    assert len(qubit_pauli_map) == len(pauli_string)

    # Test keys
    assert (len(qubit_pauli_map.keys()) == len(pauli_string.keys()) == len(
        pauli_string.qubits))
    assert (set(qubit_pauli_map.keys()) == set(pauli_string.keys()) == set(
        pauli_string.qubits))

    # Test iteration
    assert len(tuple(qubit_pauli_map)) == len(tuple(pauli_string))
    assert set(tuple(qubit_pauli_map)) == set(tuple(pauli_string))


def test_repr():
    q0, q1, q2 = _make_qubits(3)
    pauli_string = cirq.PauliString({q2: cirq.X, q1: cirq.Y, q0: cirq.Z})
    cirq.testing.assert_equivalent_repr(pauli_string)
    cirq.testing.assert_equivalent_repr(-pauli_string)
    cirq.testing.assert_equivalent_repr(1j * pauli_string)
    cirq.testing.assert_equivalent_repr(2 * pauli_string)
    cirq.testing.assert_equivalent_repr(cirq.PauliString())


def test_str():
    q0, q1, q2 = _make_qubits(3)
    pauli_string = cirq.PauliString({q2: cirq.X, q1: cirq.Y, q0: cirq.Z})
    assert str(cirq.PauliString({})) == 'I'
    assert str(-cirq.PauliString({})) == '-I'
    assert str(pauli_string) == 'Z(q0)*Y(q1)*X(q2)'
    assert str(-pauli_string) == '-Z(q0)*Y(q1)*X(q2)'
    assert str(1j*pauli_string) == '1j*Z(q0)*Y(q1)*X(q2)'
    assert str(pauli_string*-1j) == '-1j*Z(q0)*Y(q1)*X(q2)'


@pytest.mark.parametrize('map1,map2,out', (lambda q0, q1, q2: (
        ({}, {}, {}),
        ({q0: cirq.X}, {q0: cirq.Y}, {q0: (cirq.X, cirq.Y)}),
        ({q0: cirq.X}, {q1: cirq.X}, {}),
        ({q0: cirq.Y, q1: cirq.Z}, {q1: cirq.Y, q2: cirq.X},
            {q1: (cirq.Z, cirq.Y)}),
        ({q0: cirq.X, q1: cirq.Y, q2: cirq.Z}, {}, {}),
        ({q0: cirq.X, q1: cirq.Y, q2: cirq.Z}, {q0: cirq.Y, q1: cirq.Z},
            {q0: (cirq.X, cirq.Y), q1: (cirq.Y, cirq.Z)}),
    ))(*_make_qubits(3)))
def test_zip_items(map1, map2, out):
    ps1 = cirq.PauliString(map1)
    ps2 = cirq.PauliString(map2)
    out_actual = tuple(ps1.zip_items(ps2))
    assert len(out_actual) == len(out)
    assert dict(out_actual) == out


@pytest.mark.parametrize('map1,map2,out', (lambda q0, q1, q2: (
        ({}, {}, ()),
        ({q0: cirq.X}, {q0: cirq.Y}, ((cirq.X, cirq.Y),)),
        ({q0: cirq.X}, {q1: cirq.X}, ()),
        ({q0: cirq.Y, q1: cirq.Z}, {q1: cirq.Y, q2: cirq.X},
            ((cirq.Z, cirq.Y),)),
        ({q0: cirq.X, q1: cirq.Y, q2: cirq.Z}, {}, ()),
        ({q0: cirq.X, q1: cirq.Y, q2: cirq.Z}, {q0: cirq.Y, q1: cirq.Z},
            # Order not necessary
            ((cirq.X, cirq.Y), (cirq.Y, cirq.Z)))
    ))(*_make_qubits(3)))
def test_zip_paulis(map1, map2, out):
    ps1 = cirq.PauliString(map1)
    ps2 = cirq.PauliString(map2)
    out_actual = tuple(ps1.zip_paulis(ps2))
    assert len(out_actual) == len(out)
    if len(out) <= 1:
        assert out_actual == out
    assert set(out_actual) == set(out)  # Ignore output order


def test_commutes():
    qubits = _make_qubits(3)

    ps1 = cirq.PauliString([cirq.X(qubits[0])])
    with pytest.raises(TypeError):
        cirq.commutes(ps1, 'X')
    assert cirq.commutes(ps1, 'X', default='default') == 'default'
    for A, commutes in [(cirq.X, True), (cirq.Y, False)]:
        assert (cirq.commutes(ps1,
                              cirq.PauliString([A(qubits[0])])) == commutes)
        assert cirq.commutes(ps1, cirq.PauliString([A(qubits[1])]))

    ps1 = cirq.PauliString(dict(zip(qubits, (cirq.X, cirq.Y))))

    for paulis, commutes in {
        (cirq.X, cirq.Y): True,
        (cirq.X, cirq.Z): False,
        (cirq.Y, cirq.X): True,
        (cirq.Y, cirq.Z): True,
        (cirq.X, cirq.Y, cirq.Z): True,
        (cirq.X, cirq.Z, cirq.Z): False,
        (cirq.Y, cirq.X, cirq.Z): True,
        (cirq.Y, cirq.Z, cirq.X): True,
    }.items():
        ps2 = cirq.PauliString(dict(zip(qubits, paulis)))
        assert cirq.commutes(ps1, ps2) == commutes

    for paulis, commutes in {
        (cirq.Y, cirq.X): True,
        (cirq.Z, cirq.X): False,
        (cirq.X, cirq.Y): False,
        (cirq.Z, cirq.Y): False,
    }.items():
        ps2 = cirq.PauliString(dict(zip(qubits[1:], paulis)))
        assert cirq.commutes(ps1, ps2) == commutes


def test_negate():
    q0, q1 = _make_qubits(2)
    qubit_pauli_map = {q0: cirq.X, q1: cirq.Y}
    ps1 = cirq.PauliString(qubit_pauli_map)
    ps2 = cirq.PauliString(qubit_pauli_map, -1)
    assert -ps1 == ps2
    assert ps1 == -ps2
    neg_ps1 = -ps1
    assert -neg_ps1 == ps1


def test_mul_scalar():
    a, b = cirq.LineQubit.range(2)
    p = cirq.PauliString({a: cirq.X, b: cirq.Y})
    assert -p == -1 * p == -1.0 * p == p * -1 == p * complex(-1)
    assert -p != 1j * p
    assert +p == 1 * p

    assert p * cirq.I(a) == p
    assert cirq.I(a) * p == p

    with pytest.raises(TypeError,
                       match="sequence by non-int of type 'PauliString'"):
        _ = p * 'test'
    with pytest.raises(TypeError,
                       match="sequence by non-int of type 'PauliString'"):
        _ = 'test' * p


def test_div_scalar():
    a, b = cirq.LineQubit.range(2)
    p = cirq.PauliString({a: cirq.X, b: cirq.Y})
    assert -p == p / -1 == p / -1.0 == p / (-1 + 0j)
    assert -p != p / 1j
    assert +p == p / 1
    assert p * 2 == p / 0.5
    with pytest.raises(TypeError):
        _ = p / 'test'
    with pytest.raises(TypeError):
        # noinspection PyUnresolvedReferences
        _ = 'test' / p


def test_mul_strings():
    a, b, c, d = cirq.LineQubit.range(4)
    p1 = cirq.PauliString({a: cirq.X, b: cirq.Y, c: cirq.Z})
    p2 = cirq.PauliString({b: cirq.X, c: cirq.Y, d: cirq.Z})
    assert p1 * p2 == -cirq.PauliString({
        a: cirq.X,
        b: cirq.Z,
        c: cirq.X,
        d: cirq.Z,
    })

    assert cirq.X(a) * cirq.PauliString({a: cirq.X}) == cirq.PauliString()
    assert cirq.PauliString({a: cirq.X}) * cirq.X(a) == cirq.PauliString()
    assert cirq.X(a) * cirq.X(a) == cirq.PauliString()
    assert -cirq.X(a) * -cirq.X(a) == cirq.PauliString()

    with pytest.raises(TypeError, match='unsupported'):
        _ = cirq.X(a) * object()
    with pytest.raises(TypeError, match='unsupported'):
        # noinspection PyUnresolvedReferences
        _ = object() * cirq.X(a)
    assert -cirq.X(a) == -cirq.PauliString({a: cirq.X})


def test_op_equivalence():
    a, b = cirq.LineQubit.range(2)
    various_x = [
        cirq.X(a),
        cirq.PauliString({a: cirq.X}),
        cirq.PauliString([cirq.X.on(a)]),
        cirq.SingleQubitPauliStringGateOperation(cirq.X, a),
        cirq.GateOperation(cirq.X, [a]),
    ]

    for x in various_x:
        cirq.testing.assert_equivalent_repr(x)

    eq = cirq.testing.EqualsTester()
    eq.add_equality_group(*various_x)
    eq.add_equality_group(cirq.Y(a), cirq.PauliString({a: cirq.Y}))
    eq.add_equality_group(-cirq.PauliString({a: cirq.X}))
    eq.add_equality_group(cirq.Z(a), cirq.PauliString({a: cirq.Z}))
    eq.add_equality_group(cirq.Z(b), cirq.PauliString({b: cirq.Z}))


def test_op_product():
    a, b = cirq.LineQubit.range(2)

    assert cirq.X(a) * cirq.X(b) == cirq.PauliString({a: cirq.X, b: cirq.X})
    assert cirq.X(a) * cirq.Y(b) == cirq.PauliString({a: cirq.X, b: cirq.Y})
    assert cirq.Z(a) * cirq.Y(b) == cirq.PauliString({a: cirq.Z, b: cirq.Y})

    assert cirq.X(a) * cirq.X(a) == cirq.PauliString()
    assert cirq.X(a) * cirq.Y(a) == 1j * cirq.PauliString({a: cirq.Z})
    assert cirq.Y(a) * cirq.Z(b) * cirq.X(a) == -1j * cirq.PauliString({
        a: cirq.Z,
        b: cirq.Z
    })


def test_pos():
    q0, q1 = _make_qubits(2)
    qubit_pauli_map = {q0: cirq.X, q1: cirq.Y}
    ps1 = cirq.PauliString(qubit_pauli_map)
    assert ps1 == +ps1


def test_pow():
    a, b = cirq.LineQubit.range(2)

    assert cirq.PauliString({a: cirq.X})**0.25 == cirq.X(a)**0.25
    assert cirq.PauliString({a: cirq.Y})**0.25 == cirq.Y(a)**0.25
    assert cirq.PauliString({a: cirq.Z})**0.25 == cirq.Z(a)**0.25

    p = cirq.PauliString({a: cirq.X, b: cirq.Y})
    assert p**1 == p
    assert p**-1 == p
    assert (-p)**1 == -p
    assert (-p)**-1 == -p
    assert (1j * p)**1 == 1j * p
    assert (1j * p)**-1 == -1j * p


def test_rpow():
    a, b = cirq.LineQubit.range(2)

    u = cirq.unitary(np.exp(1j * np.pi / 2 * cirq.Z(a) * cirq.Z(b)))
    np.testing.assert_allclose(u, np.diag([1j, -1j, -1j, 1j]), atol=1e-8)

    u = cirq.unitary(np.exp(-1j * np.pi / 4 * cirq.Z(a) * cirq.Z(b)))
    cirq.testing.assert_allclose_up_to_global_phase(u,
                                                    np.diag([1, 1j, 1j, 1]),
                                                    atol=1e-8)

    u = cirq.unitary(np.e**(1j * np.pi * cirq.Z(a) * cirq.Z(b)))
    np.testing.assert_allclose(u, np.diag([-1, -1, -1, -1]), atol=1e-8)


def test_numpy_ufunc():
    with pytest.raises(TypeError, match="returned NotImplemented"):
        _ = np.sin(cirq.PauliString())
    with pytest.raises(NotImplementedError, match="non-Hermitian"):
        _ = np.exp(cirq.PauliString())
    x = np.exp(1j * np.pi * cirq.PauliString())
    assert x is not None


def test_map_qubits():
    a, b = (cirq.NamedQubit(name) for name in 'ab')
    q0, q1 = _make_qubits(2)
    qubit_pauli_map1 = {a: cirq.X, b: cirq.Y}
    qubit_pauli_map2 = {q0: cirq.X, q1: cirq.Y}
    qubit_map = {a: q0, b: q1}
    ps1 = cirq.PauliString(qubit_pauli_map1)
    ps2 = cirq.PauliString(qubit_pauli_map2)
    assert ps1.map_qubits(qubit_map) == ps2


def test_to_z_basis_ops():
    x0 = np.array([1, 1]) / np.sqrt(2)
    x1 = np.array([1, -1]) / np.sqrt(2)
    y0 = np.array([1, 1j]) / np.sqrt(2)
    y1 = np.array([1, -1j]) / np.sqrt(2)
    z0 = np.array([1, 0])
    z1 = np.array([0, 1])

    q0, q1, q2, q3, q4, q5 = _make_qubits(6)
    pauli_string = cirq.PauliString({q0: cirq.X, q1: cirq.X,
                                     q2: cirq.Y, q3: cirq.Y,
                                     q4: cirq.Z, q5: cirq.Z})
    circuit = cirq.Circuit(pauli_string.to_z_basis_ops())

    initial_state = cirq.kron(x0, x1, y0, y1, z0, z1, shape_len=1)
    z_basis_state = circuit.final_state_vector(initial_state)

    expected_state = np.zeros(2 ** 6)
    expected_state[0b010101] = 1

    cirq.testing.assert_allclose_up_to_global_phase(
                    z_basis_state, expected_state, rtol=1e-7, atol=1e-7)


def test_to_z_basis_ops_product_state():
    q0, q1, q2, q3, q4, q5 = _make_qubits(6)
    pauli_string = cirq.PauliString({
        q0: cirq.X,
        q1: cirq.X,
        q2: cirq.Y,
        q3: cirq.Y,
        q4: cirq.Z,
        q5: cirq.Z
    })
    circuit = cirq.Circuit(pauli_string.to_z_basis_ops())

    initial_state = cirq.KET_PLUS(q0) * cirq.KET_MINUS(q1) * cirq.KET_IMAG(
        q2) * cirq.KET_MINUS_IMAG(q3) * cirq.KET_ZERO(q4) * cirq.KET_ONE(q5)
    z_basis_state = circuit.final_state_vector(initial_state)

    expected_state = np.zeros(2**6)
    expected_state[0b010101] = 1

    cirq.testing.assert_allclose_up_to_global_phase(z_basis_state,
                                                    expected_state,
                                                    rtol=1e-7,
                                                    atol=1e-7)


def _assert_pass_over(ops: List[cirq.Operation],
                      before: cirq.PauliString,
                      after: cirq.PauliString):
    assert before.pass_operations_over(ops[::-1]) == after
    assert after.pass_operations_over(ops, after_to_before=True) == before


@pytest.mark.parametrize('shift,sign',
                         itertools.product(range(3), (-1, +1)))
def test_pass_operations_over_single(shift: int, sign: int):
    q0, q1 = _make_qubits(2)
    X, Y, Z = (cirq.Pauli.by_relative_index(cast(cirq.Pauli, pauli), shift)
               for pauli in (cirq.X, cirq.Y, cirq.Z))

    op0 = cirq.SingleQubitCliffordGate.from_pauli(Y)(q1)
    ps_before: cirq.PauliString[cirq.Qid] = cirq.PauliString({q0: X}, sign)
    ps_after = ps_before
    _assert_pass_over([op0], ps_before, ps_after)

    op0 = cirq.SingleQubitCliffordGate.from_pauli(X)(q0)
    op1 = cirq.SingleQubitCliffordGate.from_pauli(Y)(q1)
    ps_before = cirq.PauliString({q0: X, q1: Y}, sign)
    ps_after = ps_before
    _assert_pass_over([op0, op1], ps_before, ps_after)

    op0 = cirq.SingleQubitCliffordGate.from_double_map({Z: (X, False),
                                                        X: (Z, False)})(q0)
    ps_before = cirq.PauliString({q0: X, q1: Y}, sign)
    ps_after = cirq.PauliString({q0: Z, q1: Y}, sign)
    _assert_pass_over([op0], ps_before, ps_after)

    op1 = cirq.SingleQubitCliffordGate.from_pauli(X)(q1)
    ps_before = cirq.PauliString({q0: X, q1: Y}, sign)
    ps_after = -ps_before
    _assert_pass_over([op1], ps_before, ps_after)

    ps_after = cirq.PauliString({q0: Z, q1: Y}, -sign)
    _assert_pass_over([op0, op1], ps_before, ps_after)

    op0 = cirq.SingleQubitCliffordGate.from_pauli(Z, True)(q0)
    op1 = cirq.SingleQubitCliffordGate.from_pauli(X, True)(q0)
    ps_before = cirq.PauliString({q0: X}, sign)
    ps_after = cirq.PauliString({q0: Y}, -sign)
    _assert_pass_over([op0, op1], ps_before, ps_after)


@pytest.mark.parametrize('shift,t_or_f1, t_or_f2,neg',
        itertools.product(range(3), *((True, False),)*3))
def test_pass_operations_over_double(shift: int, t_or_f1: bool, t_or_f2: bool,
                                     neg: bool):
    sign = -1 if neg else +1
    q0, q1, q2 = _make_qubits(3)
    X, Y, Z = (cirq.Pauli.by_relative_index(pauli, shift)
               for pauli in (cirq.X, cirq.Y, cirq.Z))

    op0 = cirq.PauliInteractionGate(Z, t_or_f1, X, t_or_f2)(q0, q1)
    ps_before = cirq.PauliString(qubit_pauli_map={
        q0: Z,
        q2: Y
    },
                                 coefficient=sign)
    ps_after = cirq.PauliString(qubit_pauli_map={
        q0: Z,
        q2: Y
    },
                                coefficient=sign)
    _assert_pass_over([op0], ps_before, ps_after)

    op0 = cirq.PauliInteractionGate(Y, t_or_f1, X, t_or_f2)(q0, q1)
    ps_before = cirq.PauliString({q0: Z, q2: Y}, sign)
    ps_after = cirq.PauliString({q0: Z, q2: Y, q1: X}, sign)
    _assert_pass_over([op0], ps_before, ps_after)

    op0 = cirq.PauliInteractionGate(Z, t_or_f1, X, t_or_f2)(q0, q1)
    ps_before = cirq.PauliString({q0: Z, q1: Y}, sign)
    ps_after = cirq.PauliString({q1: Y}, sign)
    _assert_pass_over([op0], ps_before, ps_after)

    op0 = cirq.PauliInteractionGate(Y, t_or_f1, X, t_or_f2)(q0, q1)
    ps_before = cirq.PauliString({q0: Z, q1: Y}, sign)
    ps_after = cirq.PauliString({q0: X, q1: Z},
                                -1 if neg ^ t_or_f1 ^ t_or_f2 else +1)
    _assert_pass_over([op0], ps_before, ps_after)

    op0 = cirq.PauliInteractionGate(X, t_or_f1, X, t_or_f2)(q0, q1)
    ps_before = cirq.PauliString({q0: Z, q1: Y}, sign)
    ps_after = cirq.PauliString({q0: Y, q1: Z},
                                +1 if neg ^ t_or_f1 ^ t_or_f2 else -1)
    _assert_pass_over([op0], ps_before, ps_after)


def test_pass_operations_over_cz():
    q0, q1 = _make_qubits(2)
    op0 = cirq.CZ(q0, q1)
    ps_before = cirq.PauliString({q0: cirq.Z, q1: cirq.Y})
    ps_after = cirq.PauliString({q1: cirq.Y})
    _assert_pass_over([op0], ps_before, ps_after)


def test_pass_operations_over_no_common_qubits():
    class DummyGate(cirq.SingleQubitGate):
        pass

    q0, q1 = _make_qubits(2)
    op0 = DummyGate()(q1)
    ps_before = cirq.PauliString({q0: cirq.Z})
    ps_after = cirq.PauliString({q0: cirq.Z})
    _assert_pass_over([op0], ps_before, ps_after)


def test_pass_unsupported_operations_over():
    q0, = _make_qubits(1)
    pauli_string = cirq.PauliString({q0: cirq.X})
    with pytest.raises(TypeError, match='not a known Clifford'):
        pauli_string.pass_operations_over([cirq.T(q0)])


def test_with_qubits():
    old_qubits = cirq.LineQubit.range(9)
    new_qubits = cirq.LineQubit.range(9, 18)
    qubit_pauli_map = {q: cirq.Pauli.by_index(q.x) for q in old_qubits}
    pauli_string = cirq.PauliString(qubit_pauli_map, -1)
    new_pauli_string = pauli_string.with_qubits(*new_qubits)

    assert new_pauli_string.qubits == tuple(new_qubits)
    for q in new_qubits:
        assert new_pauli_string[q] == cirq.Pauli.by_index(q.x)
    assert new_pauli_string.coefficient == -1


def test_with_coefficient():
<<<<<<< HEAD
    a, b = cirq.LineQubit.range(2)
    ps = (5.0 + 6j) * cirq.X(a) * cirq.Y(b)
    new_coeff = 1.0
    ps_expected = new_coeff * cirq.X(a) * cirq.Y(b)
    assert ps.with_coefficient(new_coeff) == ps_expected
=======
    qubits = cirq.LineQubit.range(4)
    qubit_pauli_map = {q: cirq.Pauli.by_index(q.x) for q in qubits}
    pauli_string = cirq.PauliString(qubit_pauli_map, 1.23)
    ps2 = pauli_string.with_coefficient(1.0)
    assert ps2.coefficient == 1.0
    assert ps2.equal_up_to_coefficient(pauli_string)
    assert pauli_string != ps2
    assert pauli_string.coefficient == 1.23
>>>>>>> 6a151afc


@pytest.mark.parametrize('qubit_pauli_map', _small_sample_qubit_pauli_maps())
def test_consistency(qubit_pauli_map):
    pauli_string = cirq.PauliString(qubit_pauli_map)
    cirq.testing.assert_implements_consistent_protocols(pauli_string)


def test_scaled_unitary_consistency():
    a, b = cirq.LineQubit.range(2)
    cirq.testing.assert_implements_consistent_protocols(2 * cirq.X(a) *
                                                        cirq.Y(b))
    cirq.testing.assert_implements_consistent_protocols(1j * cirq.X(a) *
                                                        cirq.Y(b))


def test_bool():
    a = cirq.LineQubit(0)
    assert not bool(cirq.PauliString({}))
    assert bool(cirq.PauliString({a: cirq.X}))


def _pauli_string_matrix_cases():
    q0, q1, q2 = cirq.LineQubit.range(3)
    return (
        (cirq.X(q0) * 2, None, np.array([[0, 2], [2, 0]])),
        (cirq.X(q0) * cirq.Y(q1), (q0,), np.array([[0, 1], [1, 0]])),
        (cirq.X(q0) * cirq.Y(q1), (q1,), np.array([[0, -1j], [1j, 0]])),
        (cirq.X(q0) * cirq.Y(q1), None,
         np.array([[0, 0, 0, -1j], [0, 0, 1j, 0], [0, -1j, 0, 0], [1j, 0, 0,
                                                                   0]])),
        (cirq.X(q0) * cirq.Y(q1), (q0, q1),
         np.array([[0, 0, 0, -1j], [0, 0, 1j, 0], [0, -1j, 0, 0], [1j, 0, 0,
                                                                   0]])),
        (cirq.X(q0) * cirq.Y(q1), (q1, q0),
         np.array([[0, 0, 0, -1j], [0, 0, -1j, 0], [0, 1j, 0, 0], [1j, 0, 0,
                                                                   0]])),
        (cirq.X(q0) * cirq.Y(q1), (q2,), np.eye(2)),
        (cirq.X(q0) * cirq.Y(q1), (q2, q1),
         np.array([[0, -1j, 0, 0], [1j, 0, 0, 0], [0, 0, 0, -1j], [0, 0, 1j,
                                                                   0]])),
        (cirq.X(q0) * cirq.Y(q1), (q2, q0, q1),
         np.array([[0, 0, 0, -1j, 0, 0, 0, 0], [0, 0, 1j, 0, 0, 0, 0, 0],
                   [0, -1j, 0, 0, 0, 0, 0, 0], [1j, 0, 0, 0, 0, 0, 0, 0],
                   [0, 0, 0, 0, 0, 0, 0, -1j], [0, 0, 0, 0, 0, 0, 1j, 0],
                   [0, 0, 0, 0, 0, -1j, 0, 0], [0, 0, 0, 0, 1j, 0, 0, 0]])),
    )


@pytest.mark.parametrize('pauli_string, qubits, expected_matrix',
                         _pauli_string_matrix_cases())
def test_matrix(pauli_string, qubits, expected_matrix):
    assert np.allclose(pauli_string.matrix(qubits), expected_matrix)


def test_unitary_matrix():
    a, b = cirq.LineQubit.range(2)
    assert not cirq.has_unitary(2 * cirq.X(a) * cirq.Z(b))
    assert cirq.unitary(2 * cirq.X(a) * cirq.Z(b), default=None) is None
    np.testing.assert_allclose(
        cirq.unitary(cirq.X(a) * cirq.Z(b)),
        np.array([
            [0, 0, 1, 0],
            [0, 0, 0, -1],
            [1, 0, 0, 0],
            [0, -1, 0, 0],
        ]))
    np.testing.assert_allclose(
        cirq.unitary(1j * cirq.X(a) * cirq.Z(b)),
        np.array([
            [0, 0, 1j, 0],
            [0, 0, 0, -1j],
            [1j, 0, 0, 0],
            [0, -1j, 0, 0],
        ]))


def test_decompose():
    a, b = cirq.LineQubit.range(2)
    assert cirq.decompose_once(2 * cirq.X(a) * cirq.Z(b), default=None) is None
    assert cirq.decompose_once(1j * cirq.X(a) * cirq.Z(b)) == [
        cirq.GlobalPhaseOperation(1j),
        cirq.X(a), cirq.Z(b)
    ]
    assert cirq.decompose_once(cirq.Y(b) * cirq.Z(a)) == [cirq.Z(a), cirq.Y(b)]


def test_rejects_non_paulis():
    q = cirq.NamedQubit('q')
    with pytest.raises(TypeError):
        _ = cirq.PauliString({q: cirq.S})


def test_cannot_multiply_by_non_paulis():
    q = cirq.NamedQubit('q')
    with pytest.raises(TypeError):
        _ = cirq.X(q) * cirq.Z(q)**0.5
    with pytest.raises(TypeError):
        _ = cirq.Z(q)**0.5 * cirq.X(q)
    with pytest.raises(TypeError):
        _ = cirq.Y(q) * cirq.S(q)


def test_filters_identities():
    q1, q2 = cirq.LineQubit.range(2)
    assert cirq.PauliString({q1: cirq.I, q2: cirq.X}) == \
           cirq.PauliString({q2: cirq.X})


def test_expectation_from_state_vector_invalid_input():
    q0, q1, q2, q3 = _make_qubits(4)
    ps = cirq.PauliString({q0: cirq.X, q1: cirq.Y})
    wf = np.array([1, 0, 0, 0], dtype=np.complex64)
    q_map = {q0: 0, q1: 1}

    im_ps = (1j + 1) * ps
    with pytest.raises(NotImplementedError, match='non-Hermitian'):
        im_ps.expectation_from_state_vector(wf, q_map)

    with pytest.raises(TypeError, match='dtype'):
        ps.expectation_from_state_vector(np.array([1, 0], dtype=np.int), q_map)

    with pytest.raises(TypeError, match='mapping'):
        # noinspection PyTypeChecker
        ps.expectation_from_state_vector(wf, "bad type")
    with pytest.raises(TypeError, match='mapping'):
        # noinspection PyTypeChecker
        ps.expectation_from_state_vector(wf, {"bad key": 1})
    with pytest.raises(TypeError, match='mapping'):
        # noinspection PyTypeChecker
        ps.expectation_from_state_vector(wf, {q0: "bad value"})
    with pytest.raises(ValueError, match='complete'):
        ps.expectation_from_state_vector(wf, {q0: 0})
    with pytest.raises(ValueError, match='complete'):
        ps.expectation_from_state_vector(wf, {q0: 0, q2: 2})
    with pytest.raises(ValueError, match='indices'):
        ps.expectation_from_state_vector(wf, {q0: -1, q1: 1})
    with pytest.raises(ValueError, match='indices'):
        ps.expectation_from_state_vector(wf, {q0: 0, q1: 3})
    with pytest.raises(ValueError, match='indices'):
        ps.expectation_from_state_vector(wf, {q0: 0, q1: 0})
    # Excess keys are ignored.
    _ = ps.expectation_from_state_vector(wf, {q0: 0, q1: 1, q2: 0})

    # Incorrectly shaped state_vector input.
    with pytest.raises(ValueError, match='7'):
        ps.expectation_from_state_vector(np.arange(7, dtype=np.complex64),
                                         q_map)
    q_map_2 = {q0: 0, q1: 1, q2: 2, q3: 3}
    with pytest.raises(ValueError, match='normalized'):
        ps.expectation_from_state_vector(np.arange(16, dtype=np.complex64),
                                         q_map_2)

    # The ambiguous case: Density matrices satisfying L2 normalization.
    rho_or_wf = 0.5 * np.ones((2, 2), dtype=np.complex64)
    _ = ps.expectation_from_state_vector(rho_or_wf, q_map)

    wf = np.arange(16, dtype=np.complex64) / np.linalg.norm(np.arange(16))
    with pytest.raises(ValueError, match='shape'):
        ps.expectation_from_state_vector(wf.reshape((16, 1)), q_map_2)
    with pytest.raises(ValueError, match='shape'):
        ps.expectation_from_state_vector(wf.reshape((4, 4, 1)), q_map_2)


def test_expectation_from_state_vector_check_preconditions():
    q0, q1, q2, q3 = _make_qubits(4)
    ps = cirq.PauliString({q0: cirq.X, q1: cirq.Y})
    q_map = {q0: 0, q1: 1, q2: 2, q3: 3}

    with pytest.raises(ValueError, match='normalized'):
        ps.expectation_from_state_vector(np.arange(16, dtype=np.complex64),
                                         q_map)

    _ = ps.expectation_from_state_vector(np.arange(16, dtype=np.complex64),
                                         q_map,
                                         check_preconditions=False)


def test_expectation_from_state_vector_basis_states():
    q0 = cirq.LineQubit(0)
    x0 = cirq.PauliString({q0: cirq.X})
    q_map = {q0: 0}

    np.testing.assert_allclose(x0.expectation_from_state_vector(
        np.array([1, 0], dtype=np.complex), q_map),
                               0,
                               atol=1e-7)
    np.testing.assert_allclose(x0.expectation_from_state_vector(
        np.array([0, 1], dtype=np.complex), q_map),
                               0,
                               atol=1e-7)
    np.testing.assert_allclose(x0.expectation_from_state_vector(
        np.array([1, 1], dtype=np.complex) / np.sqrt(2), q_map),
                               1,
                               atol=1e-7)
    np.testing.assert_allclose(x0.expectation_from_state_vector(
        np.array([1, -1], dtype=np.complex) / np.sqrt(2), q_map),
                               -1,
                               atol=1e-7)

    y0 = cirq.PauliString({q0: cirq.Y})
    np.testing.assert_allclose(y0.expectation_from_state_vector(
        np.array([1, 1j], dtype=np.complex) / np.sqrt(2), q_map),
                               1,
                               atol=1e-7)
    np.testing.assert_allclose(y0.expectation_from_state_vector(
        np.array([1, -1j], dtype=np.complex) / np.sqrt(2), q_map),
                               -1,
                               atol=1e-7)
    np.testing.assert_allclose(y0.expectation_from_state_vector(
        np.array([1, 1], dtype=np.complex) / np.sqrt(2), q_map),
                               0,
                               atol=1e-7)
    np.testing.assert_allclose(y0.expectation_from_state_vector(
        np.array([1, -1], dtype=np.complex) / np.sqrt(2), q_map),
                               0,
                               atol=1e-7)


def test_expectation_from_state_vector_entangled_states():
    q0, q1 = _make_qubits(2)
    z0z1_pauli_map = {q0: cirq.Z, q1: cirq.Z}
    z0z1 = cirq.PauliString(z0z1_pauli_map)
    x0x1_pauli_map = {q0: cirq.X, q1: cirq.X}
    x0x1 = cirq.PauliString(x0x1_pauli_map)
    q_map = {q0: 0, q1: 1}
    wf1 = np.array([0, 1, 1, 0], dtype=np.complex) / np.sqrt(2)
    for state in [wf1, wf1.reshape(2, 2)]:
        np.testing.assert_allclose(
            z0z1.expectation_from_state_vector(state, q_map), -1)
        np.testing.assert_allclose(
            x0x1.expectation_from_state_vector(state, q_map), 1)

    wf2 = np.array([1, 0, 0, 1], dtype=np.complex) / np.sqrt(2)
    for state in [wf2, wf2.reshape(2, 2)]:
        np.testing.assert_allclose(
            z0z1.expectation_from_state_vector(state, q_map), 1)
        np.testing.assert_allclose(
            x0x1.expectation_from_state_vector(state, q_map), 1)

    wf3 = np.array([1, 1, 1, 1], dtype=np.complex) / 2
    for state in [wf3, wf3.reshape(2, 2)]:
        np.testing.assert_allclose(
            z0z1.expectation_from_state_vector(state, q_map), 0)
        np.testing.assert_allclose(
            x0x1.expectation_from_state_vector(state, q_map), 1)


def test_expectation_from_state_vector_qubit_map():
    q0, q1, q2 = _make_qubits(3)
    z = cirq.PauliString({q0: cirq.Z})
    wf = np.array([0, 1, 0, 1, 0, 0, 0, 0], dtype=np.complex) / np.sqrt(2)
    for state in [wf, wf.reshape(2, 2, 2)]:
        np.testing.assert_allclose(
            z.expectation_from_state_vector(state, {
                q0: 0,
                q1: 1,
                q2: 2
            }), 1)
        np.testing.assert_allclose(
            z.expectation_from_state_vector(state, {
                q0: 0,
                q1: 2,
                q2: 1
            }), 1)
        np.testing.assert_allclose(
            z.expectation_from_state_vector(state, {
                q0: 1,
                q1: 0,
                q2: 2
            }), 0)
        np.testing.assert_allclose(
            z.expectation_from_state_vector(state, {
                q0: 1,
                q1: 2,
                q2: 0
            }), 0)
        np.testing.assert_allclose(
            z.expectation_from_state_vector(state, {
                q0: 2,
                q1: 0,
                q2: 1
            }), -1)
        np.testing.assert_allclose(
            z.expectation_from_state_vector(state, {
                q0: 2,
                q1: 1,
                q2: 0
            }), -1)


def test_pauli_string_expectation_from_state_vector_pure_state():
    qubits = cirq.LineQubit.range(4)
    q_map = {q: i for i, q in enumerate(qubits)}

    circuit = cirq.Circuit(
        cirq.X(qubits[1]),
        cirq.H(qubits[2]),
        cirq.X(qubits[3]),
        cirq.H(qubits[3]),
    )
    wf = circuit.final_state_vector(qubit_order=qubits)

    z0z1 = cirq.PauliString({qubits[0]: cirq.Z, qubits[1]: cirq.Z})
    z0z2 = cirq.PauliString({qubits[0]: cirq.Z, qubits[2]: cirq.Z})
    z0z3 = cirq.PauliString({qubits[0]: cirq.Z, qubits[3]: cirq.Z})
    z0x1 = cirq.PauliString({qubits[0]: cirq.Z, qubits[1]: cirq.X})
    z1x2 = cirq.PauliString({qubits[1]: cirq.Z, qubits[2]: cirq.X})
    x0z1 = cirq.PauliString({qubits[0]: cirq.X, qubits[1]: cirq.Z})
    x3 = cirq.PauliString({qubits[3]: cirq.X})

    for state in [wf, wf.reshape((2, 2, 2, 2))]:
        np.testing.assert_allclose(
            z0z1.expectation_from_state_vector(state, q_map), -1)
        np.testing.assert_allclose(
            z0z2.expectation_from_state_vector(state, q_map), 0)
        np.testing.assert_allclose(
            z0z3.expectation_from_state_vector(state, q_map), 0)
        np.testing.assert_allclose(
            z0x1.expectation_from_state_vector(state, q_map), 0)
        np.testing.assert_allclose(
            z1x2.expectation_from_state_vector(state, q_map), -1)
        np.testing.assert_allclose(
            x0z1.expectation_from_state_vector(state, q_map), 0)
        np.testing.assert_allclose(
            x3.expectation_from_state_vector(state, q_map), -1)


def test_pauli_string_expectation_from_state_vector_pure_state_with_coef():
    qs = cirq.LineQubit.range(4)
    q_map = {q: i for i, q in enumerate(qs)}

    circuit = cirq.Circuit(
        cirq.X(qs[1]),
        cirq.H(qs[2]),
        cirq.X(qs[3]),
        cirq.H(qs[3]),
    )
    wf = circuit.final_state_vector(qubit_order=qs)

    z0z1 = cirq.Z(qs[0]) * cirq.Z(qs[1]) * .123
    z0z2 = cirq.Z(qs[0]) * cirq.Z(qs[2]) * -1
    z1x2 = -cirq.Z(qs[1]) * cirq.X(qs[2])

    for state in [wf, wf.reshape((2, 2, 2, 2))]:
        np.testing.assert_allclose(
            z0z1.expectation_from_state_vector(state, q_map), -0.123)
        np.testing.assert_allclose(
            z0z2.expectation_from_state_vector(state, q_map), 0)
        np.testing.assert_allclose(
            z1x2.expectation_from_state_vector(state, q_map), 1)


def test_expectation_from_density_matrix_invalid_input():
    q0, q1, q2, q3 = _make_qubits(4)
    ps = cirq.PauliString({q0: cirq.X, q1: cirq.Y})
    wf = cirq.testing.random_superposition(4)
    rho = np.kron(wf.conjugate().T, wf).reshape(4, 4)
    q_map = {q0: 0, q1: 1}

    im_ps = (1j + 1) * ps
    with pytest.raises(NotImplementedError, match='non-Hermitian'):
        im_ps.expectation_from_density_matrix(rho, q_map)

    with pytest.raises(TypeError, match='dtype'):
        ps.expectation_from_density_matrix(0.5 * np.eye(2, dtype=np.int), q_map)

    with pytest.raises(TypeError, match='mapping'):
        # noinspection PyTypeChecker
        ps.expectation_from_density_matrix(rho, "bad type")
    with pytest.raises(TypeError, match='mapping'):
        # noinspection PyTypeChecker
        ps.expectation_from_density_matrix(rho, {"bad key": 1})
    with pytest.raises(TypeError, match='mapping'):
        # noinspection PyTypeChecker
        ps.expectation_from_density_matrix(rho, {q0: "bad value"})
    with pytest.raises(ValueError, match='complete'):
        ps.expectation_from_density_matrix(rho, {q0: 0})
    with pytest.raises(ValueError, match='complete'):
        ps.expectation_from_density_matrix(rho, {q0: 0, q2: 2})
    with pytest.raises(ValueError, match='indices'):
        ps.expectation_from_density_matrix(rho, {q0: -1, q1: 1})
    with pytest.raises(ValueError, match='indices'):
        ps.expectation_from_density_matrix(rho, {q0: 0, q1: 3})
    with pytest.raises(ValueError, match='indices'):
        ps.expectation_from_density_matrix(rho, {q0: 0, q1: 0})
    # Excess keys are ignored.
    _ = ps.expectation_from_density_matrix(rho, {q0: 0, q1: 1, q2: 0})

    with pytest.raises(ValueError, match='hermitian'):
        ps.expectation_from_density_matrix(1j * np.eye(4), q_map)
    with pytest.raises(ValueError, match='trace'):
        ps.expectation_from_density_matrix(np.eye(4, dtype=np.complex64), q_map)
    with pytest.raises(ValueError, match='semidefinite'):
        ps.expectation_from_density_matrix(
            np.array(
                [[1.1, 0, 0, 0], [0, -.1, 0, 0], [0, 0, 0, 0], [0, 0, 0, 0]],
                dtype=np.complex64), q_map)

    # Incorrectly shaped density matrix input.
    with pytest.raises(ValueError, match='shape'):
        ps.expectation_from_density_matrix(np.ones((4, 5), dtype=np.complex64),
                                           q_map)
    q_map_2 = {q0: 0, q1: 1, q2: 2, q3: 3}
    with pytest.raises(ValueError, match='shape'):
        ps.expectation_from_density_matrix(rho.reshape((4, 4, 1)), q_map_2)
    with pytest.raises(ValueError, match='shape'):
        ps.expectation_from_density_matrix(rho.reshape((-1)), q_map_2)

    # Correctly shaped state_vectors.
    with pytest.raises(ValueError, match='shape'):
        ps.expectation_from_density_matrix(np.array([1, 0], dtype=np.complex64),
                                           q_map)
    with pytest.raises(ValueError, match='shape'):
        ps.expectation_from_density_matrix(wf, q_map)

    # The ambiguous cases: state_vectors satisfying trace normalization.
    # This also throws an unrelated warning, which is a bug. See #2041.
    rho_or_wf = 0.25 * np.ones((4, 4), dtype=np.complex64)
    _ = ps.expectation_from_density_matrix(rho_or_wf, q_map)


def test_expectation_from_density_matrix_check_preconditions():
    q0, q1 = _make_qubits(2)
    ps = cirq.PauliString({q0: cirq.X, q1: cirq.Y})
    q_map = {q0: 0, q1: 1}

    with pytest.raises(ValueError, match='semidefinite'):
        ps.expectation_from_density_matrix(
            np.array(
                [[1.1, 0, 0, 0], [0, -.1, 0, 0], [0, 0, 0, 0], [0, 0, 0, 0]],
                dtype=np.complex64), q_map)

    _ = ps.expectation_from_density_matrix(np.array(
        [[1.1, 0, 0, 0], [0, -.1, 0, 0], [0, 0, 0, 0], [0, 0, 0, 0]],
        dtype=np.complex64),
                                           q_map,
                                           check_preconditions=False)


def test_expectation_from_density_matrix_basis_states():
    q0 = cirq.LineQubit(0)
    x0_pauli_map = {q0: cirq.X}
    x0 = cirq.PauliString(x0_pauli_map)
    q_map = {q0: 0}
    np.testing.assert_allclose(
        x0.expectation_from_density_matrix(
            np.array([[1, 0], [0, 0]], dtype=np.complex), q_map), 0)
    np.testing.assert_allclose(
        x0.expectation_from_density_matrix(
            np.array([[0, 0], [0, 1]], dtype=np.complex), q_map), 0)
    np.testing.assert_allclose(
        x0.expectation_from_density_matrix(
            np.array([[1, 1], [1, 1]], dtype=np.complex) / 2, q_map), 1)
    np.testing.assert_allclose(
        x0.expectation_from_density_matrix(
            np.array([[1, -1], [-1, 1]], dtype=np.complex) / 2, q_map), -1)


def test_expectation_from_density_matrix_entangled_states():
    q0, q1 = _make_qubits(2)
    z0z1_pauli_map = {q0: cirq.Z, q1: cirq.Z}
    z0z1 = cirq.PauliString(z0z1_pauli_map)
    x0x1_pauli_map = {q0: cirq.X, q1: cirq.X}
    x0x1 = cirq.PauliString(x0x1_pauli_map)
    q_map = {q0: 0, q1: 1}

    wf1 = np.array([0, 1, 1, 0], dtype=np.complex) / np.sqrt(2)
    rho1 = np.kron(wf1, wf1).reshape(4, 4)
    for state in [rho1, rho1.reshape(2, 2, 2, 2)]:
        np.testing.assert_allclose(
            z0z1.expectation_from_density_matrix(state, q_map), -1)
        np.testing.assert_allclose(
            x0x1.expectation_from_density_matrix(state, q_map), 1)

    wf2 = np.array([1, 0, 0, 1], dtype=np.complex) / np.sqrt(2)
    rho2 = np.kron(wf2, wf2).reshape(4, 4)
    for state in [rho2, rho2.reshape(2, 2, 2, 2)]:
        np.testing.assert_allclose(
            z0z1.expectation_from_density_matrix(state, q_map), 1)
        np.testing.assert_allclose(
            x0x1.expectation_from_density_matrix(state, q_map), 1)

    wf3 = np.array([1, 1, 1, 1], dtype=np.complex) / 2
    rho3 = np.kron(wf3, wf3).reshape(4, 4)
    for state in [rho3, rho3.reshape(2, 2, 2, 2)]:
        np.testing.assert_allclose(
            z0z1.expectation_from_density_matrix(state, q_map), 0)
        np.testing.assert_allclose(
            x0x1.expectation_from_density_matrix(state, q_map), 1)


def test_expectation_from_density_matrix_qubit_map():
    q0, q1, q2 = _make_qubits(3)
    z = cirq.PauliString({q0: cirq.Z})
    wf = np.array([0, 1, 0, 1, 0, 0, 0, 0], dtype=np.complex) / np.sqrt(2)
    rho = np.kron(wf, wf).reshape(8, 8)

    for state in [rho, rho.reshape(2, 2, 2, 2, 2, 2)]:
        np.testing.assert_allclose(
            z.expectation_from_density_matrix(state, {
                q0: 0,
                q1: 1,
                q2: 2
            }), 1)
        np.testing.assert_allclose(
            z.expectation_from_density_matrix(state, {
                q0: 0,
                q1: 2,
                q2: 1
            }), 1)
        np.testing.assert_allclose(
            z.expectation_from_density_matrix(state, {
                q0: 1,
                q1: 0,
                q2: 2
            }), 0)
        np.testing.assert_allclose(
            z.expectation_from_density_matrix(state, {
                q0: 1,
                q1: 2,
                q2: 0
            }), 0)
        np.testing.assert_allclose(
            z.expectation_from_density_matrix(state, {
                q0: 2,
                q1: 0,
                q2: 1
            }), -1)
        np.testing.assert_allclose(
            z.expectation_from_density_matrix(state, {
                q0: 2,
                q1: 1,
                q2: 0
            }), -1)


def test_pauli_string_expectation_from_density_matrix_pure_state():
    qubits = cirq.LineQubit.range(4)
    q_map = {q: i for i, q in enumerate(qubits)}

    circuit = cirq.Circuit(
        cirq.X(qubits[1]),
        cirq.H(qubits[2]),
        cirq.X(qubits[3]),
        cirq.H(qubits[3]),
    )
    state_vector = circuit.final_state_vector(qubit_order=qubits)
    rho = np.outer(state_vector, np.conj(state_vector))

    z0z1 = cirq.PauliString({qubits[0]: cirq.Z, qubits[1]: cirq.Z})
    z0z2 = cirq.PauliString({qubits[0]: cirq.Z, qubits[2]: cirq.Z})
    z0z3 = cirq.PauliString({qubits[0]: cirq.Z, qubits[3]: cirq.Z})
    z0x1 = cirq.PauliString({qubits[0]: cirq.Z, qubits[1]: cirq.X})
    z1x2 = cirq.PauliString({qubits[1]: cirq.Z, qubits[2]: cirq.X})
    x0z1 = cirq.PauliString({qubits[0]: cirq.X, qubits[1]: cirq.Z})
    x3 = cirq.PauliString({qubits[3]: cirq.X})

    for state in [rho, rho.reshape((2, 2, 2, 2, 2, 2, 2, 2))]:
        np.testing.assert_allclose(
            z0z1.expectation_from_density_matrix(state, q_map), -1)
        np.testing.assert_allclose(
            z0z2.expectation_from_density_matrix(state, q_map), 0)
        np.testing.assert_allclose(
            z0z3.expectation_from_density_matrix(state, q_map), 0)
        np.testing.assert_allclose(
            z0x1.expectation_from_density_matrix(state, q_map), 0)
        np.testing.assert_allclose(
            z1x2.expectation_from_density_matrix(state, q_map), -1)
        np.testing.assert_allclose(
            x0z1.expectation_from_density_matrix(state, q_map), 0)
        np.testing.assert_allclose(
            x3.expectation_from_density_matrix(state, q_map), -1)


def test_pauli_string_expectation_from_density_matrix_pure_state_with_coef():
    qs = cirq.LineQubit.range(4)
    q_map = {q: i for i, q in enumerate(qs)}

    circuit = cirq.Circuit(
        cirq.X(qs[1]),
        cirq.H(qs[2]),
        cirq.X(qs[3]),
        cirq.H(qs[3]),
    )
    state_vector = circuit.final_state_vector(qubit_order=qs)
    rho = np.outer(state_vector, np.conj(state_vector))

    z0z1 = cirq.Z(qs[0]) * cirq.Z(qs[1]) * .123
    z0z2 = cirq.Z(qs[0]) * cirq.Z(qs[2]) * -1
    z1x2 = -cirq.Z(qs[1]) * cirq.X(qs[2])

    for state in [rho, rho.reshape(2, 2, 2, 2, 2, 2, 2, 2)]:
        np.testing.assert_allclose(
            z0z1.expectation_from_density_matrix(state, q_map), -0.123)
        np.testing.assert_allclose(
            z0z2.expectation_from_density_matrix(state, q_map), 0)
        np.testing.assert_allclose(
            z1x2.expectation_from_density_matrix(state, q_map), 1)


def test_pauli_string_expectation_from_state_vector_mixed_state_linearity():
    n_qubits = 6

    state_vector1 = cirq.testing.random_superposition(2**n_qubits)
    state_vector2 = cirq.testing.random_superposition(2**n_qubits)
    rho1 = np.outer(state_vector1, np.conj(state_vector1))
    rho2 = np.outer(state_vector2, np.conj(state_vector2))
    density_matrix = rho1 / 2 + rho2 / 2

    qubits = cirq.LineQubit.range(n_qubits)
    q_map = {q: i for i, q in enumerate(qubits)}
    paulis = [cirq.X, cirq.Y, cirq.Z]
    pauli_string = cirq.PauliString(
        {q: np.random.choice(paulis) for q in qubits})

    a = pauli_string.expectation_from_state_vector(state_vector1, q_map)
    b = pauli_string.expectation_from_state_vector(state_vector2, q_map)
    c = pauli_string.expectation_from_density_matrix(density_matrix, q_map)
    np.testing.assert_allclose(0.5 * (a + b), c)


def test_conjugated_by_normal_gates():
    a = cirq.LineQubit(0)

    assert cirq.X(a).conjugated_by(cirq.H(a)) == cirq.Z(a)
    assert cirq.Y(a).conjugated_by(cirq.H(a)) == -cirq.Y(a)
    assert cirq.Z(a).conjugated_by(cirq.H(a)) == cirq.X(a)

    assert cirq.X(a).conjugated_by(cirq.S(a)) == -cirq.Y(a)
    assert cirq.Y(a).conjugated_by(cirq.S(a)) == cirq.X(a)
    assert cirq.Z(a).conjugated_by(cirq.S(a)) == cirq.Z(a)


def test_dense():
    a, b, c, d, e = cirq.LineQubit.range(5)
    p = cirq.PauliString([cirq.X(a), cirq.Y(b), cirq.Z(c)])
    assert p.dense([a, b, c, d]) == cirq.DensePauliString('XYZI')
    assert p.dense([d, e, a, b, c]) == cirq.DensePauliString('IIXYZ')
    assert -p.dense([a, b, c, d]) == -cirq.DensePauliString('XYZI')

    with pytest.raises(ValueError, match=r'not self.keys\(\) <= set\(qubits\)'):
        _ = p.dense([a, b])
    with pytest.raises(ValueError, match=r'not self.keys\(\) <= set\(qubits\)'):
        _ = p.dense([a, b, d])


def test_conjugated_by_incorrectly_powered_cliffords():
    a, b = cirq.LineQubit.range(2)
    p = cirq.PauliString([cirq.X(a), cirq.Z(b)])
    cliffords = [
        cirq.H(a),
        cirq.X(a),
        cirq.Y(a),
        cirq.Z(a),
        cirq.H(a),
        cirq.CNOT(a, b),
        cirq.CZ(a, b),
        cirq.SWAP(a, b),
        cirq.ISWAP(a, b),
        cirq.XX(a, b),
        cirq.YY(a, b),
        cirq.ZZ(a, b),
    ]
    for c in cliffords:
        with pytest.raises(TypeError, match='not a known Clifford'):
            _ = p.conjugated_by(c**0.1)
        with pytest.raises(TypeError, match='not a known Clifford'):
            _ = p.conjugated_by(c**sympy.Symbol('t'))


def test_conjugated_by_global_phase():
    a = cirq.LineQubit(0)
    assert cirq.X(a).conjugated_by(cirq.GlobalPhaseOperation(1j)) == cirq.X(a)
    assert cirq.Z(a).conjugated_by(cirq.GlobalPhaseOperation(
        np.exp(1.1j))) == cirq.Z(a)

    class DecomposeGlobal(cirq.Gate):

        def num_qubits(self):
            return 1

        def _decompose_(self, qubits):
            yield cirq.GlobalPhaseOperation(1j)

    assert cirq.X(a).conjugated_by(DecomposeGlobal().on(a)) == cirq.X(a)


def test_conjugated_by_composite_with_disjoint_sub_gates():
    a, b = cirq.LineQubit.range(2)

    class DecomposeDisjoint(cirq.Gate):

        def num_qubits(self):
            return 2

        def _decompose_(self, qubits):
            yield cirq.H(qubits[1])

    assert cirq.X(a).conjugated_by(DecomposeDisjoint().on(a, b)) == cirq.X(a)
    assert cirq.X(a).pass_operations_over([DecomposeDisjoint().on(a, b)
                                          ]) == cirq.X(a)


def test_conjugated_by_clifford_composite():

    class UnknownGate(cirq.Gate):

        def num_qubits(self) -> int:
            return 4

        def _decompose_(self, qubits):
            # Involved.
            yield cirq.SWAP(qubits[0], qubits[1])
            # Uninvolved.
            yield cirq.SWAP(qubits[2], qubits[3])

    a, b, c, d = cirq.LineQubit.range(4)
    p = cirq.X(a) * cirq.Z(b)
    u = UnknownGate()
    assert p.conjugated_by(u(a, b, c, d)) == cirq.Z(a) * cirq.X(b)


def test_conjugated_by_move_into_uninvolved():
    a, b, c, d = cirq.LineQubit.range(4)
    p = cirq.X(a) * cirq.Z(b)
    assert p.conjugated_by([
        cirq.SWAP(c, d),
        cirq.SWAP(b, c),
    ]) == cirq.X(a) * cirq.Z(d)
    assert p.conjugated_by([
        cirq.SWAP(b, c),
        cirq.SWAP(c, d),
    ]) == cirq.X(a) * cirq.Z(c)


def test_conjugated_by_common_single_qubit_gates():
    a, b = cirq.LineQubit.range(2)

    base_single_qubit_gates = [
        cirq.I,
        cirq.X,
        cirq.Y,
        cirq.Z,
        cirq.X**-0.5,
        cirq.Y**-0.5,
        cirq.Z**-0.5,
        cirq.X**0.5,
        cirq.Y**0.5,
        cirq.Z**0.5,
        cirq.H,
    ]
    single_qubit_gates = [
        g**i for i in range(4) for g in base_single_qubit_gates
    ]
    for p in [cirq.X, cirq.Y, cirq.Z]:
        for g in single_qubit_gates:
            assert p.on(a).conjugated_by(g.on(b)) == p.on(a)

            actual = cirq.unitary(p.on(a).conjugated_by(g.on(a)))
            u = cirq.unitary(g)
            expected = (np.conj(u.T) @ cirq.unitary(p) @ u)
            assert cirq.allclose_up_to_global_phase(actual, expected, atol=1e-8)


def test_conjugated_by_common_two_qubit_gates():

    class OrderSensitiveGate(cirq.Gate):

        def num_qubits(self):
            return 2

        def _decompose_(self, qubits):
            return [cirq.Y(qubits[0])**-0.5, cirq.CNOT(*qubits)]

    a, b, c, d = cirq.LineQubit.range(4)
    two_qubit_gates = [
        cirq.CNOT,
        cirq.CZ,
        cirq.ISWAP,
        cirq.ISWAP**-1,
        cirq.SWAP,
        cirq.XX**0.5,
        cirq.YY**0.5,
        cirq.ZZ**0.5,
        cirq.XX,
        cirq.YY,
        cirq.ZZ,
        cirq.XX**-0.5,
        cirq.YY**-0.5,
        cirq.ZZ**-0.5,
    ]
    two_qubit_gates.extend([
        OrderSensitiveGate(),
    ])
    for p1 in [cirq.I, cirq.X, cirq.Y, cirq.Z]:
        for p2 in [cirq.I, cirq.X, cirq.Y, cirq.Z]:
            pd = cirq.DensePauliString([p1, p2])
            p = pd.sparse()
            for g in two_qubit_gates:
                assert p.conjugated_by(g.on(c, d)) == p

                actual = cirq.unitary(p.conjugated_by(g.on(a, b)).dense([a, b]))
                u = cirq.unitary(g)
                expected = (np.conj(u.T) @ cirq.unitary(pd) @ u)
                np.testing.assert_allclose(actual, expected, atol=1e-8)


def test_conjugated_by_ordering():

    class OrderSensitiveGate(cirq.Gate):

        def num_qubits(self):
            return 2

        def _decompose_(self, qubits):
            return [cirq.Y(qubits[0])**-0.5, cirq.CNOT(*qubits)]

    a, b = cirq.LineQubit.range(2)
    inp = cirq.Z(b)
    out1 = inp.conjugated_by(OrderSensitiveGate().on(a, b))
    out2 = inp.conjugated_by([cirq.H(a), cirq.CNOT(a, b)])
    out3 = inp.conjugated_by(cirq.CNOT(a, b)).conjugated_by(cirq.H(a))
    assert out1 == out2 == out3 == cirq.X(a) * cirq.Z(b)


def test_pass_operations_over_ordering():

    class OrderSensitiveGate(cirq.Gate):

        def num_qubits(self):
            return 2

        def _decompose_(self, qubits):
            return [cirq.Y(qubits[0])**-0.5, cirq.CNOT(*qubits)]

    a, b = cirq.LineQubit.range(2)
    inp = cirq.Z(b)
    out1 = inp.pass_operations_over([OrderSensitiveGate().on(a, b)])
    out2 = inp.pass_operations_over([cirq.CNOT(a, b), cirq.Y(a)**-0.5])
    out3 = inp.pass_operations_over([cirq.CNOT(a, b)
                                    ]).pass_operations_over([cirq.Y(a)**-0.5])
    assert out1 == out2 == out3 == cirq.X(a) * cirq.Z(b)


def test_pass_operations_over_ordering_reversed():

    class OrderSensitiveGate(cirq.Gate):

        def num_qubits(self):
            return 2

        def _decompose_(self, qubits):
            return [cirq.Y(qubits[0])**-0.5, cirq.CNOT(*qubits)]

    a, b = cirq.LineQubit.range(2)
    inp = cirq.X(a) * cirq.Z(b)
    out1 = inp.pass_operations_over([OrderSensitiveGate().on(a, b)],
                                    after_to_before=True)
    out2 = inp.pass_operations_over(
        [cirq.Y(a)**-0.5, cirq.CNOT(a, b)], after_to_before=True)
    out3 = inp.pass_operations_over([cirq.Y(a)**-0.5],
                                    after_to_before=True).pass_operations_over(
                                        [cirq.CNOT(a, b)], after_to_before=True)
    assert out1 == out2 == out3 == cirq.Z(b)


def test_pretty_print():
    a, b, c = cirq.LineQubit.range(3)
    result = cirq.PauliString({a: 'x', b: 'y', c: 'z'})

    # Test Jupyter console output from
    class FakePrinter:

        def __init__(self):
            self.text_pretty = ''

        def text(self, to_print):
            self.text_pretty += to_print

    p = FakePrinter()
    result._repr_pretty_(p, False)
    assert p.text_pretty == 'X(0)*Y(1)*Z(2)'

    # Test cycle handling
    p = FakePrinter()
    result._repr_pretty_(p, True)
    assert p.text_pretty == 'cirq.PauliString(...)'


def test_deprecated():
    a = cirq.LineQubit(0)
    state_vector = np.array([1, 1], dtype=np.complex64) / np.sqrt(2)
    with cirq.testing.assert_logs('expectation_from_wavefunction',
                                  'expectation_from_state_vector',
                                  'deprecated'):
        _ = cirq.PauliString({
            a: 'x'
        }).expectation_from_wavefunction(state_vector, {a: 0})

    with cirq.testing.assert_logs('state', 'state_vector', 'deprecated'):
        # pylint: disable=unexpected-keyword-arg,no-value-for-parameter
        _ = cirq.PauliString({
            a: 'x'
        }).expectation_from_state_vector(state=state_vector, qubit_map={a: 0})


def test_circuit_diagram_info():
    a, b, c = cirq.LineQubit.range(3)

    assert cirq.circuit_diagram_info(cirq.PauliString(), default=None) is None

    cirq.testing.assert_has_diagram(
        cirq.Circuit(
            cirq.PauliString({a: cirq.X}),
            -cirq.PauliString({a: cirq.X}),
            cirq.X(a) * cirq.Z(c),
            1j * cirq.X(a) * cirq.Y(b),
            -1j * cirq.Y(b),
            1j**0.5 * cirq.X(a) * cirq.Y(b),
        ), """
0: ───PauliString(+X)───PauliString(-X)───PauliString(+X)───PauliString(iX)──────────────────────PauliString((0.707+0.707i)*X)───
                                          │                 │                                    │
1: ───────────────────────────────────────┼─────────────────Y─────────────────PauliString(-iY)───Y───────────────────────────────
                                          │
2: ───────────────────────────────────────Z──────────────────────────────────────────────────────────────────────────────────────
        """)


def test_mutable_pauli_string_equality():
    eq = cirq.testing.EqualsTester()
    a, b, c = cirq.LineQubit.range(3)

    eq.add_equality_group(
        cirq.MutablePauliString(),
        cirq.MutablePauliString(),
        cirq.MutablePauliString(1),
        cirq.MutablePauliString(-1, -1),
        cirq.MutablePauliString({a: 0}),
        cirq.MutablePauliString({a: "I"}),
        cirq.MutablePauliString({a: cirq.I}),
        cirq.MutablePauliString(cirq.I(a)),
        cirq.MutablePauliString(cirq.I(b)),
    )

    eq.add_equality_group(
        cirq.MutablePauliString({a: "X"}),
        cirq.MutablePauliString({a: 1}),
        cirq.MutablePauliString({a: cirq.X}),
        cirq.MutablePauliString(cirq.X(a)),
    )

    eq.add_equality_group(
        cirq.MutablePauliString({b: "X"}),
        cirq.MutablePauliString({b: 1}),
        cirq.MutablePauliString({b: cirq.X}),
        cirq.MutablePauliString(cirq.X(b)),
        cirq.MutablePauliString(-1j, cirq.Y(b), cirq.Z(b)),
    )

    eq.add_equality_group(
        cirq.MutablePauliString({
            a: "X",
            b: "Y",
            c: "Z"
        }),
        cirq.MutablePauliString({
            a: 1,
            b: 2,
            c: 3
        }),
        cirq.MutablePauliString({
            a: cirq.X,
            b: cirq.Y,
            c: cirq.Z
        }),
        cirq.MutablePauliString(cirq.X(a) * cirq.Y(b) * cirq.Z(c)),
        cirq.MutablePauliString(
            cirq.MutablePauliString(cirq.X(a) * cirq.Y(b) * cirq.Z(c))),
        cirq.MutablePauliString(
            cirq.MutablePauliString(cirq.X(a), cirq.Y(b), cirq.Z(c))),
    )

    # Cross-type equality. (Can't use tester because hashability differs.)
    p = cirq.X(a) * cirq.Y(b)
    assert p == cirq.MutablePauliString(p)

    with pytest.raises(TypeError, match="cirq.PAULI_STRING_LIKE"):
        _ = cirq.MutablePauliString("test")
    with pytest.raises(TypeError, match="cirq.PAULI_STRING_LIKE"):
        # noinspection PyTypeChecker
        _ = cirq.MutablePauliString(object())


def test_mutable_pauli_string_inplace_multiplication():
    a, b, c = cirq.LineQubit.range(3)
    p = cirq.MutablePauliString()
    original = p

    # Support for *=.
    p *= cirq.X(a)
    assert p == cirq.X(a) and p is original

    # Bad operand.
    with pytest.raises(TypeError, match="cirq.PAULI_STRING_LIKE"):
        p.inplace_left_multiply_by([cirq.X(a), cirq.CZ(a, b), cirq.Z(b)])
    with pytest.raises(TypeError, match="cirq.PAULI_STRING_LIKE"):
        p.inplace_left_multiply_by(cirq.CZ(a, b))
    with pytest.raises(TypeError, match="cirq.PAULI_STRING_LIKE"):
        p.inplace_right_multiply_by([cirq.X(a), cirq.CZ(a, b), cirq.Z(b)])
    with pytest.raises(TypeError, match="cirq.PAULI_STRING_LIKE"):
        p.inplace_right_multiply_by(cirq.CZ(a, b))
    assert p == cirq.X(a) and p is original

    # Correct order of *=.
    p *= cirq.Y(a)
    assert p == -1j * cirq.Z(a) and p is original
    p *= cirq.Y(a)
    assert p == cirq.X(a) and p is original

    # Correct order of inplace_left_multiply_by.
    p.inplace_left_multiply_by(cirq.Y(a))
    assert p == 1j * cirq.Z(a) and p is original
    p.inplace_left_multiply_by(cirq.Y(a))
    assert p == cirq.X(a) and p is original

    # Correct order of inplace_right_multiply_by.
    p.inplace_right_multiply_by(cirq.Y(a))
    assert p == -1j * cirq.Z(a) and p is original
    p.inplace_right_multiply_by(cirq.Y(a))
    assert p == cirq.X(a) and p is original

    # Multi-qubit case.
    p *= -1 * cirq.X(a) * cirq.X(b)
    assert p == -cirq.X(b) and p is original

    # Support for PAULI_STRING_LIKE
    p.inplace_left_multiply_by({c: 'Z'})
    assert p == -cirq.X(b) * cirq.Z(c) and p is original
    p.inplace_right_multiply_by({c: 'Z'})
    assert p == -cirq.X(b) and p is original


def test_mutable_frozen_copy():
    a, b, c = cirq.LineQubit.range(3)
    p = -cirq.X(a) * cirq.Y(b) * cirq.Z(c)

    pf = p.frozen()
    pm = p.mutable_copy()
    pmm = pm.mutable_copy()
    pmf = pm.frozen()

    assert isinstance(p, cirq.PauliString)
    assert isinstance(pf, cirq.PauliString)
    assert isinstance(pm, cirq.MutablePauliString)
    assert isinstance(pmm, cirq.MutablePauliString)
    assert isinstance(pmf, cirq.PauliString)

    assert p is pf
    assert pm is not pmm
    assert p == pf == pm == pmm == pmf


def test_mutable_pauli_string_inplace_conjugate_by():
    a, b, c = cirq.LineQubit.range(3)
    p = cirq.MutablePauliString(cirq.X(a))

    class NoOp(cirq.Operation):

        def __init__(self, *qubits):
            self._qubits = qubits

        @property
        def qubits(self):
            # coverage: ignore
            return self._qubits

        def with_qubits(self, *new_qubits):
            raise NotImplementedError()

        def _decompose_(self):
            return []

    # No-ops
    p2 = p.inplace_after(cirq.GlobalPhaseOperation(1j))
    assert p2 is p and p == cirq.X(a)
    p2 = p.inplace_after(NoOp(a, b))
    assert p2 is p and p == cirq.X(a)

    # After H and back.
    p2 = p.inplace_after(cirq.H(a))
    assert p2 is p and p == cirq.Z(a)
    p2 = p.inplace_before(cirq.H(a))
    assert p2 is p and p == cirq.X(a)

    # After S and back.
    p2 = p.inplace_after(cirq.S(a))
    assert p2 is p and p == cirq.Y(a)
    p2 = p.inplace_before(cirq.S(a))
    assert p2 is p and p == cirq.X(a)

    # Before S and back.
    p2 = p.inplace_before(cirq.S(a))
    assert p2 is p and p == -cirq.Y(a)
    p2 = p.inplace_after(cirq.S(a))
    assert p2 is p and p == cirq.X(a)

    # After inverse S and back.
    p2 = p.inplace_after(cirq.S(a)**-1)
    assert p2 is p and p == -cirq.Y(a)
    p2 = p.inplace_before(cirq.S(a)**-1)
    assert p2 is p and p == cirq.X(a)

    # On other qubit.
    p2 = p.inplace_after(cirq.S(b))
    assert p2 is p and p == cirq.X(a)

    # Two qubit operation.
    p2 = p.inplace_after(cirq.CZ(a, b))
    assert p2 is p and p == cirq.X(a) * cirq.Z(b)
    p2 = p.inplace_after(cirq.CZ(a, c))
    assert p2 is p and p == cirq.X(a) * cirq.Z(b) * cirq.Z(c)
    p2 = p.inplace_after(cirq.H(b))
    assert p2 is p and p == cirq.X(a) * cirq.X(b) * cirq.Z(c)
    p2 = p.inplace_after(cirq.CNOT(b, c))
    assert p2 is p and p == -cirq.X(a) * cirq.Y(b) * cirq.Y(c)

    # Inverted interactions.
    p = cirq.MutablePauliString(cirq.X(a))
    p2 = p.inplace_after(
        cirq.PauliInteractionGate(cirq.Y, True, cirq.Z, False).on(a, b))
    assert p2 is p and p == cirq.X(a) * cirq.Z(b)
    p = cirq.MutablePauliString(cirq.X(a))
    p2 = p.inplace_after(
        cirq.PauliInteractionGate(cirq.X, False, cirq.Z, True).on(a, b))
    assert p2 is p and p == cirq.X(a)
    p = cirq.MutablePauliString(cirq.X(a))
    p2 = p.inplace_after(
        cirq.PauliInteractionGate(cirq.Y, False, cirq.Z, True).on(a, b))
    assert p2 is p and p == -cirq.X(a) * cirq.Z(b)
    p = cirq.MutablePauliString(cirq.X(a))
    p2 = p.inplace_after(
        cirq.PauliInteractionGate(cirq.Z, False, cirq.Y, True).on(a, b))
    assert p2 is p and p == -cirq.X(a) * cirq.Y(b)
    p = cirq.MutablePauliString(cirq.X(a))
    p2 = p.inplace_after(
        cirq.PauliInteractionGate(cirq.Z, True, cirq.X, False).on(a, b))
    assert p2 is p and p == cirq.X(a) * cirq.X(b)
    p = cirq.MutablePauliString(cirq.X(a))
    p2 = p.inplace_after(
        cirq.PauliInteractionGate(cirq.Z, True, cirq.Y, False).on(a, b))
    assert p2 is p and p == cirq.X(a) * cirq.Y(b)


def test_after_before_vs_conjugate_by():
    a, b, c = cirq.LineQubit.range(3)
    p = cirq.X(a) * cirq.Y(b) * cirq.Z(c)
    assert p.before(cirq.S(b)) == p.conjugated_by(cirq.S(b))
    assert p.after(cirq.S(b)**-1) == p.conjugated_by(cirq.S(b))
    assert p.before(cirq.CNOT(a, b)) == p.conjugated_by(cirq.CNOT(
        a, b)) == (p.after(cirq.CNOT(a, b)))


def test_mutable_pauli_string_dict_functionality():
    a, b, c = cirq.LineQubit.range(3)
    p = cirq.MutablePauliString()
    with pytest.raises(KeyError):
        _ = p[a]
    assert p.get(a) is None
    assert a not in p
    assert not bool(p)
    p[a] = cirq.X
    assert bool(p)
    assert a in p
    assert p[a] == cirq.X

    p[a] = "Y"
    assert p[a] == cirq.Y
    p[a] = 3
    assert p[a] == cirq.Z
    p[a] = "I"
    assert a not in p
    p[a] = 0
    assert a not in p

    assert len(p) == 0
    p[b] = "Y"
    p[a] = "X"
    p[c] = "Z"
    assert len(p) == 3
    assert list(iter(p)) == [b, a, c]
    assert list(p.values()) == [cirq.Y, cirq.X, cirq.Z]
    assert list(p.keys()) == [b, a, c]
    assert p.keys() == {a, b, c}
    assert p.keys() ^ {c} == {a, b}

    del p[b]
    assert b not in p


def test_mutable_pauli_string_text():
    p = cirq.MutablePauliString(
        cirq.X(cirq.LineQubit(0)) * cirq.Y(cirq.LineQubit(1)))
    assert str(cirq.MutablePauliString()) == "mutable I"
    assert str(p) == "mutable X(0)*Y(1)"
    cirq.testing.assert_equivalent_repr(p)


def test_mutable_pauli_string_mul():
    a, b = cirq.LineQubit.range(2)
    p = cirq.X(a).mutable_copy()
    q = cirq.Y(b).mutable_copy()
    pq = cirq.X(a) * cirq.Y(b)
    assert p * q == pq
    assert isinstance(p * q, cirq.PauliString)
    assert 2 * p == cirq.X(a) * 2 == p * 2
    assert isinstance(p * 2, cirq.PauliString)
    assert isinstance(2 * p, cirq.PauliString)


def test_mutable_can_override_mul():

    class LMul:

        def __mul__(self, other):
            return "Yay!"

    class RMul:

        def __rmul__(self, other):
            return "Yay!"

    assert cirq.MutablePauliString() * RMul() == "Yay!"
    assert LMul() * cirq.MutablePauliString() == "Yay!"


def test_coefficient_precision():
    qs = cirq.LineQubit.range(4 * 10**3)
    r = cirq.MutablePauliString({q: cirq.X for q in qs})
    r2 = cirq.MutablePauliString({q: cirq.Y for q in qs})
    r2 *= r
    assert r2.coefficient == 1<|MERGE_RESOLUTION|>--- conflicted
+++ resolved
@@ -748,13 +748,6 @@
 
 
 def test_with_coefficient():
-<<<<<<< HEAD
-    a, b = cirq.LineQubit.range(2)
-    ps = (5.0 + 6j) * cirq.X(a) * cirq.Y(b)
-    new_coeff = 1.0
-    ps_expected = new_coeff * cirq.X(a) * cirq.Y(b)
-    assert ps.with_coefficient(new_coeff) == ps_expected
-=======
     qubits = cirq.LineQubit.range(4)
     qubit_pauli_map = {q: cirq.Pauli.by_index(q.x) for q in qubits}
     pauli_string = cirq.PauliString(qubit_pauli_map, 1.23)
@@ -763,7 +756,6 @@
     assert ps2.equal_up_to_coefficient(pauli_string)
     assert pauli_string != ps2
     assert pauli_string.coefficient == 1.23
->>>>>>> 6a151afc
 
 
 @pytest.mark.parametrize('qubit_pauli_map', _small_sample_qubit_pauli_maps())
