--- conflicted
+++ resolved
@@ -618,7 +618,6 @@
     assert new_pauli_string.coefficient == -1
 
 
-<<<<<<< HEAD
 @pytest.mark.parametrize('paulis, coefficient, expected_unitary', (
     ((cirq.Z,), -3j, np.diag([-3j, 3j])),
     ((cirq.Z, cirq.X), 2, np.array([[0, 2, 0, 0],
@@ -641,9 +640,9 @@
 def test_consistency(qubit_pauli_map):
     pauli_string = cirq.PauliString(qubit_pauli_map)
     cirq.testing.assert_implements_consistent_protocols(pauli_string)
-=======
+
+
 def test_bool():
     a = cirq.LineQubit(0)
     assert not bool(cirq.PauliString({}))
-    assert bool(cirq.PauliString({a: cirq.X}))
->>>>>>> 551afac1
+    assert bool(cirq.PauliString({a: cirq.X}))