--- conflicted
+++ resolved
@@ -153,13 +153,8 @@
             == cirq.SingleQubitCliffordGate.I)
     # Check that flipping the transform produces the inverse rotation
     trans_rev = cirq.PauliTransform(trans.to, not trans.flip)
-<<<<<<< HEAD
-    gate_rev = cirq.CliffordGate.from_single_map({frm: trans_rev})
+    gate_rev = cirq.SingleQubitCliffordGate.from_single_map({frm: trans_rev})
     assert gate**-1 == gate_rev
-=======
-    gate_rev = cirq.SingleQubitCliffordGate.from_single_map({frm: trans_rev})
-    assert gate.inverse() == gate_rev
->>>>>>> 79e06ea5
 
 
 @pytest.mark.parametrize('trans,frm',
