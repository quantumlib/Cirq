--- conflicted
+++ resolved
@@ -15,15 +15,11 @@
 from typing import cast, Any, Tuple, TYPE_CHECKING, Union
 
 from cirq import value
-<<<<<<< HEAD
 from cirq._compat import deprecated
-from cirq.ops import common_gates, raw_types
-from cirq.type_workarounds import NotImplementedType
-=======
 from cirq._doc import document
 from cirq.ops import common_gates, raw_types, identity
+from cirq.type_workarounds import NotImplementedType
 
->>>>>>> 32171355
 
 if TYPE_CHECKING:
     import cirq
@@ -53,15 +49,14 @@
     def num_qubits(self):
         return 1
 
-    def _commutes_with_(self, other: Any, atol: Union[int, float] = 1e-8
-                       ) -> Union[bool, NotImplementedType]:
+    def _commutes_(self, other: Any, *, atol: Union[int, float] = 1e-8
+                  ) -> Union[bool, NotImplementedType]:
         if not isinstance(other, Pauli):
             return NotImplemented
         return self is other
 
-    commutes_with = deprecated(
-        deadline='v0.7.0',
-        fix='Use `cirq.commutes()` instead.')(_commutes_with_)
+    commutes_with = deprecated(deadline='v0.7.0',
+                               fix='Use `cirq.commutes()` instead.')(_commutes_)
 
     def third(self, second: 'Pauli') -> 'Pauli':
         return Pauli._XYZ[(-self._index - second._index) % 3]
