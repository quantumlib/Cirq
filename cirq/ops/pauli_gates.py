# Copyright 2018 The Cirq Developers
#
# Licensed under the Apache License, Version 2.0 (the "License");
# you may not use this file except in compliance with the License.
# You may obtain a copy of the License at
#
#     https://www.apache.org/licenses/LICENSE-2.0
#
# Unless required by applicable law or agreed to in writing, software
# distributed under the License is distributed on an "AS IS" BASIS,
# WITHOUT WARRANTIES OR CONDITIONS OF ANY KIND, either express or implied.
# See the License for the specific language governing permissions and
# limitations under the License.
import abc
from typing import Union, TYPE_CHECKING, Tuple, cast

<<<<<<< HEAD
import sympy
from cirq.ops import common_gates, raw_types, identity
=======
from cirq import value
from cirq.ops import common_gates, raw_types
>>>>>>> dc6b8493


if TYPE_CHECKING:
    import cirq
    from cirq.ops.pauli_string import SingleQubitPauliStringGateOperation


class Pauli(raw_types.Gate, metaclass=abc.ABCMeta):
    """Represents the Pauli gates.

    This is an abstract class with no public subclasses. The only instances
    of private subclasses are the X, Y, or Z Pauli gates defined below.
    """
    _XYZ = None  # type: Tuple[Pauli, Pauli, Pauli]

    @staticmethod
    def by_index(index: int) -> 'Pauli':
        return Pauli._XYZ[index % 3]

    @staticmethod
    def by_relative_index(p: 'Pauli', relative_index: int) -> 'Pauli':
        return Pauli._XYZ[(p._index + relative_index) % 3]

    def __init__(self, index: int, name: str) -> None:
        self._index = index
        self._name = name

    def num_qubits(self):
        return 1

    def commutes_with(self, other: 'Pauli') -> bool:
        return self is other

    def third(self, second: 'Pauli') -> 'Pauli':
        return Pauli._XYZ[(-self._index - second._index) % 3]

    def relative_index(self, second: 'Pauli') -> int:
        """Relative index of self w.r.t. second in the (X, Y, Z) cycle."""
        return (self._index - second._index + 1) % 3 - 1

    def phased_pauli_product(
<<<<<<< HEAD
            self, other: 'Pauli'
    ) -> Tuple[complex, Union['Pauli', 'identity.IdentityGate']]:
        if self == other:
            return 1, identity.I
        return 1j**other.relative_index(self), self.third(other)
=======
            self, other: Union['cirq.Pauli', 'cirq.IdentityGate']
    ) -> Tuple[complex, Union['cirq.Pauli', 'cirq.IdentityGate']]:
        if self == other:
            return 1, common_gates.I
        if other is common_gates.I:
            return 1, self
        return 1j**cast(Pauli, other).relative_index(self), self.third(
            cast(Pauli, other))
>>>>>>> dc6b8493

    def __gt__(self, other):
        if not isinstance(other, Pauli):
            return NotImplemented
        return (self._index - other._index) % 3 == 1

    def __lt__(self, other):
        if not isinstance(other, Pauli):
            return NotImplemented
        return (other._index - self._index) % 3 == 1

    def on(self,
           *qubits: raw_types.Qid) -> 'SingleQubitPauliStringGateOperation':
        """Returns an application of this gate to the given qubits.

        Args:
            *qubits: The collection of qubits to potentially apply the gate to.
        """
        if len(qubits) != 1:
            raise ValueError(
                'Expected a single qubit, got <{!r}>.'.format(qubits))
        from cirq.ops.pauli_string import SingleQubitPauliStringGateOperation
        return SingleQubitPauliStringGateOperation(self, qubits[0])

    @property
    def _canonical_exponent(self):
        """Overrides EigenGate._canonical_exponent in subclasses."""
        return 1


class _PauliX(Pauli, common_gates.XPowGate):

    def __init__(self, *, exponent: value.TParamVal = 1.0):
        Pauli.__init__(self, index=0, name='X')
        common_gates.XPowGate.__init__(self, exponent=exponent)

    def __pow__(self: '_PauliX',
                exponent: value.TParamVal) -> common_gates.XPowGate:
        return common_gates.XPowGate(exponent=exponent)

    @classmethod
    def _from_json_dict_(cls, exponent, global_shift, **kwargs):
        assert global_shift == 0
        return cls(exponent=exponent)


class _PauliY(Pauli, common_gates.YPowGate):

    def __init__(self, *, exponent: value.TParamVal = 1.0):
        Pauli.__init__(self, index=1, name='Y')
        common_gates.YPowGate.__init__(self, exponent=exponent)

    def __pow__(self: '_PauliY',
                exponent: value.TParamVal) -> common_gates.YPowGate:
        return common_gates.YPowGate(exponent=exponent)

    @classmethod
    def _from_json_dict_(cls, exponent, global_shift, **kwargs):
        assert global_shift == 0
        return cls(exponent=exponent)


class _PauliZ(Pauli, common_gates.ZPowGate):

    def __init__(self, *, exponent: value.TParamVal = 1.0):
        Pauli.__init__(self, index=2, name='Z')
        common_gates.ZPowGate.__init__(self, exponent=exponent)

    def __pow__(self: '_PauliZ',
                exponent: value.TParamVal) -> common_gates.ZPowGate:
        return common_gates.ZPowGate(exponent=exponent)

    @classmethod
    def _from_json_dict_(cls, exponent, global_shift, **kwargs):
        assert global_shift == 0
        return cls(exponent=exponent)


# The Pauli X gate.
#
# Matrix:
#
#   [[0, 1],
#    [1, 0]]
X = _PauliX()

# The Pauli Y gate.
#
# Matrix:
#
#     [[0, -i],
#      [i, 0]]
Y = _PauliY()

# The Pauli Z gate.
#
# Matrix:
#
#     [[1, 0],
#      [0, -1]]
Z = _PauliZ()

Pauli._XYZ = (X, Y, Z)<|MERGE_RESOLUTION|>--- conflicted
+++ resolved
@@ -14,13 +14,9 @@
 import abc
 from typing import Union, TYPE_CHECKING, Tuple, cast
 
-<<<<<<< HEAD
 import sympy
+from cirq import value
 from cirq.ops import common_gates, raw_types, identity
-=======
-from cirq import value
-from cirq.ops import common_gates, raw_types
->>>>>>> dc6b8493
 
 
 if TYPE_CHECKING:
@@ -62,22 +58,14 @@
         return (self._index - second._index + 1) % 3 - 1
 
     def phased_pauli_product(
-<<<<<<< HEAD
-            self, other: 'Pauli'
-    ) -> Tuple[complex, Union['Pauli', 'identity.IdentityGate']]:
+            self, other: Union['cirq.Pauli', 'identity.IdentityGate']
+    ) -> Tuple[complex, Union['cirq.Pauli', 'identity.IdentityGate']]:
         if self == other:
             return 1, identity.I
-        return 1j**other.relative_index(self), self.third(other)
-=======
-            self, other: Union['cirq.Pauli', 'cirq.IdentityGate']
-    ) -> Tuple[complex, Union['cirq.Pauli', 'cirq.IdentityGate']]:
-        if self == other:
-            return 1, common_gates.I
-        if other is common_gates.I:
+        if other is identity.I:
             return 1, self
         return 1j**cast(Pauli, other).relative_index(self), self.third(
             cast(Pauli, other))
->>>>>>> dc6b8493
 
     def __gt__(self, other):
         if not isinstance(other, Pauli):
