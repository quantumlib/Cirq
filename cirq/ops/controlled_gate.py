# Copyright 2018 The Cirq Developers
#
# Licensed under the Apache License, Version 2.0 (the "License");
# you may not use this file except in compliance with the License.
# You may obtain a copy of the License at
#
#     https://www.apache.org/licenses/LICENSE-2.0
#
# Unless required by applicable law or agreed to in writing, software
# distributed under the License is distributed on an "AS IS" BASIS,
# WITHOUT WARRANTIES OR CONDITIONS OF ANY KIND, either express or implied.
# See the License for the specific language governing permissions and
# limitations under the License.

from typing import Any, Union

import numpy as np

from cirq import linalg, protocols, value
from cirq.ops import raw_types, controlled_operation as cop
from cirq.type_workarounds import NotImplementedType


@value.value_equality
class ControlledGate(raw_types.Gate):
    """Augments existing gates with a control qubit."""

    def __init__(self, sub_gate: raw_types.Gate) -> None:
        """Initializes the controlled gate.

        Args:
            sub_gate: The gate to add a control qubit to.
        """
        self.sub_gate = sub_gate

<<<<<<< HEAD
    def _decompose_(self, qubits):
        result = protocols.decompose_once_with_qubits(self.sub_gate,
                                                      qubits[1:],
                                                      NotImplemented)
        if result is NotImplemented:
            return NotImplemented

        return [cop.ControlledOperation(qubits[0], op) for op in result]
=======
    def num_qubits(self) -> int:
        return self.sub_gate.num_qubits() + 1
>>>>>>> 68b809de

    def validate_args(self, qubits) -> None:
        if len(qubits) < 1:
            raise ValueError('No control qubit specified.')
        self.sub_gate.validate_args(qubits[1:])

    def _value_equality_values_(self):
        return self.sub_gate

    def _apply_unitary_(self, args: protocols.ApplyUnitaryArgs) -> np.ndarray:
        control = args.axes[0]
        rest = args.axes[1:]
        active = linalg.slice_for_qubits_equal_to([control], 1)
        sub_axes = [r - int(r > control) for r in rest]
        target_view = args.target_tensor[active]
        buffer_view = args.available_buffer[active]
        result = protocols.apply_unitary(
            self.sub_gate,
            protocols.ApplyUnitaryArgs(
                target_view,
                buffer_view,
                sub_axes),
            default=NotImplemented)

        if result is NotImplemented:
            return NotImplemented

        if result is target_view:
            return args.target_tensor

        if result is buffer_view:
            inactive = linalg.slice_for_qubits_equal_to([control], 0)
            args.available_buffer[inactive] = args.target_tensor[inactive]
            return args.available_buffer

        # HACK: assume they didn't somehow escape the slice view and edit the
        # rest of target_tensor.
        args.target_tensor[active] = result
        return args.target_tensor

    def _has_unitary_(self) -> bool:
        return protocols.has_unitary(self.sub_gate)

    def _unitary_(self) -> Union[np.ndarray, NotImplementedType]:
        sub_matrix = protocols.unitary(self.sub_gate, None)
        if sub_matrix is None:
            return NotImplemented
        return linalg.block_diag(np.eye(sub_matrix.shape[0]), sub_matrix)

    def __pow__(self, exponent: Any) -> 'ControlledGate':
        new_sub_gate = protocols.pow(self.sub_gate,
                                     exponent,
                                     NotImplemented)
        if new_sub_gate is NotImplemented:
            return NotImplemented
        return ControlledGate(new_sub_gate)

    def _is_parameterized_(self):
        return protocols.is_parameterized(self.sub_gate)

    def _resolve_parameters_(self, param_resolver):
        new_sub_gate = protocols.resolve_parameters(self.sub_gate,
                                                    param_resolver)
        return ControlledGate(new_sub_gate)

    def _trace_distance_bound_(self):
        return protocols.trace_distance_bound(self.sub_gate)

    def _circuit_diagram_info_(self,
                               args: protocols.CircuitDiagramInfoArgs
                               ) -> protocols.CircuitDiagramInfo:
        sub_info = protocols.circuit_diagram_info(self.sub_gate, args, None)
        if sub_info is None:
            return NotImplemented
        return protocols.CircuitDiagramInfo(
            wire_symbols=('@',) + sub_info.wire_symbols,
            exponent=sub_info.exponent)

    def __str__(self):
        return 'C' + str(self.sub_gate)

    def __repr__(self):
        return 'cirq.ControlledGate(sub_gate={!r})'.format(self.sub_gate)
<|MERGE_RESOLUTION|>--- conflicted
+++ resolved
@@ -33,7 +33,9 @@
         """
         self.sub_gate = sub_gate
 
-<<<<<<< HEAD
+    def num_qubits(self) -> int:
+        return self.sub_gate.num_qubits() + 1
+
     def _decompose_(self, qubits):
         result = protocols.decompose_once_with_qubits(self.sub_gate,
                                                       qubits[1:],
@@ -42,10 +44,6 @@
             return NotImplemented
 
         return [cop.ControlledOperation(qubits[0], op) for op in result]
-=======
-    def num_qubits(self) -> int:
-        return self.sub_gate.num_qubits() + 1
->>>>>>> 68b809de
 
     def validate_args(self, qubits) -> None:
         if len(qubits) < 1:
