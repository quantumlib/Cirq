--- conflicted
+++ resolved
@@ -28,11 +28,7 @@
 
     def __init__(self,
                  sub_gate: raw_types.Gate,
-<<<<<<< HEAD
-                 control_qubits: Sequence[raw_types.Qid] = None,
-=======
                  control_qubits: Sequence[Optional[raw_types.Qid]] = None,
->>>>>>> fca994bb
                  num_controls: int = None) -> None:
         """Initializes the controlled gate.
 
@@ -50,11 +46,7 @@
 
         # Leave unspecified controls as Nones.
         self.control_qubits = ((None,) * (num_controls - len(control_qubits)) +
-<<<<<<< HEAD
-                               tuple(control_qubits))  #type: ignore
-=======
                                tuple(control_qubits))  # type: ignore
->>>>>>> fca994bb
 
         # Flatten nested ControlledGates.
         if isinstance(sub_gate, ControlledGate):
@@ -104,14 +96,8 @@
             else:
                 merged_controls.append(control)
 
-<<<<<<< HEAD
-        return gate_operation.GateOperation(
-            ControlledGate(self.sub_gate, num_controls=self.num_controls()),
-            merged_controls + remaining_qubits)
-=======
         return cop.ControlledOperation(merged_controls,
                                        self.sub_gate.on(*remaining_qubits))
->>>>>>> fca994bb
 
     def _value_equality_values_(self):
         return (
@@ -145,14 +131,7 @@
                                      NotImplemented)
         if new_sub_gate is NotImplemented:
             return NotImplemented
-<<<<<<< HEAD
-        return ControlledGate(
-            new_sub_gate,
-            self.control_qubits,  # type: ignore
-            self.num_controls())
-=======
         return ControlledGate(new_sub_gate, self.control_qubits)
->>>>>>> fca994bb
 
     def _is_parameterized_(self):
         return protocols.is_parameterized(self.sub_gate)
@@ -190,14 +169,6 @@
         return 'C'*self.num_controls() + str(self.sub_gate)
 
     def __repr__(self):
-<<<<<<< HEAD
-        if (self.num_controls() == 1 and self.control_qubits[0] is None):
-            return 'cirq.ControlledGate(sub_gate={!r})'.format(self.sub_gate)
-
-        return ('cirq.ControlledGate(sub_gate={!r}, control_qubits={!r}, '
-                'num_controls={!r})'.format(self.sub_gate, self.control_qubits,
-                                            self.num_controls()))
-=======
         if self.control_qubits == (None,):
             return 'cirq.ControlledGate(sub_gate={!r})'.format(self.sub_gate)
 
@@ -208,5 +179,4 @@
 
         return ('cirq.ControlledGate(sub_gate={!r}, '
                 'control_qubits={!r})'.format(self.sub_gate,
-                                              self.control_qubits))
->>>>>>> fca994bb
+                                              self.control_qubits))