--- conflicted
+++ resolved
@@ -12,11 +12,7 @@
 # See the License for the specific language governing permissions and
 # limitations under the License.
 
-<<<<<<< HEAD
-from typing import Any, Union, Optional
-=======
 from typing import cast, Any, Collection, Union, Sequence, Optional, Tuple
->>>>>>> b634494e
 
 import numpy as np
 
@@ -30,19 +26,14 @@
 class ControlledGate(raw_types.Gate):
     """Augments existing gates with a control qubit."""
 
-<<<<<<< HEAD
-    def __init__(self, sub_gate: raw_types.Gate, num_controls: int = 1) -> None:
-=======
     def __init__(
             self,
             sub_gate: raw_types.Gate,
-            control_qubits: Optional[Sequence[Optional[raw_types.Qid]]] = None,
             num_controls: int = None,
             control_values: Optional[Sequence[
                 Union[int, Collection[int]]]] = None,
             control_qid_shape: Optional[Tuple[int, ...]] = None,
     ) -> None:
->>>>>>> b634494e
         """Initializes the controlled gate.
 
         Args:
@@ -59,35 +50,22 @@
                 `(2,) * num_controls`.  Specify this argument when using qudits.
 
         """
-<<<<<<< HEAD
-        self.num_controls = num_controls
-=======
-        if num_controls is None and control_qubits is None:
+        if num_controls is None:
             if control_values is not None:
                 num_controls = len(control_values)
             elif control_qid_shape is not None:
                 num_controls = len(control_qid_shape)
-        if num_controls is None:
-            num_controls = 1 if control_qubits is None else len(control_qubits)
-        if control_qubits is None:
-            control_qubits = ()
+            else:
+                num_controls = 1
+        self.num_controls = num_controls
         if control_values is None:
-            control_values = ((1,),) * num_controls
-        if num_controls < len(control_qubits):
-            raise ValueError('More specified control qubits than num_controls')
-        if num_controls != len(control_values):
+            control_values = ((1,),) * self.num_controls
+        if self.num_controls != len(control_values):
             raise ValueError('len(control_values) != num_controls')
 
-        # Leave unspecified controls as Nones.
-        self.control_qubits = ((None,) * (num_controls - len(control_qubits)) +
-                               tuple(control_qubits))  # type: ignore
->>>>>>> b634494e
-
         if control_qid_shape is None:
-            control_qid_shape = tuple(
-                2 if q is None else cast(raw_types.Qid, q).dimension
-                for q in self.control_qubits)
-        if num_controls != len(control_qid_shape):
+            control_qid_shape = (2,) * self.num_controls
+        if self.num_controls != len(control_qid_shape):
             raise ValueError('len(control_qid_shape) != num_controls')
         self.control_qid_shape = tuple(control_qid_shape)
 
@@ -97,41 +75,24 @@
             tuple((val,) if isinstance(val, int) else tuple(sorted(val))
                   for val in control_values))
         # Verify control values not out of bounds
-        for q, val, dimension in zip(self.control_qubits, self.control_values,
-                                     self.control_qid_shape):
-            if q is not None and q.dimension != dimension:
-                raise ValueError(
-                    'Specified control qubit dimension <{!r}> does not match '
-                    'control_qid_shape <{!r}>.'.format(q,
-                                                       self.control_qid_shape))
+        for i, (val, dimension) in enumerate(
+                zip(self.control_values, self.control_qid_shape)):
             if not all(0 <= v < dimension for v in val):
                 raise ValueError(
-                    'Control values <{!r}> outside of range for qubit '
-                    '<{!r}>.'.format(val, q))
+                    'Control values <{!r}> outside of range for control qubit '
+                    'number <{!r}>.'.format(val, i))
 
         # Flatten nested ControlledGates.
         if isinstance(sub_gate, ControlledGate):
             self.sub_gate = sub_gate.sub_gate  # type: ignore
-<<<<<<< HEAD
             self.num_controls += sub_gate.num_controls
-        else:
-            self.sub_gate = sub_gate
-
-    def num_qubits(self) -> int:
-        return self.sub_gate.num_qubits() + self.num_controls
-=======
-            self.control_qubits += sub_gate.control_qubits
             self.control_values += sub_gate.control_values
             self.control_qid_shape += sub_gate.control_qid_shape
         else:
             self.sub_gate = sub_gate
 
-    def num_controls(self) -> int:
-        return len(self.control_qubits)
-
     def _qid_shape_(self) -> Tuple[int, ...]:
         return self.control_qid_shape + cirq.qid_shape(self.sub_gate)
->>>>>>> b634494e
 
     def _decompose_(self, qubits):
         result = protocols.decompose_once_with_qubits(
@@ -143,35 +104,20 @@
         decomposed = []
         for op in result:
             decomposed.append(
-<<<<<<< HEAD
-                cop.ControlledOperation(qubits[:self.num_controls], op))
+                cop.ControlledOperation(qubits[:self.num_controls], op,
+                                        self.control_values))
         return decomposed
 
     def validate_args(self, qubits) -> None:
         if len(qubits) < self.num_qubits():
             raise ValueError('Not all qubits specified.')
-        self.sub_gate.validate_args(qubits[self.num_controls:])
-=======
-                cop.ControlledOperation(qubits[:self.num_controls()], op,
-                                        self.control_values))
-        return decomposed
-
-    def validate_args(self, qubits) -> None:
-        if len(qubits) < self.control_qubits.count(None):
-            raise ValueError('Not all control qubits specified.')
-        iter_qubits = iter(qubits)
-        for control, dimension in zip(self.control_qubits,
-                                      self.control_qid_shape):
-            if control is not None:
-                continue
-            q = next(iter_qubits)
+        for q, dimension in zip(qubits, self.control_qid_shape):
             if q.dimension != dimension:
                 raise ValueError(
                     "Control qids have dimensions that don't match this gate's "
                     "control_qid_shape <{!r}>.  Qids are <{!r}>".format(
                         self.control_qid_shape, qubits))
-        self.sub_gate.validate_args(qubits[self.control_qubits.count(None):])
->>>>>>> b634494e
+        self.sub_gate.validate_args(qubits[self.num_controls:])
 
     def on(self, *qubits: raw_types.Qid) -> cop.ControlledOperation:
         if len(qubits) == 0:
@@ -179,51 +125,22 @@
                 "Applied a gate to an empty set of qubits. Gate: {!r}".format(
                     self))
         self.validate_args(qubits)
-<<<<<<< HEAD
         return cop.ControlledOperation(
             qubits[:self.num_controls],
-            self.sub_gate.on(*qubits[self.num_controls:]))
-=======
-
-        # Merge specified controls and new controls.
-        merged_controls = []
-        remaining_qubits = list(qubits)
-        for control in self.control_qubits:
-            if control is None:
-                merged_controls.append(remaining_qubits.pop(0))
-            else:
-                merged_controls.append(control)
-
-        super().validate_args(merged_controls + remaining_qubits)
-        return cop.ControlledOperation(merged_controls,
-                                       self.sub_gate.on(*remaining_qubits),
-                                       self.control_values)
->>>>>>> b634494e
+            self.sub_gate.on(*qubits[self.num_controls:]), self.control_values)
 
     def _value_equality_values_(self):
         return (
             self.sub_gate,
-<<<<<<< HEAD
             self.num_controls,
-=======
-            len(self.control_qubits),
-            frozenset(
-                zip(self.control_qubits, self.control_values,
-                    self.control_qid_shape)),
->>>>>>> b634494e
+            frozenset(zip(self.control_values, self.control_qid_shape)),
         )
 
     def _apply_unitary_(self, args: 'protocols.ApplyUnitaryArgs') -> np.ndarray:
         qubits = cirq.LineQid.for_gate(self)
-<<<<<<< HEAD
         op = self.sub_gate.on(*qubits[self.num_controls:])
-        c_op = cop.ControlledOperation(qubits[:self.num_controls], op)
-=======
-        op = self.sub_gate.on(*qubits[self.num_controls():])
-        c_op = cop.ControlledOperation(qubits[:self.num_controls()], op,
+        c_op = cop.ControlledOperation(qubits[:self.num_controls], op,
                                        self.control_values)
->>>>>>> b634494e
-
         return protocols.apply_unitary(c_op, args, default=NotImplemented)
 
     def _has_unitary_(self) -> bool:
@@ -231,8 +148,8 @@
 
     def _unitary_(self) -> Union[np.ndarray, NotImplementedType]:
         qubits = cirq.LineQid.for_gate(self)
-        op = self.sub_gate.on(*qubits[self.num_controls():])
-        c_op = cop.ControlledOperation(qubits[:self.num_controls()], op,
+        op = self.sub_gate.on(*qubits[self.num_controls:])
+        c_op = cop.ControlledOperation(qubits[:self.num_controls], op,
                                        self.control_values)
 
         return protocols.unitary(c_op, default=NotImplemented)
@@ -243,14 +160,10 @@
                                      NotImplemented)
         if new_sub_gate is NotImplemented:
             return NotImplemented
-<<<<<<< HEAD
-        return ControlledGate(new_sub_gate, self.num_controls)
-=======
         return ControlledGate(new_sub_gate,
-                              self.control_qubits,
+                              self.num_controls,
                               control_values=self.control_values,
                               control_qid_shape=self.control_qid_shape)
->>>>>>> b634494e
 
     def _is_parameterized_(self):
         return protocols.is_parameterized(self.sub_gate)
@@ -258,14 +171,10 @@
     def _resolve_parameters_(self, param_resolver):
         new_sub_gate = protocols.resolve_parameters(self.sub_gate,
                                                     param_resolver)
-<<<<<<< HEAD
-        return ControlledGate(new_sub_gate, self.num_controls)
-=======
         return ControlledGate(new_sub_gate,
-                              self.control_qubits,
+                              self.num_controls,
                               control_values=self.control_values,
                               control_qid_shape=self.control_qid_shape)
->>>>>>> b634494e
 
     def _trace_distance_bound_(self) -> Optional[float]:
         if self._is_parameterized_():
@@ -299,20 +208,6 @@
             return '({})'.format(','.join(map(str, vals)))
 
         return protocols.CircuitDiagramInfo(
-<<<<<<< HEAD
-            wire_symbols=('@',) * self.num_controls + sub_info.wire_symbols,
-            exponent=sub_info.exponent)
-
-    def __str__(self):
-        return 'C' * self.num_controls + str(self.sub_gate)
-
-    def __repr__(self):
-        if self.num_controls == 1:
-            return 'cirq.ControlledGate(sub_gate={!r})'.format(self.sub_gate)
-
-        return ('cirq.ControlledGate(sub_gate={!r}, '
-                'num_controls={!r})'.format(self.sub_gate, self.num_controls))
-=======
             wire_symbols=(*(get_symbol(vals) for vals in self.control_values),
                           *sub_info.wire_symbols),
             exponent=sub_info.exponent)
@@ -331,29 +226,15 @@
             self.sub_gate)
 
     def __repr__(self):
-        if self.control_qubits == (None,) and self.control_values == ((1,),):
+        if self.num_controls == 1 and self.control_values == ((1,),):
             return 'cirq.ControlledGate(sub_gate={!r})'.format(self.sub_gate)
-
-        if all(e is None for e in self.control_qubits):
-            if (all(vals == (1,) for vals in self.control_values) and
-                    set(self.control_qid_shape) == {2}):
-                return ('cirq.ControlledGate(sub_gate={!r}, '
-                        'num_controls={!r})'.format(self.sub_gate,
-                                                    len(self.control_qubits)))
-            return ('cirq.ControlledGate(sub_gate={!r}, control_values={!r},'
-                    'control_qid_shape={!r})'.format(self.sub_gate,
-                                                     self.control_values,
-                                                     self.control_qid_shape))
 
         if (all(vals == (1,) for vals in self.control_values) and
                 set(self.control_qid_shape) == {2}):
             return ('cirq.ControlledGate(sub_gate={!r}, '
-                    'control_qubits={!r})'.format(self.sub_gate,
-                                                  self.control_qubits))
-        return ('cirq.ControlledGate(sub_gate={!r}, '
-                'control_qubits={!r}, control_values={!r}, '
+                    'num_controls={!r})'.format(self.sub_gate,
+                                                self.num_controls))
+        return ('cirq.ControlledGate(sub_gate={!r}, control_values={!r},'
                 'control_qid_shape={!r})'.format(self.sub_gate,
-                                                 self.control_qubits,
                                                  self.control_values,
-                                                 self.control_qid_shape))
->>>>>>> b634494e
+                                                 self.control_qid_shape))