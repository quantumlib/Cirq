# Copyright 2017 Google LLC
#
# Licensed under the Apache License, Version 2.0 (the "License");
# you may not use this file except in compliance with the License.
# You may obtain a copy of the License at
#
#     https://www.apache.org/licenses/LICENSE-2.0
#
# Unless required by applicable law or agreed to in writing, software
# distributed under the License is distributed on an "AS IS" BASIS,
# WITHOUT WARRANTIES OR CONDITIONS OF ANY KIND, either express or implied.
# See the License for the specific language governing permissions and
# limitations under the License.

"""Gates that can be directly described to the API, without decomposition."""

import abc
from typing import Union

from cirq.apis.google.v1 import operations_pb2
from cirq.ops import gate_features, raw_types


class NativeGate(raw_types.Gate, metaclass=abc.ABCMeta):
    """A gate with a known mechanism for encoding into API protos."""

    @abc.abstractmethod
    def to_proto(self, *qubits) -> operations_pb2.Operation:
        raise NotImplementedError()


class ParameterizedValue:
    """A constant plus the runtime value of a parameter with a given key."""

    def __new__(cls, key: str = '', val: float = 0):
        """Constructs a ParameterizedValue representing val + param(key).

        Args:
            val: A constant offset.
            key: The name of a parameter. If this is the empty string, then no
                parameter will be used.

        Returns:
            Just val if key is empty, otherwise a new ParameterizedValue.
        """
        if key == '':
            return val
        return super().__new__(cls)

    def __init__(self, key: str = '', val: float = 0):
        """Initializes a ParameterizedValue representing val + param(key).

        Args:
            val: A constant offset.
            key: The name of a parameter. Because of the implementation of new,
                this will never be the empty string.
        """
        self.val = val
        self.key = key

    def __str__(self):
        if self.key == '':
            return repr(self.val)
        if self.val == 0:
            return 'param({})'.format(repr(self.key))
        return '{} + param({})'.format(repr(self.val), repr(self.key))

    def __repr__(self):
        return 'ParameterizedValue({}, {})'.format(repr(self.val),
                                                   repr(self.key))

    def __eq__(self, other):
        if not isinstance(other, type(self)):
            return NotImplemented
        return self.key == other.key and self.val == other.val

    def __ne__(self, other):
        return not self == other

    def __hash__(self):
        return hash((ParameterizedValue, self.val, self.key))

    def __add__(self, other: float) -> 'ParameterizedValue':
        if not isinstance(other, (int, float)):
            return NotImplemented
        return ParameterizedValue(self.key, self.val + other)

    def __radd__(self, other: float) -> 'ParameterizedValue':
        return self.__add__(other)

    def __sub__(self, other: float) -> 'ParameterizedValue':
        if not isinstance(other, (int, float)):
            return NotImplemented
        return ParameterizedValue(self.key, self.val - other)

    @staticmethod
    def val_of(val: Union['ParameterizedValue', float]):
        if isinstance(val, ParameterizedValue):
<<<<<<< HEAD
            return float(val.val)
        return float(val)
=======
            return val.val
        return val
>>>>>>> d358a7f0

    @staticmethod
    def key_of(val: Union['ParameterizedValue', float]):
        if isinstance(val, ParameterizedValue):
            return val.key
        return ''


class MeasurementGate(NativeGate, gate_features.AsciiDiagrammableGate):
    """Indicates that a qubit should be measured, and where the result goes."""

    def __init__(self, key: str = ''):
        self.key = key

    def to_proto(self, *qubits):
        if len(qubits) != 1:
            raise ValueError('Wrong number of qubits.')

        q = qubits[0]
        op = operations_pb2.Operation()
        op.measurement.target.x = q.x
        op.measurement.target.y = q.y
        op.measurement.key = self.key
        return op

    def ascii_wire_symbols(self):
        return 'M',

    def __repr__(self):
        return 'MeasurementGate({})'.format(repr(self.key))

    def __eq__(self, other):
        if not isinstance(other, type(self)):
            return NotImplemented
        return self.key == other.key

    def __ne__(self, other):
        return not self == other

    def __hash__(self):
        return hash((MeasurementGate, self.key))


class Exp11Gate(NativeGate, gate_features.PhaseableGate):
    """A two-qubit interaction that phases the amplitude of the 11 state."""

    def __init__(self, *positional_args,
                 half_turns: Union[ParameterizedValue, float]=1):
        assert not positional_args
<<<<<<< HEAD
        self.half_turns = _canonicalize_turns(half_turns)
=======
        self.half_turns = _canonicalize_param_turns(half_turns)
>>>>>>> d358a7f0

    def phase_by(self, phase_turns, qubit_index):
        return self

    def to_proto(self, *qubits):
        if len(qubits) != 2:
            raise ValueError('Wrong number of qubits.')

        p, q = qubits
        op = operations_pb2.Operation()
<<<<<<< HEAD
        op.exp_11.target1.x = p.x
        op.exp_11.target1.y = p.y
        op.exp_11.target2.x = q.x
        op.exp_11.target2.y = q.y
        op.exp_11.half_turns.raw = ParameterizedValue.val_of(self.half_turns)
        op.exp_11.half_turns.parameter_key = ParameterizedValue.key_of(
            self.half_turns)
=======
        op.cz.target1.x = p.x
        op.cz.target1.y = p.y
        op.cz.target2.x = q.x
        op.cz.target2.y = q.y
        op.cz.turns.raw = ParameterizedValue.val_of(self.half_turns) / 4
        op.cz.turns.parameter_key = ParameterizedValue.key_of(self.half_turns)
>>>>>>> d358a7f0
        return op

    def __repr__(self):
        return 'ParameterizedCZGate(half_turns={})'.format(
            repr(self.half_turns))

    def __eq__(self, other):
        if not isinstance(other, type(self)):
            return NotImplemented
        return self.half_turns == other.half_turns

    def __ne__(self, other):
        return not self == other

    def __hash__(self):
        return hash((Exp11Gate, self.half_turns))


class ExpWGate(NativeGate, gate_features.PhaseableGate):
    """A rotation around an axis in the XY plane of the Bloch sphere."""

    def __init__(self, *positional_args,
                 half_turns: Union[ParameterizedValue, float]=1,
                 axis_half_turns: Union[ParameterizedValue, float]=0):
        assert not positional_args
<<<<<<< HEAD
        self.half_turns = _canonicalize_turns(half_turns)
        self.axis_half_turns = _canonicalize_turns(axis_half_turns)
=======
        self.half_turns = _canonicalize_param_turns(half_turns)
        self.axis_half_turns = _canonicalize_param_turns(axis_half_turns)
>>>>>>> d358a7f0

        if (not isinstance(self.half_turns, ParameterizedValue) and
                not isinstance(self.axis_half_turns, ParameterizedValue) and
                not 0 <= self.axis_half_turns < 1):
            # Canonicalize to negative rotation around positive axis.
<<<<<<< HEAD
            self.half_turns = _canonicalize_turns(-self.half_turns)
            self.axis_half_turns = _canonicalize_turns(
=======
            self.half_turns = _canonicalize_param_turns(-self.half_turns)
            self.axis_half_turns = _canonicalize_param_turns(
>>>>>>> d358a7f0
                self.axis_half_turns + 1)

    def to_proto(self, *qubits):
        if len(qubits) != 1:
            raise ValueError('Wrong number of qubits.')

        q = qubits[0]
        op = operations_pb2.Operation()
<<<<<<< HEAD
        op.exp_w.target.x = q.x
        op.exp_w.target.y = q.y
        op.exp_w.axis_half_turns.raw = ParameterizedValue.val_of(
            self.axis_half_turns)
        op.exp_w.axis_half_turns.parameter_key = ParameterizedValue.key_of(
            self.axis_half_turns)
        op.exp_w.half_turns.raw = ParameterizedValue.val_of(self.half_turns)
        op.exp_w.half_turns.parameter_key = ParameterizedValue.key_of(
            self.half_turns)
=======
        op.xy.target.x = q.x
        op.xy.target.y = q.y
        op.xy.rotation_axis_turns.raw = ParameterizedValue.val_of(
            self.axis_half_turns) / 2
        op.xy.rotation_axis_turns.parameter_key = ParameterizedValue.key_of(
            self.axis_half_turns)
        op.xy.turns.raw = ParameterizedValue.val_of(self.half_turns) / 4
        op.xy.turns.parameter_key = ParameterizedValue.key_of(self.half_turns)
>>>>>>> d358a7f0
        return op

    def phase_by(self, phase_turns, qubit_index):
        return ExpWGate(
            half_turns=self.half_turns,
<<<<<<< HEAD
            axis_half_turns=self.axis_half_turns + phase_turns*2)
=======
            axis_half_turns=self.axis_half_turns + phase_turns * 2)
>>>>>>> d358a7f0

    def __repr__(self):
        return ('ParameterizedXYGate(half_turns={}, '
                'axis_half_turns={})'.format(
                    repr(self.half_turns),
                    repr(self.axis_half_turns)))

    def __eq__(self, other):
        if not isinstance(other, type(self)):
            return NotImplemented

        return (self.half_turns == other.half_turns and
                self.axis_half_turns == other.axis_half_turns)

    def __ne__(self, other):
        return not self == other

    def __hash__(self):
        return hash((ExpWGate, self.half_turns, self.axis_half_turns))


class ExpZGate(NativeGate, gate_features.PhaseableGate):
    """A rotation around the Z axis of the Bloch sphere."""

    def __init__(self, *positional_args,
                 half_turns: Union[ParameterizedValue, float]=1):
        assert not positional_args
<<<<<<< HEAD
        self.half_turns = _canonicalize_turns(half_turns)
=======
        self.half_turns = _canonicalize_param_turns(half_turns)
>>>>>>> d358a7f0

    def phase_by(self, phase_turns, qubit_index):
        return self

    def to_proto(self, *qubits):
        if len(qubits) != 1:
            raise ValueError('Wrong number of qubits.')

        q = qubits[0]
        op = operations_pb2.Operation()
<<<<<<< HEAD
        op.exp_z.target.x = q.x
        op.exp_z.target.y = q.y
        op.exp_z.half_turns.raw = ParameterizedValue.val_of(self.half_turns)
        op.exp_z.half_turns.parameter_key = ParameterizedValue.key_of(
            self.half_turns)
=======
        op.z.target.x = q.x
        op.z.target.y = q.y
        op.z.turns.raw = ParameterizedValue.val_of(self.half_turns) / 4
        op.z.turns.parameter_key = ParameterizedValue.key_of(self.half_turns)
>>>>>>> d358a7f0
        return op

    def __repr__(self):
        return 'ParameterizedZGate(half_turns={})'.format(
            repr(self.half_turns))

    def __eq__(self, other):
        if not isinstance(other, type(self)):
            return NotImplemented
        return self.half_turns == other.half_turns

    def __ne__(self, other):
        return not self == other

    def __hash__(self):
        return hash((ExpZGate, self.half_turns))


<<<<<<< HEAD
def _canonicalize_turns(
        val: Union[ParameterizedValue, float]
) -> Union[ParameterizedValue, float]:
    v = ParameterizedValue.val_of(val)
    v %= 2
    if v > 1:
        v -= 2
    return ParameterizedValue(ParameterizedValue.key_of(val), v)
=======
def _signed_mod_unity(r):
    """Returns a number from (0.5, 0.5], equivalent to r modulo 1.0."""
    r %= 1.0
    if r > 0.5:
        r -= 1.0
    return r


def _canonicalize_param_turns(r: Union[ParameterizedValue, float]
                              ) -> Union[ParameterizedValue, float]:
    return ParameterizedValue(
        ParameterizedValue.key_of(r),
        2 * _signed_mod_unity(ParameterizedValue.val_of(r) / 2))
>>>>>>> d358a7f0
<|MERGE_RESOLUTION|>--- conflicted
+++ resolved
@@ -96,13 +96,8 @@
     @staticmethod
     def val_of(val: Union['ParameterizedValue', float]):
         if isinstance(val, ParameterizedValue):
-<<<<<<< HEAD
             return float(val.val)
         return float(val)
-=======
-            return val.val
-        return val
->>>>>>> d358a7f0
 
     @staticmethod
     def key_of(val: Union['ParameterizedValue', float]):
@@ -152,11 +147,7 @@
     def __init__(self, *positional_args,
                  half_turns: Union[ParameterizedValue, float]=1):
         assert not positional_args
-<<<<<<< HEAD
         self.half_turns = _canonicalize_turns(half_turns)
-=======
-        self.half_turns = _canonicalize_param_turns(half_turns)
->>>>>>> d358a7f0
 
     def phase_by(self, phase_turns, qubit_index):
         return self
@@ -167,7 +158,6 @@
 
         p, q = qubits
         op = operations_pb2.Operation()
-<<<<<<< HEAD
         op.exp_11.target1.x = p.x
         op.exp_11.target1.y = p.y
         op.exp_11.target2.x = q.x
@@ -175,14 +165,6 @@
         op.exp_11.half_turns.raw = ParameterizedValue.val_of(self.half_turns)
         op.exp_11.half_turns.parameter_key = ParameterizedValue.key_of(
             self.half_turns)
-=======
-        op.cz.target1.x = p.x
-        op.cz.target1.y = p.y
-        op.cz.target2.x = q.x
-        op.cz.target2.y = q.y
-        op.cz.turns.raw = ParameterizedValue.val_of(self.half_turns) / 4
-        op.cz.turns.parameter_key = ParameterizedValue.key_of(self.half_turns)
->>>>>>> d358a7f0
         return op
 
     def __repr__(self):
@@ -208,25 +190,15 @@
                  half_turns: Union[ParameterizedValue, float]=1,
                  axis_half_turns: Union[ParameterizedValue, float]=0):
         assert not positional_args
-<<<<<<< HEAD
         self.half_turns = _canonicalize_turns(half_turns)
         self.axis_half_turns = _canonicalize_turns(axis_half_turns)
-=======
-        self.half_turns = _canonicalize_param_turns(half_turns)
-        self.axis_half_turns = _canonicalize_param_turns(axis_half_turns)
->>>>>>> d358a7f0
 
         if (not isinstance(self.half_turns, ParameterizedValue) and
                 not isinstance(self.axis_half_turns, ParameterizedValue) and
                 not 0 <= self.axis_half_turns < 1):
             # Canonicalize to negative rotation around positive axis.
-<<<<<<< HEAD
             self.half_turns = _canonicalize_turns(-self.half_turns)
             self.axis_half_turns = _canonicalize_turns(
-=======
-            self.half_turns = _canonicalize_param_turns(-self.half_turns)
-            self.axis_half_turns = _canonicalize_param_turns(
->>>>>>> d358a7f0
                 self.axis_half_turns + 1)
 
     def to_proto(self, *qubits):
@@ -235,7 +207,6 @@
 
         q = qubits[0]
         op = operations_pb2.Operation()
-<<<<<<< HEAD
         op.exp_w.target.x = q.x
         op.exp_w.target.y = q.y
         op.exp_w.axis_half_turns.raw = ParameterizedValue.val_of(
@@ -245,26 +216,12 @@
         op.exp_w.half_turns.raw = ParameterizedValue.val_of(self.half_turns)
         op.exp_w.half_turns.parameter_key = ParameterizedValue.key_of(
             self.half_turns)
-=======
-        op.xy.target.x = q.x
-        op.xy.target.y = q.y
-        op.xy.rotation_axis_turns.raw = ParameterizedValue.val_of(
-            self.axis_half_turns) / 2
-        op.xy.rotation_axis_turns.parameter_key = ParameterizedValue.key_of(
-            self.axis_half_turns)
-        op.xy.turns.raw = ParameterizedValue.val_of(self.half_turns) / 4
-        op.xy.turns.parameter_key = ParameterizedValue.key_of(self.half_turns)
->>>>>>> d358a7f0
         return op
 
     def phase_by(self, phase_turns, qubit_index):
         return ExpWGate(
             half_turns=self.half_turns,
-<<<<<<< HEAD
-            axis_half_turns=self.axis_half_turns + phase_turns*2)
-=======
             axis_half_turns=self.axis_half_turns + phase_turns * 2)
->>>>>>> d358a7f0
 
     def __repr__(self):
         return ('ParameterizedXYGate(half_turns={}, '
@@ -292,11 +249,7 @@
     def __init__(self, *positional_args,
                  half_turns: Union[ParameterizedValue, float]=1):
         assert not positional_args
-<<<<<<< HEAD
         self.half_turns = _canonicalize_turns(half_turns)
-=======
-        self.half_turns = _canonicalize_param_turns(half_turns)
->>>>>>> d358a7f0
 
     def phase_by(self, phase_turns, qubit_index):
         return self
@@ -307,18 +260,11 @@
 
         q = qubits[0]
         op = operations_pb2.Operation()
-<<<<<<< HEAD
         op.exp_z.target.x = q.x
         op.exp_z.target.y = q.y
         op.exp_z.half_turns.raw = ParameterizedValue.val_of(self.half_turns)
         op.exp_z.half_turns.parameter_key = ParameterizedValue.key_of(
             self.half_turns)
-=======
-        op.z.target.x = q.x
-        op.z.target.y = q.y
-        op.z.turns.raw = ParameterizedValue.val_of(self.half_turns) / 4
-        op.z.turns.parameter_key = ParameterizedValue.key_of(self.half_turns)
->>>>>>> d358a7f0
         return op
 
     def __repr__(self):
@@ -337,7 +283,6 @@
         return hash((ExpZGate, self.half_turns))
 
 
-<<<<<<< HEAD
 def _canonicalize_turns(
         val: Union[ParameterizedValue, float]
 ) -> Union[ParameterizedValue, float]:
@@ -345,19 +290,4 @@
     v %= 2
     if v > 1:
         v -= 2
-    return ParameterizedValue(ParameterizedValue.key_of(val), v)
-=======
-def _signed_mod_unity(r):
-    """Returns a number from (0.5, 0.5], equivalent to r modulo 1.0."""
-    r %= 1.0
-    if r > 0.5:
-        r -= 1.0
-    return r
-
-
-def _canonicalize_param_turns(r: Union[ParameterizedValue, float]
-                              ) -> Union[ParameterizedValue, float]:
-    return ParameterizedValue(
-        ParameterizedValue.key_of(r),
-        2 * _signed_mod_unity(ParameterizedValue.val_of(r) / 2))
->>>>>>> d358a7f0
+    return ParameterizedValue(ParameterizedValue.key_of(val), v)