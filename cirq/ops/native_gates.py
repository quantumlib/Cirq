--- conflicted
+++ resolved
@@ -144,17 +144,10 @@
 class Exp11Gate(NativeGate, gate_features.PhaseableGate):
     """A two-qubit interaction that phases the amplitude of the 11 state."""
 
-<<<<<<< HEAD
     def __init__(self, *positional_args,
                  half_turns: Union[ParameterizedValue, float]=1):
         assert not positional_args
         self.half_turns = _canonicalize_param_turns(half_turns)
-=======
-    def __init__(self, turns_param_key: str = '',
-                 turns_offset: float = 0.0):
-        self.turns_param_key = turns_param_key
-        self.half_turns = _signed_mod_unity(turns_offset) * 2.0
->>>>>>> ea20c9bc
 
     def phase_by(self, phase_turns, qubit_index):
         return self
@@ -169,7 +162,6 @@
         op.cz.target1.y = p.y
         op.cz.target2.x = q.x
         op.cz.target2.y = q.y
-<<<<<<< HEAD
         op.cz.turns.raw = ParameterizedValue.val_of(self.half_turns) / 4
         op.cz.turns.parameter_key = ParameterizedValue.key_of(self.half_turns)
         return op
@@ -177,43 +169,22 @@
     def __repr__(self):
         return 'ParameterizedCZGate(half_turns={})'.format(
             repr(self.half_turns))
-=======
-        op.cz.turns.raw = self.half_turns / 4
-        op.cz.turns.parameter_key = self.turns_param_key
-        return op
-
-    def __repr__(self):
-        return 'ParameterizedCZGate(turns_param_key={}, half_turns={})'.format(
-            repr(self.turns_param_key), repr(self.half_turns))
->>>>>>> ea20c9bc
-
-    def __eq__(self, other):
-        if not isinstance(other, type(self)):
-            return NotImplemented
-<<<<<<< HEAD
+
+    def __eq__(self, other):
+        if not isinstance(other, type(self)):
+            return NotImplemented
         return self.half_turns == other.half_turns
-=======
-        return (self.turns_param_key == other.turns_param_key and
-                self.half_turns == other.half_turns)
->>>>>>> ea20c9bc
-
-    def __ne__(self, other):
-        return not self == other
-
-    def __hash__(self):
-<<<<<<< HEAD
+
+    def __ne__(self, other):
+        return not self == other
+
+    def __hash__(self):
         return hash((Exp11Gate, self.half_turns))
-=======
-        return hash((Exp11Gate,
-                     self.turns_param_key,
-                     self.half_turns))
->>>>>>> ea20c9bc
 
 
 class ExpWGate(NativeGate, gate_features.PhaseableGate):
     """A rotation around an axis in the XY plane of the Bloch sphere."""
 
-<<<<<<< HEAD
     def __init__(self, *positional_args,
                  half_turns: Union[ParameterizedValue, float]=1,
                  axis_half_turns: Union[ParameterizedValue, float]=0):
@@ -228,26 +199,6 @@
             self.half_turns = _canonicalize_param_turns(-self.half_turns)
             self.axis_half_turns = _canonicalize_param_turns(
                 self.axis_half_turns + 1)
-=======
-    def __init__(self,
-                 turns_param_key: str = '',
-                 turns_offset: float = 0.0,
-                 axis_phase_turns_key: str = '',
-                 axis_phase_turns_offset: float = 0.0):
-        self.turns_param_key = turns_param_key
-        self.axis_phase_turns_key = axis_phase_turns_key
-        t = _signed_mod_unity(turns_offset)
-        p = _signed_mod_unity(axis_phase_turns_offset)
-
-        if (not turns_param_key and not axis_phase_turns_key and
-                not 0 <= p < 0.5):
-            # Canonicalize to negative rotation around positive axis.
-            p = _signed_mod_unity(p + 0.5)
-            t = _signed_mod_unity(-turns_offset)
-
-        self.half_turns = t * 2.0
-        self.axis_half_turns = p * 2.0
->>>>>>> ea20c9bc
 
     def to_proto(self, *qubits):
         if len(qubits) != 1:
@@ -257,90 +208,46 @@
         op = operations_pb2.Operation()
         op.xy.target.x = q.x
         op.xy.target.y = q.y
-<<<<<<< HEAD
         op.xy.rotation_axis_turns.raw = ParameterizedValue.val_of(
             self.axis_half_turns) / 2
         op.xy.rotation_axis_turns.parameter_key = ParameterizedValue.key_of(
             self.axis_half_turns)
         op.xy.turns.raw = ParameterizedValue.val_of(self.half_turns) / 4
         op.xy.turns.parameter_key = ParameterizedValue.key_of(self.half_turns)
-=======
-        op.xy.rotation_axis_turns.raw = self.axis_half_turns / 2
-        op.xy.rotation_axis_turns.parameter_key = self.axis_phase_turns_key
-        op.xy.turns.raw = self.half_turns / 4
-        op.xy.turns.parameter_key = self.turns_param_key
->>>>>>> ea20c9bc
         return op
 
     def phase_by(self, phase_turns, qubit_index):
         return ExpWGate(
-<<<<<<< HEAD
             half_turns=self.half_turns,
-            axis_half_turns=self.axis_half_turns + phase_turns*2)
+            axis_half_turns=self.axis_half_turns + phase_turns * 2)
 
     def __repr__(self):
         return ('ParameterizedXYGate(half_turns={}, '
                 'axis_half_turns={})'.format(
                     repr(self.half_turns),
-=======
-            turns_param_key=self.turns_param_key,
-            turns_offset=self.half_turns / 2,
-            axis_phase_turns_key=self.axis_phase_turns_key,
-            axis_phase_turns_offset=self.axis_half_turns / 2 + phase_turns)
-
-    def __repr__(self):
-        return ('ParameterizedXYGate(turns_param_key={}, '
-                'half_turns={}, '
-                'axis_phase_turns_key={}, '
-                'axis_half_turns={})'.format(
-                    repr(self.turns_param_key),
-                    repr(self.half_turns),
-                    repr(self.axis_phase_turns_key),
->>>>>>> ea20c9bc
                     repr(self.axis_half_turns)))
 
     def __eq__(self, other):
         if not isinstance(other, type(self)):
             return NotImplemented
 
-<<<<<<< HEAD
         return (self.half_turns == other.half_turns and
-=======
-        return (self.turns_param_key == other.turns_param_key and
-                self.half_turns == other.half_turns and
-                self.axis_phase_turns_key == other.axis_phase_turns_key and
->>>>>>> ea20c9bc
                 self.axis_half_turns == other.axis_half_turns)
 
     def __ne__(self, other):
         return not self == other
 
     def __hash__(self):
-<<<<<<< HEAD
         return hash((ExpWGate, self.half_turns, self.axis_half_turns))
-=======
-        return hash((ExpWGate,
-                     self.turns_param_key,
-                     self.half_turns,
-                     self.axis_phase_turns_key,
-                     self.axis_half_turns))
->>>>>>> ea20c9bc
 
 
 class ExpZGate(NativeGate, gate_features.PhaseableGate):
     """A rotation around the Z axis of the Bloch sphere."""
 
-<<<<<<< HEAD
     def __init__(self, *positional_args,
                  half_turns: Union[ParameterizedValue, float]=1):
         assert not positional_args
         self.half_turns = _canonicalize_param_turns(half_turns)
-=======
-    def __init__(self, turns_param_key: str = '',
-                 turns_offset: float = 0.0):
-        self.turns_param_key = turns_param_key
-        self.half_turns = _signed_mod_unity(turns_offset) * 2.0
->>>>>>> ea20c9bc
 
     def phase_by(self, phase_turns, qubit_index):
         return self
@@ -353,7 +260,6 @@
         op = operations_pb2.Operation()
         op.z.target.x = q.x
         op.z.target.y = q.y
-<<<<<<< HEAD
         op.z.turns.raw = ParameterizedValue.val_of(self.half_turns) / 4
         op.z.turns.parameter_key = ParameterizedValue.key_of(self.half_turns)
         return op
@@ -361,37 +267,17 @@
     def __repr__(self):
         return 'ParameterizedZGate(half_turns={})'.format(
             repr(self.half_turns))
-=======
-        op.z.turns.raw = self.half_turns / 4
-        op.z.turns.parameter_key = self.turns_param_key
-        return op
-
-    def __repr__(self):
-        return 'ParameterizedZGate(turns_param_key={}, half_turns={})'.format(
-            repr(self.turns_param_key), repr(self.half_turns))
->>>>>>> ea20c9bc
-
-    def __eq__(self, other):
-        if not isinstance(other, type(self)):
-            return NotImplemented
-<<<<<<< HEAD
+
+    def __eq__(self, other):
+        if not isinstance(other, type(self)):
+            return NotImplemented
         return self.half_turns == other.half_turns
-=======
-        return (self.turns_param_key == other.turns_param_key and
-                self.half_turns == other.half_turns)
->>>>>>> ea20c9bc
-
-    def __ne__(self, other):
-        return not self == other
-
-    def __hash__(self):
-<<<<<<< HEAD
+
+    def __ne__(self, other):
+        return not self == other
+
+    def __hash__(self):
         return hash((ExpZGate, self.half_turns))
-=======
-        return hash((ExpZGate,
-                     self.turns_param_key,
-                     self.half_turns))
->>>>>>> ea20c9bc
 
 
 def _signed_mod_unity(r):
