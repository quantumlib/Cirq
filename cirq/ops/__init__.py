# Copyright 2018 The Cirq Developers
#
# Licensed under the Apache License, Version 2.0 (the "License");
# you may not use this file except in compliance with the License.
# You may obtain a copy of the License at
#
#     https://www.apache.org/licenses/LICENSE-2.0
#
# Unless required by applicable law or agreed to in writing, software
# distributed under the License is distributed on an "AS IS" BASIS,
# WITHOUT WARRANTIES OR CONDITIONS OF ANY KIND, either express or implied.
# See the License for the specific language governing permissions and
# limitations under the License.

"""Types for representing and methods for manipulating circuit operation trees.
"""

from cirq.ops.clifford_gate import (
    CliffordGate,
    PauliTransform,
)
from cirq.ops.common_gates import (
    CNOT,
    CNotGate,
    CZ,
    H,
    HGate,
    ISWAP,
    ISwapGate,
    measure,
    measure_each,
    MeasurementGate,
    Rot11Gate,
    RotXGate,
    RotYGate,
    RotZGate,
    S,
    SWAP,
    SwapGate,
    T,
    X,
    Y,
    Z,
)
from cirq.ops.controlled_gate import (
    ControlledGate,
)
from cirq.ops.eigen_gate import (
    EigenGate,
)
from cirq.ops.gate_features import (
    CompositeGate,
    CompositeOperation,
    ExtrapolatableEffect,
    InterchangeableQubitsGate,
    PhaseableEffect,
    QasmConvertibleGate,
    QasmConvertibleOperation,
    QasmOutputArgs,
    ReversibleEffect,
    SingleQubitGate,
    TextDiagrammable,
    TextDiagramInfo,
    TextDiagramInfoArgs,
    ThreeQubitGate,
    TwoQubitGate,
)
from cirq.ops.gate_operation import (
    GateOperation,
)
from cirq.ops.qubit_order import (
    QubitOrder,
)
from cirq.ops.qubit_order_or_list import (
    QubitOrderOrList,
)
from cirq.ops.matrix_gates import (
    SingleQubitMatrixGate,
    TwoQubitMatrixGate,
)
from cirq.ops.named_qubit import (
    NamedQubit,
)
from cirq.ops.op_tree import (
    OP_TREE,
    flatten_op_tree,
    freeze_op_tree,
    transform_op_tree,
)
from cirq.ops.pauli import (
    Pauli,
)
<<<<<<< HEAD
=======
from cirq.ops.clifford_gate import (
    SingleQubitCliffordGate,
    PauliTransform,
)
>>>>>>> 3e1a40e4
from cirq.ops.pauli_interaction_gate import (
    PauliInteractionGate,
)
from cirq.ops.pauli_string import (
    PauliString,
)
from cirq.ops.raw_types import (
    Gate,
    Operation,
    QubitId,
)
from cirq.ops.reversible_composite_gate import (
    ReversibleCompositeGate,
)
from cirq.ops.three_qubit_gates import (
    CCX,
    CCZ,
    CSWAP,
    FREDKIN,
    TOFFOLI,
)<|MERGE_RESOLUTION|>--- conflicted
+++ resolved
@@ -15,10 +15,6 @@
 """Types for representing and methods for manipulating circuit operation trees.
 """
 
-from cirq.ops.clifford_gate import (
-    CliffordGate,
-    PauliTransform,
-)
 from cirq.ops.common_gates import (
     CNOT,
     CNotGate,
@@ -78,9 +74,6 @@
     SingleQubitMatrixGate,
     TwoQubitMatrixGate,
 )
-from cirq.ops.named_qubit import (
-    NamedQubit,
-)
 from cirq.ops.op_tree import (
     OP_TREE,
     flatten_op_tree,
@@ -90,13 +83,10 @@
 from cirq.ops.pauli import (
     Pauli,
 )
-<<<<<<< HEAD
-=======
 from cirq.ops.clifford_gate import (
     SingleQubitCliffordGate,
     PauliTransform,
 )
->>>>>>> 3e1a40e4
 from cirq.ops.pauli_interaction_gate import (
     PauliInteractionGate,
 )
@@ -105,6 +95,7 @@
 )
 from cirq.ops.raw_types import (
     Gate,
+    NamedQubit,
     Operation,
     QubitId,
 )
