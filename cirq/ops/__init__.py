# Copyright 2018 The Cirq Developers
#
# Licensed under the Apache License, Version 2.0 (the "License");
# you may not use this file except in compliance with the License.
# You may obtain a copy of the License at
#
#     https://www.apache.org/licenses/LICENSE-2.0
#
# Unless required by applicable law or agreed to in writing, software
# distributed under the License is distributed on an "AS IS" BASIS,
# WITHOUT WARRANTIES OR CONDITIONS OF ANY KIND, either express or implied.
# See the License for the specific language governing permissions and
# limitations under the License.

"""Types for representing and methods for manipulating circuit operation trees.
"""

from cirq.ops.arithmetic_operation import (
    ArithmeticOperation,)

from cirq.ops.clifford_gate import (
    PauliTransform,
    SingleQubitCliffordGate,
)

from cirq.ops.dense_pauli_string import (
    BaseDensePauliString,
    DensePauliString,
    MutableDensePauliString,
)

from cirq.ops.common_channels import (
    amplitude_damp,
    AmplitudeDampingChannel,
    asymmetric_depolarize,
    AsymmetricDepolarizingChannel,
    bit_flip,
    BitFlipChannel,
    depolarize,
    DepolarizingChannel,
    generalized_amplitude_damp,
    GeneralizedAmplitudeDampingChannel,
    phase_damp,
    phase_flip,
    PhaseDampingChannel,
    PhaseFlipChannel,
    reset,
    ResetChannel,
)

from cirq.ops.common_gates import (
    CNOT,
    CNotPowGate,
    CX,
    CZ,
    CZPowGate,
    H,
    HPowGate,
<<<<<<< HEAD
    measure,
    measure_each,
    MeasurementGate,
=======
    I,
    identity,
    IdentityGate,
>>>>>>> 8d4a3c81
    Rx,
    Ry,
    Rz,
    S,
    T,
    XPowGate,
    YPowGate,
    ZPowGate,
)

from cirq.ops.controlled_gate import (
    ControlledGate,)

from cirq.ops.display import (
    ApproxPauliStringExpectation,
    DensityMatrixDisplay,
    approx_pauli_string_expectation,
    SamplesDisplay,
    WaveFunctionDisplay,
)

from cirq.ops.eigen_gate import (
    EigenGate,)

from cirq.ops.fourier_transform import (
    PhaseGradientGate,
    QFT,
    QuantumFourierTransformGate,
)

from cirq.ops.fsim_gate import (
    FSimGate,)

from cirq.ops.gate_features import (
    InterchangeableQubitsGate,
    SingleQubitGate,
    ThreeQubitGate,
    TwoQubitGate,
)

from cirq.ops.gate_operation import (
    GateOperation,
    op_gate_isinstance,
    op_gate_of_type,
)

from cirq.ops.identity import (
    I,
    identity_each,
    IdentityGate,
    IdentityOperation,
)

from cirq.ops.global_phase_op import (
    GlobalPhaseOperation,)

from cirq.ops.linear_combinations import (
    LinearCombinationOfGates,
    LinearCombinationOfOperations,
    PauliSum,
    PauliSumLike,
)

from cirq.ops.parallel_gate_operation import (
    ParallelGateOperation,)

from cirq.ops.controlled_operation import (
    ControlledOperation,)

from cirq.ops.qubit_order import (
    QubitOrder,)

from cirq.ops.qubit_order_or_list import (
    QubitOrderOrList,)

from cirq.ops.matrix_gates import (
    SingleQubitMatrixGate,
    TwoQubitMatrixGate,
)

from cirq.ops.measure_util import (
    measure,
    measure_each,
)

from cirq.ops.measurement_gate import (
    MeasurementGate,)

from cirq.ops.moment import (
    Moment,)

from cirq.ops.named_qubit import (
    NamedQubit,)

from cirq.ops.op_tree import (
    flatten_op_tree,
    freeze_op_tree,
    flatten_to_ops,
    flatten_to_ops_or_moments,
    OP_TREE,
    transform_op_tree,
)

from cirq.ops.parity_gates import (
    XX,
    XXPowGate,
    YY,
    YYPowGate,
    ZZ,
    ZZPowGate,
)

from cirq.ops.pauli_gates import (
    Pauli,
    X,
    Y,
    Z,
)

from cirq.ops.pauli_interaction_gate import (
    PauliInteractionGate,)

from cirq.ops.pauli_string import (
    PAULI_STRING_LIKE,
    PauliString,
    SingleQubitPauliStringGateOperation,
)

from cirq.ops.pauli_string_phasor import (
    PauliStringPhasor,)

from cirq.ops.pauli_string_raw_types import (
    PauliStringGateOperation,)

from cirq.ops.phased_iswap_gate import (
    GivensRotation,
    PhasedISwapPowGate,
)

from cirq.ops.phased_x_gate import (
    PhasedXPowGate,)

from cirq.ops.raw_types import (
    Gate,
    Operation,
    Qid,
)

from cirq.ops.swap_gates import (
    ISWAP,
    ISwapPowGate,
    SWAP,
    SwapPowGate,
)

from cirq.ops.three_qubit_gates import (
    CCNOT,
    CCX,
    CCXPowGate,
    CCZ,
    CCZPowGate,
    CSWAP,
    CSwapGate,
    FREDKIN,
    ThreeQubitDiagonalGate,
    TOFFOLI,
)

from cirq.ops.wait_gate import (
    WaitGate,)<|MERGE_RESOLUTION|>--- conflicted
+++ resolved
@@ -56,15 +56,6 @@
     CZPowGate,
     H,
     HPowGate,
-<<<<<<< HEAD
-    measure,
-    measure_each,
-    MeasurementGate,
-=======
-    I,
-    identity,
-    IdentityGate,
->>>>>>> 8d4a3c81
     Rx,
     Ry,
     Rz,
