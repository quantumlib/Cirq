# Copyright 2018 The Cirq Developers
#
# Licensed under the Apache License, Version 2.0 (the "License");
# you may not use this file except in compliance with the License.
# You may obtain a copy of the License at
#
#     https://www.apache.org/licenses/LICENSE-2.0
#
# Unless required by applicable law or agreed to in writing, software
# distributed under the License is distributed on an "AS IS" BASIS,
# WITHOUT WARRANTIES OR CONDITIONS OF ANY KIND, either express or implied.
# See the License for the specific language governing permissions and
# limitations under the License.

"""Common quantum gates that target three qubits."""

from typing import Optional, Tuple, Union, Sequence

import numpy as np

from cirq import linalg, value, protocols
from cirq.ops import gate_features, common_gates, raw_types, op_tree, \
    eigen_gate, controlled_gate


<<<<<<< HEAD
class _CCZPowerGate(eigen_gate.EigenGate,
                    gate_features.ThreeQubitGate,
                    gate_features.InterchangeableQubitsGate,
                    gate_features.QasmConvertibleGate):
=======
class _CCZPowGate(eigen_gate.EigenGate,
                  gate_features.ThreeQubitGate,
                  gate_features.CompositeGate,
                  gate_features.InterchangeableQubitsGate,
                  gate_features.QasmConvertibleGate):
>>>>>>> 28ed17c4
    """A doubly-controlled-Z that can be raised to a power.

    The matrix of CCZ**t is diag(1, 1, 1, 1, 1, 1, 1, exp(i pi t)).
    """

    def __init__(self, exponent: Union[value.Symbol, float]=1.0) -> None:
        super().__init__(exponent=exponent)

    @property
    def exponent(self):
        return self._exponent

    def _eigen_components(self):
        return [
            (0, np.diag([1, 1, 1, 1, 1, 1, 1, 0])),
            (1, np.diag([0, 0, 0, 0, 0, 0, 0, 1])),
        ]

    def _canonical_exponent_period(self) -> Optional[float]:
        return 2

    def _with_exponent(self, exponent: Union[value.Symbol, float]
                       ) -> '_CCZPowGate':
        return _CCZPowGate(exponent=exponent)

    def _decompose_(self, qubits):
        """An adjacency-respecting decomposition.

        0: ───p───@──────────────@───────@──────────@──────────
                  │              │       │          │
        1: ───p───X───@───p^-1───X───@───X──────@───X──────@───
                      │              │          │          │
        2: ───p───────X───p──────────X───p^-1───X───p^-1───X───

        where p = T**self._exponent
        """
        a, b, c = qubits

        # Hacky magic: avoid the non-adjacent edge.
        if hasattr(b, 'is_adjacent'):
            if not b.is_adjacent(a):
                b, c = c, b
            elif not b.is_adjacent(c):
                a, b = b, a

        p = common_gates.T**self._exponent
        sweep_abc = [common_gates.CNOT(a, b),
                     common_gates.CNOT(b, c)]

        yield p(a), p(b), p(c)
        yield sweep_abc
        yield p(b)**-1, p(c)
        yield sweep_abc
        yield p(c)**-1
        yield sweep_abc
        yield p(c)**-1
        yield sweep_abc

    def _apply_unitary_to_tensor_(self,
                                  target_tensor: np.ndarray,
                                  available_buffer: np.ndarray,
                                  axes: Sequence[int],
                                  ) -> np.ndarray:
        if protocols.is_parameterized(self):
            return NotImplemented
        ooo = linalg.slice_for_qubits_equal_to(axes, 0b111)
        target_tensor[ooo] *= np.exp(1j * self.exponent * np.pi)
        return target_tensor

    def _circuit_diagram_info_(self, args: protocols.CircuitDiagramInfoArgs
                               ) -> protocols.CircuitDiagramInfo:
        return protocols.CircuitDiagramInfo(('@', '@', '@'),
                                             exponent=self._exponent)

    def known_qasm_output(self,
                          qubits: Tuple[raw_types.QubitId, ...],
                          args: gate_features.QasmOutputArgs) -> Optional[str]:
        if self._exponent != 1:
            return None

        args.validate_version('2.0')
        lines = [
            args.format('h {0};\n', qubits[2]),
            args.format('ccx {0},{1},{2};\n', qubits[0], qubits[1], qubits[2]),
            args.format('h {0};\n', qubits[2])]
        return ''.join(lines)

    def __repr__(self) -> str:
        if self._exponent == 1:
            return 'cirq.CCZ'
        return '(cirq.CCZ**{!r})'.format(self._exponent)

    def __str__(self) -> str:
        if self._exponent == 1:
            return 'CCZ'
        return 'CCZ**{}'.format(self._exponent)


<<<<<<< HEAD
class _CCXPowerGate(eigen_gate.EigenGate,
                    gate_features.ThreeQubitGate,
                    gate_features.InterchangeableQubitsGate,
                    gate_features.QasmConvertibleGate):
=======
class _CCXPowGate(eigen_gate.EigenGate,
                  gate_features.ThreeQubitGate,
                  gate_features.CompositeGate,
                  gate_features.InterchangeableQubitsGate,
                  gate_features.QasmConvertibleGate):
>>>>>>> 28ed17c4
    """A Toffoli (doubly-controlled-NOT) that can be raised to a power.

    The matrix of CCX**t is an 8x8 identity except the bottom right 2x2 is X**t.
    """

    def __init__(self, exponent: Union[value.Symbol, float]=1.0) -> None:
        super().__init__(exponent=exponent)

    @property
    def exponent(self):
        return self._exponent

    def _eigen_components(self):
        return [
            (0, linalg.block_diag(np.diag([1, 1, 1, 1, 1, 1]),
                                  np.array([[0.5, 0.5], [0.5, 0.5]]))),
            (1, linalg.block_diag(np.diag([0, 0, 0, 0, 0, 0]),
                                  np.array([[0.5, -0.5], [-0.5, 0.5]]))),
        ]

    def _with_exponent(self, exponent: Union[value.Symbol, float]
                       ) -> '_CCXPowGate':
        return _CCXPowGate(exponent=exponent)

    def _canonical_exponent_period(self) -> Optional[float]:
        return 2

    def qubit_index_to_equivalence_group_key(self, index):
        return index < 2

    def _apply_unitary_to_tensor_(self,
                                  target_tensor: np.ndarray,
                                  available_buffer: np.ndarray,
                                  axes: Sequence[int],
                                  ) -> np.ndarray:
        return protocols.apply_unitary_to_tensor(
            controlled_gate.ControlledGate(
                controlled_gate.ControlledGate(
                    common_gates.X**self.exponent)),
            target_tensor,
            available_buffer,
            axes,
            default=NotImplemented)

    def _decompose_(self, qubits):
        c1, c2, t = qubits
        yield common_gates.H(t)
        yield CCZ(c1, c2, t)**self._exponent
        yield common_gates.H(t)

    def _circuit_diagram_info_(self, args: protocols.CircuitDiagramInfoArgs
                               ) -> protocols.CircuitDiagramInfo:
        return protocols.CircuitDiagramInfo(('@', '@', 'X'),
                                             exponent=self._exponent)

    def known_qasm_output(self,
                          qubits: Tuple[raw_types.QubitId, ...],
                          args: gate_features.QasmOutputArgs) -> Optional[str]:
        if self._exponent != 1:
            return None

        args.validate_version('2.0')
        return args.format('ccx {0},{1},{2};\n',
                           qubits[0], qubits[1], qubits[2])

    def __repr__(self) -> str:
        if self._exponent == 1:
            return 'cirq.TOFFOLI'
        return '(cirq.TOFFOLI**{!r})'.format(self._exponent)

    def __str__(self) -> str:
        if self._exponent == 1:
            return 'TOFFOLI'
        return 'TOFFOLI**{}'.format(self._exponent)


class _CSwapGate(gate_features.ThreeQubitGate,
                 gate_features.InterchangeableQubitsGate,
                 gate_features.QasmConvertibleGate):
    """A controlled swap gate. The Fredkin gate."""

    def qubit_index_to_equivalence_group_key(self, index):
        return 0 if index == 0 else 1

    def _decompose_(self, qubits):
        c, t1, t2 = qubits

        # Hacky magic: special case based on adjacency.
        if hasattr(t1, 'is_adjacent'):
            if not t1.is_adjacent(t2):
                # Targets separated by control.
                return self._decompose_inside_control(t1, c, t2)
            if not t1.is_adjacent(c):
                # Control separated from t1 by t2.
                return self._decompose_outside_control(c, t2, t1)

        return self._decompose_outside_control(c, t1, t2)

    def _decompose_inside_control(self,
                                  target1: raw_types.QubitId,
                                  control: raw_types.QubitId,
                                  target2: raw_types.QubitId
                                  ) -> op_tree.OP_TREE:
        """A decomposition assuming the control separates the targets.

        target1: ─@─X───────T──────@────────@─────────X───@─────X^-0.5─
                  │ │              │        │         │   │
        control: ─X─@─X─────@─T^-1─X─@─T────X─@─X^0.5─@─@─X─@──────────
                      │     │        │        │         │   │
        target2: ─────@─H─T─X─T──────X─T^-1───X─T^-1────X───X─H─S^-1───
        """
        a, b, c = target1, control, target2
        yield common_gates.CNOT(a, b)
        yield common_gates.CNOT(b, a)
        yield common_gates.CNOT(c, b)
        yield common_gates.H(c)
        yield common_gates.T(c)
        yield common_gates.CNOT(b, c)
        yield common_gates.T(a)
        yield common_gates.T(b)**-1
        yield common_gates.T(c)
        yield common_gates.CNOT(a, b)
        yield common_gates.CNOT(b, c)
        yield common_gates.T(b)
        yield common_gates.T(c)**-1
        yield common_gates.CNOT(a, b)
        yield common_gates.CNOT(b, c)
        yield common_gates.X(b)**0.5
        yield common_gates.T(c)**-1
        yield common_gates.CNOT(b, a)
        yield common_gates.CNOT(b, c)
        yield common_gates.CNOT(a, b)
        yield common_gates.CNOT(b, c)
        yield common_gates.H(c)
        yield common_gates.S(c)**-1
        yield common_gates.X(a)**-0.5

    def _apply_unitary_to_tensor_(self,
                                  target_tensor: np.ndarray,
                                  available_buffer: np.ndarray,
                                  axes: Sequence[int],
                                  ) -> np.ndarray:
        return protocols.apply_unitary_to_tensor(
            controlled_gate.ControlledGate(common_gates.SWAP),
            target_tensor,
            available_buffer,
            axes,
            default=NotImplemented)

    def _decompose_outside_control(self,
                                   control: raw_types.QubitId,
                                   near_target: raw_types.QubitId,
                                   far_target: raw_types.QubitId
                                   ) -> op_tree.OP_TREE:
        """A decomposition assuming one of the targets is in the middle.

        control: ───T──────@────────@───@────────────@────────────────
                           │        │   │            │
           near: ─X─T──────X─@─T^-1─X─@─X────@─X^0.5─X─@─X^0.5────────
                  │          │        │      │         │
            far: ─@─Y^-0.5─T─X─T──────X─T^-1─X─T^-1────X─S─────X^-0.5─
        """
        a, b, c = control, near_target, far_target

        t = common_gates.T
        sweep_abc = [common_gates.CNOT(a, b),
                     common_gates.CNOT(b, c)]

        yield common_gates.CNOT(c, b)
        yield common_gates.Y(c)**-0.5
        yield t(a), t(b), t(c)
        yield sweep_abc
        yield t(b) ** -1, t(c)
        yield sweep_abc
        yield t(c) ** -1
        yield sweep_abc
        yield t(c) ** -1
        yield common_gates.X(b)**0.5
        yield sweep_abc
        yield common_gates.S(c)
        yield common_gates.X(b)**0.5
        yield common_gates.X(c)**-0.5

    def _has_unitary_(self) -> bool:
        return True

    def _unitary_(self) -> np.ndarray:
        return linalg.block_diag(np.diag([1, 1, 1, 1, 1]),
                                 np.array([[0, 1], [1, 0]]),
                                 np.diag([1]))

    def _circuit_diagram_info_(self, args: protocols.CircuitDiagramInfoArgs
                               ) -> protocols.CircuitDiagramInfo:
        if not args.use_unicode_characters:
            return protocols.CircuitDiagramInfo(('@', 'swap', 'swap'))
        return protocols.CircuitDiagramInfo(('@', '×', '×'))

    def known_qasm_output(self,
                          qubits: Tuple[raw_types.QubitId, ...],
                          args: gate_features.QasmOutputArgs) -> Optional[str]:
        args.validate_version('2.0')
        return args.format('cswap {0},{1},{2};\n',
                           qubits[0], qubits[1], qubits[2])

    def __str__(self) -> str:
        return 'FREDKIN'

    def __repr__(self) -> str:
        return 'cirq.FREDKIN'


# Explicit names.
CCZ = _CCZPowGate()
CCX = _CCXPowGate()
CSWAP = _CSwapGate()

# Common names.
TOFFOLI = CCX
FREDKIN = CSWAP<|MERGE_RESOLUTION|>--- conflicted
+++ resolved
@@ -23,18 +23,10 @@
     eigen_gate, controlled_gate
 
 
-<<<<<<< HEAD
-class _CCZPowerGate(eigen_gate.EigenGate,
-                    gate_features.ThreeQubitGate,
-                    gate_features.InterchangeableQubitsGate,
-                    gate_features.QasmConvertibleGate):
-=======
 class _CCZPowGate(eigen_gate.EigenGate,
                   gate_features.ThreeQubitGate,
-                  gate_features.CompositeGate,
                   gate_features.InterchangeableQubitsGate,
                   gate_features.QasmConvertibleGate):
->>>>>>> 28ed17c4
     """A doubly-controlled-Z that can be raised to a power.
 
     The matrix of CCZ**t is diag(1, 1, 1, 1, 1, 1, 1, exp(i pi t)).
@@ -133,18 +125,10 @@
         return 'CCZ**{}'.format(self._exponent)
 
 
-<<<<<<< HEAD
-class _CCXPowerGate(eigen_gate.EigenGate,
-                    gate_features.ThreeQubitGate,
-                    gate_features.InterchangeableQubitsGate,
-                    gate_features.QasmConvertibleGate):
-=======
 class _CCXPowGate(eigen_gate.EigenGate,
                   gate_features.ThreeQubitGate,
-                  gate_features.CompositeGate,
                   gate_features.InterchangeableQubitsGate,
                   gate_features.QasmConvertibleGate):
->>>>>>> 28ed17c4
     """A Toffoli (doubly-controlled-NOT) that can be raised to a power.
 
     The matrix of CCX**t is an 8x8 identity except the bottom right 2x2 is X**t.
