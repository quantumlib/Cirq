--- conflicted
+++ resolved
@@ -402,21 +402,12 @@
             if pauli_left == pauli_right:
                 del pauli_map[qubit]
                 return 0
-<<<<<<< HEAD
-            else:
-                pauli_map[qubit] = pauli_left.third(pauli_right)
-                if (pauli_left < pauli_right) ^ after_to_before:
-                    return int(inv) * 2 + 1
-
-                return int(inv) * 2 - 1
-=======
 
             pauli_map[qubit] = pauli_left.third(pauli_right)
             if (pauli_left < pauli_right) ^ after_to_before:
                 return int(inv) * 2 + 1
 
             return int(inv) * 2 - 1
->>>>>>> 3be80d82
 
         quarter_kickback = 0
         if (qubit0 in pauli_map and
