# Copyright 2018 The Cirq Developers
#
# Licensed under the Apache License, Version 2.0 (the "License");
# you may not use this file except in compliance with the License.
# You may obtain a copy of the License at
#
#     https://www.apache.org/licenses/LICENSE-2.0
#
# Unless required by applicable law or agreed to in writing, software
# distributed under the License is distributed on an "AS IS" BASIS,
# WITHOUT WARRANTIES OR CONDITIONS OF ANY KIND, either express or implied.
# See the License for the specific language governing permissions and
# limitations under the License.

from typing import (Dict, ItemsView, Iterable, Iterator, KeysView, Mapping,
                    Tuple, TypeVar, Union, ValuesView, overload, Optional, cast)

import cmath
import math

import numpy as np

from cirq import value
from cirq.ops import (
    raw_types,
    gate_operation,
    common_gates,
    op_tree,
    pauli_gates,
    clifford_gate,
    pauli_interaction_gate,
)

TDefault = TypeVar('TDefault')


@value.value_equality(approximate=True, manual_cls=True)
class PauliString(raw_types.Operation):
<<<<<<< HEAD
    def __init__(self,
                 qubit_pauli_map: Mapping[raw_types.Qid,
                                          pauli_gates.Pauli] = (),
                 coefficient: Union[int, float, complex] = 1) -> None:
=======
    def __init__(
            self,
            qubit_pauli_map: Optional[Mapping[raw_types.Qid, Pauli]] = None,
            coefficient: Union[int, float, complex] = 1) -> None:
        if qubit_pauli_map is None:
            qubit_pauli_map = {}
>>>>>>> 525690e5
        self._qubit_pauli_map = dict(qubit_pauli_map)
        self._coefficient = complex(coefficient)

    @staticmethod
    def from_single(qubit: raw_types.Qid,
                    pauli: pauli_gates.Pauli) -> 'PauliString':
        """Creates a PauliString with a single qubit."""
        return PauliString({qubit: pauli})

    @property
    def coefficient(self) -> complex:
        return self._coefficient

    def _value_equality_values_(self):
        if len(self._qubit_pauli_map) == 1 and self.coefficient == 1:
            q, p = list(self._qubit_pauli_map.items())[0]
            return gate_operation.GateOperation(
                p, [q])._value_equality_values_()
        return (frozenset(self._qubit_pauli_map.items()),
                self._coefficient)

    def _value_equality_values_cls_(self):
        if len(self._qubit_pauli_map) == 1 and self.coefficient == 1:
            return gate_operation.GateOperation
        return PauliString

    def equal_up_to_coefficient(self, other: 'PauliString') -> bool:
        return self._qubit_pauli_map == other._qubit_pauli_map

    def __getitem__(self, key: raw_types.Qid) -> pauli_gates.Pauli:
        return self._qubit_pauli_map[key]

    # pylint: disable=function-redefined
    @overload
    def get(self, key: raw_types.Qid) -> pauli_gates.Pauli:
        pass

    @overload
    def get(self, key: raw_types.Qid, default: TDefault
            ) -> Union[pauli_gates.Pauli, TDefault]:
        pass

    def get(self, key: raw_types.Qid, default=None):
        return self._qubit_pauli_map.get(key, default)
    # pylint: enable=function-redefined

    def __mul__(self, other):
        if isinstance(other, (int, float, complex)):
            return PauliString(self._qubit_pauli_map, self._coefficient * other)
        if isinstance(other, PauliString):
            s1 = set(self.keys())
            s2 = set(other.keys())
            extra_phase = 1
            terms = {}
            for c in s1 - s2:
                terms[c] = self[c]
            for c in s2 - s1:
                terms[c] = other[c]
            for c in s1 & s2:
                f, p = self[c].phased_pauli_product(other[c])
                extra_phase *= f
                if p is not None:
                    terms[c] = p
            return PauliString(terms, self.coefficient * extra_phase)
        return NotImplemented

    def __rmul__(self, other):
        if isinstance(other, (int, float, complex)):
            return PauliString(self._qubit_pauli_map, self._coefficient * other)
        return NotImplemented

    def __contains__(self, key: raw_types.Qid) -> bool:
        return key in self._qubit_pauli_map

    def keys(self) -> KeysView[raw_types.Qid]:
        return self._qubit_pauli_map.keys()

    @property
    def qubits(self) -> Tuple[raw_types.Qid, ...]:
        return tuple(sorted(self.keys()))

    def with_qubits(self, *new_qubits: raw_types.Qid) -> 'PauliString':
        return PauliString(dict(zip(new_qubits,
                                    (self[q] for q in self.qubits))),
                           self._coefficient)

    def values(self) -> ValuesView[pauli_gates.Pauli]:
        return self._qubit_pauli_map.values()

    def items(self) -> ItemsView:
        return self._qubit_pauli_map.items()

    def __iter__(self) -> Iterator[raw_types.Qid]:
        return iter(self._qubit_pauli_map.keys())

    def __len__(self) -> int:
        return len(self._qubit_pauli_map)

    def __repr__(self):
        ordered_qubits = sorted(self.qubits)
        prefix = ''

        factors = []
        if self._coefficient == -1:
            prefix = '-'
        elif self._coefficient != 1:
            factors.append(repr(self._coefficient))

        if not ordered_qubits:
            factors.append('cirq.PauliString()')
        for q in ordered_qubits:
            factors.append(repr(cast(raw_types.Gate, self[q]).on(q)))

        fused = prefix + '*'.join(factors)
        if len(factors) > 1:
            return '({})'.format(fused)
        return fused

    def __str__(self):
        ordered_qubits = sorted(self.qubits)
        prefix = ''

        factors = []
        if self._coefficient == -1:
            prefix = '-'
        elif self._coefficient != 1:
            factors.append(repr(self._coefficient))

        if not ordered_qubits:
            factors.append('I')
        for q in ordered_qubits:
            factors.append(str(cast(raw_types.Gate, self[q]).on(q)))

        return prefix + '*'.join(factors)

    def zip_items(self, other: 'PauliString'
                  ) -> Iterator[Tuple[raw_types.Qid,
                                      Tuple[pauli_gates.Pauli,
                                            pauli_gates.Pauli]]]:
        for qubit, pauli0 in self.items():
            if qubit in other:
                yield qubit, (pauli0, other[qubit])

    def zip_paulis(self, other: 'PauliString'
                   ) -> Iterator[Tuple[pauli_gates.Pauli, pauli_gates.Pauli]]:
        return (paulis for qubit, paulis in self.zip_items(other))

    def commutes_with(self, other: 'PauliString') -> bool:
        return sum(not p0.commutes_with(p1)
                   for p0, p1 in self.zip_paulis(other)
                   ) % 2 == 0

    def __neg__(self) -> 'PauliString':
        return PauliString(self._qubit_pauli_map, -self._coefficient)

    def __pos__(self) -> 'PauliString':
        return self

    def __array_ufunc__(self, ufunc, method, *inputs, **kwargs):
        """Override behavior of numpy's exp method."""
        if ufunc == np.exp and len(inputs) == 1 and inputs[0] is self:
            return math.e**self
        return NotImplemented

    def __pow__(self, power):
        if power == 1:
            return self
        if power == -1:
            return PauliString(self._qubit_pauli_map, self.coefficient**-1)
        if isinstance(power, (int, float)):
            # HACK: avoid circular import.
            from cirq.ops.pauli_string_phasor import PauliStringPhasor
            r, i = cmath.polar(self.coefficient)
            if abs(r - 1) > 0.0001:
                raise NotImplementedError(
                    "Raised a non-unitary PauliString to a power <{!r}**{!r}>. "
                    "Coefficient must be unit-length.".format(self, power))

            if len(self) == 1:
                q, p = next(iter(self.items()))
                gates = {
                    pauli_gates.X: common_gates.XPowGate,
                    pauli_gates.Y: common_gates.YPowGate,
                    pauli_gates.Z: common_gates.ZPowGate,
                }
                return gates[p](exponent=power).on(q)

            # HACK: avoid circular import.
            from cirq.ops.pauli_string_phasor import PauliStringPhasor
            global_half_turns = power * (i / math.pi)
            return PauliStringPhasor(PauliString(self._qubit_pauli_map),
                                     exponent_neg=global_half_turns + power,
                                     exponent_pos=global_half_turns)
        return NotImplemented

    def __rpow__(self, base):
        if isinstance(base, (int, float)) and base > 0:
            if abs(self.coefficient.real) > 0.0001:
                raise NotImplementedError(
                    "Exponentiated to a non-hermitian PauliString <{}**{}>. "
                    "Coefficient must be imaginary.".format(base, self))

            half_turns = math.log(base) * (-self.coefficient.imag / math.pi)

            if len(self) == 1:
                q, p = next(iter(self.items()))
                gates = {
                    pauli_gates.X: common_gates.XPowGate,
                    pauli_gates.Y: common_gates.YPowGate,
                    pauli_gates.Z: common_gates.ZPowGate,
                }
                return gates[p](exponent=half_turns, global_shift=-0.5).on(q)

            # HACK: avoid circular import.
            from cirq.ops.pauli_string_phasor import PauliStringPhasor
            return PauliStringPhasor(PauliString(self._qubit_pauli_map),
                                     exponent_neg=+half_turns/2,
                                     exponent_pos=-half_turns/2)
        return NotImplemented

    def map_qubits(self, qubit_map: Dict[raw_types.Qid, raw_types.Qid]
                   ) -> 'PauliString':
        new_qubit_pauli_map = {qubit_map[qubit]: pauli
                               for qubit, pauli in self.items()}
        return PauliString(new_qubit_pauli_map, self._coefficient)

    def to_z_basis_ops(self) -> op_tree.OP_TREE:
        """Returns operations to convert the qubits to the computational basis.
        """
        for qubit, pauli in self.items():
            yield clifford_gate.SingleQubitCliffordGate.from_single_map(
                {pauli: (pauli_gates.Z, False)})(qubit)

    def pass_operations_over(self,
                             ops: Iterable[raw_types.Operation],
                             after_to_before: bool = False) -> 'PauliString':
        """Determines how the Pauli string changes when conjugated by Cliffords.

        The output and input pauli strings are related by a circuit equivalence.
        In particular, this circuit:

            ───ops───INPUT_PAULI_STRING───

        will be equivalent to this circuit:

            ───OUTPUT_PAULI_STRING───ops───

        up to global phase (assuming `after_to_before` is not set).

        If ops together have matrix C, the Pauli string has matrix P, and the
        output Pauli string has matrix P', then P' == C^-1 P C up to
        global phase.

        Setting `after_to_before` inverts the relationship, so that the output
        is the input and the input is the output. Equivalently, it inverts C.

        Args:
            ops: The operations to move over the string.
            after_to_before: Determines whether the operations start after the
                pauli string, instead of before (and so are moving in the
                opposite direction).
        """
        pauli_map = dict(self._qubit_pauli_map)
        should_negate = False
        for op in ops:
            if not set(op.qubits) & set(pauli_map.keys()):
                # op operates on an independent set of qubits from the Pauli
                # string.  The order can be switched with no change no matter
                # what op is.
                continue
            should_negate ^= PauliString._pass_operation_over(pauli_map,
                                                              op,
                                                              after_to_before)
        coef = -self._coefficient if should_negate else self.coefficient
        return PauliString(pauli_map, coef)

    @staticmethod
    def _pass_operation_over(pauli_map: Dict[raw_types.Qid, pauli_gates.Pauli],
                             op: raw_types.Operation,
                             after_to_before: bool = False) -> bool:
        if isinstance(op, gate_operation.GateOperation):
            gate = op.gate
            if isinstance(gate, clifford_gate.SingleQubitCliffordGate):
                return PauliString._pass_single_clifford_gate_over(
                    pauli_map, gate, op.qubits[0],
                    after_to_before=after_to_before)
            if isinstance(gate, common_gates.CZPowGate):
                gate = pauli_interaction_gate.PauliInteractionGate.CZ
            if isinstance(gate, pauli_interaction_gate.PauliInteractionGate):
                return PauliString._pass_pauli_interaction_gate_over(
                    pauli_map, gate, op.qubits[0], op.qubits[1],
                    after_to_before=after_to_before)
        raise TypeError('Unsupported operation: {!r}'.format(op))

    @staticmethod
    def _pass_single_clifford_gate_over(
            pauli_map: Dict[raw_types.Qid, pauli_gates.Pauli],
            gate: clifford_gate.SingleQubitCliffordGate,
            qubit: raw_types.Qid,
            after_to_before: bool = False) -> bool:
        if qubit not in pauli_map:
            return False
        if not after_to_before:
            gate **= -1
        pauli, inv = gate.transform(pauli_map[qubit])
        pauli_map[qubit] = pauli
        return inv

    @staticmethod
    def _pass_pauli_interaction_gate_over(
            pauli_map: Dict[raw_types.Qid, pauli_gates.Pauli],
            gate: pauli_interaction_gate.PauliInteractionGate,
            qubit0: raw_types.Qid,
            qubit1: raw_types.Qid,
            after_to_before: bool = False) -> bool:
        def merge_and_kickback(qubit: raw_types.Qid,
                               pauli_left: Optional[pauli_gates.Pauli],
                               pauli_right: Optional[pauli_gates.Pauli],
                               inv: bool) -> int:
            assert pauli_left is not None or pauli_right is not None
            if pauli_left is None or pauli_right is None:
                pauli_map[qubit] = cast(pauli_gates.Pauli,
                                        pauli_left or pauli_right)
                return 0
            elif pauli_left == pauli_right:
                del pauli_map[qubit]
                return 0
            else:
                pauli_map[qubit] = pauli_left.third(pauli_right)
                if (pauli_left < pauli_right) ^ after_to_before:
                    return int(inv) * 2 + 1
                else:
                    return int(inv) * 2 - 1

        quarter_kickback = 0
        if (qubit0 in pauli_map and
                not pauli_map[qubit0].commutes_with(gate.pauli0)):
            quarter_kickback += merge_and_kickback(qubit1,
                                                   gate.pauli1,
                                                   pauli_map.get(qubit1),
                                                   gate.invert1)
        if (qubit1 in pauli_map and
                not pauli_map[qubit1].commutes_with(gate.pauli1)):
            quarter_kickback += merge_and_kickback(qubit0,
                                                   pauli_map.get(qubit0),
                                                   gate.pauli0,
                                                   gate.invert0)
        assert quarter_kickback % 2 == 0, (
            'Impossible condition.  '
            'quarter_kickback is either incremented twice or never.')
        return quarter_kickback % 4 == 2


# Ignoring type because mypy believes `with_qubits` methods are incompatible.
class SingleQubitPauliStringGateOperation(  # type: ignore
        gate_operation.GateOperation, PauliString):
    """A Pauli operation applied to a qubit.

    Satisfies the contract of both GateOperation and PauliString. Relies
    implicitly on the fact that PauliString({q: X}) compares as equal to
    GateOperation(X, [q]).
    """

    def __init__(self, pauli: pauli_gates.Pauli, qubit: raw_types.Qid):
        PauliString.__init__(self, {qubit: pauli})
        gate_operation.GateOperation.__init__(self,
                                              cast(raw_types.Gate, pauli),
                                              [qubit])

<<<<<<< HEAD
    def _as_pauli_string(self) -> PauliString:
        return PauliString({self.qubits[0]: cast(pauli_gates.Pauli, self.gate)})
=======
    def with_qubits(self, *new_qubits: raw_types.Qid
                    ) -> 'SingleQubitPauliStringGateOperation':
        return SingleQubitPauliStringGateOperation(
            cast(Pauli, self.gate),
            new_qubits[0])

    def as_pauli_string(self) -> PauliString:
        return PauliString({self.qubits[0]: cast(Pauli, self.gate)})
>>>>>>> 525690e5

    def __mul__(self, other):
        if isinstance(other, SingleQubitPauliStringGateOperation):
            return self._as_pauli_string() * other._as_pauli_string()
        if isinstance(other, (PauliString, complex, float, int)):
            return self._as_pauli_string() * other
        return NotImplemented

    def __rmul__(self, other):
        if isinstance(other, SingleQubitPauliStringGateOperation):
            return other._as_pauli_string() * self._as_pauli_string()
        if isinstance(other, (PauliString, complex, float, int)):
            return other * self._as_pauli_string()
        return NotImplemented

    def __neg__(self):
        return -self._as_pauli_string()<|MERGE_RESOLUTION|>--- conflicted
+++ resolved
@@ -36,19 +36,13 @@
 
 @value.value_equality(approximate=True, manual_cls=True)
 class PauliString(raw_types.Operation):
-<<<<<<< HEAD
-    def __init__(self,
-                 qubit_pauli_map: Mapping[raw_types.Qid,
-                                          pauli_gates.Pauli] = (),
-                 coefficient: Union[int, float, complex] = 1) -> None:
-=======
     def __init__(
             self,
-            qubit_pauli_map: Optional[Mapping[raw_types.Qid, Pauli]] = None,
+            qubit_pauli_map: Optional[Mapping[raw_types.Qid,
+                                              pauli_gates.Pauli]] = None,
             coefficient: Union[int, float, complex] = 1) -> None:
         if qubit_pauli_map is None:
             qubit_pauli_map = {}
->>>>>>> 525690e5
         self._qubit_pauli_map = dict(qubit_pauli_map)
         self._coefficient = complex(coefficient)
 
@@ -418,19 +412,14 @@
                                               cast(raw_types.Gate, pauli),
                                               [qubit])
 
-<<<<<<< HEAD
-    def _as_pauli_string(self) -> PauliString:
-        return PauliString({self.qubits[0]: cast(pauli_gates.Pauli, self.gate)})
-=======
     def with_qubits(self, *new_qubits: raw_types.Qid
                     ) -> 'SingleQubitPauliStringGateOperation':
         return SingleQubitPauliStringGateOperation(
-            cast(Pauli, self.gate),
+            cast(pauli_gates.Pauli, self.gate),
             new_qubits[0])
 
-    def as_pauli_string(self) -> PauliString:
-        return PauliString({self.qubits[0]: cast(Pauli, self.gate)})
->>>>>>> 525690e5
+    def _as_pauli_string(self) -> PauliString:
+        return PauliString({self.qubits[0]: cast(pauli_gates.Pauli, self.gate)})
 
     def __mul__(self, other):
         if isinstance(other, SingleQubitPauliStringGateOperation):
