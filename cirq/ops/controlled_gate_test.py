# Copyright 2018 The Cirq Developers
#
# Licensed under the Apache License, Version 2.0 (the "License");
# you may not use this file except in compliance with the License.
# You may obtain a copy of the License at
#
#     https://www.apache.org/licenses/LICENSE-2.0
#
# Unless required by applicable law or agreed to in writing, software
# distributed under the License is distributed on an "AS IS" BASIS,
# WITHOUT WARRANTIES OR CONDITIONS OF ANY KIND, either express or implied.
# See the License for the specific language governing permissions and
# limitations under the License.

import numpy as np
import pytest

import cirq


class RestrictedGate(cirq.Gate):
    pass


CY = cirq.ControlledGate(cirq.Y)
CCH = cirq.ControlledGate(cirq.ControlledGate(cirq.H))
CRestricted = cirq.ControlledGate(RestrictedGate())


def test_init():
    ext = cirq.Extensions()
    gate = cirq.ControlledGate(cirq.Z, ext)
    assert gate.default_extensions is ext
    assert gate.sub_gate is cirq.Z

    assert cirq.ControlledGate(cirq.X).default_extensions is None


def test_validate_args():
    a = cirq.NamedQubit('a')
    b = cirq.NamedQubit('b')
    c = cirq.NamedQubit('c')

    # Need a control qubit.
    with pytest.raises(ValueError):
        CRestricted.validate_args([])
    CRestricted.validate_args([a])

    # CY is a two-qubit operation (control + single-qubit sub gate).
    with pytest.raises(ValueError):
        CY.validate_args([a])
    with pytest.raises(ValueError):
        CY.validate_args([a, b, c])
    CY.validate_args([a, b])

    # Applies when creating operations.
    with pytest.raises(ValueError):
        _ = CY.on(a)
    with pytest.raises(ValueError):
        _ = CY.on(a, b, c)
    _ = CY.on(a, b)


def test_eq():
    eq = cirq.testing.EqualsTester()
    eq.add_equality_group(CY, cirq.ControlledGate(cirq.Y))
    eq.add_equality_group(CCH)
    eq.add_equality_group(cirq.ControlledGate(cirq.H))
    eq.add_equality_group(cirq.ControlledGate(cirq.X))
    eq.add_equality_group(cirq.X)


def test_matrix():
    np.testing.assert_allclose(
        CY.matrix(),
        np.array([
            [1, 0, 0, 0],
            [0, 1, 0, 0],
            [0, 0, 0, -1j],
            [0, 0, 1j, 0],
        ]),
        atol=1e-8)

    np.testing.assert_allclose(
        CCH.matrix(),
        np.array([
            [1, 0, 0, 0, 0, 0, 0, 0],
            [0, 1, 0, 0, 0, 0, 0, 0],
            [0, 0, 1, 0, 0, 0, 0, 0],
            [0, 0, 0, 1, 0, 0, 0, 0],
            [0, 0, 0, 0, 1, 0, 0, 0],
            [0, 0, 0, 0, 0, 1, 0, 0],
            [0, 0, 0, 0, 0, 0, np.sqrt(0.5), np.sqrt(0.5)],
            [0, 0, 0, 0, 0, 0, np.sqrt(0.5), -np.sqrt(0.5)],
        ]),
        atol=1e-8)


def test_matrix_via_extension():
    ext = cirq.Extensions()
    ext.add_cast(cirq.KnownMatrixGate, RestrictedGate, lambda _: cirq.X)
    without_ext = cirq.ControlledGate(RestrictedGate())
    with_ext = cirq.ControlledGate(RestrictedGate(), ext)

    with pytest.raises(TypeError):
        _ = without_ext.matrix()

    np.testing.assert_allclose(
        with_ext.matrix(),
        np.array([
            [1, 0, 0, 0],
            [0, 1, 0, 0],
            [0, 0, 0, 1],
            [0, 0, 1, 0],
        ]),
        atol=1e-8)


def test_try_cast_to():
    ext = cirq.Extensions()

    # Already of the given type.
    assert CRestricted.try_cast_to(cirq.Gate, ext) is not None
    assert CRestricted.try_cast_to(cirq.ControlledGate, ext) is not None
    assert CY.try_cast_to(cirq.Gate, ext) is not None
    assert CY.try_cast_to(cirq.ControlledGate, ext) is not None

    # Unsupported sub features.
    assert CCH.try_cast_to(cirq.CompositeGate, ext) is None
    assert CCH.try_cast_to(cirq.EigenGate, ext) is None
    assert CY.try_cast_to(cirq.CompositeGate, ext) is None
    assert CY.try_cast_to(cirq.EigenGate, ext) is None
    assert CRestricted.try_cast_to(cirq.EigenGate, ext) is None
    assert CRestricted.try_cast_to(cirq.CompositeGate, ext) is None

    # Supported sub features that are not present on sub gate.
    assert CRestricted.try_cast_to(cirq.KnownMatrixGate, ext) is None
    assert CRestricted.try_cast_to(cirq.ReversibleEffect, ext) is None
    assert CRestricted.try_cast_to(cirq.ExtrapolatableEffect, ext) is None
    assert CRestricted.try_cast_to(cirq.TextDiagrammableGate, ext) is None
    assert CRestricted.try_cast_to(cirq.BoundedEffect, ext) is None
    assert CRestricted.try_cast_to(cirq.ParameterizableEffect, ext) is None

    # Supported sub features that are present on sub gate.
    assert CY.try_cast_to(cirq.KnownMatrixGate, ext) is not None
    assert CY.try_cast_to(cirq.ReversibleEffect, ext) is not None
    assert CY.try_cast_to(cirq.ExtrapolatableEffect, ext) is not None
    assert CY.try_cast_to(cirq.TextDiagrammableGate, ext) is not None
    assert CY.try_cast_to(cirq.BoundedEffect, ext) is not None
    assert CY.try_cast_to(cirq.ParameterizableEffect, ext) is not None

    # Extensions stick around after casting.
    ext.add_cast(cirq.KnownMatrixGate, RestrictedGate, lambda _: cirq.X)
    ext.add_cast(cirq.ReversibleEffect, RestrictedGate, lambda _: cirq.X)
    casted = CRestricted.try_cast_to(cirq.KnownMatrixGate, ext)
    assert casted is not None
    assert casted.default_extensions is ext
    assert casted.inverse() is not None
    with pytest.raises(TypeError):
        _ = CRestricted.inverse()


def test_extrapolatable_effect():
    a = cirq.NamedQubit('a')
    b = cirq.NamedQubit('b')

    assert (cirq.ControlledGate(cirq.Z).extrapolate_effect(0.5) ==
            cirq.ControlledGate(cirq.Z.extrapolate_effect(0.5)))

    assert (cirq.ControlledGate(cirq.Z).on(a, b)**0.5 ==
            cirq.ControlledGate(cirq.Z**0.5).on(a, b))


def test_extrapolatable_via_extension():
    ext = cirq.Extensions()
    ext.add_cast(cirq.ExtrapolatableEffect, RestrictedGate, lambda _: cirq.X)
    without_ext = cirq.ControlledGate(RestrictedGate())
    with_ext = cirq.ControlledGate(RestrictedGate(), ext)

    with pytest.raises(TypeError):
        _ = without_ext.extrapolate_effect(0.5)
    with pytest.raises(TypeError):
        _ = without_ext**0.5
    with pytest.raises(TypeError):
        _ = without_ext.inverse()

    assert (with_ext.extrapolate_effect(0.5) ==
            cirq.ControlledGate(cirq.X.extrapolate_effect(0.5)))
    assert with_ext.inverse() == cirq.ControlledGate(cirq.X)
    assert with_ext**0.5 == cirq.ControlledGate(cirq.X.extrapolate_effect(0.5))


def test_reversible():
    assert (cirq.ControlledGate(cirq.S).inverse() ==
            cirq.ControlledGate(cirq.S.inverse()))


def test_reversible_via_extension():
    ext = cirq.Extensions()
    ext.add_cast(cirq.ReversibleEffect, RestrictedGate, lambda _: cirq.S)
    without_ext = cirq.ControlledGate(RestrictedGate())
    with_ext = cirq.ControlledGate(RestrictedGate(), ext)

    with pytest.raises(TypeError):
        _ = without_ext.inverse()

    assert with_ext.inverse() == cirq.ControlledGate(cirq.S.inverse())


def test_parameterizable():
    a = cirq.Symbol('a')
    cz = cirq.ControlledGate(cirq.RotYGate(half_turns=1))
    cza = cirq.ControlledGate(cirq.RotYGate(half_turns=a))
    assert cza.is_parameterized()
    assert not cz.is_parameterized()
    assert cza.with_parameters_resolved_by(cirq.ParamResolver({'a': 1})) == cz


def test_parameterizable_via_extension():
    ext = cirq.Extensions()
    ext.add_cast(cirq.ParameterizableEffect, RestrictedGate, lambda _: cirq.S)
    without_ext = cirq.ControlledGate(RestrictedGate())
    with_ext = cirq.ControlledGate(RestrictedGate(), ext)

    with pytest.raises(TypeError):
        _ = without_ext.is_parameterized()

    assert not with_ext.is_parameterized()


def test_text_diagrammable():
    assert CY.text_diagram_wire_symbols(
        cirq.TextDiagramSymbolArgs.UNINFORMED_DEFAULT) == ('@', 'Y')
    assert CY.text_diagram_exponent() == 1

<<<<<<< HEAD
    assert cirq.ControlledGate(cirq.Y**0.5).text_diagram_wire_symbols() == (
        '@', 'Y')
    assert cirq.ControlledGate(cirq.Y**0.5).text_diagram_exponent() == 0.5

    assert cirq.ControlledGate(cirq.S).text_diagram_wire_symbols() == (
        '@', 'S')
    assert cirq.ControlledGate(cirq.S).text_diagram_exponent() == 1
=======
    assert cirq.ControlledGate(cirq.S).text_diagram_wire_symbols(
        cirq.TextDiagramSymbolArgs.UNINFORMED_DEFAULT) == ('@', 'Z')
    assert cirq.ControlledGate(cirq.S).text_diagram_exponent() == 0.5
>>>>>>> 260acb6c


def test_text_diagrammable_via_extension():
    ext = cirq.Extensions()
    ext.add_cast(cirq.TextDiagrammableGate,
                 RestrictedGate,
                 lambda _: cirq.Y**0.5)
    without_ext = cirq.ControlledGate(RestrictedGate())
    with_ext = cirq.ControlledGate(RestrictedGate(), ext)

    with pytest.raises(TypeError):
        _ = without_ext.text_diagram_exponent()

    assert with_ext.text_diagram_exponent() == 0.5


def test_bounded_effect():
    assert (CY**0.001).trace_distance_bound() < 0.01


def test_bounded_effect_via_extension():
    ext = cirq.Extensions()
    ext.add_cast(cirq.BoundedEffect, RestrictedGate, lambda _: cirq.Y)
    without_ext = cirq.ControlledGate(RestrictedGate())
    with_ext = cirq.ControlledGate(RestrictedGate(), ext)

    with pytest.raises(TypeError):
        _ = without_ext.trace_distance_bound()

    assert with_ext.trace_distance_bound() < 100


def test_repr():
    assert repr(cirq.ControlledGate(cirq.Z)) == 'ControlledGate(sub_gate=Z)'


def test_str():
    assert str(cirq.ControlledGate(cirq.X)) == 'CX'
    assert str(cirq.ControlledGate(cirq.Z)) == 'CZ'
    assert str(cirq.ControlledGate(cirq.S)) == 'CS'
    assert str(cirq.ControlledGate(cirq.Z**0.125)) == 'CZ**0.125'
    assert str(cirq.ControlledGate(cirq.ControlledGate(cirq.S))) == 'CCS'<|MERGE_RESOLUTION|>--- conflicted
+++ resolved
@@ -233,19 +233,13 @@
         cirq.TextDiagramSymbolArgs.UNINFORMED_DEFAULT) == ('@', 'Y')
     assert CY.text_diagram_exponent() == 1
 
-<<<<<<< HEAD
-    assert cirq.ControlledGate(cirq.Y**0.5).text_diagram_wire_symbols() == (
-        '@', 'Y')
+    assert cirq.ControlledGate(cirq.Y**0.5).text_diagram_wire_symbols(
+        cirq.TextDiagramSymbolArgs.UNINFORMED_DEFAULT) == ('@', 'Y')
     assert cirq.ControlledGate(cirq.Y**0.5).text_diagram_exponent() == 0.5
 
-    assert cirq.ControlledGate(cirq.S).text_diagram_wire_symbols() == (
-        '@', 'S')
+    assert cirq.ControlledGate(cirq.S).text_diagram_wire_symbols(
+        cirq.TextDiagramSymbolArgs.UNINFORMED_DEFAULT) == ('@', 'S')
     assert cirq.ControlledGate(cirq.S).text_diagram_exponent() == 1
-=======
-    assert cirq.ControlledGate(cirq.S).text_diagram_wire_symbols(
-        cirq.TextDiagramSymbolArgs.UNINFORMED_DEFAULT) == ('@', 'Z')
-    assert cirq.ControlledGate(cirq.S).text_diagram_exponent() == 0.5
->>>>>>> 260acb6c
 
 
 def test_text_diagrammable_via_extension():
