--- conflicted
+++ resolved
@@ -202,25 +202,6 @@
             cirq.ControlledGate(cirq.Z**0.5).on(a, b))
 
 
-<<<<<<< HEAD
-=======
-def test_extrapolatable_via_extension():
-    ext = cirq.Extensions()
-    ext.add_cast(cirq.ExtrapolatableEffect, RestrictedGate, lambda _: cirq.X)
-    without_ext = cirq.ControlledGate(RestrictedGate())
-    with_ext = cirq.ControlledGate(RestrictedGate(), ext)
-
-    with pytest.raises(TypeError):
-        _ = without_ext.extrapolate_effect(0.5)
-    with pytest.raises(TypeError):
-        _ = without_ext**0.5
-
-    assert (with_ext.extrapolate_effect(0.5) ==
-            cirq.ControlledGate(cirq.X.extrapolate_effect(0.5)))
-    assert with_ext**0.5 == cirq.ControlledGate(cirq.X.extrapolate_effect(0.5))
-
-
->>>>>>> e084e17b
 def test_reversible():
     assert (cirq.inverse(cirq.ControlledGate(cirq.S)) ==
             cirq.ControlledGate(cirq.S**-1))
