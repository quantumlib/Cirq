--- conflicted
+++ resolved
@@ -179,20 +179,10 @@
     assert cirq.inverse(CRestricted, None) is None
     assert cirq.inverse(CY) == CY**-1 == CY
     assert CRestricted.try_cast_to(cirq.ExtrapolatableEffect, ext) is None
-<<<<<<< HEAD
-    assert CRestricted.try_cast_to(cirq.ParameterizableEffect, ext) is None
-=======
-    assert CRestricted.try_cast_to(cirq.BoundedEffect, ext) is None
->>>>>>> 50b7c30d
 
     # Supported sub features that are present on sub gate.
     assert cirq.inverse(CY, None) is not None
     assert CY.try_cast_to(cirq.ExtrapolatableEffect, ext) is not None
-<<<<<<< HEAD
-    assert CY.try_cast_to(cirq.ParameterizableEffect, ext) is not None
-=======
-    assert CY.try_cast_to(cirq.BoundedEffect, ext) is not None
->>>>>>> 50b7c30d
 
 
 def test_extrapolatable_effect():
