# Copyright 2018 The Cirq Developers
#
# Licensed under the Apache License, Version 2.0 (the "License");
# you may not use this file except in compliance with the License.
# You may obtain a copy of the License at
#
#     https://www.apache.org/licenses/LICENSE-2.0
#
# Unless required by applicable law or agreed to in writing, software
# distributed under the License is distributed on an "AS IS" BASIS,
# WITHOUT WARRANTIES OR CONDITIONS OF ANY KIND, either express or implied.
# See the License for the specific language governing permissions and
# limitations under the License.

import itertools
import numpy as np
import pytest
import sympy

import cirq


@pytest.mark.parametrize(
    'eigen_gate_type',
    [
        cirq.CCXPowGate,
        cirq.CCZPowGate,
    ],
)
def test_eigen_gates_consistent_protocols(eigen_gate_type):
    cirq.testing.assert_eigengate_implements_consistent_protocols(
        eigen_gate_type, ignoring_global_phase=True
    )


@pytest.mark.parametrize(
    'gate,ignoring_global_phase',
    (
        (cirq.CSWAP, False),
        (cirq.ThreeQubitDiagonalGate([2, 3, 5, 7, 11, 13, 17, 19]), True),
        (cirq.ThreeQubitDiagonalGate([0, 0, 0, 0, 0, 0, 0, 0]), True),
    ),
)
def test_consistent_protocols(gate, ignoring_global_phase):
    cirq.testing.assert_implements_consistent_protocols(
        gate, ignoring_global_phase=ignoring_global_phase
    )


def test_init():
    assert (cirq.CCZ ** 0.5).exponent == 0.5
    assert (cirq.CCZ ** 0.25).exponent == 0.25
    assert (cirq.CCX ** 0.5).exponent == 0.5
    assert (cirq.CCX ** 0.25).exponent == 0.25


def test_unitary():
    assert cirq.has_unitary(cirq.CCX)
    np.testing.assert_allclose(
        cirq.unitary(cirq.CCX),
        np.array(
            [
                [1, 0, 0, 0, 0, 0, 0, 0],
                [0, 1, 0, 0, 0, 0, 0, 0],
                [0, 0, 1, 0, 0, 0, 0, 0],
                [0, 0, 0, 1, 0, 0, 0, 0],
                [0, 0, 0, 0, 1, 0, 0, 0],
                [0, 0, 0, 0, 0, 1, 0, 0],
                [0, 0, 0, 0, 0, 0, 0, 1],
                [0, 0, 0, 0, 0, 0, 1, 0],
            ]
        ),
        atol=1e-8,
    )

    assert cirq.has_unitary(cirq.CCX ** 0.5)
    np.testing.assert_allclose(
        cirq.unitary(cirq.CCX ** 0.5),
        np.array(
            [
                [1, 0, 0, 0, 0, 0, 0, 0],
                [0, 1, 0, 0, 0, 0, 0, 0],
                [0, 0, 1, 0, 0, 0, 0, 0],
                [0, 0, 0, 1, 0, 0, 0, 0],
                [0, 0, 0, 0, 1, 0, 0, 0],
                [0, 0, 0, 0, 0, 1, 0, 0],
                [0, 0, 0, 0, 0, 0, 0.5 + 0.5j, 0.5 - 0.5j],
                [0, 0, 0, 0, 0, 0, 0.5 - 0.5j, 0.5 + 0.5j],
            ]
        ),
        atol=1e-8,
    )

    assert cirq.has_unitary(cirq.CCZ)
    np.testing.assert_allclose(
        cirq.unitary(cirq.CCZ), np.diag([1, 1, 1, 1, 1, 1, 1, -1]), atol=1e-8
    )

    assert cirq.has_unitary(cirq.CCZ ** 0.5)
    np.testing.assert_allclose(
        cirq.unitary(cirq.CCZ ** 0.5), np.diag([1, 1, 1, 1, 1, 1, 1, 1j]), atol=1e-8
    )

    assert cirq.has_unitary(cirq.CSWAP)
    np.testing.assert_allclose(
        cirq.unitary(cirq.CSWAP),
        np.array(
            [
                [1, 0, 0, 0, 0, 0, 0, 0],
                [0, 1, 0, 0, 0, 0, 0, 0],
                [0, 0, 1, 0, 0, 0, 0, 0],
                [0, 0, 0, 1, 0, 0, 0, 0],
                [0, 0, 0, 0, 1, 0, 0, 0],
                [0, 0, 0, 0, 0, 0, 1, 0],
                [0, 0, 0, 0, 0, 1, 0, 0],
                [0, 0, 0, 0, 0, 0, 0, 1],
            ]
        ),
        atol=1e-8,
    )

    diagonal_angles = [2, 3, 5, 7, 11, 13, 17, 19]
    assert cirq.has_unitary(cirq.ThreeQubitDiagonalGate(diagonal_angles))
    np.testing.assert_allclose(
        cirq.unitary(cirq.ThreeQubitDiagonalGate(diagonal_angles)),
        np.diag([np.exp(1j * angle) for angle in diagonal_angles]),
        atol=1e-8,
    )


def test_str():
    assert str(cirq.CCX) == 'TOFFOLI'
    assert str(cirq.TOFFOLI) == 'TOFFOLI'
    assert str(cirq.CSWAP) == 'FREDKIN'
    assert str(cirq.FREDKIN) == 'FREDKIN'
    assert str(cirq.CCZ) == 'CCZ'

    assert str(cirq.CCX ** 0.5) == 'TOFFOLI**0.5'
    assert str(cirq.CCZ ** 0.5) == 'CCZ**0.5'


def test_repr():
    assert repr(cirq.CCX) == 'cirq.TOFFOLI'
    assert repr(cirq.TOFFOLI) == 'cirq.TOFFOLI'
    assert repr(cirq.CSWAP) == 'cirq.FREDKIN'
    assert repr(cirq.FREDKIN) == 'cirq.FREDKIN'
    assert repr(cirq.CCZ) == 'cirq.CCZ'

    assert repr(cirq.CCX ** 0.5) == '(cirq.TOFFOLI**0.5)'
    assert repr(cirq.CCZ ** 0.5) == '(cirq.CCZ**0.5)'


def test_eq():
    a, b, c, d = cirq.LineQubit.range(4)
    eq = cirq.testing.EqualsTester()
    eq.add_equality_group(cirq.CCZ(a, b, c), cirq.CCZ(a, c, b), cirq.CCZ(b, c, a))
    eq.add_equality_group(
        cirq.CCZ(a, b, c) ** 0.5, cirq.CCZ(a, c, b) ** 2.5, cirq.CCZ(b, c, a) ** -1.5
    )
    eq.add_equality_group(
        cirq.TOFFOLI(a, b, c) ** 0.5, cirq.TOFFOLI(b, a, c) ** 2.5, cirq.TOFFOLI(a, b, c) ** -1.5
    )
    eq.add_equality_group(cirq.CCZ(a, b, d))
    eq.add_equality_group(cirq.TOFFOLI(a, b, c), cirq.CCX(a, b, c))
    eq.add_equality_group(cirq.TOFFOLI(a, c, b), cirq.TOFFOLI(c, a, b))
    eq.add_equality_group(cirq.TOFFOLI(a, b, d))
    eq.add_equality_group(cirq.CSWAP(a, b, c), cirq.FREDKIN(a, b, c))
    eq.add_equality_group(cirq.CSWAP(b, a, c), cirq.CSWAP(b, c, a))


def test_gate_equality():
    eq = cirq.testing.EqualsTester()
    eq.add_equality_group(cirq.CSwapGate(), cirq.CSwapGate())
    eq.add_equality_group(cirq.CZPowGate(), cirq.CZPowGate())
    eq.add_equality_group(cirq.CCXPowGate(), cirq.CCXPowGate(), cirq.CCNotPowGate())
    eq.add_equality_group(cirq.CCZPowGate(), cirq.CCZPowGate())


def test_identity_multiplication():
    a, b, c = cirq.LineQubit.range(3)
    assert cirq.CCX(a, b, c) * cirq.I(a) == cirq.CCX(a, b, c)
    assert cirq.CCX(a, b, c) * cirq.I(b) == cirq.CCX(a, b, c)
    assert cirq.CCX(a, b, c) ** 0.5 * cirq.I(c) == cirq.CCX(a, b, c) ** 0.5
    assert cirq.I(c) * cirq.CCZ(a, b, c) ** 0.5 == cirq.CCZ(a, b, c) ** 0.5


@pytest.mark.parametrize(
    'op,max_two_cost',
    [
        (cirq.CCZ(*cirq.LineQubit.range(3)), 8),
        (cirq.CCX(*cirq.LineQubit.range(3)), 8),
        (cirq.CCZ(cirq.LineQubit(0), cirq.LineQubit(2), cirq.LineQubit(1)), 8),
        (cirq.CSWAP(*cirq.LineQubit.range(3)), 9),
        (cirq.CSWAP(*reversed(cirq.LineQubit.range(3))), 9),
        (cirq.CSWAP(cirq.LineQubit(1), cirq.LineQubit(0), cirq.LineQubit(2)), 12),
        (
            cirq.ThreeQubitDiagonalGate([2, 3, 5, 7, 11, 13, 17, 19])(
                cirq.LineQubit(1), cirq.LineQubit(2), cirq.LineQubit(3)
            ),
            8,
        ),
    ],
)
def test_decomposition_cost(op: cirq.Operation, max_two_cost: int):
<<<<<<< HEAD
    pytest.importorskip("cirq.google")
    ops = tuple(cirq.flatten_op_tree(cirq.google.ConvertToXmonGates().convert(op)))
=======
    ops = tuple(cirq.flatten_op_tree(cirq.decompose(op)))
>>>>>>> bfbd1a0d
    two_cost = len([e for e in ops if len(e.qubits) == 2])
    over_cost = len([e for e in ops if len(e.qubits) > 2])
    assert over_cost == 0
    assert two_cost == max_two_cost


@pytest.mark.parametrize(
    'gate',
    [
        cirq.CCX,
        cirq.CSWAP,
        cirq.CCZ,
        cirq.ThreeQubitDiagonalGate([2, 3, 5, 7, 11, 13, 17, 19]),
    ],
)
def test_decomposition_respects_locality(gate):
    pytest.importorskip("cirq.google")
    a = cirq.GridQubit(0, 0)
    b = cirq.GridQubit(1, 0)
    c = cirq.GridQubit(0, 1)
    dev = cirq.testing.ValidatingTestDevice(qubits={a, b, c}, validate_locality=True)
    for x, y, z in itertools.permutations([a, b, c]):
        circuit = cirq.Circuit(gate(x, y, z))
        circuit = cirq.Circuit(cirq.decompose(circuit))
        dev.validate_circuit(circuit)


def test_diagram():
    a, b, c, d = cirq.LineQubit.range(4)
    circuit = cirq.Circuit(
        cirq.TOFFOLI(a, b, c),
        cirq.TOFFOLI(a, b, c) ** 0.5,
        cirq.CCX(a, c, b),
        cirq.CCZ(a, d, b),
        cirq.CCZ(a, d, b) ** 0.5,
        cirq.CSWAP(a, c, d),
        cirq.FREDKIN(a, b, c),
    )
    cirq.testing.assert_has_diagram(
        circuit,
        """
0: ───@───@───────@───@───@───────@───@───
      │   │       │   │   │       │   │
1: ───@───@───────X───@───@───────┼───×───
      │   │       │   │   │       │   │
2: ───X───X^0.5───@───┼───┼───────×───×───
                      │   │       │
3: ───────────────────@───@^0.5───×───────
""",
    )
    cirq.testing.assert_has_diagram(
        circuit,
        """
0: ---@---@-------@---@---@-------@------@------
      |   |       |   |   |       |      |
1: ---@---@-------X---@---@-------|------swap---
      |   |       |   |   |       |      |
2: ---X---X^0.5---@---|---|-------swap---swap---
                      |   |       |
3: -------------------@---@^0.5---swap----------
""",
        use_unicode_characters=False,
    )

    diagonal_circuit = cirq.Circuit(
        cirq.ThreeQubitDiagonalGate([2, 3, 5, 7, 11, 13, 17, 19])(a, b, c)
    )
    cirq.testing.assert_has_diagram(
        diagonal_circuit,
        """
0: ───diag(2, 3, 5, 7, 11, 13, 17, 19)───
      │
1: ───#2─────────────────────────────────
      │
2: ───#3─────────────────────────────────
""",
    )
    cirq.testing.assert_has_diagram(
        diagonal_circuit,
        """
0: ---diag(2, 3, 5, 7, 11, 13, 17, 19)---
      |
1: ---#2---------------------------------
      |
2: ---#3---------------------------------
""",
        use_unicode_characters=False,
    )


def test_diagonal_exponent():
    diagonal_angles = [2, 3, 5, 7, 11, 13, 17, 19]
    diagonal_gate = cirq.ThreeQubitDiagonalGate(diagonal_angles)

    sqrt_diagonal_gate = diagonal_gate ** 0.5

    expected_angles = [prime / 2 for prime in diagonal_angles]
    np.testing.assert_allclose(expected_angles, sqrt_diagonal_gate._diag_angles_radians, atol=1e-8)

    assert cirq.pow(cirq.ThreeQubitDiagonalGate(diagonal_angles), "test", None) is None


@pytest.mark.parametrize('resolve_fn', [cirq.resolve_parameters, cirq.resolve_parameters_once])
def test_resolve(resolve_fn):
    diagonal_angles = [2, 3, 5, 7, 11, 13, 17, 19]
    diagonal_gate = cirq.ThreeQubitDiagonalGate(
        diagonal_angles[:6] + [sympy.Symbol('a'), sympy.Symbol('b')]
    )
    assert cirq.is_parameterized(diagonal_gate)

    diagonal_gate = resolve_fn(diagonal_gate, {'a': 17})
    assert diagonal_gate == cirq.ThreeQubitDiagonalGate(diagonal_angles[:7] + [sympy.Symbol('b')])
    assert cirq.is_parameterized(diagonal_gate)

    diagonal_gate = resolve_fn(diagonal_gate, {'b': 19})
    assert diagonal_gate == cirq.ThreeQubitDiagonalGate(diagonal_angles)
    assert not cirq.is_parameterized(diagonal_gate)<|MERGE_RESOLUTION|>--- conflicted
+++ resolved
@@ -202,12 +202,7 @@
     ],
 )
 def test_decomposition_cost(op: cirq.Operation, max_two_cost: int):
-<<<<<<< HEAD
-    pytest.importorskip("cirq.google")
-    ops = tuple(cirq.flatten_op_tree(cirq.google.ConvertToXmonGates().convert(op)))
-=======
     ops = tuple(cirq.flatten_op_tree(cirq.decompose(op)))
->>>>>>> bfbd1a0d
     two_cost = len([e for e in ops if len(e.qubits) == 2])
     over_cost = len([e for e in ops if len(e.qubits) > 2])
     assert over_cost == 0
@@ -224,7 +219,6 @@
     ],
 )
 def test_decomposition_respects_locality(gate):
-    pytest.importorskip("cirq.google")
     a = cirq.GridQubit(0, 0)
     b = cirq.GridQubit(1, 0)
     c = cirq.GridQubit(0, 1)
