--- conflicted
+++ resolved
@@ -12,11 +12,7 @@
 # See the License for the specific language governing permissions and
 # limitations under the License.
 
-<<<<<<< HEAD
-from typing import Iterable, Optional, Tuple, TYPE_CHECKING, Sequence
-=======
-from typing import Any, Dict, Iterable, Optional, Tuple, TYPE_CHECKING
->>>>>>> 675e4f0f
+from typing import Any, Dict, Iterable, Optional, Tuple, Sequence, TYPE_CHECKING
 
 import numpy as np
 
@@ -154,7 +150,6 @@
                             i))
         return ''.join(lines)
 
-<<<<<<< HEAD
     def _op_repr_(self, qubits: Sequence['cirq.Qid']) -> str:
         args = list(repr(q) for q in qubits)
         if self.key != _default_measurement_key(qubits):
@@ -173,14 +168,6 @@
                 f'{self.key!r}, '
                 f'{self.invert_mask}'
                 f'{qid_shape_arg})')
-=======
-    def __repr__(self) -> str:
-        other = ''
-        if not all(d == 2 for d in self._qid_shape):
-            other = f', {self._qid_shape!r}'
-        return (f'cirq.MeasurementGate({self.num_qubits()!r}, {self.key!r}, '
-                f'{self.invert_mask!r}{other})')
->>>>>>> 675e4f0f
 
     def _value_equality_values_(self) -> Any:
         return self.key, self.invert_mask, self._qid_shape
