# Copyright 2018 The Cirq Developers
#
# Licensed under the Apache License, Version 2.0 (the "License");
# you may not use this file except in compliance with the License.
# You may obtain a copy of the License at
#
#     https://www.apache.org/licenses/LICENSE-2.0
#
# Unless required by applicable law or agreed to in writing, software
# distributed under the License is distributed on an "AS IS" BASIS,
# WITHOUT WARRANTIES OR CONDITIONS OF ANY KIND, either express or implied.
# See the License for the specific language governing permissions and
# limitations under the License.

"""Basic types defining qubits, gates, and operations."""

from typing import (
    Optional, Sequence, FrozenSet, Tuple, Union, TYPE_CHECKING,
    Any)

import numpy as np

from cirq import protocols, value
from cirq.ops import raw_types, gate_features, op_tree
from cirq.type_workarounds import NotImplementedType

if TYPE_CHECKING:
    # pylint: disable=unused-import
    from typing import Dict, List


@value.value_equality
class GateOperation(raw_types.Operation):
    """An application of a gate to a sequence of qubits."""

    def __init__(self,
                 gate: raw_types.Gate,
                 qubits: Sequence[raw_types.QubitId]) -> None:
        """
        Args:
            gate: The gate to apply.
            qubits: The qubits to operate on.
        """
        self._gate = gate
        self._qubits = tuple(qubits)

    @property
    def gate(self) -> raw_types.Gate:
        """The gate applied by the operation."""
        return self._gate

    @property
    def qubits(self) -> Tuple[raw_types.QubitId, ...]:
        """The qubits targeted by the operation."""
        return self._qubits

    def with_qubits(self, *new_qubits: raw_types.QubitId) -> 'GateOperation':
        return self.gate.on(*new_qubits)

    def with_gate(self, new_gate: raw_types.Gate) -> 'GateOperation':
        return new_gate.on(*self.qubits)

    def __repr__(self):
        # Abbreviate when possible.
        if self == self.gate.on(*self.qubits):
            return '{!r}.on({})'.format(
                self.gate,
                ', '.join(repr(q) for q in self.qubits))

        return 'cirq.GateOperation(gate={!r}, qubits={!r})'.format(
            self.gate,
            list(self.qubits))

    def __str__(self):
        return '{}({})'.format(self.gate,
                               ', '.join(str(e) for e in self.qubits))

    def _group_interchangeable_qubits(self) -> Tuple[
            Union[raw_types.QubitId,
                  Tuple[int, FrozenSet[raw_types.QubitId]]],
            ...]:

        if not isinstance(self.gate, gate_features.InterchangeableQubitsGate):
            return self.qubits

        groups = {}  # type: Dict[int, List[raw_types.QubitId]]
        for i, q in enumerate(self.qubits):
            k = self.gate.qubit_index_to_equivalence_group_key(i)
            if k not in groups:
                groups[k] = []
            groups[k].append(q)
        return tuple(sorted((k, frozenset(v)) for k, v in groups.items()))

    def _value_equality_values_(self):
        return self.gate, self._group_interchangeable_qubits()

    def _decompose_(self) -> op_tree.OP_TREE:
        return protocols.decompose_once_with_qubits(self.gate,
                                                    self.qubits,
                                                    NotImplemented)

    def _apply_unitary_(self, args: protocols.ApplyUnitaryArgs
                        ) -> Union[np.ndarray, None, NotImplementedType]:
        return protocols.apply_unitary(
            self.gate,
            args,
            default=NotImplemented)

    def _has_unitary_(self) -> bool:
        return protocols.has_unitary(self._gate)

    def _unitary_(self) -> Union[np.ndarray, NotImplementedType]:
        return protocols.unitary(self._gate, NotImplemented)

<<<<<<< HEAD
    def _measurement_key_(self) -> str:
        return protocols.measurement_key(self._gate, NotImplemented)
=======
    def _has_mixture_(self) -> bool:
        return protocols.has_mixture(self._gate)

    def _mixture_(self) -> Sequence[Tuple[float, Any]]:
        return protocols.mixture(self._gate, NotImplemented)

    def _has_channel_(self) -> bool:
        return protocols.has_channel(self._gate)

    def _channel_(self) -> Union[Tuple[np.ndarray], NotImplementedType]:
        return protocols.channel(self._gate, NotImplemented)
>>>>>>> 60c8b4c0

    def _is_parameterized_(self) -> bool:
        return protocols.is_parameterized(self._gate)

    def _resolve_parameters_(self, resolver):
        resolved_gate = protocols.resolve_parameters(self._gate, resolver)
        return GateOperation(resolved_gate, self._qubits)

    def _circuit_diagram_info_(self,
                               args: protocols.CircuitDiagramInfoArgs
                               ) -> protocols.CircuitDiagramInfo:
        return protocols.circuit_diagram_info(self.gate,
                                              args,
                                              NotImplemented)

    def _trace_distance_bound_(self) -> float:
        return protocols.trace_distance_bound(self.gate)

    def _phase_by_(self, phase_turns: float,
                   qubit_index: int) -> 'GateOperation':
        phased_gate = protocols.phase_by(self._gate, phase_turns, qubit_index,
                                         default=None)
        if phased_gate is None:
            return NotImplemented
        return GateOperation(phased_gate, self._qubits)

    def __pow__(self, exponent: Any) -> 'GateOperation':
        """Raise gate to a power, then reapply to the same qubits.

        Only works if the gate implements cirq.ExtrapolatableEffect.
        For extrapolatable gate G this means the following two are equivalent:

            (G ** 1.5)(qubit)  or  G(qubit) ** 1.5

        Args:
            exponent: The amount to scale the gate's effect by.

        Returns:
            A new operation on the same qubits with the scaled gate.
        """
        new_gate = protocols.pow(self.gate,
                                 exponent,
                                 NotImplemented)
        if new_gate is NotImplemented:
            return NotImplemented
        return self.with_gate(new_gate)

    def _qasm_(self, args: protocols.QasmArgs) -> Optional[str]:
        return protocols.qasm(self.gate,
                              args=args,
                              qubits=self.qubits,
                              default=None)<|MERGE_RESOLUTION|>--- conflicted
+++ resolved
@@ -112,10 +112,6 @@
     def _unitary_(self) -> Union[np.ndarray, NotImplementedType]:
         return protocols.unitary(self._gate, NotImplemented)
 
-<<<<<<< HEAD
-    def _measurement_key_(self) -> str:
-        return protocols.measurement_key(self._gate, NotImplemented)
-=======
     def _has_mixture_(self) -> bool:
         return protocols.has_mixture(self._gate)
 
@@ -127,7 +123,9 @@
 
     def _channel_(self) -> Union[Tuple[np.ndarray], NotImplementedType]:
         return protocols.channel(self._gate, NotImplemented)
->>>>>>> 60c8b4c0
+
+    def _measurement_key_(self) -> str:
+        return protocols.measurement_key(self._gate, NotImplemented)
 
     def _is_parameterized_(self) -> bool:
         return protocols.is_parameterized(self._gate)
