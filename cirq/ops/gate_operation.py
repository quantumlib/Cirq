--- conflicted
+++ resolved
@@ -29,23 +29,7 @@
     from typing import Dict, List
 
 
-LIFTED_POTENTIAL_TYPES = {
-<<<<<<< HEAD
-    gate_features.QasmConvertibleOperation: gate_features.QasmConvertibleGate
-=======
-    gate_features.CompositeOperation: gate_features.CompositeGate,
->>>>>>> 6dbc0ded
-}
-
-
-class GateOperation(raw_types.Operation,
-                    extension.PotentialImplementation[Union[
-<<<<<<< HEAD
-                        gate_features.QasmConvertibleOperation,
-=======
-                        gate_features.CompositeOperation,
->>>>>>> 6dbc0ded
-                    ]]):
+class GateOperation(raw_types.Operation):
     """An application of a gate to a collection of qubits.
 
     Attributes:
@@ -121,14 +105,6 @@
     def __ne__(self, other):
         return not self == other
 
-    def try_cast_to(self, desired_type, extensions):
-        desired_gate_type = LIFTED_POTENTIAL_TYPES.get(desired_type)
-        if desired_gate_type is not None:
-            cast_gate = extensions.try_cast(desired_gate_type, self.gate)
-            if cast_gate is not None:
-                return self.with_gate(cast_gate)
-        return None
-
     def _decompose_(self):
         return protocols.decompose_once_with_qubits(self.gate,
                                                     self.qubits,
