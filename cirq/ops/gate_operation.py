--- conflicted
+++ resolved
@@ -57,7 +57,6 @@
     def with_gate(self, new_gate: 'cirq.Gate') -> 'cirq.Operation':
         return new_gate.on(*self.qubits)
 
-<<<<<<< HEAD
     def __repr__(self):
         if hasattr(self.gate, '_op_repr_'):
             result = self.gate._op_repr_(self.qubits)
@@ -67,26 +66,15 @@
         qubit_args_repr = ', '.join(repr(q) for q in self.qubits)
         assert type(self.gate).__call__ == raw_types.Gate.__call__
 
-=======
-    def __repr__(self) -> str:
->>>>>>> 675e4f0f
         # Abbreviate when possible.
         dont_need_on = re.match(r'^[a-zA-Z0-9.()]+$', gate_repr)
         if dont_need_on and self == self.gate.__call__(*self.qubits):
             return f'{gate_repr}({qubit_args_repr})'
         if self == self.gate.on(*self.qubits):
-<<<<<<< HEAD
             return f'{gate_repr}.on({qubit_args_repr})'
 
         return (f'cirq.GateOperation(gate={self.gate!r}, '
                 f'qubits=[{qubit_args_repr}])')
-=======
-            qubits = ', '.join(repr(q) for q in self.qubits)
-            return f'{self.gate!r}.on({qubits})'
-
-        return (f'cirq.GateOperation(gate={self.gate!r}, '
-                f'qubits={list(self.qubits)!r})')
->>>>>>> 675e4f0f
 
     def __str__(self) -> str:
         qubits = ', '.join(str(e) for e in self.qubits)
