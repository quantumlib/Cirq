# Copyright 2018 The Cirq Developers
#
# Licensed under the Apache License, Version 2.0 (the "License");
# you may not use this file except in compliance with the License.
# You may obtain a copy of the License at
#
#     https://www.apache.org/licenses/LICENSE-2.0
#
# Unless required by applicable law or agreed to in writing, software
# distributed under the License is distributed on an "AS IS" BASIS,
# WITHOUT WARRANTIES OR CONDITIONS OF ANY KIND, either express or implied.
# See the License for the specific language governing permissions and
# limitations under the License.

"""Basic types defining qubits, gates, and operations."""

from typing import (
    Optional, Sequence, FrozenSet, Tuple, Union, TYPE_CHECKING, cast
)

import numpy as np

<<<<<<< HEAD
from cirq import extension, value, protocols
=======
from cirq import extension, protocols, value
>>>>>>> 23423a06
from cirq.ops import raw_types, gate_features

if TYPE_CHECKING:
    # pylint: disable=unused-import
    from cirq import study
    from typing import Dict, List


LIFTED_POTENTIAL_TYPES = {t: t for t in [
    gate_features.BoundedEffect,
    gate_features.ExtrapolatableEffect,
    gate_features.ParameterizableEffect,
    gate_features.PhaseableEffect,
    gate_features.ReversibleEffect,
    gate_features.TextDiagrammable,
]}

LIFTED_POTENTIAL_TYPES[
    gate_features.CompositeOperation] = gate_features.CompositeGate
LIFTED_POTENTIAL_TYPES[
    gate_features.QasmConvertibleOperation] = gate_features.QasmConvertibleGate


class GateOperation(raw_types.Operation,
                    extension.PotentialImplementation[Union[
                        gate_features.BoundedEffect,
                        gate_features.CompositeOperation,
                        gate_features.ExtrapolatableEffect,
                        gate_features.ParameterizableEffect,
                        gate_features.PhaseableEffect,
                        gate_features.ReversibleEffect,
                        gate_features.TextDiagrammable,
                        gate_features.QasmConvertibleOperation,
                    ]]):
    """An application of a gate to a collection of qubits.

    Attributes:
        gate: The applied gate.
        qubits: A sequence of the qubits on which the gate is applied.
    """

    def __init__(self,
                 gate: raw_types.Gate,
                 qubits: Sequence[raw_types.QubitId]) -> None:
        self._gate = gate
        self._qubits = tuple(qubits)

    @property
    def gate(self) -> raw_types.Gate:
        return self._gate

    @property
    def qubits(self) -> Tuple[raw_types.QubitId, ...]:
        return self._qubits

    def with_qubits(self, *new_qubits: raw_types.QubitId) -> 'GateOperation':
        return self.gate.on(*new_qubits)

    def with_gate(self, new_gate: raw_types.Gate) -> 'GateOperation':
        return new_gate.on(*self.qubits)

    def __repr__(self):
        # Abbreviate when possible.
        if self == self.gate.on(*self.qubits):
            return '{!r}.on({})'.format(
                self.gate,
                ', '.join(repr(q) for q in self.qubits))

        return 'cirq.GateOperation(gate={!r}, qubits={!r})'.format(
            self.gate,
            list(self.qubits))

    def __str__(self):
        return '{}({})'.format(self.gate,
                               ', '.join(str(e) for e in self.qubits))

    def _group_interchangeable_qubits(self) -> Tuple[
            Union[raw_types.QubitId,
                  Tuple[int, FrozenSet[raw_types.QubitId]]],
            ...]:

        cast_gate = extension.try_cast(gate_features.InterchangeableQubitsGate,
                                       self.gate)
        if cast_gate is None:
            return self.qubits

        groups = {}  # type: Dict[int, List[raw_types.QubitId]]
        for i, q in enumerate(self.qubits):
            k = cast_gate.qubit_index_to_equivalence_group_key(i)
            if k not in groups:
                groups[k] = []
            groups[k].append(q)
        return tuple(sorted((k, frozenset(v)) for k, v in groups.items()))

    def _eq_tuple(self):
        grouped_qubits = self._group_interchangeable_qubits()
        return raw_types.Operation, self.gate, grouped_qubits

    def __hash__(self):
        return hash(self._eq_tuple())

    def __eq__(self, other):
        if not isinstance(other, type(self)):
            return NotImplemented
        return self._eq_tuple() == other._eq_tuple()

    def __ne__(self, other):
        return not self == other

    def try_cast_to(self, desired_type, extensions):
        desired_gate_type = LIFTED_POTENTIAL_TYPES.get(desired_type)
        if desired_gate_type is not None:
            cast_gate = extensions.try_cast(desired_gate_type, self.gate)
            if cast_gate is not None:
                return self.with_gate(cast_gate)
        return None

    def default_decompose(self):
        cast_gate = extension.cast(gate_features.CompositeGate, self.gate)
        return cast_gate.default_decompose(self.qubits)

<<<<<<< HEAD
    def _apply_unitary_to_tensor_(self,
                                  target_tensor: np.ndarray,
                                  available_buffer: np.ndarray,
                                  axes: Sequence[int],
                                  ) -> Union[np.ndarray, type(NotImplemented)]:
        return protocols.apply_unitary_to_tensor(
            self.gate,
            target_tensor,
            available_buffer,
            axes,
            default=NotImplemented)

    def matrix(self) -> np.ndarray:
        cast_gate = extension.cast(gate_features.KnownMatrix, self.gate)
        return cast_gate.matrix()
=======
    def _unitary_(self) -> Union[np.ndarray, type(NotImplemented)]:
        return protocols.unitary(self._gate, NotImplemented)
>>>>>>> 23423a06

    def text_diagram_info(self, args: gate_features.TextDiagramInfoArgs
                          ) -> gate_features.TextDiagramInfo:
        cast_gate = extension.cast(gate_features.TextDiagrammable, self.gate)
        return cast_gate.text_diagram_info(args)

    def trace_distance_bound(self) -> float:
        cast_gate = extension.cast(gate_features.BoundedEffect, self.gate)
        return cast_gate.trace_distance_bound()

    def inverse(self) -> 'GateOperation':
        cast_gate = extension.cast(gate_features.ReversibleEffect, self.gate)
        return self.with_gate(cast(raw_types.Gate, cast_gate.inverse()))

    def extrapolate_effect(self, factor: Union[float, value.Symbol]
                           ) -> 'GateOperation':
        cast_gate = extension.cast(gate_features.ExtrapolatableEffect,
                                   self.gate)
        return self.with_gate(cast(raw_types.Gate,
                                   cast_gate.extrapolate_effect(factor)))

    def phase_by(self, phase_turns: float, qubit_index: int) -> 'GateOperation':
        cast_gate = extension.cast(gate_features.PhaseableEffect,
                                   self.gate)
        return self.with_gate(cast(raw_types.Gate,
                                   cast_gate.phase_by(phase_turns,
                                                      qubit_index)))

    def __pow__(self, power: float) -> 'GateOperation':
        """Raise gate to a power, then reapply to the same qubits.

        Only works if the gate implements cirq.ExtrapolatableEffect.
        For extrapolatable gate G this means the following two are equivalent:

            (G ** 1.5)(qubit)  or  G(qubit) ** 1.5

        Args:
            power: The amount to scale the gate's effect by.

        Returns:
            A new operation on the same qubits with the scaled gate.
        """
        return self.extrapolate_effect(power)

    def is_parameterized(self) -> bool:
        cast_gate = extension.cast(gate_features.ParameterizableEffect,
                                   self.gate)
        return cast_gate.is_parameterized()

    def with_parameters_resolved_by(self,
                                    param_resolver: 'study.ParamResolver',
                                    ) -> 'GateOperation':
        cast_gate = extension.cast(gate_features.ParameterizableEffect,
                                   self.gate)
        new_gate = cast_gate.with_parameters_resolved_by(param_resolver)
        return self.with_gate(cast(raw_types.Gate, new_gate))

    def known_qasm_output(self,
                          args: gate_features.QasmOutputArgs) -> Optional[str]:
        cast_gate = extension.cast(gate_features.QasmConvertibleGate,
                                   self.gate)
        return cast_gate.known_qasm_output(self.qubits, args)<|MERGE_RESOLUTION|>--- conflicted
+++ resolved
@@ -20,11 +20,7 @@
 
 import numpy as np
 
-<<<<<<< HEAD
 from cirq import extension, value, protocols
-=======
-from cirq import extension, protocols, value
->>>>>>> 23423a06
 from cirq.ops import raw_types, gate_features
 
 if TYPE_CHECKING:
@@ -146,7 +142,6 @@
         cast_gate = extension.cast(gate_features.CompositeGate, self.gate)
         return cast_gate.default_decompose(self.qubits)
 
-<<<<<<< HEAD
     def _apply_unitary_to_tensor_(self,
                                   target_tensor: np.ndarray,
                                   available_buffer: np.ndarray,
@@ -159,13 +154,8 @@
             axes,
             default=NotImplemented)
 
-    def matrix(self) -> np.ndarray:
-        cast_gate = extension.cast(gate_features.KnownMatrix, self.gate)
-        return cast_gate.matrix()
-=======
     def _unitary_(self) -> Union[np.ndarray, type(NotImplemented)]:
         return protocols.unitary(self._gate, NotImplemented)
->>>>>>> 23423a06
 
     def text_diagram_info(self, args: gate_features.TextDiagramInfoArgs
                           ) -> gate_features.TextDiagramInfo:
