# Copyright 2018 The Cirq Developers
#
# Licensed under the Apache License, Version 2.0 (the "License");
# you may not use this file except in compliance with the License.
# You may obtain a copy of the License at
#
#     https://www.apache.org/licenses/LICENSE-2.0
#
# Unless required by applicable law or agreed to in writing, software
# distributed under the License is distributed on an "AS IS" BASIS,
# WITHOUT WARRANTIES OR CONDITIONS OF ANY KIND, either express or implied.
# See the License for the specific language governing permissions and
# limitations under the License.

"""Basic types defining qubits, gates, and operations."""
<<<<<<< HEAD

from typing import (Any, Dict, FrozenSet, List, Optional, Sequence, Tuple, Type,
                    TypeVar, Union, TYPE_CHECKING, Iterable)
=======
import re
from typing import (Any, Dict, FrozenSet, List, Optional, Sequence, Tuple,
                    TypeVar, Union, TYPE_CHECKING)
>>>>>>> 71df1703

import numpy as np

from cirq import protocols, value
from cirq.ops import raw_types, gate_features
from cirq.type_workarounds import NotImplementedType

if TYPE_CHECKING:
    import cirq


@value.value_equality(approximate=True)
class GateOperation(raw_types.Operation):
    """An application of a gate to a sequence of qubits."""

    def __init__(self, gate: 'cirq.Gate', qubits: Sequence['cirq.Qid']) -> None:
        """
        Args:
            gate: The gate to apply.
            qubits: The qubits to operate on.
        """
        gate.validate_args(qubits)
        self._gate = gate
        self._qubits = tuple(qubits)

    @property
    def gate(self) -> 'cirq.Gate':
        """The gate applied by the operation."""
        return self._gate

    @property
    def qubits(self) -> Tuple['cirq.Qid', ...]:
        """The qubits targeted by the operation."""
        return self._qubits

    def with_qubits(self, *new_qubits: 'cirq.Qid') -> 'cirq.Operation':
        return self.gate.on(*new_qubits)

    def with_gate(self, new_gate: 'cirq.Gate') -> 'cirq.Operation':
        return new_gate.on(*self.qubits)

    def __repr__(self):
        if hasattr(self.gate, '_op_repr_'):
            result = self.gate._op_repr_(self.qubits)
            if result is not None and result is not NotImplemented:
                return result
        gate_repr = repr(self.gate)
        qubit_args_repr = ', '.join(repr(q) for q in self.qubits)
        assert type(self.gate).__call__ == raw_types.Gate.__call__

        # Abbreviate when possible.
        dont_need_on = re.match(r'^[a-zA-Z0-9.()]+$', gate_repr)
        if dont_need_on and self == self.gate.__call__(*self.qubits):
            return f'{gate_repr}({qubit_args_repr})'
        if self == self.gate.on(*self.qubits):
            return f'{gate_repr}.on({qubit_args_repr})'

        return (f'cirq.GateOperation(gate={self.gate!r}, '
                f'qubits=[{qubit_args_repr}])')

    def __str__(self) -> str:
        qubits = ', '.join(str(e) for e in self.qubits)
        return f'{self.gate}({qubits})'

    def _json_dict_(self) -> Dict[str, Any]:
        return protocols.obj_to_dict_helper(self, ['gate', 'qubits'])

    def _group_interchangeable_qubits(
            self
    ) -> Tuple[Union['cirq.Qid', Tuple[int, FrozenSet['cirq.Qid']]], ...]:

        if not isinstance(self.gate, gate_features.InterchangeableQubitsGate):
            return self.qubits

        groups: Dict[int, List['cirq.Qid']] = {}
        for i, q in enumerate(self.qubits):
            k = self.gate.qubit_index_to_equivalence_group_key(i)
            if k not in groups:
                groups[k] = []
            groups[k].append(q)
        return tuple(sorted((k, frozenset(v)) for k, v in groups.items()))

    def _value_equality_values_(self):
        return self.gate, self._group_interchangeable_qubits()

    def _qid_shape_(self):
        return protocols.qid_shape(self.gate)

    def _num_qubits_(self):
        return len(self._qubits)

    def _decompose_(self) -> 'cirq.OP_TREE':
        return protocols.decompose_once_with_qubits(self.gate,
                                                    self.qubits,
                                                    NotImplemented)

    def _pauli_expansion_(self) -> value.LinearDict[str]:
        return protocols.pauli_expansion(self.gate)

    def _apply_unitary_(self, args: 'protocols.ApplyUnitaryArgs'
                       ) -> Union[np.ndarray, None, NotImplementedType]:
        return protocols.apply_unitary(self.gate, args, default=None)

    def _has_unitary_(self) -> bool:
        return protocols.has_unitary(self.gate)

    def _unitary_(self) -> Union[np.ndarray, NotImplementedType]:
        return protocols.unitary(self.gate, default=None)

    def _commutes_(self, other: Any,
                   atol: float) -> Union[bool, NotImplementedType, None]:
        return self.gate._commutes_on_qids_(self.qubits, other, atol=atol)

    def _has_mixture_(self) -> bool:
        return protocols.has_mixture(self.gate)

    def _mixture_(self) -> Sequence[Tuple[float, Any]]:
        return protocols.mixture(self.gate, NotImplemented)

    def _has_channel_(self) -> bool:
        return protocols.has_channel(self.gate)

    def _channel_(self) -> Union[Tuple[np.ndarray], NotImplementedType]:
        return protocols.channel(self.gate, NotImplemented)

    def _measurement_key_(self) -> Optional[str]:
        getter = getattr(self.gate, '_measurement_key_', None)
        if getter is not None:
            return getter()
        return NotImplemented

    def _measurement_keys_(self) -> Optional[Iterable[str]]:
        getter = getattr(self.gate, '_measurement_keys_', None)
        if getter is not None:
            return getter()
        return NotImplemented

    def _is_parameterized_(self) -> bool:
        return protocols.is_parameterized(self.gate)

    def _resolve_parameters_(self, resolver):
        resolved_gate = protocols.resolve_parameters(self.gate, resolver)
        return GateOperation(resolved_gate, self._qubits)

    def _circuit_diagram_info_(self, args: 'cirq.CircuitDiagramInfoArgs'
                              ) -> 'cirq.CircuitDiagramInfo':
        return protocols.circuit_diagram_info(self.gate,
                                              args,
                                              NotImplemented)

    def _decompose_into_clifford_(self):
        sub = getattr(self.gate, '_decompose_into_clifford_with_qubits_', None)
        if sub is None:
            return NotImplemented
        return sub(self.qubits)

    def _trace_distance_bound_(self) -> float:
        return protocols.trace_distance_bound(self.gate)

    def _phase_by_(self, phase_turns: float,
                   qubit_index: int) -> 'GateOperation':
        phased_gate = protocols.phase_by(self.gate,
                                         phase_turns,
                                         qubit_index,
                                         default=None)
        if phased_gate is None:
            return NotImplemented
        return GateOperation(phased_gate, self._qubits)

    def __pow__(self, exponent: Any) -> 'cirq.Operation':
        """Raise gate to a power, then reapply to the same qubits.

        Only works if the gate implements cirq.ExtrapolatableEffect.
        For extrapolatable gate G this means the following two are equivalent:

            (G ** 1.5)(qubit)  or  G(qubit) ** 1.5

        Args:
            exponent: The amount to scale the gate's effect by.

        Returns:
            A new operation on the same qubits with the scaled gate.
        """
        new_gate = protocols.pow(self.gate,
                                 exponent,
                                 NotImplemented)
        if new_gate is NotImplemented:
            return NotImplemented
        return self.with_gate(new_gate)

    def __mul__(self, other: Any) -> Any:
        result = self.gate._mul_with_qubits(self._qubits, other)

        # python will not auto-attempt the reverse order for same type.
        if result is NotImplemented and isinstance(other, GateOperation):
            return other.__rmul__(self)

        return result

    def __rmul__(self, other: Any) -> Any:
        return self.gate._rmul_with_qubits(self._qubits, other)

    def _qasm_(self, args: 'protocols.QasmArgs') -> Optional[str]:
        return protocols.qasm(self.gate,
                              args=args,
                              qubits=self.qubits,
                              default=None)

    def _equal_up_to_global_phase_(self,
                                   other: Any,
                                   atol: Union[int, float] = 1e-8
                                  ) -> Union[NotImplementedType, bool]:
        if not isinstance(other, type(self)):
            return NotImplemented
        if self.qubits != other.qubits:
            return False
        return protocols.equal_up_to_global_phase(self.gate,
                                                  other.gate,
                                                  atol=atol)


TV = TypeVar('TV', bound=raw_types.Gate)<|MERGE_RESOLUTION|>--- conflicted
+++ resolved
@@ -13,15 +13,10 @@
 # limitations under the License.
 
 """Basic types defining qubits, gates, and operations."""
-<<<<<<< HEAD
-
-from typing import (Any, Dict, FrozenSet, List, Optional, Sequence, Tuple, Type,
-                    TypeVar, Union, TYPE_CHECKING, Iterable)
-=======
+
 import re
 from typing import (Any, Dict, FrozenSet, List, Optional, Sequence, Tuple,
-                    TypeVar, Union, TYPE_CHECKING)
->>>>>>> 71df1703
+                    TypeVar, Union, TYPE_CHECKING, Iterable)
 
 import numpy as np
 
