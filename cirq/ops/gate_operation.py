--- conflicted
+++ resolved
@@ -167,7 +167,7 @@
             return getter()
         return NotImplemented
 
-<<<<<<< HEAD
+
     def _commutes_(self, other: Any, atol: Union[int, float] = 1e-8
                   ) -> Union[bool, NotImplementedType, None]:
         commutes = self.gate._commutes_on_qids_(self.qubits, other, atol=atol)
@@ -178,10 +178,7 @@
         if getter is not None:
             return super()._commutes_(other, atol=atol)
         return NotImplemented   # coverage: ignore
-=======
-    def _commutes_(self, other: Any, atol: float) -> Union[bool, NotImplementedType, None]:
-        return self.gate._commutes_on_qids_(self.qubits, other, atol=atol)
->>>>>>> 226d52f5
+
 
     def _has_mixture_(self) -> bool:
         getter = getattr(self.gate, '_has_mixture_', None)
