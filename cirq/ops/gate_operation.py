# Copyright 2018 The Cirq Developers
#
# Licensed under the Apache License, Version 2.0 (the "License");
# you may not use this file except in compliance with the License.
# You may obtain a copy of the License at
#
#     https://www.apache.org/licenses/LICENSE-2.0
#
# Unless required by applicable law or agreed to in writing, software
# distributed under the License is distributed on an "AS IS" BASIS,
# WITHOUT WARRANTIES OR CONDITIONS OF ANY KIND, either express or implied.
# See the License for the specific language governing permissions and
# limitations under the License.

"""Basic types defining qubits, gates, and operations."""

from typing import (
    Any,
    Dict,
    FrozenSet,
    List,
    Optional,
    Sequence,
    Tuple,
    Type,
    TypeVar,
    Union,
)

import numpy as np

from cirq import protocols, value
from cirq._compat import deprecated
from cirq.ops import raw_types, gate_features, op_tree
from cirq.type_workarounds import NotImplementedType


@value.value_equality(approximate=True)
class GateOperation(raw_types.Operation):
    """An application of a gate to a sequence of qubits."""

    def __init__(self,
                 gate: raw_types.Gate,
                 qubits: Sequence[raw_types.Qid]) -> None:
        """
        Args:
            gate: The gate to apply.
            qubits: The qubits to operate on.
        """
        gate.validate_args(qubits)
        self._gate = gate
        self._qubits = tuple(qubits)

    @property
    def gate(self) -> raw_types.Gate:
        """The gate applied by the operation."""
        return self._gate

    @property
    def qubits(self) -> Tuple[raw_types.Qid, ...]:
        """The qubits targeted by the operation."""
        return self._qubits

    def with_qubits(self, *new_qubits: raw_types.Qid) -> 'raw_types.Operation':
        return self.gate.on(*new_qubits)

    def with_gate(self, new_gate: raw_types.Gate) -> 'raw_types.Operation':
        return new_gate.on(*self.qubits)

    def __repr__(self):
        # Abbreviate when possible.
        if self == self.gate.on(*self.qubits):
            return '{!r}.on({})'.format(
                self.gate,
                ', '.join(repr(q) for q in self.qubits))

        return 'cirq.GateOperation(gate={!r}, qubits={!r})'.format(
            self.gate,
            list(self.qubits))

    def __str__(self):
        return '{}({})'.format(self.gate,
                               ', '.join(str(e) for e in self.qubits))

    def _json_dict_(self):
        return protocols.obj_to_dict_helper(self, ['gate', 'qubits'])

    def _group_interchangeable_qubits(self) -> Tuple[
            Union[raw_types.Qid,
                  Tuple[int, FrozenSet[raw_types.Qid]]],
            ...]:

        if not isinstance(self.gate, gate_features.InterchangeableQubitsGate):
            return self.qubits

        groups: Dict[int, List[raw_types.Qid]] = {}
        for i, q in enumerate(self.qubits):
            k = self.gate.qubit_index_to_equivalence_group_key(i)
            if k not in groups:
                groups[k] = []
            groups[k].append(q)
        return tuple(sorted((k, frozenset(v)) for k, v in groups.items()))

    def _value_equality_values_(self):
        return self.gate, self._group_interchangeable_qubits()

    def _qid_shape_(self):
        return protocols.qid_shape(self.gate)

    def _num_qubits_(self):
        return len(self._qubits)

    def _decompose_(self) -> op_tree.OP_TREE:
        return protocols.decompose_once_with_qubits(self.gate,
                                                    self.qubits,
                                                    NotImplemented)

    def _pauli_expansion_(self) -> value.LinearDict[str]:
        return protocols.pauli_expansion(self.gate)

    def _apply_unitary_(self, args: 'protocols.ApplyUnitaryArgs'
                       ) -> Union[np.ndarray, None, NotImplementedType]:
        return protocols.apply_unitary(self.gate, args, default=None)

    def _has_unitary_(self) -> bool:
        return protocols.has_unitary(self.gate)

    def _unitary_(self) -> Union[np.ndarray, NotImplementedType]:
        return protocols.unitary(self.gate, default=None)

    def _has_mixture_(self) -> bool:
        return protocols.has_mixture(self.gate)

    def _mixture_(self) -> Sequence[Tuple[float, Any]]:
        return protocols.mixture(self.gate, NotImplemented)

    def _has_channel_(self) -> bool:
        return protocols.has_channel(self.gate)

    def _channel_(self) -> Union[Tuple[np.ndarray], NotImplementedType]:
        return protocols.channel(self.gate, NotImplemented)

    def _measurement_key_(self) -> str:
        return protocols.measurement_key(self.gate, NotImplemented)

    def _is_parameterized_(self) -> bool:
        return protocols.is_parameterized(self.gate)

    def _resolve_parameters_(self, resolver):
        resolved_gate = protocols.resolve_parameters(self.gate, resolver)
        return GateOperation(resolved_gate, self._qubits)

    def _circuit_diagram_info_(self, args: 'protocols.CircuitDiagramInfoArgs'
                              ) -> 'protocols.CircuitDiagramInfo':
        return protocols.circuit_diagram_info(self.gate,
                                              args,
                                              NotImplemented)

    def _decompose_into_clifford_(self):
        sub = getattr(self.gate, '_decompose_into_clifford_with_qubits_', None)
        if sub is None:
            return NotImplemented
        return sub(self.qubits)

    def _trace_distance_bound_(self) -> float:
        return protocols.trace_distance_bound(self.gate)

    def _phase_by_(self, phase_turns: float,
                   qubit_index: int) -> 'GateOperation':
        phased_gate = protocols.phase_by(self.gate,
                                         phase_turns,
                                         qubit_index,
                                         default=None)
        if phased_gate is None:
            return NotImplemented
        return GateOperation(phased_gate, self._qubits)

    def __pow__(self, exponent: Any) -> 'raw_types.Operation':
        """Raise gate to a power, then reapply to the same qubits.

        Only works if the gate implements cirq.ExtrapolatableEffect.
        For extrapolatable gate G this means the following two are equivalent:

            (G ** 1.5)(qubit)  or  G(qubit) ** 1.5

        Args:
            exponent: The amount to scale the gate's effect by.

        Returns:
            A new operation on the same qubits with the scaled gate.
        """
        new_gate = protocols.pow(self.gate,
                                 exponent,
                                 NotImplemented)
        if new_gate is NotImplemented:
            return NotImplemented
        return self.with_gate(new_gate)

    def _qasm_(self, args: 'protocols.QasmArgs') -> Optional[str]:
        return protocols.qasm(self.gate,
                              args=args,
                              qubits=self.qubits,
                              default=None)


TV = TypeVar('TV', bound=raw_types.Gate)


@deprecated(deadline='v0.7.0',
            fix='use: `op.gate if isinstance(op.gate, gate_type) else None`')
def op_gate_of_type(op: Any, gate_type: Type[TV]) -> Optional[TV]:
    """Returns gate of given type, if op has that gate otherwise None."""
    gate = getattr(op, 'gate', None)
    return gate if isinstance(gate, gate_type) else None


<<<<<<< HEAD
def op_gate_isinstance(
        op: Any,
        gate_type: Union[type, Tuple[Union[type, Tuple[Any, ...]], ...]]
) -> bool:
=======
@deprecated(deadline='v0.7.0', fix='use: `isinstance(op.gate, gate_type)`')
def op_gate_isinstance(op: Any, gate_type: Type[TV]) -> bool:
>>>>>>> 25fb10d9
    """Determines if op is a GateOperation with a gate of the given type."""
    gate = getattr(op, 'gate', None)
    return isinstance(gate, gate_type)<|MERGE_RESOLUTION|>--- conflicted
+++ resolved
@@ -214,15 +214,8 @@
     return gate if isinstance(gate, gate_type) else None
 
 
-<<<<<<< HEAD
-def op_gate_isinstance(
-        op: Any,
-        gate_type: Union[type, Tuple[Union[type, Tuple[Any, ...]], ...]]
-) -> bool:
-=======
 @deprecated(deadline='v0.7.0', fix='use: `isinstance(op.gate, gate_type)`')
 def op_gate_isinstance(op: Any, gate_type: Type[TV]) -> bool:
->>>>>>> 25fb10d9
     """Determines if op is a GateOperation with a gate of the given type."""
     gate = getattr(op, 'gate', None)
     return isinstance(gate, gate_type)