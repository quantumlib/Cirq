--- conflicted
+++ resolved
@@ -278,7 +278,14 @@
     circuit2[1] += cirq.X(a)
     assert circuit2 == expected_circuit
 
-<<<<<<< HEAD
+    m1 = cirq.Moment([cirq.X(a)])
+    m2 = cirq.Moment([cirq.CNOT(a, b)])
+    m3 = cirq.Moment([cirq.X(c)])
+    assert m1 + m3 == cirq.Moment([cirq.X(a), cirq.X(c)])
+    assert m2 + m3 == cirq.Moment([cirq.CNOT(a, b), cirq.X(c)])
+    with pytest.raises(ValueError, match='Overlap'):
+        _ = m1 + m2
+
 
 def test_op_tree():
     eq = cirq.testing.EqualsTester()
@@ -311,14 +318,6 @@
         # pylint: enable=unexpected-keyword-arg
         assert log
     assert m == cirq.Moment(op)
-=======
-    m1 = cirq.Moment([cirq.X(a)])
-    m2 = cirq.Moment([cirq.CNOT(a, b)])
-    m3 = cirq.Moment([cirq.X(c)])
-    assert m1 + m3 == cirq.Moment([cirq.X(a), cirq.X(c)])
-    assert m2 + m3 == cirq.Moment([cirq.CNOT(a, b), cirq.X(c)])
-    with pytest.raises(ValueError, match='Overlap'):
-        _ = m1 + m2
 
 
 def test_indexes_by_qubit():
@@ -350,5 +349,4 @@
     assert moment[q[1:3]] == Moment([cirq.CNOT(q[1], q[2])])
     assert moment[q[2:4]] == Moment([cirq.CNOT(q[1], q[2])])
     assert moment[[q[0], q[3]]] == Moment([cirq.Z(q[0])])
-    assert moment[q] == moment
->>>>>>> 675e4f0f
+    assert moment[q] == moment