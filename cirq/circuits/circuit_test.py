--- conflicted
+++ resolved
@@ -353,16 +353,9 @@
     ])
 
 
-<<<<<<< HEAD
 def test_insert_op_tree_new():
     a = cirq.NamedQubit('alice')
     b = cirq.NamedQubit('bob')
-=======
-def test_insert():
-    a = cirq.NamedQubit('a')
-    b = cirq.NamedQubit('b')
-
->>>>>>> 02f71520
     c = Circuit()
 
     op_tree_list = [(-10, 0, cirq.CZ(a, b), a),
