--- conflicted
+++ resolved
@@ -688,11 +688,7 @@
 
     m = _operation_to_unitary_matrix(ops.X(a),
                                      1,
-<<<<<<< HEAD
-                                     {a: 0}.__getitem__,
-=======
                                      {a: 0},
->>>>>>> 34985981
                                      ex)
     assert allclose_up_to_global_phase(m, np.array([
         [0, 1],
@@ -701,11 +697,7 @@
 
     m = _operation_to_unitary_matrix(ops.X(a),
                                      2,
-<<<<<<< HEAD
-                                     {a: 0}.__getitem__,
-=======
                                      {a: 0},
->>>>>>> 34985981
                                      ex)
     assert allclose_up_to_global_phase(m, np.array([
         [0, 1, 0, 0],
@@ -716,11 +708,7 @@
 
     m = _operation_to_unitary_matrix(ops.X(a),
                                      2,
-<<<<<<< HEAD
-                                     {a: 1}.__getitem__,
-=======
                                      {a: 1},
->>>>>>> 34985981
                                      ex)
     assert allclose_up_to_global_phase(m, np.array([
         [0, 0, 1, 0],
@@ -731,15 +719,6 @@
 
     m = _operation_to_unitary_matrix(ops.CNOT(a, b),
                                      2,
-<<<<<<< HEAD
-                                     {a: 0, b: 1}.__getitem__,
-                                     ex)
-    assert allclose_up_to_global_phase(m, np.array([
-        [1, 0, 0, 0],
-        [0, 1, 0, 0],
-        [0, 0, 0, 1],
-        [0, 0, 1, 0],
-=======
                                      {a: 0, b: 1},
                                      ex)
     assert allclose_up_to_global_phase(m, np.array([
@@ -747,20 +726,10 @@
         [0, 0, 0, 1],
         [0, 0, 1, 0],
         [0, 1, 0, 0],
->>>>>>> 34985981
     ]))
 
     m = _operation_to_unitary_matrix(ops.CNOT(a, b),
                                      2,
-<<<<<<< HEAD
-                                     {a: 1, b: 0}.__getitem__,
-                                     ex)
-    assert allclose_up_to_global_phase(m, np.array([
-        [1, 0, 0, 0],
-        [0, 0, 0, 1],
-        [0, 0, 1, 0],
-        [0, 1, 0, 0],
-=======
                                      {a: 1, b: 0},
                                      ex)
     assert allclose_up_to_global_phase(m, np.array([
@@ -768,7 +737,6 @@
         [0, 1, 0, 0],
         [0, 0, 0, 1],
         [0, 0, 1, 0],
->>>>>>> 34985981
     ]))
 
 
@@ -785,11 +753,7 @@
     ]))
 
     # Single qubit gates and two qubit gate.
-<<<<<<< HEAD
-    c = Circuit.from_ops(ops.X(a), ops.Z(b), ops.CNOT(a, b))
-=======
     c = Circuit.from_ops(ops.X(a), ops.Z(b), ops.CNOT(b, a))
->>>>>>> 34985981
     assert allclose_up_to_global_phase(c.to_unitary_matrix(), np.array([
         [0, 1, 0, 0],
         [1, 0, 0, 0],
@@ -800,8 +764,6 @@
     # Measurement gate has no corresponding matrix.
     c = Circuit.from_ops(ops.MeasurementGate()(a))
     with pytest.raises(TypeError):
-<<<<<<< HEAD
-=======
         _ = c.to_unitary_matrix(ignore_terminal_measurements=False)
 
     # Ignoring terminal measurements.
@@ -812,7 +774,6 @@
     # Non-terminal measurements are not ignored.
     c = Circuit.from_ops(ops.MeasurementGate()(a), ops.X(a))
     with pytest.raises(TypeError):
->>>>>>> 34985981
         _ = c.to_unitary_matrix()
 
     # Ignore measurements by turning them into identities.
@@ -823,11 +784,7 @@
     ex.add_cast(desired_type=ops.KnownMatrixGate,
                 actual_type=ops.MeasurementGate,
                 conversion=lambda _: IdentityGate())
-<<<<<<< HEAD
-    assert np.alltrue(c.to_unitary_matrix(ext=ex) == np.eye(2))
-=======
     c = Circuit.from_ops(ops.MeasurementGate()(a))
     assert allclose_up_to_global_phase(
         c.to_unitary_matrix(ext=ex, ignore_terminal_measurements=False),
-        np.eye(2))
->>>>>>> 34985981
+        np.eye(2))