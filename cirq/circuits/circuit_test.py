--- conflicted
+++ resolved
@@ -1341,9 +1341,8 @@
 
     m2 = cirq.Moment([cirq.Z(q)])
     c.insert(0, m2)
-<<<<<<< HEAD
-    assert c.moments == [m2, m0, m1]
-    assert c.moments[0] is m2
+    assert list(c) == [m2, m0, m1]
+    assert c[0] is m2
 
 
 def test_is_parameterized():
@@ -1378,9 +1377,6 @@
       │
 1: ───@^0.1───Y^0.2───
 """.strip()
-=======
-    assert list(c) == [m2, m0, m1]
-    assert c[0] is m2
 
 
 def test_items():
@@ -1424,5 +1420,4 @@
     c2 = c.copy()
     assert c2 == c
     c2[:] = []
-    assert c2 != c
->>>>>>> d76b23e9
+    assert c2 != c