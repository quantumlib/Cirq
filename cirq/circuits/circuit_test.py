--- conflicted
+++ resolved
@@ -16,12 +16,8 @@
 import pytest
 
 import cirq
-<<<<<<< HEAD
 import cirq.google as cg
-from cirq.circuits.circuit import _operation_to_unitary_matrix
-=======
->>>>>>> 284c584e
-from cirq import Circuit, InsertStrategy, Moment
+from cirq import Circuit, Moment
 
 
 def test_equality():
@@ -84,21 +80,21 @@
     b = cirq.QubitId()
 
     c = Circuit()
-    c.append([cirq.X(a), cirq.X(b)], InsertStrategy.NEW)
+    c.append([cirq.X(a), cirq.X(b)], cirq.InsertStrategy.NEW)
     assert c == Circuit([
         Moment([cirq.X(a)]),
         Moment([cirq.X(b)])
     ])
 
     c = Circuit()
-    c.append([cirq.X(a), cirq.X(b)], InsertStrategy.EARLIEST)
+    c.append([cirq.X(a), cirq.X(b)], cirq.InsertStrategy.EARLIEST)
     assert c == Circuit([
         Moment([cirq.X(a), cirq.X(b)]),
     ])
 
     c = Circuit()
-    c.append(cirq.X(a), InsertStrategy.EARLIEST)
-    c.append(cirq.X(b), InsertStrategy.EARLIEST)
+    c.append(cirq.X(a), cirq.InsertStrategy.EARLIEST)
+    c.append(cirq.X(b), cirq.InsertStrategy.EARLIEST)
     assert c == Circuit([
         Moment([cirq.X(a), cirq.X(b)]),
     ])
@@ -301,7 +297,7 @@
     stream = [cirq.X(a), cirq.CZ(a, b), cirq.X(b), cirq.X(b), cirq.X(a)]
 
     c = Circuit()
-    c.append(stream, InsertStrategy.NEW)
+    c.append(stream, cirq.InsertStrategy.NEW)
     assert c == Circuit([
         Moment([cirq.X(a)]),
         Moment([cirq.CZ(a, b)]),
@@ -311,7 +307,7 @@
     ])
 
     c = Circuit()
-    c.append(stream, InsertStrategy.INLINE)
+    c.append(stream, cirq.InsertStrategy.INLINE)
     assert c == Circuit([
         Moment([cirq.X(a)]),
         Moment([cirq.CZ(a, b)]),
@@ -320,7 +316,7 @@
     ])
 
     c = Circuit()
-    c.append(stream, InsertStrategy.EARLIEST)
+    c.append(stream, cirq.InsertStrategy.EARLIEST)
     assert c == Circuit([
         Moment([cirq.X(a)]),
         Moment([cirq.CZ(a, b)]),
@@ -353,7 +349,7 @@
     with pytest.raises(IndexError):
         c.insert(550, ())
 
-    c.insert(1, cirq.H(b), strategy=InsertStrategy.NEW)
+    c.insert(1, cirq.H(b), strategy=cirq.InsertStrategy.NEW)
     assert c == Circuit([
         Moment([cirq.X(a)]),
         Moment([cirq.H(b)]),
@@ -361,7 +357,7 @@
         Moment([cirq.X(b)]),
     ])
 
-    c.insert(0, cirq.H(b), strategy=InsertStrategy.EARLIEST)
+    c.insert(0, cirq.H(b), strategy=cirq.InsertStrategy.EARLIEST)
     assert c == Circuit([
         Moment([cirq.X(a), cirq.H(b)]),
         Moment([cirq.H(b)]),
@@ -379,20 +375,20 @@
         Moment(),
     ])
 
-    c.insert(1, cirq.X(a), strategy=InsertStrategy.INLINE)
+    c.insert(1, cirq.X(a), strategy=cirq.InsertStrategy.INLINE)
     assert c == Circuit([
         Moment([cirq.X(a)]),
         Moment(),
     ])
 
-    c.insert(1, cirq.Y(a), strategy=InsertStrategy.INLINE)
+    c.insert(1, cirq.Y(a), strategy=cirq.InsertStrategy.INLINE)
     assert c ==Circuit([
         Moment([cirq.X(a)]),
         Moment([cirq.Y(a)]),
         Moment(),
     ])
 
-    c.insert(0, cirq.Z(b), strategy=InsertStrategy.INLINE)
+    c.insert(0, cirq.Z(b), strategy=cirq.InsertStrategy.INLINE)
     assert c == Circuit([
         Moment([cirq.Z(b)]),
         Moment([cirq.X(a)]),
@@ -1741,7 +1737,7 @@
                                         cirq.GridQubit(0, 1)))
     c.append(cg.Exp11Gate().on(cirq.GridQubit(1, 0),
                                         cirq.GridQubit(1, 1)),
-             strategy=cirq.InsertStrategy.EARLIEST)
+             strategy=cirq.cirq.InsertStrategy.EARLIEST)
     assert c == cirq.Circuit([
         cirq.Moment([cg.Exp11Gate().on(cirq.GridQubit(0, 0),
                                                 cirq.GridQubit(0, 1))]),
