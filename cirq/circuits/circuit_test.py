# Copyright 2018 The Cirq Developers
#
# Licensed under the Apache License, Version 2.0 (the "License");
# you may not use this file except in compliance with the License.
# You may obtain a copy of the License at
#
#     https://www.apache.org/licenses/LICENSE-2.0
#
# Unless required by applicable law or agreed to in writing, software
# distributed under the License is distributed on an "AS IS" BASIS,
# WITHOUT WARRANTIES OR CONDITIONS OF ANY KIND, either express or implied.
# See the License for the specific language governing permissions and
# limitations under the License.

import numpy as np
import pytest

import cirq
<<<<<<< HEAD
from cirq.circuits.circuit import _operation_to_unitary_matrix
from cirq import Circuit, InsertStrategy, Moment
=======
from cirq.circuits.circuit import Circuit, _operation_to_unitary_matrix
from cirq.circuits.insert_strategy import InsertStrategy
from cirq.circuits.moment import Moment
from cirq.google import ExpWGate
from cirq.extension import Extensions
>>>>>>> b8847596


def test_equality():
    a = cirq.QubitId()
    b = cirq.QubitId()

    eq = cirq.testing.EqualsTester()

    # Default is empty. Iterables get listed.
    eq.add_equality_group(Circuit(),
                          Circuit([]), Circuit(()))
    eq.add_equality_group(
        Circuit([Moment()]),
        Circuit((Moment(),)))

    # Equality depends on structure and contents.
    eq.add_equality_group(Circuit([Moment([cirq.X(a)])]))
    eq.add_equality_group(Circuit([Moment([cirq.X(b)])]))
    eq.add_equality_group(
        Circuit(
            [Moment([cirq.X(a)]),
             Moment([cirq.X(b)])]))
    eq.add_equality_group(
        Circuit([Moment([cirq.X(a), cirq.X(b)])]))

    # Big case.
    eq.add_equality_group(
        Circuit([
            Moment([cirq.H(a), cirq.H(b)]),
            Moment([cirq.CZ(a, b)]),
            Moment([cirq.H(b)]),
        ]))
    eq.add_equality_group(
        Circuit([
            Moment([cirq.H(a)]),
            Moment([cirq.CNOT(a, b)]),
        ]))


def test_append_single():
    a = cirq.QubitId()

    c = Circuit()
    c.append(())
    assert c == Circuit()

    c = Circuit()
    c.append(cirq.X(a))
    assert c == Circuit([Moment([cirq.X(a)])])

    c = Circuit()
    c.append([cirq.X(a)])
    assert c == Circuit([Moment([cirq.X(a)])])


def test_append_multiple():
    a = cirq.QubitId()
    b = cirq.QubitId()

    c = Circuit()
    c.append([cirq.X(a), cirq.X(b)], InsertStrategy.NEW)
    assert c == Circuit([
        Moment([cirq.X(a)]),
        Moment([cirq.X(b)])
    ])

    c = Circuit()
    c.append([cirq.X(a), cirq.X(b)], InsertStrategy.EARLIEST)
    assert c == Circuit([
        Moment([cirq.X(a), cirq.X(b)]),
    ])

    c = Circuit()
    c.append(cirq.X(a), InsertStrategy.EARLIEST)
    c.append(cirq.X(b), InsertStrategy.EARLIEST)
    assert c == Circuit([
        Moment([cirq.X(a), cirq.X(b)]),
    ])


def test_slice():
    a = cirq.QubitId()
    b = cirq.QubitId()
    c = Circuit([
        Moment([cirq.H(a), cirq.H(b)]),
        Moment([cirq.CZ(a, b)]),
        Moment([cirq.H(b)]),
    ])
    assert c[0:1] == Circuit([Moment([cirq.H(a), cirq.H(b)])])
    assert c[::2] == Circuit([
        Moment([cirq.H(a), cirq.H(b)]), Moment([cirq.H(b)])
    ])
    assert c[0:1:2] == Circuit([Moment([cirq.H(a), cirq.H(b)])])
    assert c[1:3:] == Circuit([Moment([cirq.CZ(a, b)]), Moment([cirq.H(b)])])
    assert c[::-1] == Circuit([Moment([cirq.H(b)]), Moment([cirq.CZ(a, b)]),
                               Moment([cirq.H(a), cirq.H(b)])])
    assert c[3:0:-1] == Circuit([Moment([cirq.H(b)]), Moment([cirq.CZ(a, b)])])
    assert c[0:2:-1] == Circuit()


def test_concatenate():
    a = cirq.QubitId()
    b = cirq.QubitId()

    c = Circuit()
    d = Circuit([Moment([cirq.X(b)])])
    e = Circuit([Moment([cirq.X(a), cirq.X(b)])])

    assert c + d == Circuit([Moment([cirq.X(b)])])
    assert d + c == Circuit([Moment([cirq.X(b)])])
    assert e + d == Circuit([
        Moment([cirq.X(a), cirq.X(b)]),
        Moment([cirq.X(b)])
    ])

    d += c
    assert d == Circuit([Moment([cirq.X(b)])])

    c += d
    assert c == Circuit([Moment([cirq.X(b)])])

    f = e + d
    f += e
    assert f == Circuit([
        Moment([cirq.X(a), cirq.X(b)]),
        Moment([cirq.X(b)]),
        Moment([cirq.X(a), cirq.X(b)])
    ])

    with pytest.raises(TypeError):
        _ = c + 'a'
    with pytest.raises(TypeError):
        c += 'a'


def test_multiply():
    a = cirq.QubitId()

    c = Circuit()
    d = Circuit([Moment([cirq.X(a)])])

    assert c * 0 == Circuit()
    assert d * 0 == Circuit()
    assert d * 2 == Circuit([Moment([cirq.X(a)]),
                             Moment([cirq.X(a)])])
    assert 1 * c == Circuit()
    assert -1 * d == Circuit()
    assert 1 * d == Circuit([Moment([cirq.X(a)])])

    d *= 3
    assert d == Circuit([Moment([cirq.X(a)]),
                         Moment([cirq.X(a)]),
                         Moment([cirq.X(a)])])

    with pytest.raises(TypeError):
        _ = c * 'a'
    with pytest.raises(TypeError):
        _ = 'a' * c
    with pytest.raises(TypeError):
        c *= 'a'


def test_container_methods():
    a = cirq.QubitId()
    b = cirq.QubitId()
    c = Circuit([
        Moment([cirq.H(a), cirq.H(b)]),
        Moment([cirq.CZ(a, b)]),
        Moment([cirq.H(b)]),
    ])
    assert list(c) == list(c.moments)
    # __iter__
    assert list(iter(c)) == list(c.moments)
    # __reversed__ for free.
    assert list(reversed(c)) == list(reversed(c.moments))
    # __contains__ for free.
    assert Moment([cirq.H(b)]) in c

    assert len(c) == 3


def test_bad_index():
    a = cirq.QubitId()
    b = cirq.QubitId()
    c = Circuit([Moment([cirq.H(a), cirq.H(b)])])
    with pytest.raises(TypeError):
        _ = c['string']

def test_append_strategies():
    a = cirq.QubitId()
    b = cirq.QubitId()
    stream = [cirq.X(a), cirq.CZ(a, b), cirq.X(b), cirq.X(b), cirq.X(a)]

    c = Circuit()
    c.append(stream, InsertStrategy.NEW)
    assert c == Circuit([
        Moment([cirq.X(a)]),
        Moment([cirq.CZ(a, b)]),
        Moment([cirq.X(b)]),
        Moment([cirq.X(b)]),
        Moment([cirq.X(a)]),
    ])

    c = Circuit()
    c.append(stream, InsertStrategy.INLINE)
    assert c == Circuit([
        Moment([cirq.X(a)]),
        Moment([cirq.CZ(a, b)]),
        Moment([cirq.X(b)]),
        Moment([cirq.X(b), cirq.X(a)]),
    ])

    c = Circuit()
    c.append(stream, InsertStrategy.EARLIEST)
    assert c == Circuit([
        Moment([cirq.X(a)]),
        Moment([cirq.CZ(a, b)]),
        Moment([cirq.X(b), cirq.X(a)]),
        Moment([cirq.X(b)]),
    ])


def test_insert():
    a = cirq.QubitId()
    b = cirq.QubitId()

    c = Circuit()

    c.insert(0, ())
    assert c == Circuit()

    with pytest.raises(IndexError):
        c.insert(-1, ())
    with pytest.raises(IndexError):
        c.insert(1, ())

    c.insert(0, [cirq.X(a), cirq.CZ(a, b), cirq.X(b)])
    assert c == Circuit([
        Moment([cirq.X(a)]),
        Moment([cirq.CZ(a, b)]),
        Moment([cirq.X(b)]),
    ])

    with pytest.raises(IndexError):
        c.insert(550, ())

    c.insert(1, cirq.H(b), strategy=InsertStrategy.NEW)
    assert c == Circuit([
        Moment([cirq.X(a)]),
        Moment([cirq.H(b)]),
        Moment([cirq.CZ(a, b)]),
        Moment([cirq.X(b)]),
    ])

    c.insert(0, cirq.H(b), strategy=InsertStrategy.EARLIEST)
    assert c == Circuit([
        Moment([cirq.X(a), cirq.H(b)]),
        Moment([cirq.H(b)]),
        Moment([cirq.CZ(a, b)]),
        Moment([cirq.X(b)]),
    ])


def test_insert_inline_near_start():
    a = cirq.QubitId()
    b = cirq.QubitId()

    c = Circuit([
        Moment(),
        Moment(),
    ])

    c.insert(1, cirq.X(a), strategy=InsertStrategy.INLINE)
    assert c == Circuit([
        Moment([cirq.X(a)]),
        Moment(),
    ])

    c.insert(1, cirq.Y(a), strategy=InsertStrategy.INLINE)
    assert c ==Circuit([
        Moment([cirq.X(a)]),
        Moment([cirq.Y(a)]),
        Moment(),
    ])

    c.insert(0, cirq.Z(b), strategy=InsertStrategy.INLINE)
    assert c == Circuit([
        Moment([cirq.Z(b)]),
        Moment([cirq.X(a)]),
        Moment([cirq.Y(a)]),
        Moment(),
    ])

<<<<<<< HEAD

def test_insert_at_frontier():

    class Replacer(cirq.PointOptimizer):
        def __init__(self, replacer=(lambda x: x)):
            self.replacer = replacer

        def optimization_at(self, circuit, index, op):
            new_ops = self.replacer(op)
            return cirq.PointOptimizationSummary(clear_span=1,
                                                 clear_qubits=op.qubits,
                                                 new_operations=new_ops)

    replacer = lambda op: ((cirq.Z(op.qubits[0]),) * 2 + 
                           (op, cirq.Y(op.qubits[0])))
    prepend_two_Xs_append_one_Y = Replacer(replacer)
    qubits = [cirq.NamedQubit(s) for s in 'abcdef']
    a, b, c = qubits[:3]

    circuit = Circuit([
              Moment([cirq.CZ(a, b)]),
              Moment([cirq.CZ(b, c)]),
              Moment([cirq.CZ(a, b)])
    ])

    prepend_two_Xs_append_one_Y(circuit)

    actual_text_diagram = circuit.to_text_diagram().strip()
    expected_text_diagram = """
a: ───Z───Z───@───Y───────────────Z───Z───@───Y───
              │                           │
b: ───────────@───Z───Z───@───Y───────────@───────
                          │
c: ───────────────────────@───────────────────────
    """.strip()
    assert actual_text_diagram == expected_text_diagram

    prepender = lambda op: (cirq.X(op.qubits[0]),) * 3 + (op,)
    prepend_3_Xs = Replacer(prepender)
    circuit = Circuit([
        Moment([cirq.CNOT(a, b)]),
        Moment([cirq.CNOT(b, c)]),
        Moment([cirq.CNOT(c, b)])
    ])
    prepend_3_Xs(circuit)
    actual_text_diagram = circuit.to_text_diagram().strip()
    expected_text_diagram = """
a: ───X───X───X───@───────────────────────────────────
                  │
b: ───────────────X───X───X───X───@───────────────X───
                                  │               │
c: ───────────────────────────────X───X───X───X───@───
    """.strip()
    assert actual_text_diagram == expected_text_diagram

    duplicate = Replacer(lambda op: (op,) * 2)
    circuit = Circuit([
        Moment([cirq.CZ(qubits[j], qubits[j+1]) 
                     for j in range(i % 2, 5, 2)]) 
        for i in range(4)])

    duplicate(circuit)
    actual_text_diagram = circuit.to_text_diagram().strip()
    expected_text_diagram = """
a: ───@───@───────────@───@───────────
      │   │           │   │
b: ───@───@───@───@───@───@───@───@───
              │   │           │   │
c: ───@───@───@───@───@───@───@───@───
      │   │           │   │
d: ───@───@───@───@───@───@───@───@───
              │   │           │   │
e: ───@───@───@───@───@───@───@───@───
      │   │           │   │
f: ───@───@───────────@───@───────────
    """.strip()
    assert actual_text_diagram == expected_text_diagram


=======
>>>>>>> b8847596

def test_next_moment_operating_on():
    a = cirq.QubitId()
    b = cirq.QubitId()

    c = Circuit()
    assert c.next_moment_operating_on([a]) is None
    assert c.next_moment_operating_on([a], 0) is None
    assert c.next_moment_operating_on([a], 102) is None

    c = Circuit([Moment([cirq.X(a)])])
    assert c.next_moment_operating_on([a]) == 0
    assert c.next_moment_operating_on([a], 0) == 0
    assert c.next_moment_operating_on([a, b]) == 0
    assert c.next_moment_operating_on([a], 1) is None
    assert c.next_moment_operating_on([b]) is None

    c = Circuit([
        Moment(),
        Moment([cirq.X(a)]),
        Moment(),
        Moment([cirq.CZ(a, b)])
    ])

    assert c.next_moment_operating_on([a], 0) == 1
    assert c.next_moment_operating_on([a], 1) == 1
    assert c.next_moment_operating_on([a], 2) == 3
    assert c.next_moment_operating_on([a], 3) == 3
    assert c.next_moment_operating_on([a], 4) is None

    assert c.next_moment_operating_on([b], 0) == 3
    assert c.next_moment_operating_on([b], 1) == 3
    assert c.next_moment_operating_on([b], 2) == 3
    assert c.next_moment_operating_on([b], 3) == 3
    assert c.next_moment_operating_on([b], 4) is None

    assert c.next_moment_operating_on([a, b], 0) == 1
    assert c.next_moment_operating_on([a, b], 1) == 1
    assert c.next_moment_operating_on([a, b], 2) == 3
    assert c.next_moment_operating_on([a, b], 3) == 3
    assert c.next_moment_operating_on([a, b], 4) is None


def test_next_moment_operating_on_distance():
    a = cirq.QubitId()

    c = Circuit([
        Moment(),
        Moment(),
        Moment(),
        Moment(),
        Moment([cirq.X(a)]),
        Moment(),
    ])

    assert c.next_moment_operating_on([a], 0, max_distance=4) is None
    assert c.next_moment_operating_on([a], 1, max_distance=3) is None
    assert c.next_moment_operating_on([a], 2, max_distance=2) is None
    assert c.next_moment_operating_on([a], 3, max_distance=1) is None
    assert c.next_moment_operating_on([a], 4, max_distance=0) is None

    assert c.next_moment_operating_on([a], 0, max_distance=5) == 4
    assert c.next_moment_operating_on([a], 1, max_distance=4) == 4
    assert c.next_moment_operating_on([a], 2, max_distance=3) == 4
    assert c.next_moment_operating_on([a], 3, max_distance=2) == 4
    assert c.next_moment_operating_on([a], 4, max_distance=1) == 4

    assert c.next_moment_operating_on([a], 5, max_distance=0) is None
    assert c.next_moment_operating_on([a], 1, max_distance=5) == 4
    assert c.next_moment_operating_on([a], 3, max_distance=5) == 4
    assert c.next_moment_operating_on([a], 1, max_distance=500) == 4

    # Huge max distances should be handled quickly due to capping.
    assert c.next_moment_operating_on([a], 5, max_distance=10**100) is None


def test_prev_moment_operating_on():
    a = cirq.QubitId()
    b = cirq.QubitId()

    c = Circuit()
    assert c.prev_moment_operating_on([a]) is None
    assert c.prev_moment_operating_on([a], 0) is None
    assert c.prev_moment_operating_on([a], 102) is None

    c = Circuit([Moment([cirq.X(a)])])
    assert c.prev_moment_operating_on([a]) == 0
    assert c.prev_moment_operating_on([a], 1) == 0
    assert c.prev_moment_operating_on([a, b]) == 0
    assert c.prev_moment_operating_on([a], 0) is None
    assert c.prev_moment_operating_on([b]) is None

    c = Circuit([
        Moment([cirq.CZ(a, b)]),
        Moment(),
        Moment([cirq.X(a)]),
        Moment(),
    ])

    assert c.prev_moment_operating_on([a], 4) == 2
    assert c.prev_moment_operating_on([a], 3) == 2
    assert c.prev_moment_operating_on([a], 2) == 0
    assert c.prev_moment_operating_on([a], 1) == 0
    assert c.prev_moment_operating_on([a], 0) is None

    assert c.prev_moment_operating_on([b], 4) == 0
    assert c.prev_moment_operating_on([b], 3) == 0
    assert c.prev_moment_operating_on([b], 2) == 0
    assert c.prev_moment_operating_on([b], 1) == 0
    assert c.prev_moment_operating_on([b], 0) is None

    assert c.prev_moment_operating_on([a, b], 4) == 2
    assert c.prev_moment_operating_on([a, b], 3) == 2
    assert c.prev_moment_operating_on([a, b], 2) == 0
    assert c.prev_moment_operating_on([a, b], 1) == 0
    assert c.prev_moment_operating_on([a, b], 0) is None


def test_prev_moment_operating_on_distance():
    a = cirq.QubitId()

    c = Circuit([
        Moment(),
        Moment([cirq.X(a)]),
        Moment(),
        Moment(),
        Moment(),
        Moment(),
    ])

    assert c.prev_moment_operating_on([a], max_distance=4) is None
    assert c.prev_moment_operating_on([a], 6, max_distance=4) is None
    assert c.prev_moment_operating_on([a], 5, max_distance=3) is None
    assert c.prev_moment_operating_on([a], 4, max_distance=2) is None
    assert c.prev_moment_operating_on([a], 3, max_distance=1) is None
    assert c.prev_moment_operating_on([a], 2, max_distance=0) is None
    assert c.prev_moment_operating_on([a], 1, max_distance=0) is None
    assert c.prev_moment_operating_on([a], 0, max_distance=0) is None

    assert c.prev_moment_operating_on([a], 6, max_distance=5) == 1
    assert c.prev_moment_operating_on([a], 5, max_distance=4) == 1
    assert c.prev_moment_operating_on([a], 4, max_distance=3) == 1
    assert c.prev_moment_operating_on([a], 3, max_distance=2) == 1
    assert c.prev_moment_operating_on([a], 2, max_distance=1) == 1

    assert c.prev_moment_operating_on([a], 6, max_distance=10) == 1
    assert c.prev_moment_operating_on([a], 6, max_distance=100) == 1
    assert c.prev_moment_operating_on([a], 13, max_distance=500) == 1

    # Huge max distances should be handled quickly due to capping.
    assert c.prev_moment_operating_on([a], 1, max_distance=10**100) is None


def test_operation_at():
    a = cirq.QubitId()
    b = cirq.QubitId()

    c = Circuit()
    assert c.operation_at(a, 0) is None
    assert c.operation_at(a, -1) is None
    assert c.operation_at(a, 102) is None

    c = Circuit([Moment()])
    assert c.operation_at(a, 0) is None

    c = Circuit([Moment([cirq.X(a)])])
    assert c.operation_at(b, 0) is None
    assert c.operation_at(a, 1) is None
    assert c.operation_at(a, 0) == cirq.X(a)

    c = Circuit([Moment(), Moment([cirq.CZ(a, b)])])
    assert c.operation_at(a, 0) is None
    assert c.operation_at(a, 1) == cirq.CZ(a, b)


def test_findall_operations():
    a = cirq.QubitId()
    b = cirq.QubitId()

    xa = cirq.X.on(a)
    xb = cirq.X.on(b)
    za = cirq.Z.on(a)
    zb = cirq.Z.on(b)

    is_x = lambda op: isinstance(op.gate, cirq.RotXGate)

    c = Circuit()
    assert list(c.findall_operations(is_x)) == []

    c = Circuit.from_ops(xa)
    assert list(c.findall_operations(is_x)) == [(0, xa)]

    c = Circuit.from_ops(za)
    assert list(c.findall_operations(is_x)) == []

    c = Circuit.from_ops([za, zb] * 8)
    assert list(c.findall_operations(is_x)) == []

    c = Circuit.from_ops(xa, xb)
    assert list(c.findall_operations(is_x)) == [(0, xa), (0, xb)]

    c = Circuit.from_ops(xa, zb)
    assert list(c.findall_operations(is_x)) == [(0, xa)]

    c = Circuit.from_ops(xa, za)
    assert list(c.findall_operations(is_x)) == [(0, xa)]

    c = Circuit.from_ops([xa] * 8)
    assert list(c.findall_operations(is_x)) == list(enumerate([xa] * 8))

    c = Circuit.from_ops(za, zb, xa, xb)
    assert list(c.findall_operations(is_x)) == [(1, xa), (1, xb)]

    c = Circuit.from_ops(xa, zb, za, xb)
    assert list(c.findall_operations(is_x)) == [(0, xa), (1, xb)]


def test_are_all_measurements_terminal():
    a = cirq.QubitId()
    b = cirq.QubitId()

    xa = cirq.X.on(a)
    xb = cirq.X.on(b)

    ma = cirq.MeasurementGate().on(a)
    mb = cirq.MeasurementGate().on(b)

    c = Circuit()
    assert c.are_all_measurements_terminal()

    c = Circuit.from_ops(xa, xb)
    assert c.are_all_measurements_terminal()

    c = Circuit.from_ops(ma)
    assert c.are_all_measurements_terminal()

    c = Circuit.from_ops(ma, mb)
    assert c.are_all_measurements_terminal()

    c = Circuit.from_ops(xa, ma)
    assert c.are_all_measurements_terminal()

    c = Circuit.from_ops(xa, ma, xb, mb)
    assert c.are_all_measurements_terminal()

    c = Circuit.from_ops(ma, xa)
    assert not c.are_all_measurements_terminal()

    c = Circuit.from_ops(ma, xa, mb)
    assert not c.are_all_measurements_terminal()

    c = Circuit.from_ops(xa, ma, xb, xa)
    assert not c.are_all_measurements_terminal()

    c = Circuit.from_ops(ma, ma)
    assert not c.are_all_measurements_terminal()

    c = Circuit.from_ops(xa, ma, xa)
    assert not c.are_all_measurements_terminal()


def test_clear_operations_touching():
    a = cirq.QubitId()
    b = cirq.QubitId()

    c = Circuit()
    c.clear_operations_touching([a, b], range(10))
    assert c == Circuit()

    c = Circuit([
        Moment(),
        Moment([cirq.X(a), cirq.X(b)]),
        Moment([cirq.X(a)]),
        Moment([cirq.X(a)]),
        Moment([cirq.CZ(a, b)]),
        Moment(),
        Moment([cirq.X(b)]),
        Moment(),
    ])
    c.clear_operations_touching([a], [1, 3, 4, 6, 7])
    assert c == Circuit([
        Moment(),
        Moment([cirq.X(b)]),
        Moment([cirq.X(a)]),
        Moment(),
        Moment(),
        Moment(),
        Moment([cirq.X(b)]),
        Moment(),
    ])

    c = Circuit([
        Moment(),
        Moment([cirq.X(a), cirq.X(b)]),
        Moment([cirq.X(a)]),
        Moment([cirq.X(a)]),
        Moment([cirq.CZ(a, b)]),
        Moment(),
        Moment([cirq.X(b)]),
        Moment(),
    ])
    c.clear_operations_touching([a, b], [1, 3, 4, 6, 7])
    assert c == Circuit([
        Moment(),
        Moment(),
        Moment([cirq.X(a)]),
        Moment(),
        Moment(),
        Moment(),
        Moment(),
        Moment(),
    ])


def test_all_qubits():
    a = cirq.QubitId()
    b = cirq.QubitId()

    c = Circuit([
        Moment([cirq.X(a)]),
        Moment([cirq.X(b)]),
    ])
    assert c.all_qubits() == {a, b}

    c = Circuit([
        Moment([cirq.X(a)]),
        Moment([cirq.X(a)]),
    ])
    assert c.all_qubits() == {a}

    c = Circuit([
        Moment([cirq.CZ(a, b)]),
    ])
    assert c.all_qubits() == {a, b}

    c = Circuit([
        Moment([cirq.CZ(a, b)]),
        Moment([cirq.X(a)])
    ])
    assert c.all_qubits() == {a, b}


def test_all_operations():
    a = cirq.NamedQubit('a')
    b = cirq.NamedQubit('b')

    c = Circuit([
        Moment([cirq.X(a)]),
        Moment([cirq.X(b)]),
    ])
    assert list(c.all_operations()) == [cirq.X(a), cirq.X(b)]

    c = Circuit([
        Moment([cirq.X(a), cirq.X(b)]),
    ])
    assert list(c.all_operations()) == [cirq.X(a), cirq.X(b)]

    c = Circuit([
        Moment([cirq.X(a)]),
        Moment([cirq.X(a)]),
    ])
    assert list(c.all_operations()) == [cirq.X(a), cirq.X(a)]

    c = Circuit([
        Moment([cirq.CZ(a, b)]),
    ])
    assert list(c.all_operations()) == [cirq.CZ(a, b)]

    c = Circuit([
        Moment([cirq.CZ(a, b)]),
        Moment([cirq.X(a)])
    ])
    assert list(c.all_operations()) == [cirq.CZ(a, b), cirq.X(a)]

    c = Circuit([
            Moment([]),
            Moment([cirq.X(a), cirq.Y(b)]),
            Moment([]),
            Moment([cirq.CNOT(a, b)]),
            Moment([cirq.Z(b), cirq.H(a)]),  # Different qubit order
            Moment([])])

    assert list(c.all_operations()) == [
        cirq.X(a),
        cirq.Y(b),
        cirq.CNOT(a, b),
        cirq.Z(b),
        cirq.H(a)
    ]


def test_from_ops():
    a = cirq.QubitId()
    b = cirq.QubitId()

    actual = Circuit.from_ops(
        cirq.X(a),
        [cirq.Y(a), cirq.Z(b)],
        cirq.CZ(a, b),
        cirq.X(a),
        [cirq.Z(b), cirq.Y(a)],
    )

    assert actual == Circuit([
        Moment([cirq.X(a)]),
        Moment([cirq.Y(a), cirq.Z(b)]),
        Moment([cirq.CZ(a, b)]),
        Moment([cirq.X(a), cirq.Z(b)]),
        Moment([cirq.Y(a)]),
    ])


def test_to_text_diagram_teleportation_to_diagram():
    ali = cirq.NamedQubit('(0, 0)')
    bob = cirq.NamedQubit('(0, 1)')
    msg = cirq.NamedQubit('(1, 0)')
    tmp = cirq.NamedQubit('(1, 1)')

    c = Circuit([
        Moment([cirq.H(ali)]),
        Moment([cirq.CNOT(ali, bob)]),
        Moment([cirq.X(msg)**0.5]),
        Moment([cirq.CNOT(msg, ali)]),
        Moment([cirq.H(msg)]),
        Moment(
            [cirq.measure(msg),
             cirq.measure(ali)]),
        Moment([cirq.CNOT(ali, bob)]),
        Moment([cirq.CNOT(msg, tmp)]),
        Moment([cirq.CZ(bob, tmp)]),
    ])

    assert c.to_text_diagram().strip() == """
(0, 0): ───H───@───────────X───────M───@───────────
               │           │           │
(0, 1): ───────X───────────┼───────────X───────@───
                           │                   │
(1, 0): ───────────X^0.5───@───H───M───────@───┼───
                                           │   │
(1, 1): ───────────────────────────────────X───@───
    """.strip()
    assert c.to_text_diagram(use_unicode_characters=False).strip() == """
(0, 0): ---H---@-----------X-------M---@-----------
               |           |           |
(0, 1): -------X-----------|-----------X-------@---
                           |                   |
(1, 0): -----------X^0.5---@---H---M-------@---|---
                                           |   |
(1, 1): -----------------------------------X---@---
        """.strip()

    assert c.to_text_diagram(transpose=True,
                             use_unicode_characters=False).strip() == """
(0, 0) (0, 1) (1, 0) (1, 1)
|      |      |      |
H      |      |      |
|      |      |      |
@------X      |      |
|      |      |      |
|      |      X^0.5  |
|      |      |      |
X-------------@      |
|      |      |      |
|      |      H      |
|      |      |      |
M      |      M      |
|      |      |      |
@------X      |      |
|      |      |      |
|      |      @------X
|      |      |      |
|      @-------------@
|      |      |      |
        """.strip()


def test_diagram_with_unknown_exponent():
    class WeirdGate(cirq.Gate, cirq.TextDiagrammable):
        def text_diagram_info(self, args: cirq.TextDiagramInfoArgs
                              ) -> cirq.TextDiagramInfo:
            return cirq.TextDiagramInfo(wire_symbols=('B',),
                                        exponent='fancy')

    class WeirderGate(cirq.Gate, cirq.TextDiagrammable):
        def text_diagram_info(self, args: cirq.TextDiagramInfoArgs
                              ) -> cirq.TextDiagramInfo:
            return cirq.TextDiagramInfo(wire_symbols=('W',),
                                        exponent='fancy-that')

    c = cirq.Circuit.from_ops(
        WeirdGate().on(cirq.NamedQubit('q')),
        WeirderGate().on(cirq.NamedQubit('q')),
    )

    # The hyphen in the exponent should cause parens to appear.
    assert c.to_text_diagram() == 'q: ───B^fancy───W^(fancy-that)───'


def test_to_text_diagram_extended_gate():
    q = cirq.NamedQubit('(0, 0)')
    q2 = cirq.NamedQubit('(0, 1)')
    q3 = cirq.NamedQubit('(0, 2)')

    class FGate(cirq.Gate):
        def __repr__(self):
            return 'python-object-FGate:arbitrary-digits'

    f = FGate()
    c = Circuit([
        Moment([f.on(q)]),
    ])

    # Fallback to repr without extension.
    diagram = Circuit([
        Moment([f.on(q)]),
    ]).to_text_diagram(use_unicode_characters=False)
    assert diagram.strip() == """
(0, 0): ---python-object-FGate:arbitrary-digits---
        """.strip()

    # When used on multiple qubits, show the qubit order as a digit suffix.
    diagram = Circuit([
        Moment([f.on(q, q3, q2)]),
    ]).to_text_diagram(use_unicode_characters=False)
    assert diagram.strip() == """
(0, 0): ---python-object-FGate:arbitrary-digits:0---
           |
(0, 1): ---python-object-FGate:arbitrary-digits:2---
           |
(0, 2): ---python-object-FGate:arbitrary-digits:1---
            """.strip()

    # Succeeds with extension.
    class FGateAsText(cirq.Gate, cirq.TextDiagrammable):
        def __init__(self, f_gate):
            self.f_gate = f_gate

        def text_diagram_info(self, args: cirq.TextDiagramInfoArgs):
            return cirq.TextDiagramInfo(('F',))

    ext = cirq.Extensions()
    ext.add_cast(cirq.TextDiagrammable, FGate, FGateAsText)
    diagram = c.to_text_diagram(ext, use_unicode_characters=False)

    assert diagram.strip() == """
(0, 0): ---F---
        """.strip()


def test_to_text_diagram_multi_qubit_gate():
    q1 = cirq.NamedQubit('(0, 0)')
    q2 = cirq.NamedQubit('(0, 1)')
    q3 = cirq.NamedQubit('(0, 2)')
    c = Circuit.from_ops(cirq.measure(q1, q2, q3, key='msg'))
    assert c.to_text_diagram().strip() == """
(0, 0): ───M───
           │
(0, 1): ───M───
           │
(0, 2): ───M───
    """.strip()
    assert c.to_text_diagram(use_unicode_characters=False).strip() == """
(0, 0): ---M---
           |
(0, 1): ---M---
           |
(0, 2): ---M---
    """.strip()
    assert c.to_text_diagram(transpose=True).strip() == """
(0, 0) (0, 1) (0, 2)
│      │      │
M──────M──────M
│      │      │
    """.strip()


def test_to_text_diagram_many_qubits_gate_but_multiple_wire_symbols():
    class BadGate(cirq.Gate, cirq.TextDiagrammable):
        def text_diagram_info(self, args: cirq.TextDiagramInfoArgs
                              ) -> cirq.TextDiagramInfo:
            return cirq.TextDiagramInfo(wire_symbols=('a', 'a'))
    q1 = cirq.NamedQubit('(0, 0)')
    q2 = cirq.NamedQubit('(0, 1)')
    q3 = cirq.NamedQubit('(0, 2)')
    c = Circuit([Moment([BadGate().on(q1, q2, q3)])])
    with pytest.raises(ValueError, match='BadGate'):
        c.to_text_diagram()


def test_to_text_diagram_parameterized_value():
    q = cirq.NamedQubit('cube')

    class PGate(cirq.Gate, cirq.TextDiagrammable):
        def __init__(self, val):
            self.val = val

        def text_diagram_info(self, args: cirq.TextDiagramInfoArgs
                              ) -> cirq.TextDiagramInfo:
            return cirq.TextDiagramInfo(('P',), self.val)

    c = Circuit.from_ops(
        PGate(1).on(q),
        PGate(2).on(q),
        PGate(cirq.Symbol('a')).on(q),
        PGate(cirq.Symbol('%$&#*(')).on(q),
    )
    assert str(c).strip() == 'cube: ───P───P^2───P^a───P^Symbol("%$&#*(")───'


def test_to_text_diagram_custom_order():
    qa = cirq.NamedQubit('2')
    qb = cirq.NamedQubit('3')
    qc = cirq.NamedQubit('4')

    c = Circuit([Moment([cirq.X(qa), cirq.X(qb), cirq.X(qc)])])
    diagram = c.to_text_diagram(
        qubit_order=cirq.QubitOrder.sorted_by(lambda e: int(str(e)) % 3),
        use_unicode_characters=False)
    assert diagram.strip() == """
3: ---X---

4: ---X---

2: ---X---
    """.strip()


def test_overly_precise_diagram():
    # Test default precision of 3
    qa = cirq.NamedQubit('a')
    c = Circuit([Moment([cirq.X(qa)**0.12345678])])
    diagram = c.to_text_diagram(use_unicode_characters=False)
    assert diagram.strip() == """
a: ---X^0.123---
    """.strip()


def test_none_precision_diagram():
    # Test default precision of 3
    qa = cirq.NamedQubit('a')
    c = Circuit([Moment([cirq.X(qa)**0.4921875])])
    diagram = c.to_text_diagram(use_unicode_characters=False, precision=None)
    assert diagram.strip() == """
a: ---X^0.4921875---
    """.strip()


def test_diagram_custom_precision():
    qa = cirq.NamedQubit('a')
    c = Circuit([Moment([cirq.X(qa)**0.12341234])])
    diagram = c.to_text_diagram(use_unicode_characters=False, precision=5)
    assert diagram.strip() == """
a: ---X^0.12341---
    """.strip()


def test_diagram_wgate():
    qa = cirq.NamedQubit('a')
    test_wgate = cirq.google.ExpWGate(
        half_turns=0.12341234, axis_half_turns=0.43214321)
    c = Circuit([Moment([test_wgate.on(qa)])])
    diagram = c.to_text_diagram(use_unicode_characters=False, precision=2)
    assert diagram.strip() == """
a: ---W(0.43)^0.12---
    """.strip()


def test_diagram_wgate_none_precision():
    qa = cirq.NamedQubit('a')
    test_wgate = cirq.google.ExpWGate(
        half_turns=0.12341234, axis_half_turns=0.43214321)
    c = Circuit([Moment([test_wgate.on(qa)])])
    diagram = c.to_text_diagram(use_unicode_characters=False, precision=None)
    assert diagram.strip() == """
a: ---W(0.43214321)^0.12341234---
    """.strip()


def test_text_diagram_jupyter():
    a = cirq.NamedQubit('a')
    b = cirq.NamedQubit('b')
    c = cirq.NamedQubit('c')
    circuit = Circuit.from_ops((
                cirq.CNOT(a, b),
                cirq.CNOT(b, c),
                cirq.CNOT(c, a)) * 50)
    text_expected = circuit.to_text_diagram()

    # Test Jupyter console output from
    class FakePrinter:
        def __init__(self):
            self.text_pretty = ''
        def text(self, to_print):
            self.text_pretty += to_print
    p = FakePrinter()
    circuit._repr_pretty_(p, False)
    assert p.text_pretty == text_expected

    # Test cycle handling
    p = FakePrinter()
    circuit._repr_pretty_(p, True)
    assert p.text_pretty == 'Circuit(...)'

    # Test Jupyter notebook html output
    text_html = circuit._repr_html_()
    # Don't enforce specific html surrounding the diagram content
    assert text_expected in text_html


def test_operation_to_unitary_matrix():
    ex = cirq.Extensions()
    a = cirq.NamedQubit('a')
    b = cirq.NamedQubit('b')

    m = _operation_to_unitary_matrix(cirq.X(a),
                                     {a: 0},
                                     ex)
    cirq.testing.assert_allclose_up_to_global_phase(
        m,
        np.array([[0, 1],
                  [1, 0]]),
        atol=1e-8)

    m = _operation_to_unitary_matrix(cirq.X(a),
                                     {a: 0, b: 1},
                                     ex)
    cirq.testing.assert_allclose_up_to_global_phase(
        m,
        np.kron(cirq.X.matrix(), np.eye(2)))
    cirq.testing.assert_allclose_up_to_global_phase(
        m,
        np.array([
            [0, 0, 1, 0],
            [0, 0, 0, 1],
            [1, 0, 0, 0],
            [0, 1, 0, 0],
        ]),
        atol=1e-8)

    m = _operation_to_unitary_matrix(cirq.X(a),
                                     {a: 1, b: 0},
                                     ex)
    cirq.testing.assert_allclose_up_to_global_phase(
        m,
        np.array([
            [0, 1, 0, 0],
            [1, 0, 0, 0],
            [0, 0, 0, 1],
            [0, 0, 1, 0],
        ]),
        atol=1e-8)

    m = _operation_to_unitary_matrix(cirq.CNOT(b, a),
                                     {a: 0, b: 1},
                                     ex)
    cirq.testing.assert_allclose_up_to_global_phase(
        m,
        np.array([
            [1, 0, 0, 0],
            [0, 0, 0, 1],
            [0, 0, 1, 0],
            [0, 1, 0, 0],
        ]),
        atol=1e-8)

    m = _operation_to_unitary_matrix(cirq.CNOT(b, a),
                                     {a: 1, b: 0},
                                     ex)
    cirq.testing.assert_allclose_up_to_global_phase(
        m,
        np.array([
            [1, 0, 0, 0],
            [0, 1, 0, 0],
            [0, 0, 0, 1],
            [0, 0, 1, 0],
        ]),
        atol=1e-8)


def test_circuit_to_unitary_matrix():
    # Single qubit gates.
    a = cirq.NamedQubit('a')
    b = cirq.NamedQubit('b')
    c = Circuit.from_ops(cirq.Z(a), cirq.X(b))
    m = c.to_unitary_matrix()
    cirq.testing.assert_allclose_up_to_global_phase(
        m,
        np.array([
            [0, 1, 0, 0],
            [1, 0, 0, 0],
            [0, 0, 0, -1],
            [0, 0, -1, 0],
        ]),
        atol=1e-8)

    # Single qubit gates and two qubit gate.
    c = Circuit.from_ops(cirq.Z(a), cirq.X(b), cirq.CNOT(a, b))
    m = c.to_unitary_matrix()
    cirq.testing.assert_allclose_up_to_global_phase(
        m,
        np.array([
            [0, 1, 0, 0],
            [1, 0, 0, 0],
            [0, 0, -1, 0],
            [0, 0, 0, -1],
        ]),
        atol=1e-8)

    # Measurement gate has no corresponding matrix.
    c = Circuit.from_ops(cirq.measure(a))
    with pytest.raises(TypeError):
        _ = c.to_unitary_matrix(ignore_terminal_measurements=False)

    # Ignoring terminal measurements.
    c = Circuit.from_ops(cirq.measure(a))
    cirq.testing.assert_allclose_up_to_global_phase(
        c.to_unitary_matrix(),
        np.eye(2))

    # Ignoring terminal measurements with further cirq.
    c = Circuit.from_ops(cirq.Z(a), cirq.measure(a), cirq.Z(b))
    cirq.testing.assert_allclose_up_to_global_phase(
        c.to_unitary_matrix(),
        np.array([
            [1, 0, 0, 0],
            [0, -1, 0, 0],
            [0, 0, -1, 0],
            [0, 0, 0, 1]
        ]))

    # Optionally don't ignoring terminal measurements.
    c = Circuit.from_ops(cirq.measure(a))
    with pytest.raises(TypeError, match="Terminal"):
        c.to_unitary_matrix(ignore_terminal_measurements=False),

    # Non-terminal measurements are not ignored.
    c = Circuit.from_ops(cirq.measure(a), cirq.X(a))
    with pytest.raises(TypeError):
        _ = c.to_unitary_matrix()

    # Non-terminal measurements are not ignored (multiple qubits).
    c = Circuit.from_ops(
            cirq.measure(a),
            cirq.measure(b),
            cirq.CNOT(a, b))
    with pytest.raises(TypeError):
        _ = c.to_unitary_matrix()

    # Gates without matrix or decomposition raise exception
    class MysteryGate(cirq.Gate):
        pass
    c = Circuit.from_ops(MysteryGate()(a, b))
    with pytest.raises(TypeError):
        _ = c.to_unitary_matrix()


def test_simple_circuits_to_unitary_matrix():
    a = cirq.NamedQubit('a')
    b = cirq.NamedQubit('b')

    # Phase parity.
    c = Circuit.from_ops(cirq.CNOT(a, b), cirq.Z(b), cirq.CNOT(a, b))
    m = c.to_unitary_matrix()
    cirq.testing.assert_allclose_up_to_global_phase(
        m,
        np.array([
            [1, 0, 0, 0],
            [0, -1, 0, 0],
            [0, 0, -1, 0],
            [0, 0, 0, 1],
        ]),
        atol=1e-8)

    # 2-qubit matrix matches when qubits in order.
    for expected in [np.diag([1, 1j, -1, -1j]), cirq.CNOT.matrix()]:

        class Passthrough(cirq.Gate, cirq.KnownMatrix):
            def matrix(self):
                return expected

        c = Circuit.from_ops(Passthrough()(a, b))
        m = c.to_unitary_matrix()
        cirq.testing.assert_allclose_up_to_global_phase(m, expected)


def test_composite_gate_to_unitary_matrix():
    class CNOT_composite(cirq.Gate, cirq.CompositeGate):
        def default_decompose(self, qubits):
            q0, q1 = qubits
            return cirq.Y(q1)**-0.5, cirq.CZ(q0, q1), cirq.Y(q1)**0.5

    a = cirq.NamedQubit('a')
    b = cirq.NamedQubit('b')
    c = Circuit.from_ops(
            cirq.X(a),
            CNOT_composite()(a, b),
            cirq.X(a),
            cirq.measure(a),
            cirq.X(b),
            cirq.measure(b))
    mat = c.to_unitary_matrix()
    mat_expected = cirq.CNOT.matrix()

    cirq.testing.assert_allclose_up_to_global_phase(mat, mat_expected)


def test_expanding_gate_symbols():
    class MultiTargetCZ(cirq.Gate, cirq.TextDiagrammable):
        def text_diagram_info(self,
                              args: cirq.TextDiagramInfoArgs
                              ) -> cirq.TextDiagramInfo:
            assert args.known_qubit_count is not None
            return cirq.TextDiagramInfo(
                ('@',) + ('Z',) * (args.known_qubit_count - 1))

    a = cirq.NamedQubit('a')
    b = cirq.NamedQubit('b')
    c = cirq.NamedQubit('c')
    t0 = cirq.Circuit.from_ops(MultiTargetCZ().on(c))
    t1 = cirq.Circuit.from_ops(MultiTargetCZ().on(c, a))
    t2 = cirq.Circuit.from_ops(MultiTargetCZ().on(c, a, b))

    assert t0.to_text_diagram().strip() == """
c: ───@───
    """.strip()

    assert t1.to_text_diagram().strip() == """
a: ───Z───
      │
c: ───@───
    """.strip()

    assert t2.to_text_diagram().strip() == """
a: ───Z───
      │
b: ───Z───
      │
c: ───@───
    """.strip()


def test_transposed_diagram_exponent_order():
    a, b, c = cirq.LineQubit.range(3)
    circuit = cirq.Circuit.from_ops(
        cirq.CZ(a, b)**-0.5,
        cirq.CZ(a, c)**0.5,
        cirq.CZ(b, c)**0.125,
    )
    assert circuit.to_text_diagram(transpose=True).strip() == """
0 1      2
│ │      │
@─@^-0.5 │
│ │      │
@─┼──────@^0.5
│ │      │
│ @──────@^0.125
│ │      │
    """.strip()


def test_insert_moments():
    q = cirq.NamedQubit('q')
    c = cirq.Circuit()

    m0 = cirq.Moment([cirq.X(q)])
    c.append(m0)
    assert c.moments == [m0]
    assert c.moments[0] is m0

    m1 = cirq.Moment([cirq.Y(q)])
    c.append(m1)
    assert c.moments == [m0, m1]
    assert c.moments[1] is m1

    m2 = cirq.Moment([cirq.Z(q)])
    c.insert(0, m2)
    assert c.moments == [m2, m0, m1]
    assert c.moments[0] is m2<|MERGE_RESOLUTION|>--- conflicted
+++ resolved
@@ -16,16 +16,8 @@
 import pytest
 
 import cirq
-<<<<<<< HEAD
 from cirq.circuits.circuit import _operation_to_unitary_matrix
 from cirq import Circuit, InsertStrategy, Moment
-=======
-from cirq.circuits.circuit import Circuit, _operation_to_unitary_matrix
-from cirq.circuits.insert_strategy import InsertStrategy
-from cirq.circuits.moment import Moment
-from cirq.google import ExpWGate
-from cirq.extension import Extensions
->>>>>>> b8847596
 
 
 def test_equality():
@@ -319,88 +311,6 @@
         Moment(),
     ])
 
-<<<<<<< HEAD
-
-def test_insert_at_frontier():
-
-    class Replacer(cirq.PointOptimizer):
-        def __init__(self, replacer=(lambda x: x)):
-            self.replacer = replacer
-
-        def optimization_at(self, circuit, index, op):
-            new_ops = self.replacer(op)
-            return cirq.PointOptimizationSummary(clear_span=1,
-                                                 clear_qubits=op.qubits,
-                                                 new_operations=new_ops)
-
-    replacer = lambda op: ((cirq.Z(op.qubits[0]),) * 2 + 
-                           (op, cirq.Y(op.qubits[0])))
-    prepend_two_Xs_append_one_Y = Replacer(replacer)
-    qubits = [cirq.NamedQubit(s) for s in 'abcdef']
-    a, b, c = qubits[:3]
-
-    circuit = Circuit([
-              Moment([cirq.CZ(a, b)]),
-              Moment([cirq.CZ(b, c)]),
-              Moment([cirq.CZ(a, b)])
-    ])
-
-    prepend_two_Xs_append_one_Y(circuit)
-
-    actual_text_diagram = circuit.to_text_diagram().strip()
-    expected_text_diagram = """
-a: ───Z───Z───@───Y───────────────Z───Z───@───Y───
-              │                           │
-b: ───────────@───Z───Z───@───Y───────────@───────
-                          │
-c: ───────────────────────@───────────────────────
-    """.strip()
-    assert actual_text_diagram == expected_text_diagram
-
-    prepender = lambda op: (cirq.X(op.qubits[0]),) * 3 + (op,)
-    prepend_3_Xs = Replacer(prepender)
-    circuit = Circuit([
-        Moment([cirq.CNOT(a, b)]),
-        Moment([cirq.CNOT(b, c)]),
-        Moment([cirq.CNOT(c, b)])
-    ])
-    prepend_3_Xs(circuit)
-    actual_text_diagram = circuit.to_text_diagram().strip()
-    expected_text_diagram = """
-a: ───X───X───X───@───────────────────────────────────
-                  │
-b: ───────────────X───X───X───X───@───────────────X───
-                                  │               │
-c: ───────────────────────────────X───X───X───X───@───
-    """.strip()
-    assert actual_text_diagram == expected_text_diagram
-
-    duplicate = Replacer(lambda op: (op,) * 2)
-    circuit = Circuit([
-        Moment([cirq.CZ(qubits[j], qubits[j+1]) 
-                     for j in range(i % 2, 5, 2)]) 
-        for i in range(4)])
-
-    duplicate(circuit)
-    actual_text_diagram = circuit.to_text_diagram().strip()
-    expected_text_diagram = """
-a: ───@───@───────────@───@───────────
-      │   │           │   │
-b: ───@───@───@───@───@───@───@───@───
-              │   │           │   │
-c: ───@───@───@───@───@───@───@───@───
-      │   │           │   │
-d: ───@───@───@───@───@───@───@───@───
-              │   │           │   │
-e: ───@───@───@───@───@───@───@───@───
-      │   │           │   │
-f: ───@───@───────────@───@───────────
-    """.strip()
-    assert actual_text_diagram == expected_text_diagram
-
-
-=======
->>>>>>> b8847596
 
 def test_next_moment_operating_on():
     a = cirq.QubitId()
