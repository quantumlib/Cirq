--- conflicted
+++ resolved
@@ -4165,17 +4165,9 @@
         assert original.transform_qubits(func=lambda q: cirq.GridQubit(10 + q.x, 20)) == desired
 
     # Device
-<<<<<<< HEAD
-    c = cirq.Circuit(device=FOXY)
-    assert c.transform_qubits(lambda q: q).device is FOXY
-    assert c.transform_qubits(lambda q: q, new_device=BCONE).device is BCONE
-=======
-    original = cirq.Circuit(device=cg.Foxtail)
-    assert original.transform_qubits(lambda q: q).device is cg.Foxtail
-    assert (
-        original.transform_qubits(lambda q: q, new_device=cg.Bristlecone).device is cg.Bristlecone
-    )
->>>>>>> 64af70f3
+    original = cirq.Circuit(device=FOXY)
+    assert original.transform_qubits(lambda q: q).device is FOXY
+    assert original.transform_qubits(lambda q: q, new_device=BCONE).device is BCONE
 
 
 @pytest.mark.parametrize('circuit_cls', [cirq.Circuit, cirq.FrozenCircuit])
