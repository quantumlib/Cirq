--- conflicted
+++ resolved
@@ -44,14 +44,8 @@
 
         indices, gates = self._scan_single_qubit_ops(circuit, index,
                                                      op.qubits[0])
-<<<<<<< HEAD
-        if not gates or (
-                len(gates) == 1 and
-                not self.extensions.can_cast(gates[0], google.XmonGate)):
-=======
         if not gates or (len(gates) == 1 and
                          isinstance(gates[0], google.XmonGate)):
->>>>>>> e94b91e7
             return
 
         # Replace the gates with a max-2-op XY + Z construction.
