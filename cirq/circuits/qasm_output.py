# Copyright 2018 The Cirq Developers
#
# Licensed under the Apache License, Version 2.0 (the "License");
# you may not use this file except in compliance with the License.
# You may obtain a copy of the License at
#
#     https://www.apache.org/licenses/LICENSE-2.0
#
# Unless required by applicable law or agreed to in writing, software
# distributed under the License is distributed on an "AS IS" BASIS,
# WITHOUT WARRANTIES OR CONDITIONS OF ANY KIND, either express or implied.
# See the License for the specific language governing permissions and
# limitations under the License.

"""An optimization pass that combines adjacent single-qubit rotations."""

from typing import Set  # pylint: disable=unused-import
from typing import (
    Callable, Dict, Optional, Sequence, Tuple, Union, cast
)

import re
import numpy as np

from cirq import ops, linalg, extension, protocols


class QasmUGate(ops.SingleQubitGate, ops.QasmConvertibleGate):
    def __init__(self, lmda, theta, phi) -> None:
        """A QASM gate representing any single qubit unitary with a series of
        three rotations, Z, Y, and Z.

        The angles are normalized to the range [0, 2) half_turns.

        Args:
            lmda: Half turns to rotate about Z (applied first).
            theta: Half turns to rotate about Y.
            phi: Half turns to rotate about Z (applied last).
        """
        self.lmda = lmda % 2
        self.theta = theta % 2
        self.phi = phi % 2

    @staticmethod
    def from_matrix(mat: np.array) -> 'QasmUGate':
        pre_phase, rotation, post_phase = (
            linalg.deconstruct_single_qubit_matrix_into_angles(mat))
        return QasmUGate(pre_phase/np.pi, rotation/np.pi, post_phase/np.pi)

    def known_qasm_output(self,
                          qubits: Tuple[ops.QubitId, ...],
                          args: ops.QasmOutputArgs) -> str:
        args.validate_version('2.0')
        return args.format(
                'u3({0:half_turns},{1:half_turns},{2:half_turns}) {3};\n',
                self.theta, self.phi, self.lmda, qubits[0])

    def __repr__(self) -> str:
        return 'cirq.QasmUGate({}, {}, {})'.format(self.lmda,
                                                   self.theta,
                                                   self.phi)


class QasmTwoQubitGate(ops.TwoQubitGate, ops.CompositeGate):
    def __init__(self,
                 before0: ops.SingleQubitGate,
                 before1: ops.SingleQubitGate,
                 x: float, y: float, z: float,
                 after0: ops.SingleQubitGate,
                 after1: ops.SingleQubitGate) -> None:
        """A two qubit gate represented in QASM by the KAK decomposition.

        All angles are in half turns.  Assumes a canonicalized KAK
        decomposition.

        Args:
            before0: Gate applied to qubit 0 before the interaction.
            before1: Gate applied to qubit 1 before the interaction.
            x: XX interaction.
            y: YY interaction.
            z: ZZ interaction.
            after0: Gate applied to qubit 0 after the interaction.
            after1: Gate applied to qubit 1 after the interaction.
        """
        self.before0 = before0
        self.before1 = before1
        self.x, self.y, self.z = x, y, z
        self.after0 = after0
        self.after1 = after1

    @staticmethod
    def from_matrix(mat: np.array, tolerance=1e-8) -> 'QasmTwoQubitGate':
        _, (a1, a0), (x, y, z), (b1, b0) = linalg.kak_decomposition(
            mat,
            linalg.Tolerance(atol=tolerance))
        before0 = QasmUGate.from_matrix(b0)
        before1 = QasmUGate.from_matrix(b1)
        after0 = QasmUGate.from_matrix(a0)
        after1 = QasmUGate.from_matrix(a1)
        return QasmTwoQubitGate(before0, before1,
                                x, y, z,
                                after0, after1)

    def default_decompose(self, qubits: Sequence[ops.QubitId]) -> ops.OP_TREE:
        q0, q1 = qubits
        a = self.x * -2 / np.pi + 0.5
        b = self.y * -2 / np.pi + 0.5
        c = self.z * -2 / np.pi + 0.5

        yield self.before0(q0)
        yield self.before1(q1)

        yield ops.X(q0)**0.5
        yield ops.CNOT(q0, q1)
        yield ops.X(q0)**a
        yield ops.Y(q1)**b
        yield ops.CNOT(q1, q0)
        yield ops.X(q1)**-0.5
        yield ops.Z(q1)**c
        yield ops.CNOT(q0, q1)

        yield self.after0(q0)
        yield self.after1(q1)

    def __repr__(self) -> str:
        return 'cirq.QasmTwoQubitGate({}, {}, {}, {}, {}, {}, {})'.format(
                self.before0, self.before1, self.x, self.y, self.z,
                self.after0, self.after1)


class QasmOutput:
    valid_id_re = re.compile('[a-z][a-zA-Z0-9_]*\Z')

    def __init__(self,
                 operations: ops.OP_TREE,
                 qubits: Tuple[ops.QubitId, ...],
                 header: str = '',
                 precision: int = 10,
                 version: str = '2.0',
                 ext: extension.Extensions = None) -> None:
        self.operations = tuple(ops.flatten_op_tree(operations))
        self.qubits = qubits
        self.header = header
        if ext is None:
            ext = extension.Extensions()
        self.ext = ext
        self.measurements = tuple(cast(ops.GateOperation, op)
                                  for op in self.operations
                                  if ops.MeasurementGate.is_measurement(op))

        meas_key_id_map, meas_comments = self._generate_measurement_ids()
        self.meas_comments = meas_comments
        qubit_id_map = self._generate_qubit_ids()
        self.args = ops.QasmOutputArgs(precision=precision,
                                       version=version,
                                       qubit_id_map=qubit_id_map,
                                       meas_key_id_map=meas_key_id_map)

    def _generate_measurement_ids(self
            ) -> Tuple[Dict[str, str], Dict[str, Optional[str]]]:
        # Pick an id for the creg that will store each measurement
        meas_key_id_map = {}  # type: Dict[str, str]
        meas_comments = {}  # type: Dict[str, Optional[str]]
        meas_i = 0
        for meas in self.measurements:
            key = cast(ops.MeasurementGate, meas.gate).key
            if key in meas_key_id_map:
                continue
            meas_id = 'm_{}'.format(key)
            if self.is_valid_qasm_id(meas_id):
                meas_comments[key] = None
            else:
                meas_id = 'm{}'.format(meas_i)
                meas_i += 1
                meas_comments[key] = ' '.join(key.split('\n'))
            meas_key_id_map[key] = meas_id
        return meas_key_id_map, meas_comments

    def _generate_qubit_ids(self) -> Dict[ops.QubitId, str]:
        return {qubit: 'q[{}]'.format(i) for i, qubit in enumerate(self.qubits)}

    def is_valid_qasm_id(self, id_str: str) -> bool:
        """Test if id_str is a valid id in QASM grammar."""
        return self.valid_id_re.match(id_str) != None

    def save(self, path: Union[str, bytes, int]) -> None:
        """Write QASM output to a file specified by path."""
        with open(path, 'w') as f:
            def write(s: str) -> None:
                f.write(s)
            self._write_qasm(write)

    def __str__(self) -> str:
        """Return QASM output as a string."""
        output = []
        self._write_qasm(lambda s:output.append(s))
        return ''.join(output)

    def _write_qasm(self, output_func: Callable[[str], None]) -> None:
        self.args.validate_version('2.0')

        # Generate nice line spacing
        line_gap = [0]
        def output_line_gap(n):
            line_gap[0] = max(line_gap[0], n)
        def output(text):
            if line_gap[0] > 0:
                output_func('\n' * line_gap[0])
                line_gap[0] = 0
            output_func(text)

        # Comment header
        if self.header:
            for line in self.header.split('\n'):
                output(('// ' + line).rstrip() + '\n')
            output('\n')

        # Version
        output('OPENQASM 2.0;\n')
        output('include "qelib1.inc";\n')
        output_line_gap(2)

        # Function definitions
        # None yet

        # Register definitions
        # Qubit registers
        output('// Qubits: [{}]\n'.format(', '.join(map(str, self.qubits))))
        output('qreg q[{}];\n'.format(len(self.qubits)))
        # Classical registers
        # Pick an id for the creg that will store each measurement
        already_output_keys = set()  # type: Set[str]
        for meas in self.measurements:
            key = cast(ops.MeasurementGate, meas.gate).key
            if key in already_output_keys:
                continue
            already_output_keys.add(key)
            meas_id = self.args.meas_key_id_map[key]
            comment = self.meas_comments[key]
            if comment is None:
                output('creg {}[{}];\n'.format(meas_id, len(meas.qubits)))
            else:
                output('creg {}[{}];  // Measurement: {}\n'.format(
                            meas_id, len(meas.qubits), comment))
        output_line_gap(2)

        # Operations
        self._write_operations(self.operations, output, output_line_gap)

    def _write_operations(self,
                          op_tree: ops.OP_TREE,
                          output: Callable[[str], None],
                          output_line_gap: Callable[[int], None],
                          top=True) -> None:
        for op in ops.flatten_op_tree(op_tree):
            qasm_op = self.ext.try_cast(ops.QasmConvertibleOperation, op)
            if qasm_op is not None:
                out = qasm_op.known_qasm_output(self.args)
                if out is not None:
                    output(out)
                    continue

            if isinstance(op, ops.GateOperation):
                comment = 'Gate: {!s}'.format(op.gate)
            else:
                comment = 'Operation: {!s}'.format(op)
            comp_op = self.ext.try_cast(ops.CompositeOperation, op)
            if comp_op is not None:
                if top:
                    output_line_gap(1)
                    output('// {}\n'.format(comment))
                self._write_operations(comp_op.default_decompose(),
                                       output,
                                       output_line_gap,
                                       top=False)
                if top:
                    output_line_gap(1)
                continue

<<<<<<< HEAD
            if len(op.qubits) <= 2:
                matrix = protocols.unitary(op, None)
                if matrix is not None:
                    if len(op.qubits) == 1:
                        u_op = QasmUGate.from_matrix(matrix)(*op.qubits)
                        if top:
                            output_line_gap(1)
                            output('// {}\n'.format(comment))
                        output(u_op.known_qasm_output(self.args))
                        if top:
                            output_line_gap(1)
                        continue

                    if len(op.qubits) == 2:
                        u_op = QasmTwoQubitGate.from_matrix(matrix)(*op.qubits)
                        if top:
                            output_line_gap(1)
                            output('// {}\n'.format(comment))
                        self._write_operations((u_op,),
                                               output,
                                               output_line_gap,
                                               top=False)
                        if top:
                            output_line_gap(1)
                        continue
=======
            mat = protocols.unitary(op, None) if len(op.qubits) <= 2 else None
            if mat is not None and len(op.qubits) == 1:
                u_op = QasmUGate.from_matrix(mat).on(*op.qubits)
                if top:
                    output_line_gap(1)
                    output('// {}\n'.format(comment))
                output(cast(str, u_op.known_qasm_output(self.args)))
                if top:
                    output_line_gap(1)
                continue

            if mat is not None and len(op.qubits) == 2:
                u_op = QasmTwoQubitGate.from_matrix(mat).on(*op.qubits)
                if top:
                    output_line_gap(1)
                    output('// {}\n'.format(comment))
                self._write_operations((u_op,),
                                       output,
                                       output_line_gap,
                                       top=False)
                if top:
                    output_line_gap(1)
                continue
>>>>>>> e4dd2c90

            raise ValueError('Cannot output operation as QASM: {!r}'.format(op))<|MERGE_RESOLUTION|>--- conflicted
+++ resolved
@@ -277,33 +277,6 @@
                     output_line_gap(1)
                 continue
 
-<<<<<<< HEAD
-            if len(op.qubits) <= 2:
-                matrix = protocols.unitary(op, None)
-                if matrix is not None:
-                    if len(op.qubits) == 1:
-                        u_op = QasmUGate.from_matrix(matrix)(*op.qubits)
-                        if top:
-                            output_line_gap(1)
-                            output('// {}\n'.format(comment))
-                        output(u_op.known_qasm_output(self.args))
-                        if top:
-                            output_line_gap(1)
-                        continue
-
-                    if len(op.qubits) == 2:
-                        u_op = QasmTwoQubitGate.from_matrix(matrix)(*op.qubits)
-                        if top:
-                            output_line_gap(1)
-                            output('// {}\n'.format(comment))
-                        self._write_operations((u_op,),
-                                               output,
-                                               output_line_gap,
-                                               top=False)
-                        if top:
-                            output_line_gap(1)
-                        continue
-=======
             mat = protocols.unitary(op, None) if len(op.qubits) <= 2 else None
             if mat is not None and len(op.qubits) == 1:
                 u_op = QasmUGate.from_matrix(mat).on(*op.qubits)
@@ -327,6 +300,5 @@
                 if top:
                     output_line_gap(1)
                 continue
->>>>>>> e4dd2c90
 
             raise ValueError('Cannot output operation as QASM: {!r}'.format(op))