# Copyright 2018 The Cirq Developers
#
# Licensed under the Apache License, Version 2.0 (the "License");
# you may not use this file except in compliance with the License.
# You may obtain a copy of the License at
#
#     https://www.apache.org/licenses/LICENSE-2.0
#
# Unless required by applicable law or agreed to in writing, software
# distributed under the License is distributed on an "AS IS" BASIS,
# WITHOUT WARRANTIES OR CONDITIONS OF ANY KIND, either express or implied.
# See the License for the specific language governing permissions and
# limitations under the License.

"""Tests for the expand composite optimization pass."""
<<<<<<< HEAD

from cirq.circuits import (
    Circuit,
    DropEmptyMoments,
    ExpandComposite,
    InsertStrategy,
)
from cirq.extension import Extensions
from cirq.ops import (
    CNOT, CNotGate, CompositeGate, CZ, HGate, SWAP, X, Y, Z, ISWAP,
    NamedQubit, QubitId)
=======
import cirq
from cirq.ops import CNOT, CZ, QubitId, SWAP, X, Y, Z
>>>>>>> e6108298


def assert_equal_mod_empty(expected, actual):
    drop_empty = cirq.DropEmptyMoments()
    drop_empty.optimize_circuit(actual)
    if expected != actual:
        # coverage: ignore
        print('EXPECTED')
        print(expected)
        print('ACTUAL')
        print(actual)
    assert expected == actual


def test_empty_circuit():
    circuit = cirq.Circuit()
    opt = cirq.ExpandComposite()
    opt.optimize_circuit(circuit)
    assert_equal_mod_empty(cirq.Circuit(), circuit)


def test_empty_moment():
    circuit = cirq.Circuit([])
    opt = cirq.ExpandComposite()
    opt.optimize_circuit(circuit)
    assert_equal_mod_empty(cirq.Circuit([]), circuit)


def test_ignore_non_composite():
    q0, q1 = QubitId(), QubitId()
    circuit = cirq.Circuit()
    circuit.append([X(q0), Y(q1), CZ(q0, q1), Z(q0)])
    expected = cirq.Circuit(circuit.moments)
    opt = cirq.ExpandComposite()
    opt.optimize_circuit(circuit)
    assert_equal_mod_empty(expected, circuit)


def test_composite_default():
    q0, q1 = QubitId(), QubitId()
    cnot = CNOT(q0, q1)
    circuit = cirq.Circuit()
    circuit.append(cnot)
    opt = cirq.ExpandComposite()
    opt.optimize_circuit(circuit)
    expected = cirq.Circuit()
    expected.append([Y(q1) ** -0.5, CZ(q0, q1), Y(q1) ** 0.5])
    assert_equal_mod_empty(expected, circuit)


def test_multiple_composite_default():
    q0, q1 = QubitId(), QubitId()
    cnot = CNOT(q0, q1)
    circuit = cirq.Circuit()
    circuit.append([cnot, cnot])
    opt = cirq.ExpandComposite()
    opt.optimize_circuit(circuit)
    expected = cirq.Circuit()
    decomp = [Y(q1) ** -0.5, CZ(q0, q1), Y(q1) ** 0.5]
    expected.append([decomp, decomp])
    assert_equal_mod_empty(expected, circuit)


def test_mix_composite_non_composite():
    q0, q1 = QubitId(), QubitId()

    actual = cirq.Circuit.from_ops(X(q0), CNOT(q0, q1), X(q1))
    opt = cirq.ExpandComposite()
    opt.optimize_circuit(actual)

    expected = cirq.Circuit.from_ops(X(q0),
                                     Y(q1) ** -0.5,
                                     CZ(q0, q1),
                                     Y(q1) ** 0.5,
                                     X(q1),
                                     strategy=cirq.InsertStrategy.NEW)
    assert_equal_mod_empty(expected, actual)


def test_recursive_composite():
    q0, q1 = QubitId(), QubitId()
    swap = SWAP(q0, q1)
    circuit = cirq.Circuit()
    circuit.append(swap)

    opt = cirq.ExpandComposite()
    opt.optimize_circuit(circuit)
    expected = cirq.Circuit().from_ops(Y(q1) ** -0.5,
                                       CZ(q0, q1),
                                       Y(q1) ** 0.5,
                                       Y(q0) ** -0.5,
                                       CZ(q1, q0),
                                       Y(q0) ** 0.5,
                                       Y(q1) ** -0.5,
                                       CZ(q0, q1),
                                       Y(q1) ** 0.5)
    assert_equal_mod_empty(expected, circuit)


def test_decompose_returns_not_flat_op_tree():
    class DummyGate(cirq.Gate, cirq.CompositeGate):
        def default_decompose(self, qubits):
            q0, = qubits
            # Yield a tuple of gates instead of yielding a gate
            yield X(q0),

    q0 = QubitId()
    circuit = cirq.Circuit.from_ops(DummyGate()(q0))

    opt = cirq.ExpandComposite()
    opt.optimize_circuit(circuit)
    expected = cirq.Circuit().from_ops(X(q0))
    assert_equal_mod_empty(expected, circuit)


def test_decompose_returns_deep_op_tree():
    class DummyGate(cirq.Gate, cirq.CompositeGate):
        def default_decompose(self, qubits):
            q0, q1 = qubits
            # Yield a tuple
            yield ((X(q0), Y(q0)), Z(q0))
            # Yield nested lists
            yield [X(q0), [Y(q0), Z(q0)]]
            def generator(depth):
                if depth <= 0:
                    yield CZ(q0, q1), Y(q0)
                else:
                    yield X(q0), generator(depth - 1)
                    yield Z(q0)
            # Yield nested generators
            yield generator(2)

    q0, q1 = QubitId(), QubitId()
    circuit = cirq.Circuit.from_ops(DummyGate()(q0, q1))

    opt = cirq.ExpandComposite()
    opt.optimize_circuit(circuit)
    expected = cirq.Circuit().from_ops(X(q0), Y(q0), Z(q0),  # From tuple
                                       X(q0), Y(q0), Z(q0),  # From nested lists
                                       # From nested generators
                                       X(q0), X(q0),
                                       CZ(q0, q1), Y(q0),
                                       Z(q0), Z(q0))
    assert_equal_mod_empty(expected, circuit)


class OtherCNot(cirq.CNotGate):

    def default_decompose(self, qubits):
        c, t = qubits
        yield Z(c)
        yield Y(t)**-0.5
        yield CZ(c, t)
        yield Y(t)**0.5
        yield Z(c)

def test_nonrecursive_expansion():
    qubits = [NamedQubit(s) for s in 'xy']
    stopper = lambda op: (op.gate == ISWAP)
    expander = ExpandComposite(stopper=stopper)
    unexpanded_circuit = Circuit.from_ops(ISWAP(*qubits))

    circuit = unexpanded_circuit.copy_moments()
    expander.optimize_circuit(circuit)
    assert circuit == unexpanded_circuit

    stopper = lambda op: isinstance(op.gate, (CNotGate, HGate))
    expander = ExpandComposite(stopper=stopper)
    circuit = unexpanded_circuit.copy_moments()
    expander.optimize_circuit(circuit)
    actual_text_diagram = circuit.to_text_diagram().strip()
    expected_text_diagram = """
x: ───@───H───X───S───X───S^-1───H───@───
      │       │       │              │
y: ───X───────@───────@──────────────X───
    """.strip()
    assert actual_text_diagram == expected_text_diagram



def test_nonrecursive_expansion():
    qubits = [cirq.NamedQubit(s) for s in 'xy']
    no_decomp = lambda op: op.gate == cirq.ISWAP
    expander = cirq.ExpandComposite(no_decomp=no_decomp)
    unexpanded_circuit = cirq.Circuit.from_ops(cirq.ISWAP(*qubits))

    circuit = unexpanded_circuit.__copy__()
    expander.optimize_circuit(circuit)
    assert circuit == unexpanded_circuit

    no_decomp = lambda op: isinstance(op.gate, (cirq.CNotGate, cirq.HGate))
    expander = cirq.ExpandComposite(no_decomp=no_decomp)
    circuit = unexpanded_circuit.__copy__()
    expander.optimize_circuit(circuit)
    actual_text_diagram = circuit.to_text_diagram().strip()
    expected_text_diagram = """
x: ───@───H───X───S───X───S^-1───H───@───
      │       │       │              │
y: ───X───────@───────@──────────────X───
    """.strip()
    assert actual_text_diagram == expected_text_diagram



def test_composite_extension_overrides():
    q0, q1 = QubitId(), QubitId()
    cnot = CNOT(q0, q1)
    circuit = cirq.Circuit()
    circuit.append(cnot)
    opt = cirq.ExpandComposite(composite_gate_extension=cirq.Extensions({
        cirq.CompositeGate: {cirq.CNotGate: lambda e: OtherCNot()}
    }))
    opt.optimize_circuit(circuit)
    expected = cirq.Circuit()
    expected.append([Z(q0), Y(q1) ** -0.5, CZ(q0, q1), Y(q1) ** 0.5, Z(q0)])
    assert_equal_mod_empty(expected, circuit)


def test_recursive_composite_extension_overrides():
    q0, q1 = QubitId(), QubitId()
    swap = SWAP(q0, q1)
    circuit = cirq.Circuit()
    circuit.append(swap)
    opt = cirq.ExpandComposite(composite_gate_extension=cirq.Extensions({
        cirq.CompositeGate: {cirq.CNotGate: lambda e: OtherCNot()}
    }))
    opt.optimize_circuit(circuit)
    expected = cirq.Circuit()
    expected.append([Z(q0), Y(q1) ** -0.5, CZ(q0, q1), Y(q1) ** 0.5, Z(q0)])
    expected.append([Z(q1), Y(q0) ** -0.5, CZ(q1, q0), Y(q0) ** 0.5, Z(q1)],
                    strategy=cirq.InsertStrategy.INLINE)
    expected.append([Z(q0), Y(q1) ** -0.5, CZ(q0, q1), Y(q1) ** 0.5, Z(q0)],
                    strategy=cirq.InsertStrategy.INLINE)
    assert_equal_mod_empty(expected, circuit)<|MERGE_RESOLUTION|>--- conflicted
+++ resolved
@@ -13,22 +13,8 @@
 # limitations under the License.
 
 """Tests for the expand composite optimization pass."""
-<<<<<<< HEAD
-
-from cirq.circuits import (
-    Circuit,
-    DropEmptyMoments,
-    ExpandComposite,
-    InsertStrategy,
-)
-from cirq.extension import Extensions
-from cirq.ops import (
-    CNOT, CNotGate, CompositeGate, CZ, HGate, SWAP, X, Y, Z, ISWAP,
-    NamedQubit, QubitId)
-=======
 import cirq
 from cirq.ops import CNOT, CZ, QubitId, SWAP, X, Y, Z
->>>>>>> e6108298
 
 
 def assert_equal_mod_empty(expected, actual):
@@ -185,29 +171,6 @@
         yield Y(t)**0.5
         yield Z(c)
 
-def test_nonrecursive_expansion():
-    qubits = [NamedQubit(s) for s in 'xy']
-    stopper = lambda op: (op.gate == ISWAP)
-    expander = ExpandComposite(stopper=stopper)
-    unexpanded_circuit = Circuit.from_ops(ISWAP(*qubits))
-
-    circuit = unexpanded_circuit.copy_moments()
-    expander.optimize_circuit(circuit)
-    assert circuit == unexpanded_circuit
-
-    stopper = lambda op: isinstance(op.gate, (CNotGate, HGate))
-    expander = ExpandComposite(stopper=stopper)
-    circuit = unexpanded_circuit.copy_moments()
-    expander.optimize_circuit(circuit)
-    actual_text_diagram = circuit.to_text_diagram().strip()
-    expected_text_diagram = """
-x: ───@───H───X───S───X───S^-1───H───@───
-      │       │       │              │
-y: ───X───────@───────@──────────────X───
-    """.strip()
-    assert actual_text_diagram == expected_text_diagram
-
-
 
 def test_nonrecursive_expansion():
     qubits = [cirq.NamedQubit(s) for s in 'xy']
