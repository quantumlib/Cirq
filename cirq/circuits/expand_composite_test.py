--- conflicted
+++ resolved
@@ -13,22 +13,8 @@
 # limitations under the License.
 
 """Tests for the expand composite optimization pass."""
-<<<<<<< HEAD
 import cirq
-from cirq.ops import CNOT, CNotGate, CZ, QubitId, SWAP, X, Y, Z
-=======
-
-from cirq.circuits import (
-    Circuit,
-    DropEmptyMoments,
-    ExpandComposite,
-    InsertStrategy,
-)
-from cirq.extension import Extensions
-from cirq.ops import (
-    CNOT, CNotGate, CompositeGate, CZ, HGate, SWAP, X, Y, Z, ISWAP,
-    NamedQubit, QubitId)
->>>>>>> 630b311b
+from cirq.ops import CNOT, CZ, QubitId, SWAP, X, Y, Z
 
 
 def assert_equal_mod_empty(expected, actual):
@@ -175,7 +161,7 @@
     assert_equal_mod_empty(expected, circuit)
 
 
-class OtherCNot(CNotGate):
+class OtherCNot(cirq.CNotGate):
 
     def default_decompose(self, qubits):
         c, t = qubits
@@ -185,18 +171,19 @@
         yield Y(t)**0.5
         yield Z(c)
 
+
 def test_nonrecursive_expansion():
-    qubits = [NamedQubit(s) for s in 'xy']
-    no_decomp = lambda op: (op.gate == ISWAP)
-    expander = ExpandComposite(no_decomp=no_decomp)
-    unexpanded_circuit = Circuit.from_ops(ISWAP(*qubits))
+    qubits = [cirq.NamedQubit(s) for s in 'xy']
+    no_decomp = lambda op: op.gate == cirq.ISWAP
+    expander = cirq.ExpandComposite(no_decomp=no_decomp)
+    unexpanded_circuit = cirq.Circuit.from_ops(cirq.ISWAP(*qubits))
 
     circuit = unexpanded_circuit.__copy__()
     expander.optimize_circuit(circuit)
     assert circuit == unexpanded_circuit
 
-    no_decomp = lambda op: isinstance(op.gate, (CNotGate, HGate))
-    expander = ExpandComposite(no_decomp=no_decomp)
+    no_decomp = lambda op: isinstance(op.gate, (cirq.CNotGate, cirq.HGate))
+    expander = cirq.ExpandComposite(no_decomp=no_decomp)
     circuit = unexpanded_circuit.__copy__()
     expander.optimize_circuit(circuit)
     actual_text_diagram = circuit.to_text_diagram().strip()
@@ -215,7 +202,7 @@
     circuit = cirq.Circuit()
     circuit.append(cnot)
     opt = cirq.ExpandComposite(composite_gate_extension=cirq.Extensions({
-        cirq.CompositeGate: {CNotGate: lambda e: OtherCNot()}
+        cirq.CompositeGate: {cirq.CNotGate: lambda e: OtherCNot()}
     }))
     opt.optimize_circuit(circuit)
     expected = cirq.Circuit()
@@ -229,7 +216,7 @@
     circuit = cirq.Circuit()
     circuit.append(swap)
     opt = cirq.ExpandComposite(composite_gate_extension=cirq.Extensions({
-        cirq.CompositeGate: {CNotGate: lambda e: OtherCNot()}
+        cirq.CompositeGate: {cirq.CNotGate: lambda e: OtherCNot()}
     }))
     opt.optimize_circuit(circuit)
     expected = cirq.Circuit()
