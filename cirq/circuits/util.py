# Copyright 2017 Google LLC
#
# Licensed under the Apache License, Version 2.0 (the "License");
# you may not use this file except in compliance with the License.
# You may obtain a copy of the License at
#
#     https://www.apache.org/licenses/LICENSE-2.0
#
# Unless required by applicable law or agreed to in writing, software
# distributed under the License is distributed on an "AS IS" BASIS,
# WITHOUT WARRANTIES OR CONDITIONS OF ANY KIND, either express or implied.
# See the License for the specific language governing permissions and
# limitations under the License.

"""Utility methods related to optimizing quantum circuits."""

import cmath
import math

import numpy as np
from typing import List, Tuple, Optional

from cirq import linalg
from cirq import ops


def is_negligible_turn(turns: float, tolerance: float) -> bool:
    return abs(_signed_mod_1(turns)) < tolerance


def _phase_matrix(angle: float) -> np.ndarray:
    return np.diag([1, np.exp(1j * angle)])


def _rotation_matrix(angle: float) -> np.ndarray:
    c, s = np.cos(angle), np.sin(angle)
    return np.array([[c, -s], [s, c]])


def _signed_mod_1(x: float) -> float:
    return (x + 0.5) % 1 - 0.5


def _deconstruct_single_qubit_matrix_into_angles(
        mat: np.ndarray) -> Tuple[float, float, float]:
    """Breaks down a 2x2 unitary into more useful ZYZ angle parameters.

    Args:
        mat: The 2x2 unitary matrix to break down.

    Returns:
        A tuple containing the amount to phase around Z, then rotate around Y,
        then phase around Z (all in radians).
    """
    # Anti-cancel left-vs-right phase along top row.
    right_phase = cmath.phase(mat[0, 1] * np.conj(mat[0, 0])) + math.pi
    mat = np.dot(mat, _phase_matrix(-right_phase))

    # Cancel top-vs-bottom phase along left column.
    bottom_phase = cmath.phase(mat[1, 0] * np.conj(mat[0, 0]))
    mat = np.dot(_phase_matrix(-bottom_phase), mat)

    # Lined up for a rotation. Clear the off-diagonal cells with one.
    rotation = math.atan2(abs(mat[1, 0]), abs(mat[0, 0]))
    mat = np.dot(_rotation_matrix(-rotation), mat)

    # Cancel top-left-vs-bottom-right phase.
    diagonal_phase = cmath.phase(mat[1, 1] * np.conj(mat[0, 0]))

    # Note: Ignoring global phase.
    return right_phase + diagonal_phase, rotation, bottom_phase


def _deconstruct_single_qubit_matrix_into_gate_turns(
        mat: np.ndarray) -> Tuple[float, float, float]:
    """Breaks down a 2x2 unitary into gate parameters.

    Args:
        mat: The 2x2 unitary matrix to break down.

    Returns:
       A tuple containing the amount to rotate around an XY axis, the phase of
       that axis, and the amount to phase around Z. All results will be in
       fractions of a whole turn, with values canonicalized into the range
       [-0.5, 0.5).
    """
    pre_phase, rotation, post_phase = (
        _deconstruct_single_qubit_matrix_into_angles(mat))

    # Figure out parameters of the actual gates we will do.
    tau = 2 * np.pi
    xy_turn = 2 * rotation / tau
    xy_phase_turn = 0.25 - pre_phase / tau
    total_z_turn = (post_phase + pre_phase) / tau

    # Normalize turns into the range [-0.5, 0.5).
    return (_signed_mod_1(xy_turn), _signed_mod_1(xy_phase_turn),
            _signed_mod_1(total_z_turn))


def _easy_direction_partial_cz(q0: ops.QubitId, q1: ops.QubitId, t: float):
    """The actual hardware can only do CZs that phase counter-clockwise.

    This method replaces clockwise phase(t) to counter-clockwise.

    Args:
      q0: The first qubit being operated on.
      q1: The other qubit being operated on.
      t: The parameter to describe partial-CZ(CZ^t).

    Yields:
      Yields an equivalent circuit for CZ^t with counter-clock phased CZs.
    """
    if t >= 0:
        yield (ops.CZ**t).on(q0, q1)
        return
    yield (ops.Z**t).on(q0)
    yield (ops.X).on(q1)
    yield (ops.CZ**(-t)).on(q0, q1)
    yield (ops.X).on(q1)


def single_qubit_matrix_to_native_gates(
        mat: np.ndarray, tolerance: float = 0
) -> List[ops.ConstantSingleQubitGate]:
    """Implements a single-qubit operation with few native gates.

    Args:
        mat: The 2x2 unitary matrix of the operation to implement.
        tolerance: A limit on the amount of error introduced by the
            construction.

    Returns:
        A list of gates that, when applied in order, perform the desired
            operation.
    """

    xy_turn, xy_phase_turn, total_z_turn = (
        _deconstruct_single_qubit_matrix_into_gate_turns(mat))

    # Build the intended operation out of non-negligible XY and Z rotations.
    result = [
        ops.XYGate(turns=xy_turn, axis_phase_turns=xy_phase_turn),
        ops.ZGate(total_z_turn)
    ]
    result = [g for g in result if g.trace_distance_bound() > tolerance]

    # Special case: XY half-turns can absorb Z rotations.
    if len(result) == 2 and abs(xy_turn) >= 0.5 - tolerance:
        return [
            ops.XYGate(
                turns=0.5, axis_phase_turns=xy_phase_turn + total_z_turn / 2)
        ]

    return result


def single_qubit_op_to_framed_phase_form(
        mat: np.ndarray) -> Tuple[np.ndarray, complex, complex]:
    """Decomposes a 2x2 unitary M into U^-1 * diag(1, r) * U * diag(g, g).

    U translates the rotation axis of M to the Z axis.
    g fixes a global phase factor difference caused by the translation.
    r's phase is the amount of rotation around M's rotation axis.

    This decomposition can be used to decompose controlled single-qubit
    rotations into controlled-Z operations bordered by single-qubit operations.

    Args:
      mat:  The qubit operation as a 2x2 unitary matrix.

    Returns:
        A 2x2 unitary U, the complex relative phase factor r, and the complex
        global phase factor g. Applying M is equivalent (up to global phase) to
        applying U, rotating around the Z axis to apply r, then un-applying U.
        When M is controlled, the control must be rotated around the Z axis to
        apply g.
    """
<<<<<<< HEAD
    vals, vecs = np.linalg.eig(np.mat(mat))
    u = np.mat(vecs).H
=======
    vals, vecs = np.linalg.eig(mat)
    u = np.conj(vecs).T
>>>>>>> 7750e7fd
    r = vals[1] / vals[0]
    g = vals[0]
    return u, r, g


def controlled_op_to_native_gates(
        control: ops.QubitId,
        target: ops.QubitId,
        operation: np.ndarray,
        tolerance: float = 0.0) -> List[ops.Operation]:
    """Decomposes a controlled single-qubit operation into Z/XY/CZ gates.

    Args:
        control: The control qubit.
        target: The qubit to apply an operation to, when the control is on.
        operation: The single-qubit operation being controlled.
        tolerance: A limit on the amount of error introduced by the
            construction.

    Returns:
        A list of Operations that apply the controlled operation.
  """
    u, z_phase, global_phase = single_qubit_op_to_framed_phase_form(operation)
    if abs(z_phase - 1) <= tolerance:
        return []

    u_gates = single_qubit_matrix_to_native_gates(u, tolerance)
    if u_gates and isinstance(u_gates[-1], ops.ZGate):
        # Don't keep border operations that commute with CZ.
        del u_gates[-1]

    ops_before = [gate(target) for gate in u_gates]
    ops_after = ops.inverse_of_invertable_op_tree(ops_before)
    effect = (ops.CZ**(cmath.phase(z_phase) / math.pi))(control, target)
    kickback = (ops.Z**(cmath.phase(global_phase) / math.pi))(control)

    return list(ops.flatten_op_tree((
        ops_before,
        effect,
        kickback if abs(global_phase - 1) > tolerance else [],
        ops_after)))


def _xx_interaction_via_full_czs(q0: ops.QubitId,
                                 q1: ops.QubitId,
                                 x: float):
    a = x * -2 / np.pi
    yield ops.H.on(q1)
    yield ops.CZ.on(q0, q1)
    yield (ops.X**a).on(q0)
    yield ops.CZ.on(q0, q1)
    yield ops.H.on(q1)


def _xx_yy_interaction_via_full_czs(q0: ops.QubitId,
                                    q1: ops.QubitId,
                                    x: float,
                                    y: float):
    a = x * -2 / np.pi
    b = y * -2 / np.pi
    yield (ops.X**0.5).on(q0)
    yield ops.H.on(q1)
    yield ops.CZ.on(q0, q1)
    yield ops.H.on(q1)
    yield (ops.X**a).on(q0)
    yield (ops.Y**b).on(q1)
    yield ops.H.on(q1)
    yield ops.CZ.on(q0, q1)
    yield ops.H.on(q1)
    yield (ops.X**-0.5).on(q0)


def _xx_yy_zz_interaction_via_full_czs(q0: ops.QubitId,
                                       q1: ops.QubitId,
                                       x: float,
                                       y: float,
                                       z: float):
    a = x * -2 / np.pi + 0.5
    b = y * -2 / np.pi + 0.5
    c = z * -2 / np.pi + 0.5
    yield (ops.X**0.5).on(q0)
    yield ops.H.on(q1)
    yield ops.CZ.on(q0, q1)
    yield ops.H.on(q1)
    yield (ops.X**a).on(q0)
    yield (ops.Y**b).on(q1)
    yield ops.H.on(q0)
    yield (ops.CZ).on(q1, q0)
    yield ops.H.on(q0)
    yield (ops.X**-0.5).on(q1)
    yield (ops.Z**c).on(q1)
    yield ops.H.on(q1)
    yield ops.CZ.on(q0, q1)
    yield ops.H.on(q1)


def two_qubit_matrix_to_native_gates(q0: ops.QubitId,
                                     q1: ops.QubitId,
                                     mat: np.ndarray,
                                     allow_partial_czs: bool,
                                     tolerance: float = 1e-8
                                     ) -> List[ops.Operation]:
    """Decomposes a two-qubit operation into Z/XY/CZ gates.

    Args:
        q0: The first qubit being operated on.
        q1: The other qubit being operated on.
        mat: Defines the operation to apply to the pair of qubits.
        allow_partial_czs: Enables the use of Partial-CZ gates.
        tolerance: A limit on the amount of error introduced by the
            construction.

    Returns:
        A list of operations implementing the matrix.
    """
    _, (a1, a0), (x, y, z), (b1, b0) = linalg.kak_decomposition(
        mat,
        linalg.Tolerance(atol=tolerance))

    def is_trivial_angle(rad: float) -> bool:
        return abs(rad) < tolerance or abs(rad - np.pi / 4) < tolerance

    def parity_interaction(rads: float,
                           op: Optional[ops.ReversibleGate] = None):
        """Yields a ZZ interaction framed by the given operation."""
        if abs(rads) < tolerance:
            return

        h = rads * -2 / np.pi
        if op is not None:
            yield op.on(q0), op.on(q1)

        # If rads is pi/4 radians within tolerance, single full-CZ suffices.
        if abs(rads - (np.pi / 4)) < tolerance:
            yield ops.CZ.on(q0, q1)
        else:
            yield _easy_direction_partial_cz(q0, q1, -2 * h)

        yield (ops.Z**h).on(q0)
        yield (ops.Z**h).on(q1)
        if op is not None:
            yield op.inverse().on(q0), op.inverse().on(q1)

    def do_single_on(u, q):
        for gate in single_qubit_matrix_to_native_gates(u, tolerance):
            yield gate(q)

    def non_local_part():
        """Yields non-local operation of KAK decomposition."""

        if allow_partial_czs or all(is_trivial_angle(e) for e in [x, y, z]):
            return [
                parity_interaction(x, ops.Y**-0.5),
                parity_interaction(y, ops.X**0.5),
                parity_interaction(z)
            ]

        if abs(z) >= tolerance:
            return _xx_yy_zz_interaction_via_full_czs(q0, q1, x, y, z)

        if y >= tolerance:
            return _xx_yy_interaction_via_full_czs(q0, q1, x, y)

        return _xx_interaction_via_full_czs(q0, q1, x)

    pre = [do_single_on(b1, q1), do_single_on(b0, q0)]
    post = [do_single_on(a1, q1), do_single_on(a0, q0)]

    return list(ops.flatten_op_tree([
        pre,
        non_local_part(),
        post,
    ]))<|MERGE_RESOLUTION|>--- conflicted
+++ resolved
@@ -176,13 +176,8 @@
         When M is controlled, the control must be rotated around the Z axis to
         apply g.
     """
-<<<<<<< HEAD
-    vals, vecs = np.linalg.eig(np.mat(mat))
-    u = np.mat(vecs).H
-=======
     vals, vecs = np.linalg.eig(mat)
     u = np.conj(vecs).T
->>>>>>> 7750e7fd
     r = vals[1] / vals[0]
     g = vals[0]
     return u, r, g
