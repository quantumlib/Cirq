# Copyright 2018 The Cirq Developers
#
# Licensed under the Apache License, Version 2.0 (the "License");
# you may not use this file except in compliance with the License.
# You may obtain a copy of the License at
#
#     https://www.apache.org/licenses/LICENSE-2.0
#
# Unless required by applicable law or agreed to in writing, software
# distributed under the License is distributed on an "AS IS" BASIS,
# WITHOUT WARRANTIES OR CONDITIONS OF ANY KIND, either express or implied.
# See the License for the specific language governing permissions and
# limitations under the License.

"""Hard-coded options for adding multiple operations to a circuit."""


class InsertStrategy(object):
    """Indicates preferences on how to add multiple operations to a circuit."""

    NEW = None  # type: InsertStrategy
    NEW_THEN_INLINE = None  # type: InsertStrategy
    INLINE = None  # type: InsertStrategy
    EARLIEST = None  # type: InsertStrategy

    def __init__(self, name, doc):
        self.name = name
        self.__doc__ = doc

    def __str__(self):
        return self.name

    def __repr__(self):
        return 'cirq.InsertStrategy.{}'.format(self.name)


InsertStrategy.NEW = InsertStrategy(
    'NEW',
    """
    Always creates a new moment at the desired insert location, and adds the
    operation to insert into that moment.
    """)

InsertStrategy.NEW_THEN_INLINE = InsertStrategy(
    'NEW_THEN_INLINE',
    """
    Creates a new moment at the desired insert location for the first
    operation, but then switches to inserting operations inline.
    """)

InsertStrategy.INLINE = InsertStrategy(
    'INLINE',
    """
    Attempts to add the operation to insert into the moment just before the
    desired insert location. But, if there's already an existing operation
<<<<<<< HEAD
    affecting any of the qubits touched by the operation to insert or if the
    specified index is smaller than 0, a new moment is created instead.
=======
    affecting any of the qubits touched by the operation to insert, or the
    desired index is 0, a new moment is created and inserted at the desired
    location instead.
    In case the insert index is smaller than -len(<moments-in-circuit>) it is
    treated like it would be 0.
    For too big indices it attempts to insert the operation into the last
    moment of the circuit.
>>>>>>> 02b3ed2a
    """)

InsertStrategy.EARLIEST = InsertStrategy(
    'EARLIEST',
    """
    Scans backward from the insert location until a moment with operations
    touching qubits affected by the operation to insert is found. The operation
    is added into the moment just after that location.

    If the scan reaches the start of the circuit without finding any conflicting
    operations or if a negative index is given, the operation is added into the
    first moment of the circuit.

    The operation is never added into moments after the insert location.
    If the moment just before the insert location has conflicting operations,
    or the insert index is 0, then the operation is inserted into a new moment
    at the desired location.
    """)<|MERGE_RESOLUTION|>--- conflicted
+++ resolved
@@ -53,10 +53,6 @@
     """
     Attempts to add the operation to insert into the moment just before the
     desired insert location. But, if there's already an existing operation
-<<<<<<< HEAD
-    affecting any of the qubits touched by the operation to insert or if the
-    specified index is smaller than 0, a new moment is created instead.
-=======
     affecting any of the qubits touched by the operation to insert, or the
     desired index is 0, a new moment is created and inserted at the desired
     location instead.
@@ -64,7 +60,6 @@
     treated like it would be 0.
     For too big indices it attempts to insert the operation into the last
     moment of the circuit.
->>>>>>> 02b3ed2a
     """)
 
 InsertStrategy.EARLIEST = InsertStrategy(
@@ -75,8 +70,7 @@
     is added into the moment just after that location.
 
     If the scan reaches the start of the circuit without finding any conflicting
-    operations or if a negative index is given, the operation is added into the
-    first moment of the circuit.
+    operations, the operation is added into the first moment of the circuit.
 
     The operation is never added into moments after the insert location.
     If the moment just before the insert location has conflicting operations,
