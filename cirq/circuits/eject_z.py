# Copyright 2017 Google LLC
#
# Licensed under the Apache License, Version 2.0 (the "License");
# you may not use this file except in compliance with the License.
# You may obtain a copy of the License at
#
#     https://www.apache.org/licenses/LICENSE-2.0
#
# Unless required by applicable law or agreed to in writing, software
# distributed under the License is distributed on an "AS IS" BASIS,
# WITHOUT WARRANTIES OR CONDITIONS OF ANY KIND, either express or implied.
# See the License for the specific language governing permissions and
# limitations under the License.

"""An optimization pass that pushes Z gates later and later in the circuit."""

from typing import Iterator, Tuple

from cirq import ops
from cirq.circuits import util
from cirq.circuits.circuit import Circuit
from cirq.circuits.insert_strategy import InsertStrategy
from cirq.circuits.optimization_pass import OptimizationPass


class EjectZ(OptimizationPass):
    """Removes Z gates by pushing them later and later until they merge.

    As Z gates are removed from the circuit, 'lost phase' builds up. As lost
    phase is pushed rightward, it modifies phaseable operations along the way.
    Eventually the lost phase is discharged into a 'drain'. Only Z gates
    without a parameter dependence are removed.

    There are three kinds of drains:
    - Measurement gates, which absorb phase by discarding it.
    - Parameterized Z gates, which absorb phase into their turns attribute.
    - The end of the circuit, which absorbs phase into a new Z gate.
    """

    def __init__(self, tolerance=0):
        self.tolerance = tolerance

    def optimize_circuit(self, circuit: Circuit):
        qubits = {
            q
            for m in circuit.moments for op in m.operations for q in op.qubits
        }
        for qubit in qubits:
            for start, drain in self._find_optimization_range_drains(circuit,
                                                                     qubit):
                self._optimize_range(circuit, qubit, start, drain)

    @staticmethod
    def _find_optimization_range_drains(
            circuit: Circuit,
            qubit: ops.QubitId) -> Iterator[Tuple[int, int]]:
        """Finds ranges where Z gates can be pushed rightward.

    Args:
      circuit: The circuit being optimized.
      qubit: The qubit along which Z operations are being merged.

    Yields:
      (start, drain) tuples. Z gates on the given qubit from moments with
      indices in the range [start, drain) should all be merged into whatever is
      at the drain index.
    """
        start_z = None
        prev_z = None

        for i in range(len(circuit.moments)):
            op = circuit.operation_at(qubit, i)
            if op is None:
                continue

            if start_z is None:
                # Unparameterized Zs start optimization ranges.
                if (isinstance(op.gate, ops.ExpZGate) and
                        not isinstance(op.gate.half_turns,
                                       ops.ParameterizedValue)):
                    start_z = i
                    prev_z = None

            elif isinstance(op.gate, ops.MeasurementGate):
                # Measurement acts like a drain. It destroys phase information.
                yield start_z, i
                start_z = None

            elif isinstance(op.gate, ops.ExpZGate):
                if isinstance(op.gate.half_turns, ops.ParameterizedValue):
                    # Parameterized Z gates can't move, but can drain.
                    yield start_z, i
                    start_z = None
                else:
                    # Could be a drain. Depends if an unphaseable gate follows.
                    prev_z = i

            elif not isinstance(op.gate, ops.PhaseableGate):
                # Unphaseable gates force earlier draining.
                if prev_z is not None:
                    yield start_z, prev_z
                start_z = None

        # End of the circuit forces draining.
        if start_z is not None:
            yield start_z, len(circuit.moments)

    def _optimize_range(self, circuit: Circuit, qubit: ops.QubitId,
                        start: int, drain: int):
        """Pushes Z gates from [start, drain) into the drain.

        Assumes no unphaseable gates will be crossed, and that the drain is
        valid.

        Args:
            circuit: The circuit being optimized.
            qubit: The qubit along which Z operations are being merged.
            start: The inclusive start of the range containing Z gates to
                eject.
            drain: The exclusive end of the range containing Z gates to eject.
                Also the index of where the effects of the Z gates should end
                up.
        """
        lost_phase_turns = 0

        for i in range(start, drain):
            op = circuit.operation_at(qubit, i)

            if op is None:
                # Empty.
                pass

            elif isinstance(op.gate, ops.ExpZGate):
                # Move Z effects out of the circuit and into lost_phase_turns.
                circuit.clear_operations_touching([qubit], [i])
<<<<<<< HEAD
                lost_phase_turns += op.gate.half_turns/2
=======
                lost_phase_turns += op.gate.half_turns / 2
>>>>>>> d358a7f0

            elif isinstance(op.gate, ops.PhaseableGate):
                # Adjust phaseable gates to account for the lost phase.
                k = op.qubits.index(qubit)
                circuit.clear_operations_touching(op.qubits, [i])
                circuit.insert(i + 1,
                               op.gate.phase_by(-lost_phase_turns, k).on(
                                   *op.qubits),
                               InsertStrategy.INLINE)

        self._drain_into(circuit, qubit, drain, lost_phase_turns)

    def _drain_into(self, circuit: Circuit, qubit: ops.QubitId,
                    drain: int, accumulated_phase: float):
        if util.is_negligible_turn(accumulated_phase, self.tolerance):
            return

        # Drain type: end of circuit.
        if drain == len(circuit.moments):
            circuit.append(
                ops.ZGate(half_turns=2*accumulated_phase).on(qubit),
                InsertStrategy.INLINE)
            return

        # Drain type: another Z gate.
        op = circuit.operation_at(qubit, drain)
        if isinstance(op.gate, ops.ExpZGate):
            circuit.clear_operations_touching([qubit], [drain])
            circuit.insert(
                drain + 1,
                ops.ExpZGate(
<<<<<<< HEAD
                    half_turns=op.gate.half_turns + accumulated_phase*2).on(
=======
                    half_turns=op.gate.half_turns + accumulated_phase * 2).on(
>>>>>>> d358a7f0
                        qubit),
                InsertStrategy.INLINE)
            return

            # Drain type: measurement gate.
            # (Don't have to do anything.)<|MERGE_RESOLUTION|>--- conflicted
+++ resolved
@@ -133,11 +133,7 @@
             elif isinstance(op.gate, ops.ExpZGate):
                 # Move Z effects out of the circuit and into lost_phase_turns.
                 circuit.clear_operations_touching([qubit], [i])
-<<<<<<< HEAD
-                lost_phase_turns += op.gate.half_turns/2
-=======
                 lost_phase_turns += op.gate.half_turns / 2
->>>>>>> d358a7f0
 
             elif isinstance(op.gate, ops.PhaseableGate):
                 # Adjust phaseable gates to account for the lost phase.
@@ -169,11 +165,7 @@
             circuit.insert(
                 drain + 1,
                 ops.ExpZGate(
-<<<<<<< HEAD
-                    half_turns=op.gate.half_turns + accumulated_phase*2).on(
-=======
                     half_turns=op.gate.half_turns + accumulated_phase * 2).on(
->>>>>>> d358a7f0
                         qubit),
                 InsertStrategy.INLINE)
             return
