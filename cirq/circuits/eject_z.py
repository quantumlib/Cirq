--- conflicted
+++ resolved
@@ -132,11 +132,7 @@
             elif isinstance(op.gate, ops.ExpZGate):
                 # Move Z effects out of the circuit and into lost_phase_turns.
                 circuit.clear_operations_touching([qubit], [i])
-<<<<<<< HEAD
-                lost_phase_turns += op.gate.half_turns/2
-=======
                 lost_phase_turns += op.gate.half_turns / 2
->>>>>>> 762e6204
 
             elif isinstance(op.gate, ops.PhaseableGate):
                 # Adjust phaseable gates to account for the lost phase.
@@ -167,15 +163,9 @@
             circuit.clear_operations_touching([qubit], [drain])
             circuit.insert(
                 drain + 1,
-<<<<<<< HEAD
                 ops.ExpZGate(
                     op.gate.turns_param_key,
-                    accumulated_phase + op.gate.half_turns/2).on(qubit),
-=======
-                ops.ParameterizedZGate(
-                    op.gate.turns_param_key,
                     accumulated_phase + op.gate.half_turns / 2).on(qubit),
->>>>>>> 762e6204
                 InsertStrategy.INLINE)
             return
 
