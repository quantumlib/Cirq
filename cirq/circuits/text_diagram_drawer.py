# Copyright 2018 The Cirq Developers
#
# Licensed under the Apache License, Version 2.0 (the "License");
# you may not use this file except in compliance with the License.
# You may obtain a copy of the License at
#
#     https://www.apache.org/licenses/LICENSE-2.0
#
# Unless required by applicable law or agreed to in writing, software
# distributed under the License is distributed on an "AS IS" BASIS,
# WITHOUT WARRANTIES OR CONDITIONS OF ANY KIND, either express or implied.
# See the License for the specific language governing permissions and
# limitations under the License.
<<<<<<< HEAD

from typing import (
        Any, Callable, cast, Dict, Iterable, List, Mapping,
        NamedTuple, Optional, Sequence, Tuple, TYPE_CHECKING)
=======
from typing import Callable, List, NamedTuple, Tuple, TYPE_CHECKING, cast, Union

import numpy as np

from cirq.circuits._block_diagram_drawer import BlockDiagramDrawer
from cirq.circuits._box_drawing_character_data import (
    BoxDrawCharacterSet,
    NORMAL_BOX_CHARS,
    BOLD_BOX_CHARS,
    ASCII_BOX_CHARS,
)

>>>>>>> 60a8392e

if TYPE_CHECKING:
    # pylint: disable=unused-import
    from typing import Tuple, DefaultDict, Dict, Optional


_HorizontalLine = NamedTuple('HorizontalLine', [
    ('y', Union[int, float]),
    ('x1', Union[int, float]),
    ('x2', Union[int, float]),
    ('emphasize', bool),
])
_VerticalLine = NamedTuple('VerticalLine', [
    ('x', Union[int, float]),
    ('y1', Union[int, float]),
    ('y2', Union[int, float]),
    ('emphasize', bool),
])
_DiagramText = NamedTuple('DiagramText', [
    ('text', str),
    ('transposed_text', str),
])


def pick_charset(use_unicode: bool, emphasize: bool) -> BoxDrawCharacterSet:
    if not use_unicode:
        return ASCII_BOX_CHARS
    if emphasize:
        return BOLD_BOX_CHARS
    return NORMAL_BOX_CHARS


class TextDiagramDrawer:
    """A utility class for creating simple text diagrams.
    """

<<<<<<< HEAD
    def __init__(self,
                 entries: Optional[Mapping[Tuple[int, int],
                                           _DiagramText]] = None,
                 horizontal_lines: Optional[Iterable[_HorizontalLine]] = None,
                 vertical_lines: Optional[Iterable[_VerticalLine]] = None,
                 horizontal_padding : Optional[Mapping[int, int]] = None,
                 vertical_padding: Optional[Mapping[int, int]] = None
                 ) -> None:
        self.entries = (dict() if entries is None else dict(entries)
                ) # type: Dict[Tuple[int, int], _DiagramText]
        self.horizontal_lines = ([] if horizontal_lines is None
                else list(horizontal_lines)) # type: List[_HorizontalLine]
        self.vertical_lines = ([] if vertical_lines is None
                else list(vertical_lines)) # type: List[_VerticalLine]
        self.horizontal_padding = (dict() if horizontal_padding is None
                else dict(horizontal_padding)) # type: Dict[int, int]
        self.vertical_padding = (dict() if vertical_padding is None
                else dict(vertical_padding)) # type: Dict[int, int]

    def __eq__(self, other):
        if not isinstance(other, type(self)):
            return NotImplemented
        attrs = ('entries', 'horizontal_lines', 'vertical_lines',
                 'horizontal_padding', 'vertical_padding')
        return all(getattr(self, attr) ==
                   getattr(other, attr) for attr in attrs)

    def write(self, x: int, y: int, text: str, transposed_text: str = None):
=======
    def __init__(self):
        self.entries = dict()  # type: Dict[Tuple[int, int], _DiagramText]
        self.vertical_lines = []  # type: List[_VerticalLine]
        self.horizontal_lines = []  # type: List[_HorizontalLine]
        self.horizontal_padding = {}  # type: Dict[int, Union[int, float]]
        self.vertical_padding = {}  # type: Dict[int, Union[int, float]]

    def write(self,
              x: int,
              y: int,
              text: str,
              transposed_text: 'Optional[str]' = None):
>>>>>>> 60a8392e
        """Adds text to the given location.

        Args:
            x: The column in which to write the text.
            y: The row in which to write the text.
            text: The text to write at location (x, y).
            transposed_text: Optional text to write instead, if the text
                diagram is transposed.
        """
        entry = self.entries.get((x, y), _DiagramText('', ''))
        self.entries[(x, y)] = _DiagramText(
            entry.text + text,
            entry.transposed_text + (transposed_text if transposed_text
                                     else text))

    def content_present(self, x: int, y: int) -> bool:
        """Determines if a line or printed text is at the given location."""

        # Text?
        if (x, y) in self.entries:
            return True

        # Vertical line?
        if any(v.x == x and v.y1 < y < v.y2 for v in self.vertical_lines):
            return True

        # Horizontal line?
        if any(line_y == y and x1 < x < x2
               for line_y, x1, x2, _ in self.horizontal_lines):
            return True

        return False

    def grid_line(self, x1: int, y1: int, x2: int, y2: int,
                  emphasize: bool = False):
        """Adds a vertical or horizontal line from (x1, y1) to (x2, y2).

        Horizontal line is selected on equality in the second coordinate and
        vertical line is selected on equality in the first coordinate.

        Raises:
            ValueError: If line is neither horizontal nor vertical.
        """
        if x1 == x2:
            self.vertical_line(x1, y1, y2, emphasize)
        elif y1 == y2:
            self.horizontal_line(y1, x1, x2, emphasize)
        else:
            raise ValueError("Line is neither horizontal nor vertical")

    def vertical_line(self,
                      x: Union[int, float],
                      y1: Union[int, float],
                      y2: Union[int, float],
                      emphasize: bool = False
                      ) -> None:
        """Adds a line from (x, y1) to (x, y2)."""
        y1, y2 = sorted([y1, y2])
        self.vertical_lines.append(_VerticalLine(x, y1, y2, emphasize))

    def horizontal_line(self,
                        y: Union[int, float],
                        x1: Union[int, float],
                        x2: Union[int, float],
                        emphasize: bool = False
                        ) -> None:
        """Adds a line from (x1, y) to (x2, y)."""
        x1, x2 = sorted([x1, x2])
        self.horizontal_lines.append(_HorizontalLine(y, x1, x2, emphasize))

    def transpose(self) -> 'TextDiagramDrawer':
        """Returns the same diagram, but mirrored across its diagonal."""
        out = TextDiagramDrawer()
        out.entries = {(y, x): _DiagramText(v.transposed_text, v.text)
                       for (x, y), v in self.entries.items()}
        out.vertical_lines = [_VerticalLine(*e)
                              for e in self.horizontal_lines]
        out.horizontal_lines = [_HorizontalLine(*e)
                                for e in self.vertical_lines]
        out.vertical_padding = self.horizontal_padding.copy()
        out.horizontal_padding = self.vertical_padding.copy()
        return out

    def width(self) -> int:
        """Determines how many entry columns are in the diagram."""
        max_x = -1.0
        for x, _ in self.entries.keys():
            max_x = max(max_x, x)
        for v in self.vertical_lines:
            max_x = max(max_x, v.x)
        for h in self.horizontal_lines:
            max_x = max(max_x, h.x1, h.x2)
        return 1 + int(max_x)

    def height(self) -> int:
        """Determines how many entry rows are in the diagram."""
        max_y = -1.0
        for _, y in self.entries.keys():
            max_y = max(max_y, y)
        for h in self.horizontal_lines:
            max_y = max(max_y, h.y)
        for v in self.vertical_lines:
            max_y = max(max_y, v.y1, v.y2)
        return 1 + int(max_y)

    def force_horizontal_padding_after(
            self, index: int, padding: Union[int, float]) -> None:
        """Change the padding after the given column."""
        self.horizontal_padding[index] = padding

    def force_vertical_padding_after(
            self, index: int, padding: Union[int, float]) -> None:
        """Change the padding after the given row."""
        self.vertical_padding[index] = padding

    def _transform_coordinates(
            self,
            func: Callable[[Union[int, float], Union[int, float]],
                           Tuple[Union[int, float], Union[int, float]]]
    ) -> None:
        """Helper method to transformer either row or column coordinates."""

        def func_x(x: Union[int, float]) -> Union[int, float]:
            return func(x, 0)[0]

        def func_y(y: Union[int, float]) -> Union[int, float]:
            return func(0, y)[1]

        self.entries = {
            cast(Tuple[int, int], func(int(x), int(y))): v
            for (x, y), v in self.entries.items()
        }
        self.vertical_lines = [
            _VerticalLine(func_x(x), func_y(y1), func_y(y2), emph)
            for x, y1, y2, emph in self.vertical_lines]
        self.horizontal_lines = [
            _HorizontalLine(func_y(y), func_x(x1), func_x(x2), emph)
            for y, x1, x2, emph in self.horizontal_lines]
        self.horizontal_padding = {
            int(func_x(int(x))): padding
            for x, padding in self.horizontal_padding.items()
        }
        self.vertical_padding = {
            int(func_y(int(y))): padding
            for y, padding in self.vertical_padding.items()
        }

    def insert_empty_columns(self, x: int, amount: int = 1) -> None:
        """Insert a number of columns after the given column."""
        def transform_columns(
                column: Union[int, float],
                row: Union[int, float]
        ) -> Tuple[Union[int, float], Union[int, float]]:
            return column + (amount if column >= x else 0), row
        self._transform_coordinates(transform_columns)

    def insert_empty_rows(self, y: int, amount: int = 1) -> None:
        """Insert a number of rows after the given row."""
        def transform_rows(
                column: Union[int, float],
                row: Union[int, float]
        ) -> Tuple[Union[int, float], Union[int, float]]:
            return column, row + (amount if row >= y else 0)
        self._transform_coordinates(transform_rows)

    def render(self,
               horizontal_spacing: int = 1,
               vertical_spacing: int = 1,
               crossing_char: str = None,
               use_unicode_characters: bool = True) -> str:
        """Outputs text containing the diagram."""

        block_diagram = BlockDiagramDrawer()

        w = self.width()
        h = self.height()

        # Communicate padding into block diagram.
        for x in range(0, w - 1):
            block_diagram.set_col_min_width(
                x*2 + 1,
                # Horizontal separation looks narrow, so partials round up.
                int(np.ceil(self.horizontal_padding.get(x, horizontal_spacing)))
            )
            block_diagram.set_col_min_width(x*2, 1)
        for y in range(0, h - 1):
            block_diagram.set_row_min_height(
                y*2 + 1,
                # Vertical separation looks wide, so partials round down.
                int(np.floor(self.vertical_padding.get(y, vertical_spacing)))
            )
            block_diagram.set_row_min_height(y*2, 1)

        # Draw vertical lines.
        for x_b, y1_b, y2_b, emphasize in self.vertical_lines:
            x = int(x_b * 2)
            y1, y2 = int(min(y1_b, y2_b) * 2), int(max(y1_b, y2_b) * 2)
            charset = pick_charset(use_unicode_characters, emphasize)

            # Caps.
            block_diagram.mutable_block(x, y1).draw_curve(
                charset, bottom=True)
            block_diagram.mutable_block(x, y2).draw_curve(
                charset, top=True)

            # Span.
            for y in range(y1 + 1, y2):
                block_diagram.mutable_block(x, y).draw_curve(
                    charset, top=True, bottom=True)

        # Draw horizontal lines.
        for y_b, x1_b, x2_b, emphasize in self.horizontal_lines:
            y = int(y_b * 2)
            x1, x2 = int(min(x1_b, x2_b) * 2), int(max(x1_b, x2_b) * 2)
            charset = pick_charset(use_unicode_characters, emphasize)

            # Caps.
            block_diagram.mutable_block(x1, y).draw_curve(
                charset, right=True)
            block_diagram.mutable_block(x2, y).draw_curve(
                charset, left=True)

            # Span.
            for x in range(x1 + 1, x2):
                block_diagram.mutable_block(x, y).draw_curve(
                    charset, left=True, right=True, crossing_char=crossing_char)

        # Place entries.
        for (x, y), v in self.entries.items():
<<<<<<< HEAD
            grid[y][x] = v.text

        # Pad rows and columns to fit contents with desired spacing.
        multiline_grid = _pad_into_multiline(w,
                                             grid,
                                             horizontal_separator,
                                             vertical_separator,
                                             horizontal_spacing,
                                             vertical_spacing,
                                             self.horizontal_padding,
                                             self.vertical_padding)

        # Concatenate it all together.
        return '\n'.join(''.join(sub_row).rstrip()
                         for row in multiline_grid
                         for sub_row in row).rstrip()

    def copy(self):
        return self.__class__(
                entries=self.entries,
                vertical_lines=self.vertical_lines,
                horizontal_lines=self.horizontal_lines,
                vertical_padding=self.vertical_padding,
                horizontal_padding=self.horizontal_padding)

    def shift(self, dx: int = 0, dy: int = 0) -> 'TextDiagramDrawer':
        self._transform_coordinates(lambda x, y: (x + dx, y + dy))
        return self

    def shifted(self, dx: int = 0, dy: int = 0) -> 'TextDiagramDrawer':
        return self.copy().shift(dx, dy)

    def update(self, other: 'TextDiagramDrawer') -> 'TextDiagramDrawer':
        self.entries.update(other.entries)
        self.horizontal_lines += other.horizontal_lines
        self.vertical_lines += other.vertical_lines
        self.horizontal_padding.update(other.horizontal_padding)
        self.vertical_padding.update(other.vertical_padding)
        return self

    @classmethod
    def vstack(cls,
               diagrams: Sequence['TextDiagramDrawer'],
               padding_resolver:
                   Optional[Callable[[Sequence[Optional[int]]], int]] = None
               ):
        """Vertically stack text diagrams.

        Args:
            diagrams: The diagrams to stack, ordered from bottom to top.
            padding_resolver: A function that takes a list of paddings
                specified for a column and returns the padding to use in the
                stacked diagram. If None, defaults to raising ValueError if the
                diagrams to stack contain inconsistent padding in any column,
                including if some specify a padding and others don't.

        Raises:
            ValueError: Inconsistent padding cannot be resolved.

        Returns:
            The vertically stacked diagram.
        """

        if padding_resolver is None:
            padding_resolver = _same_element_or_throw_error

        stacked = cls()
        dy = 0
        for diagram in diagrams:
            stacked.update(diagram.shifted(dy=dy))
            dy += diagram.height()
        for x in stacked.horizontal_padding:
            resolved_padding = padding_resolver(tuple(
                    cast(Optional[int], diagram.horizontal_padding.get(x))
                    for diagram in diagrams))
            if resolved_padding is not None:
                stacked.horizontal_padding[x] = resolved_padding
        return stacked

    @classmethod
    def hstack(cls,
               diagrams: Sequence['TextDiagramDrawer'],
               padding_resolver:
                   Optional[Callable[[Sequence[Optional[int]]], int]] = None
               ):
        """Horizontally stack text diagrams.

        Args:
            diagrams: The diagrams to stack, ordered from left to right.
            padding_resolver: A function that takes a list of paddings
                specified for a row and returns the padding to use in the
                stacked diagram. Defaults to raising ValueError if the diagrams
                to stack contain inconsistent padding in any row, including
                if some specify a padding and others don't.

        Raises:
            ValueError: Inconsistent padding cannot be resolved.

        Returns:
            The horizontally stacked diagram.
        """

        if padding_resolver is None:
            padding_resolver = _same_element_or_throw_error

        stacked = cls()
        dx = 0
        for diagram in diagrams:
            stacked.update(diagram.shifted(dx=dx))
            dx += diagram.width()
        for y in stacked.vertical_padding:
            resolved_padding = padding_resolver(tuple(
                    cast(Optional[int], diagram.vertical_padding.get(y))
                    for diagram in diagrams))
            if resolved_padding is not None:
                stacked.vertical_padding[y] = resolved_padding
        return stacked


_BoxChars = [
    ('─', '━', '-'),
    ('│', '┃', '|'),
    ('┌', '┏', '/'),
    ('└', '┗', '\\'),
    ('┐', '┓', '\\'),
    ('┘', '┛', '/'),
    ('├', '┣', '>'),
    ('┼', '╋', '+'),
    ('┤', '┫', '<'),
    ('┬', '┳', 'v'),
    ('┴', '┻', '^'),
]  # type: List[Tuple[str, ...]]

_EmphasisMap = {k: v for k, v, _ in _BoxChars}
_AsciiMap = {k: v for k, _, v in _BoxChars}


def _normal_char(k: str, emphasize: bool = False) -> str:
    return _EmphasisMap.get(k, k) if emphasize else k


def _ascii_char(k: str, emphasize: bool = False) -> str:
    del emphasize
    return _AsciiMap.get(k, k)


def _cross_char(use_ascii: bool, horizontal_emph: bool, vertical_emph: bool
                ) -> str:
    if use_ascii:
        return '+'
    if horizontal_emph != vertical_emph:
        return '┿' if horizontal_emph else '╂'
    return _normal_char('┼', horizontal_emph)


def _pad_into_multiline(width: int,
                        grid: List[List[str]],
                        horizontal_separator: List[List[str]],
                        vertical_separator: List[List[str]],
                        horizontal_spacing: int,
                        vertical_spacing: int,
                        horizontal_padding: Dict[int, int],
                        vertical_padding: Dict[int, int]
                        ) -> List[List[List[str]]]:
    multiline_grid = []  # type: List[List[List[str]]]

    # Vertical padding.
    for row in range(len(grid)):
        multiline_cells = [cell.split('\n') for cell in grid[row]]
        row_height = max(1, max(len(cell) for cell in multiline_cells))
        row_height += vertical_padding.get(row, vertical_spacing)

        multiline_row = []
        for sub_row in range(row_height):
            sub_row_cells = []
            for col in range(width):
                cell_lines = multiline_cells[col]
                sub_row_cells.append(cell_lines[sub_row]
                                     if sub_row < len(cell_lines)
                                     else vertical_separator[row][col])
            multiline_row.append(sub_row_cells)

        multiline_grid.append(multiline_row)

    # Horizontal padding.
    for col in range(width):
        col_width = max(1, max(len(sub_row[col])
                               for row in multiline_grid
                               for sub_row in row))
        col_width += horizontal_padding.get(col, horizontal_spacing)
        for row in range(len(multiline_grid)):
            for sub_row in range(len(multiline_grid[row])):
                sub_row_contents = multiline_grid[row][sub_row]
                pad_char = (horizontal_separator[row][col]
                            if sub_row == 0
                            else ' ')
                sub_row_contents[col] = sub_row_contents[col].ljust(
                    col_width, pad_char)

    return multiline_grid

def _same_element_or_throw_error(elements: Sequence[Any]):
    """Extract an element or throw an error.

    Args:
        elements: A sequence of something.

    copies of it. Returns None on an empty sequence.

    Raises:
        ValueError: The sequence constai

    Returns:
        The element when given a sequence containing only multiple copies of a
        single element. None if elements is empty.
    """
    unique_elements = set(elements)
    if len(unique_elements) > 1:
        raise ValueError('len(set({})) > 1'.format(elements))
    return unique_elements.pop() if elements else None
=======
            x *= 2
            y *= 2
            block_diagram.mutable_block(x, y).content = v.text

        return block_diagram.render()
>>>>>>> 60a8392e
<|MERGE_RESOLUTION|>--- conflicted
+++ resolved
@@ -11,13 +11,10 @@
 # WITHOUT WARRANTIES OR CONDITIONS OF ANY KIND, either express or implied.
 # See the License for the specific language governing permissions and
 # limitations under the License.
-<<<<<<< HEAD
 
 from typing import (
         Any, Callable, cast, Dict, Iterable, List, Mapping,
-        NamedTuple, Optional, Sequence, Tuple, TYPE_CHECKING)
-=======
-from typing import Callable, List, NamedTuple, Tuple, TYPE_CHECKING, cast, Union
+        NamedTuple, Optional, Sequence, Tuple, TYPE_CHECKING, Union)
 
 import numpy as np
 
@@ -29,7 +26,6 @@
     ASCII_BOX_CHARS,
 )
 
->>>>>>> 60a8392e
 
 if TYPE_CHECKING:
     # pylint: disable=unused-import
@@ -66,14 +62,13 @@
     """A utility class for creating simple text diagrams.
     """
 
-<<<<<<< HEAD
     def __init__(self,
                  entries: Optional[Mapping[Tuple[int, int],
                                            _DiagramText]] = None,
                  horizontal_lines: Optional[Iterable[_HorizontalLine]] = None,
                  vertical_lines: Optional[Iterable[_VerticalLine]] = None,
                  horizontal_padding : Optional[Mapping[int, int]] = None,
-                 vertical_padding: Optional[Mapping[int, int]] = None
+                 vertical_padding: Optional[Mapping[int, int]] = None,
                  ) -> None:
         self.entries = (dict() if entries is None else dict(entries)
                 ) # type: Dict[Tuple[int, int], _DiagramText]
@@ -82,33 +77,26 @@
         self.vertical_lines = ([] if vertical_lines is None
                 else list(vertical_lines)) # type: List[_VerticalLine]
         self.horizontal_padding = (dict() if horizontal_padding is None
-                else dict(horizontal_padding)) # type: Dict[int, int]
+                else dict(horizontal_padding)
+                ) # type: Dict[int, Union[int, float]]
         self.vertical_padding = (dict() if vertical_padding is None
-                else dict(vertical_padding)) # type: Dict[int, int]
+                else dict(vertical_padding)
+                ) # type: Dict[int, Union[int, float]]
 
     def __eq__(self, other):
         if not isinstance(other, type(self)):
             return NotImplemented
         attrs = ('entries', 'horizontal_lines', 'vertical_lines',
-                 'horizontal_padding', 'vertical_padding')
+                 'horizontal_padding', 'vertical_padding',
+                 )
         return all(getattr(self, attr) ==
                    getattr(other, attr) for attr in attrs)
-
-    def write(self, x: int, y: int, text: str, transposed_text: str = None):
-=======
-    def __init__(self):
-        self.entries = dict()  # type: Dict[Tuple[int, int], _DiagramText]
-        self.vertical_lines = []  # type: List[_VerticalLine]
-        self.horizontal_lines = []  # type: List[_HorizontalLine]
-        self.horizontal_padding = {}  # type: Dict[int, Union[int, float]]
-        self.vertical_padding = {}  # type: Dict[int, Union[int, float]]
 
     def write(self,
               x: int,
               y: int,
               text: str,
               transposed_text: 'Optional[str]' = None):
->>>>>>> 60a8392e
         """Adds text to the given location.
 
         Args:
@@ -338,23 +326,12 @@
 
         # Place entries.
         for (x, y), v in self.entries.items():
-<<<<<<< HEAD
-            grid[y][x] = v.text
-
-        # Pad rows and columns to fit contents with desired spacing.
-        multiline_grid = _pad_into_multiline(w,
-                                             grid,
-                                             horizontal_separator,
-                                             vertical_separator,
-                                             horizontal_spacing,
-                                             vertical_spacing,
-                                             self.horizontal_padding,
-                                             self.vertical_padding)
-
-        # Concatenate it all together.
-        return '\n'.join(''.join(sub_row).rstrip()
-                         for row in multiline_grid
-                         for sub_row in row).rstrip()
+            x *= 2
+            y *= 2
+            block_diagram.mutable_block(x, y).content = v.text
+
+        return block_diagram.render()
+
 
     def copy(self):
         return self.__class__(
@@ -458,88 +435,6 @@
         return stacked
 
 
-_BoxChars = [
-    ('─', '━', '-'),
-    ('│', '┃', '|'),
-    ('┌', '┏', '/'),
-    ('└', '┗', '\\'),
-    ('┐', '┓', '\\'),
-    ('┘', '┛', '/'),
-    ('├', '┣', '>'),
-    ('┼', '╋', '+'),
-    ('┤', '┫', '<'),
-    ('┬', '┳', 'v'),
-    ('┴', '┻', '^'),
-]  # type: List[Tuple[str, ...]]
-
-_EmphasisMap = {k: v for k, v, _ in _BoxChars}
-_AsciiMap = {k: v for k, _, v in _BoxChars}
-
-
-def _normal_char(k: str, emphasize: bool = False) -> str:
-    return _EmphasisMap.get(k, k) if emphasize else k
-
-
-def _ascii_char(k: str, emphasize: bool = False) -> str:
-    del emphasize
-    return _AsciiMap.get(k, k)
-
-
-def _cross_char(use_ascii: bool, horizontal_emph: bool, vertical_emph: bool
-                ) -> str:
-    if use_ascii:
-        return '+'
-    if horizontal_emph != vertical_emph:
-        return '┿' if horizontal_emph else '╂'
-    return _normal_char('┼', horizontal_emph)
-
-
-def _pad_into_multiline(width: int,
-                        grid: List[List[str]],
-                        horizontal_separator: List[List[str]],
-                        vertical_separator: List[List[str]],
-                        horizontal_spacing: int,
-                        vertical_spacing: int,
-                        horizontal_padding: Dict[int, int],
-                        vertical_padding: Dict[int, int]
-                        ) -> List[List[List[str]]]:
-    multiline_grid = []  # type: List[List[List[str]]]
-
-    # Vertical padding.
-    for row in range(len(grid)):
-        multiline_cells = [cell.split('\n') for cell in grid[row]]
-        row_height = max(1, max(len(cell) for cell in multiline_cells))
-        row_height += vertical_padding.get(row, vertical_spacing)
-
-        multiline_row = []
-        for sub_row in range(row_height):
-            sub_row_cells = []
-            for col in range(width):
-                cell_lines = multiline_cells[col]
-                sub_row_cells.append(cell_lines[sub_row]
-                                     if sub_row < len(cell_lines)
-                                     else vertical_separator[row][col])
-            multiline_row.append(sub_row_cells)
-
-        multiline_grid.append(multiline_row)
-
-    # Horizontal padding.
-    for col in range(width):
-        col_width = max(1, max(len(sub_row[col])
-                               for row in multiline_grid
-                               for sub_row in row))
-        col_width += horizontal_padding.get(col, horizontal_spacing)
-        for row in range(len(multiline_grid)):
-            for sub_row in range(len(multiline_grid[row])):
-                sub_row_contents = multiline_grid[row][sub_row]
-                pad_char = (horizontal_separator[row][col]
-                            if sub_row == 0
-                            else ' ')
-                sub_row_contents[col] = sub_row_contents[col].ljust(
-                    col_width, pad_char)
-
-    return multiline_grid
-
 def _same_element_or_throw_error(elements: Sequence[Any]):
     """Extract an element or throw an error.
 
@@ -558,11 +453,4 @@
     unique_elements = set(elements)
     if len(unique_elements) > 1:
         raise ValueError('len(set({})) > 1'.format(elements))
-    return unique_elements.pop() if elements else None
-=======
-            x *= 2
-            y *= 2
-            block_diagram.mutable_block(x, y).content = v.text
-
-        return block_diagram.render()
->>>>>>> 60a8392e
+    return unique_elements.pop() if elements else None