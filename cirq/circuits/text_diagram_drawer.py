# Copyright 2018 The Cirq Developers
#
# Licensed under the Apache License, Version 2.0 (the "License");
# you may not use this file except in compliance with the License.
# You may obtain a copy of the License at
#
#     https://www.apache.org/licenses/LICENSE-2.0
#
# Unless required by applicable law or agreed to in writing, software
# distributed under the License is distributed on an "AS IS" BASIS,
# WITHOUT WARRANTIES OR CONDITIONS OF ANY KIND, either express or implied.
# See the License for the specific language governing permissions and
# limitations under the License.
<<<<<<< HEAD

from typing import (Any, Callable, cast, Dict, Iterable, List, Mapping,
                    NamedTuple, Optional, Sequence, Tuple, TYPE_CHECKING, Union)
=======
from typing import (Callable, cast, Dict, List, Optional, NamedTuple, Tuple,
                    Union)
>>>>>>> 8d4a3c81

import numpy as np

from cirq import value
from cirq.circuits._block_diagram_drawer import BlockDiagramDrawer
from cirq.circuits._box_drawing_character_data import (
    BoxDrawCharacterSet,
    NORMAL_BOX_CHARS,
    BOLD_BOX_CHARS,
    ASCII_BOX_CHARS,
)

<<<<<<< HEAD

if TYPE_CHECKING:
    # pylint: disable=unused-import
    from typing import Tuple, DefaultDict, Dict, Optional


=======
>>>>>>> 8d4a3c81
_HorizontalLine = NamedTuple('HorizontalLine', [
    ('y', Union[int, float]),
    ('x1', Union[int, float]),
    ('x2', Union[int, float]),
    ('emphasize', bool),
])
_VerticalLine = NamedTuple('VerticalLine', [
    ('x', Union[int, float]),
    ('y1', Union[int, float]),
    ('y2', Union[int, float]),
    ('emphasize', bool),
])
_DiagramText = NamedTuple('DiagramText', [
    ('text', str),
    ('transposed_text', str),
])


def pick_charset(use_unicode: bool, emphasize: bool) -> BoxDrawCharacterSet:
    if not use_unicode:
        return ASCII_BOX_CHARS
    if emphasize:
        return BOLD_BOX_CHARS
    return NORMAL_BOX_CHARS


@value.value_equality(unhashable=True)
class TextDiagramDrawer:
    """A utility class for creating simple text diagrams.
    """

<<<<<<< HEAD
    def __init__(
            self,
            entries: Optional[Mapping[Tuple[int, int], _DiagramText]] = None,
            horizontal_lines: Optional[Iterable[_HorizontalLine]] = None,
            vertical_lines: Optional[Iterable[_VerticalLine]] = None,
            horizontal_padding: Optional[Mapping[int, int]] = None,
            vertical_padding: Optional[Mapping[int, int]] = None,
    ) -> None:
        self.entries = (dict() if entries is None else dict(entries)
                       )  # type: Dict[Tuple[int, int], _DiagramText]
        self.horizontal_lines = (
            [] if horizontal_lines is None else list(horizontal_lines)
        )  # type: List[_HorizontalLine]
        self.vertical_lines = (
            [] if vertical_lines is None else list(vertical_lines)
        )  # type: List[_VerticalLine]
        self.horizontal_padding = (
            dict() if horizontal_padding is None else dict(horizontal_padding)
        )  # type: Dict[int, Union[int, float]]
        self.vertical_padding = (
            dict() if vertical_padding is None else dict(vertical_padding)
        )  # type: Dict[int, Union[int, float]]

    def _value_equality_values_(self):
        attrs = ('entries', 'horizontal_lines', 'vertical_lines',
                 'horizontal_padding', 'vertical_padding')
        return tuple(getattr(self, attr) for attr in attrs)

    def __bool__(self):
        return any(self._value_equality_values_())
=======
    def __init__(self):
        self.entries: Dict[Tuple[int, int], _DiagramText] = dict()
        self.vertical_lines: List[_VerticalLine] = []
        self.horizontal_lines: List[_HorizontalLine] = []
        self.horizontal_padding: Dict[int, Union[int, float]] = {}
        self.vertical_padding: Dict[int, Union[int, float]] = {}
>>>>>>> 8d4a3c81

    def write(self,
              x: int,
              y: int,
              text: str,
              transposed_text: Optional[str] = None):
        """Adds text to the given location.

        Args:
            x: The column in which to write the text.
            y: The row in which to write the text.
            text: The text to write at location (x, y).
            transposed_text: Optional text to write instead, if the text
                diagram is transposed.
        """
        entry = self.entries.get((x, y), _DiagramText('', ''))
        self.entries[(x, y)] = _DiagramText(
            entry.text + text,
            entry.transposed_text + (transposed_text if transposed_text
                                     else text))

    def content_present(self, x: int, y: int) -> bool:
        """Determines if a line or printed text is at the given location."""

        # Text?
        if (x, y) in self.entries:
            return True

        # Vertical line?
        if any(v.x == x and v.y1 < y < v.y2 for v in self.vertical_lines):
            return True

        # Horizontal line?
        if any(line_y == y and x1 < x < x2
               for line_y, x1, x2, _ in self.horizontal_lines):
            return True

        return False

    def grid_line(self, x1: int, y1: int, x2: int, y2: int,
                  emphasize: bool = False):
        """Adds a vertical or horizontal line from (x1, y1) to (x2, y2).

        Horizontal line is selected on equality in the second coordinate and
        vertical line is selected on equality in the first coordinate.

        Raises:
            ValueError: If line is neither horizontal nor vertical.
        """
        if x1 == x2:
            self.vertical_line(x1, y1, y2, emphasize)
        elif y1 == y2:
            self.horizontal_line(y1, x1, x2, emphasize)
        else:
            raise ValueError("Line is neither horizontal nor vertical")

    def vertical_line(self,
                      x: Union[int, float],
                      y1: Union[int, float],
                      y2: Union[int, float],
                      emphasize: bool = False
                      ) -> None:
        """Adds a line from (x, y1) to (x, y2)."""
        y1, y2 = sorted([y1, y2])
        self.vertical_lines.append(_VerticalLine(x, y1, y2, emphasize))

    def horizontal_line(self,
                        y: Union[int, float],
                        x1: Union[int, float],
                        x2: Union[int, float],
                        emphasize: bool = False
                        ) -> None:
        """Adds a line from (x1, y) to (x2, y)."""
        x1, x2 = sorted([x1, x2])
        self.horizontal_lines.append(_HorizontalLine(y, x1, x2, emphasize))

    def transpose(self) -> 'TextDiagramDrawer':
        """Returns the same diagram, but mirrored across its diagonal."""
        out = TextDiagramDrawer()
        out.entries = {(y, x): _DiagramText(v.transposed_text, v.text)
                       for (x, y), v in self.entries.items()}
        out.vertical_lines = [_VerticalLine(*e)
                              for e in self.horizontal_lines]
        out.horizontal_lines = [_HorizontalLine(*e)
                                for e in self.vertical_lines]
        out.vertical_padding = self.horizontal_padding.copy()
        out.horizontal_padding = self.vertical_padding.copy()
        return out

    def width(self) -> int:
        """Determines how many entry columns are in the diagram."""
        max_x = -1.0
        for x, _ in self.entries.keys():
            max_x = max(max_x, x)
        for v in self.vertical_lines:
            max_x = max(max_x, v.x)
        for h in self.horizontal_lines:
            max_x = max(max_x, h.x1, h.x2)
        return 1 + int(max_x)

    def height(self) -> int:
        """Determines how many entry rows are in the diagram."""
        max_y = -1.0
        for _, y in self.entries.keys():
            max_y = max(max_y, y)
        for h in self.horizontal_lines:
            max_y = max(max_y, h.y)
        for v in self.vertical_lines:
            max_y = max(max_y, v.y1, v.y2)
        return 1 + int(max_y)

    def force_horizontal_padding_after(
            self, index: int, padding: Union[int, float]) -> None:
        """Change the padding after the given column."""
        self.horizontal_padding[index] = padding

    def force_vertical_padding_after(
            self, index: int, padding: Union[int, float]) -> None:
        """Change the padding after the given row."""
        self.vertical_padding[index] = padding

    def _transform_coordinates(
            self,
            func: Callable[[Union[int, float], Union[int, float]],
                           Tuple[Union[int, float], Union[int, float]]]
    ) -> None:
        """Helper method to transformer either row or column coordinates."""

        def func_x(x: Union[int, float]) -> Union[int, float]:
            return func(x, 0)[0]

        def func_y(y: Union[int, float]) -> Union[int, float]:
            return func(0, y)[1]

        self.entries = {
            cast(Tuple[int, int], func(int(x), int(y))): v
            for (x, y), v in self.entries.items()
        }
        self.vertical_lines = [
            _VerticalLine(func_x(x), func_y(y1), func_y(y2), emph)
            for x, y1, y2, emph in self.vertical_lines]
        self.horizontal_lines = [
            _HorizontalLine(func_y(y), func_x(x1), func_x(x2), emph)
            for y, x1, x2, emph in self.horizontal_lines]
        self.horizontal_padding = {
            int(func_x(int(x))): padding
            for x, padding in self.horizontal_padding.items()
        }
        self.vertical_padding = {
            int(func_y(int(y))): padding
            for y, padding in self.vertical_padding.items()
        }

    def insert_empty_columns(self, x: int, amount: int = 1) -> None:
        """Insert a number of columns after the given column."""
        def transform_columns(
                column: Union[int, float],
                row: Union[int, float]
        ) -> Tuple[Union[int, float], Union[int, float]]:
            return column + (amount if column >= x else 0), row
        self._transform_coordinates(transform_columns)

    def insert_empty_rows(self, y: int, amount: int = 1) -> None:
        """Insert a number of rows after the given row."""
        def transform_rows(
                column: Union[int, float],
                row: Union[int, float]
        ) -> Tuple[Union[int, float], Union[int, float]]:
            return column, row + (amount if row >= y else 0)
        self._transform_coordinates(transform_rows)

    def render(self,
               horizontal_spacing: int = 1,
               vertical_spacing: int = 1,
               crossing_char: str = None,
               use_unicode_characters: bool = True) -> str:
        """Outputs text containing the diagram."""

        block_diagram = BlockDiagramDrawer()

        w = self.width()
        h = self.height()

        # Communicate padding into block diagram.
        for x in range(0, w - 1):
            block_diagram.set_col_min_width(
                x*2 + 1,
                # Horizontal separation looks narrow, so partials round up.
                int(np.ceil(self.horizontal_padding.get(x, horizontal_spacing)))
            )
            block_diagram.set_col_min_width(x*2, 1)
        for y in range(0, h - 1):
            block_diagram.set_row_min_height(
                y*2 + 1,
                # Vertical separation looks wide, so partials round down.
                int(np.floor(self.vertical_padding.get(y, vertical_spacing)))
            )
            block_diagram.set_row_min_height(y*2, 1)

        # Draw vertical lines.
        for x_b, y1_b, y2_b, emphasize in self.vertical_lines:
            x = int(x_b * 2)
            y1, y2 = int(min(y1_b, y2_b) * 2), int(max(y1_b, y2_b) * 2)
            charset = pick_charset(use_unicode_characters, emphasize)

            # Caps.
            block_diagram.mutable_block(x, y1).draw_curve(
                charset, bottom=True)
            block_diagram.mutable_block(x, y2).draw_curve(
                charset, top=True)

            # Span.
            for y in range(y1 + 1, y2):
                block_diagram.mutable_block(x, y).draw_curve(
                    charset, top=True, bottom=True)

        # Draw horizontal lines.
        for y_b, x1_b, x2_b, emphasize in self.horizontal_lines:
            y = int(y_b * 2)
            x1, x2 = int(min(x1_b, x2_b) * 2), int(max(x1_b, x2_b) * 2)
            charset = pick_charset(use_unicode_characters, emphasize)

            # Caps.
            block_diagram.mutable_block(x1, y).draw_curve(
                charset, right=True)
            block_diagram.mutable_block(x2, y).draw_curve(
                charset, left=True)

            # Span.
            for x in range(x1 + 1, x2):
                block_diagram.mutable_block(x, y).draw_curve(
                    charset, left=True, right=True, crossing_char=crossing_char)

        # Place entries.
        for (x, y), v in self.entries.items():
            x *= 2
            y *= 2
            block_diagram.mutable_block(x, y).content = v.text

        return block_diagram.render()

    def copy(self):
        return self.__class__(entries=self.entries,
                              vertical_lines=self.vertical_lines,
                              horizontal_lines=self.horizontal_lines,
                              vertical_padding=self.vertical_padding,
                              horizontal_padding=self.horizontal_padding)

    def shift(self, dx: int = 0, dy: int = 0) -> 'TextDiagramDrawer':
        self._transform_coordinates(lambda x, y: (x + dx, y + dy))
        return self

    def shifted(self, dx: int = 0, dy: int = 0) -> 'TextDiagramDrawer':
        return self.copy().shift(dx, dy)

    def superimpose(self, other: 'TextDiagramDrawer') -> 'TextDiagramDrawer':
        self.entries.update(other.entries)
        self.horizontal_lines += other.horizontal_lines
        self.vertical_lines += other.vertical_lines
        self.horizontal_padding.update(other.horizontal_padding)
        self.vertical_padding.update(other.vertical_padding)
        return self

    def superimposed(self, other: 'TextDiagramDrawer') -> 'TextDiagramDrawer':
        return self.copy().superimpose(other)

    @classmethod
    def vstack(cls,
               diagrams: Sequence['TextDiagramDrawer'],
               padding_resolver: Optional[
                   Callable[[Sequence[Optional[int]]], int]] = None):
        """Vertically stack text diagrams.

        Args:
            diagrams: The diagrams to stack, ordered from bottom to top.
            padding_resolver: A function that takes a list of paddings
                specified for a column and returns the padding to use in the
                stacked diagram. If None, defaults to raising ValueError if the
                diagrams to stack contain inconsistent padding in any column,
                including if some specify a padding and others don't.

        Raises:
            ValueError: Inconsistent padding cannot be resolved.

        Returns:
            The vertically stacked diagram.
        """

        if padding_resolver is None:
            padding_resolver = _same_element_or_throw_error

        stacked = cls()
        dy = 0
        for diagram in diagrams:
            stacked.superimpose(diagram.shifted(dy=dy))
            dy += diagram.height()
        for x in stacked.horizontal_padding:
            resolved_padding = padding_resolver(
                tuple(
                    cast(Optional[int], diagram.horizontal_padding.get(x))
                    for diagram in diagrams))
            if resolved_padding is not None:
                stacked.horizontal_padding[x] = resolved_padding
        return stacked

    @classmethod
    def hstack(cls,
               diagrams: Sequence['TextDiagramDrawer'],
               padding_resolver: Optional[
                   Callable[[Sequence[Optional[int]]], int]] = None):
        """Horizontally stack text diagrams.

        Args:
            diagrams: The diagrams to stack, ordered from left to right.
            padding_resolver: A function that takes a list of paddings
                specified for a row and returns the padding to use in the
                stacked diagram. Defaults to raising ValueError if the diagrams
                to stack contain inconsistent padding in any row, including
                if some specify a padding and others don't.

        Raises:
            ValueError: Inconsistent padding cannot be resolved.

        Returns:
            The horizontally stacked diagram.
        """

        if padding_resolver is None:
            padding_resolver = _same_element_or_throw_error

        stacked = cls()
        dx = 0
        for diagram in diagrams:
            stacked.superimpose(diagram.shifted(dx=dx))
            dx += diagram.width()
        for y in stacked.vertical_padding:
            resolved_padding = padding_resolver(
                tuple(
                    cast(Optional[int], diagram.vertical_padding.get(y))
                    for diagram in diagrams))
            if resolved_padding is not None:
                stacked.vertical_padding[y] = resolved_padding
        return stacked


def _same_element_or_throw_error(elements: Sequence[Any]):
    """Extract an element or throw an error.

    Args:
        elements: A sequence of something.

    copies of it. Returns None on an empty sequence.

    Raises:
        ValueError: The sequence contains more than one unique element.

    Returns:
        The element when given a sequence containing only multiple copies of a
        single element. None if elements is empty.
    """
    unique_elements = set(elements)
    if len(unique_elements) > 1:
        raise ValueError('len(set({})) > 1'.format(elements))
    return unique_elements.pop() if elements else None<|MERGE_RESOLUTION|>--- conflicted
+++ resolved
@@ -11,14 +11,9 @@
 # WITHOUT WARRANTIES OR CONDITIONS OF ANY KIND, either express or implied.
 # See the License for the specific language governing permissions and
 # limitations under the License.
-<<<<<<< HEAD
 
 from typing import (Any, Callable, cast, Dict, Iterable, List, Mapping,
                     NamedTuple, Optional, Sequence, Tuple, TYPE_CHECKING, Union)
-=======
-from typing import (Callable, cast, Dict, List, Optional, NamedTuple, Tuple,
-                    Union)
->>>>>>> 8d4a3c81
 
 import numpy as np
 
@@ -31,15 +26,10 @@
     ASCII_BOX_CHARS,
 )
 
-<<<<<<< HEAD
-
 if TYPE_CHECKING:
     # pylint: disable=unused-import
     from typing import Tuple, DefaultDict, Dict, Optional
 
-
-=======
->>>>>>> 8d4a3c81
 _HorizontalLine = NamedTuple('HorizontalLine', [
     ('y', Union[int, float]),
     ('x1', Union[int, float]),
@@ -71,7 +61,6 @@
     """A utility class for creating simple text diagrams.
     """
 
-<<<<<<< HEAD
     def __init__(
             self,
             entries: Optional[Mapping[Tuple[int, int], _DiagramText]] = None,
@@ -102,14 +91,6 @@
 
     def __bool__(self):
         return any(self._value_equality_values_())
-=======
-    def __init__(self):
-        self.entries: Dict[Tuple[int, int], _DiagramText] = dict()
-        self.vertical_lines: List[_VerticalLine] = []
-        self.horizontal_lines: List[_HorizontalLine] = []
-        self.horizontal_padding: Dict[int, Union[int, float]] = {}
-        self.vertical_padding: Dict[int, Union[int, float]] = {}
->>>>>>> 8d4a3c81
 
     def write(self,
               x: int,
