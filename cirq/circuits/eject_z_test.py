--- conflicted
+++ resolved
@@ -13,29 +13,16 @@
 # limitations under the License.
 
 from cirq import circuits
-from cirq import google
 from cirq import ops
-<<<<<<< HEAD
-from cirq.google import ExpZGate
-from cirq.google import ParameterizedValue
-=======
 from cirq.google import ExpZGate, ParameterizedValue, ConvertToXmonGates
->>>>>>> 01c11e60
 
 
 def assert_optimizes(before, after):
     pre_optimizations = [
-<<<<<<< HEAD
-        google.ConvertToXmonGates(),
-    ]
-    followup_optimizations = [
-        google.ConvertToXmonGates(),
-=======
         ConvertToXmonGates(),
     ]
     followup_optimizations = [
         ConvertToXmonGates(),
->>>>>>> 01c11e60
         circuits.DropEmptyMoments()
     ]
 
