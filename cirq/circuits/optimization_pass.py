# Copyright 2018 Google LLC
#
# Licensed under the Apache License, Version 2.0 (the "License");
# you may not use this file except in compliance with the License.
# You may obtain a copy of the License at
#
#     https://www.apache.org/licenses/LICENSE-2.0
#
# Unless required by applicable law or agreed to in writing, software
# distributed under the License is distributed on an "AS IS" BASIS,
# WITHOUT WARRANTIES OR CONDITIONS OF ANY KIND, either express or implied.
# See the License for the specific language governing permissions and
# limitations under the License.

"""Defines the OptimizationPass type."""
from typing import Optional, List

<<<<<<< HEAD
import abc
from collections import defaultdict

from cirq import ops
from cirq.circuits.circuit import Circuit
=======
from typing import Optional

from cirq import abc, ops
from cirq.circuits import Circuit
>>>>>>> 74463b82


class OptimizationPass:
    """Rewrites a circuit's operations in place to make them better."""

    @abc.abstractmethod
    def optimize_circuit(self, circuit: Circuit):
        """Rewrites the given circuit to make it better.

        Note that this performs an in place optimization.

        Args:
            circuit: The circuit to improve.
        """
        pass


class PointOptimizationSummary:
    def __init__(self,
                 clear_span: int,
                 clear_qubits: List[ops.QubitId],
                 new_operations: ops.OP_TREE):
        self.new_operations = tuple(ops.flatten_op_tree(new_operations))
        self.clear_span = clear_span
        self.clear_qubits = tuple(clear_qubits)

    def __eq__(self, other):
        if not isinstance(other, type(self)):
            return NotImplemented
        return (self.clear_span == other.clear_span and
                self.clear_qubits == other.clear_qubits and
                self.new_operations == other.new_operations)

    def __ne__(self, other):
        return not self == other

    def __hash__(self):
        return hash((PointOptimizationSummary,
                     self.clear_span,
                     self.clear_qubits,
                     self.new_operations))

    def __repr__(self):
        return 'PointOptimizationSummary({!r}, {!r}, {!r})'.format(
            self.clear_span,
            self.clear_qubits,
            self.new_operations)


class PointOptimizer:
    """Makes circuit improvements focused on a specific location."""

    @abc.abstractmethod
    def optimization_at(self,
                        circuit: Circuit,
                        index: int,
                        op: ops.Operation
                        ) -> Optional[PointOptimizationSummary]:
        """Rewrites the given circuit to improve it, focusing on one spot.

        Args:
            circuit: The circuit to improve.
            index: The index of the moment with the operation to focus on.
            op: The operation to focus improvements upon.

        Returns:
            The optimization to perform.
        """
        pass

    def optimize_circuit(self, circuit: Circuit):
        walls = defaultdict(lambda: 0)
        i = 0
        while i < len(circuit.moments):  # Note: circuit may mutate as we go.
            for op in circuit.moments[i].operations:
                # Don't touch stuff inserted by previous optimizations.
                if any(walls[q] > i for q in op.qubits):
                    continue

                # Skip if an optimization removed the circuit underneath us.
                if i >= len(circuit.moments):
                    continue
                # Skip if an optimization removed the op we're considering.
                if op not in circuit.moments[i].operations:
                    continue
                opt = self.optimization_at(circuit, i, op)
                # Skip if the optimization did nothing.
                if opt is None:
                    continue

                # Clear target area, and insert new operations.
                circuit.clear_operations_touching(
                    opt.clear_qubits,
                    [e for e in range(i, i + opt.clear_span)])
                next_insert_index = circuit.insert_inline_into_range(
                    opt.new_operations, i, i + opt.clear_span)

                # Prevent redundant optimizations.
                for q in opt.clear_qubits:
                    walls[q] = max(walls[q], next_insert_index)

            i += 1<|MERGE_RESOLUTION|>--- conflicted
+++ resolved
@@ -13,20 +13,12 @@
 # limitations under the License.
 
 """Defines the OptimizationPass type."""
-from typing import Optional, List
+from typing import List, Optional
 
-<<<<<<< HEAD
-import abc
 from collections import defaultdict
 
-from cirq import ops
+from cirq import abc, ops
 from cirq.circuits.circuit import Circuit
-=======
-from typing import Optional
-
-from cirq import abc, ops
-from cirq.circuits import Circuit
->>>>>>> 74463b82
 
 
 class OptimizationPass:
