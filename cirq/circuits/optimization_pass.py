--- conflicted
+++ resolved
@@ -138,16 +138,7 @@
                 circuit.clear_operations_touching(
                     opt.clear_qubits,
                     [e for e in range(i, i + opt.clear_span)])
-<<<<<<< HEAD
-                next_insert_index = circuit.insert_into_range(
-                    opt.new_operations, i, i + opt.clear_span)
-
-                # Prevent redundant optimizations.
-                for q in opt.clear_qubits:
-                    frontier[q] = max(frontier[q], next_insert_index)
-=======
-                circuit.insert_at_frontier(opt.new_operations, i, walls)
->>>>>>> 9d2f59df
+                circuit.insert_at_frontier(opt.new_operations, i, frontier)
 
             i += 1
 
