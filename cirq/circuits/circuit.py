--- conflicted
+++ resolved
@@ -20,15 +20,9 @@
 """
 
 from typing import (
-<<<<<<< HEAD
-    Any, Dict, FrozenSet, Callable, Iterable, Iterator,
-    Optional, Sequence, Union, TYPE_CHECKING, List, Tuple,
+    List, Any, Dict, FrozenSet, Callable, Iterable, Iterator,
+    Optional, Sequence, Union, TYPE_CHECKING, Type, Tuple, cast, TypeVar
 )
-=======
-    Any, Dict, FrozenSet, Callable, Generator, Iterable, Iterator,
-    Optional, Sequence, Union, TYPE_CHECKING,
-    Type, Tuple, cast, TypeVar)
->>>>>>> b14ac28a
 
 import numpy as np
 
@@ -38,10 +32,6 @@
 from cirq.circuits.text_diagram_drawer import TextDiagramDrawer
 from cirq.extension import Extensions
 from cirq.ops import QubitId
-
-if TYPE_CHECKING:
-    # pylint: disable=unused-import
-    from typing import Set
 
 
 T_DESIRED_GATE_TYPE = TypeVar('T_DESIRED_GATE_TYPE', bound='ops.Gate')
@@ -856,16 +846,9 @@
                 yield op2
             continue
 
-<<<<<<< HEAD
-        meas_gate = ext.try_cast(ops.MeasurementGate, op.gate)
-        if meas_gate is not None:
+        if ops.MeasurementGate.is_measurement(op):
             # Ignore measurement gates. The caller should have checked for this
             # and failed already.
-=======
-        # Pass measurement gates through
-        if ops.MeasurementGate.is_measurement(op):
-            yield op
->>>>>>> b14ac28a
             continue
 
         # Otherwise, fail
@@ -873,38 +856,6 @@
             'Operation without a known matrix or decomposition: {!r}'
                 .format(op))
 
-<<<<<<< HEAD
-=======
-def _operations_to_unitary_matrix(iter_ops: Iterable[ops.Operation],
-                                  qubit_map: Dict[QubitId, int],
-                                  ignore_terminal_measurements: bool,
-                                  ext: Extensions) -> np.ndarray:
-    # Precondition is that circuit has only terminal measurements.
-    total = np.eye(1 << len(qubit_map))
-    for op in iter_ops:
-        if ops.MeasurementGate.is_measurement(op):
-            if not ignore_terminal_measurements:
-                raise TypeError(
-                    'Terminal measurement operation but not ignoring these '
-                    'measurements: {!r}'.format(op))
-            continue  # coverage: ignore
-        mat = _operation_to_unitary_matrix(op, qubit_map, ext)
-        total = np.matmul(mat, total)
-    return total
-
-
-def _operation_to_unitary_matrix(op: ops.Operation,
-                                 qubit_map: Dict[QubitId, int],
-                                 ext: Extensions) -> np.ndarray:
-    known_matrix_gate = ext.try_cast(ops.KnownMatrix, op)
-    if known_matrix_gate is None:
-        raise TypeError(
-            'Operation without a known matrix: {!r}'.format(op))
-    sub_mat = known_matrix_gate.matrix()
-    qubit_count = len(qubit_map)
-    bit_locs = [qubit_count - qubit_map[q] - 1 for q in op.qubits][::-1]
-    over_mask = ~sum(1 << b for b in bit_locs)
->>>>>>> b14ac28a
 
 def _apply_unitary_operation(state: np.ndarray,
                              matrix: np.ndarray,
