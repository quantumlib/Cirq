--- conflicted
+++ resolved
@@ -25,12 +25,8 @@
 import math
 
 from typing import (List, Any, Dict, FrozenSet, Callable, Iterable, Iterator,
-                    Optional, Sequence, Union, Set, Type, Tuple, cast, TypeVar,
-<<<<<<< HEAD
-                    overload, TYPE_CHECKING)
-=======
-                    overload)
->>>>>>> 5ad06cc7
+                    Optional, overload, Sequence, Union, Set, Type, Tuple, cast,
+                    TypeVar)
 
 import re
 import numpy as np
