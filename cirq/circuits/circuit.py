# Copyright 2018 The Cirq Developers
#
# Licensed under the Apache License, Version 2.0 (the "License");
# you may not use this file except in compliance with the License.
# You may obtain a copy of the License at
#
#     https://www.apache.org/licenses/LICENSE-2.0
#
# Unless required by applicable law or agreed to in writing, software
# distributed under the License is distributed on an "AS IS" BASIS,
# WITHOUT WARRANTIES OR CONDITIONS OF ANY KIND, either express or implied.
# See the License for the specific language governing permissions and
# limitations under the License.

"""The circuit data structure.

Circuits consist of a list of Moments, each Moment made up of a set of
Operations. Each Operation is a Gate that acts on some Qubits, for a given
Moment the Operations must all act on distinct Qubits.
"""

from collections import defaultdict
from fractions import Fraction
from itertools import groupby
import math

from typing import (List, Any, Dict, FrozenSet, Callable, Iterable, Iterator,
<<<<<<< HEAD
                    Optional, overload, Sequence, Union, Set, Type, Tuple, cast,
                    TypeVar)
=======
                    Optional, Sequence, Union, Set, Type, Tuple, cast, TypeVar,
                    overload, TYPE_CHECKING)
>>>>>>> c78d345d

import re
import numpy as np

from cirq import devices, linalg, ops, protocols
from cirq._compat import deprecated, deprecated_parameter
from cirq.circuits._bucket_priority_queue import BucketPriorityQueue
from cirq.circuits.insert_strategy import InsertStrategy
from cirq.circuits.text_diagram_drawer import TextDiagramDrawer
from cirq.circuits.qasm_output import QasmOutput
from cirq.type_workarounds import NotImplementedType
import cirq._version

if TYPE_CHECKING:
    import cirq

T_DESIRED_GATE_TYPE = TypeVar('T_DESIRED_GATE_TYPE', bound='ops.Gate')


class Circuit:
    """A mutable list of groups of operations to apply to some qubits.

    Methods returning information about the circuit:
        next_moment_operating_on
        prev_moment_operating_on
        next_moments_operating_on
        operation_at
        all_qubits
        all_operations
        findall_operations
        findall_operations_between
        findall_operations_until_blocked
        findall_operations_with_gate_type
        reachable_frontier_from
        has_measurements
        are_all_matches_terminal
        are_all_measurements_terminal
        unitary
        final_wavefunction
        to_text_diagram
        to_text_diagram_drawer

    Methods for mutation:
        insert
        append
        insert_into_range
        clear_operations_touching
        batch_insert
        batch_remove
        batch_insert_into
        insert_at_frontier

    Circuits can also be iterated over,
        for moment in circuit:
            ...
    and sliced,
        circuit[1:3] is a new Circuit made up of two moments, the first being
            circuit[1] and the second being circuit[2];
    and concatenated,
        circuit1 + circuit2 is a new Circuit made up of the moments in circuit1
            followed by the moments in circuit2;
    and multiplied by an integer,
        circuit * k is a new Circuit made up of the moments in circuit repeated
            k times.
    and mutated,
        circuit[1:7] = [Moment(...)]
    """

    @deprecated_parameter(
        deadline='v0.8',
        fix='Pass circuit contents positionally (without a keyword).',
        func_name='cirq.Circuit',
        parameter_desc='moments keyword',
        match=lambda args, kwargs: 'moments' in kwargs,
        rewrite=lambda args, kwargs: (args + (kwargs[
            'moments'],), {k: v for k, v in kwargs.items() if k != 'moments'}))
    @deprecated_parameter(
        deadline='v0.8',
        fix='Pass the device using the "device=" keyword.',
        func_name='cirq.Circuit',
        parameter_desc='positional device',
        match=lambda args, kwargs: len(args) == 3 and isinstance(
            args[2], devices.Device),
        rewrite=lambda args, kwargs: (
            args[:2], dict(list(kwargs.items()) + [('device', args[2])])))
    def __init__(self,
                 *contents: 'cirq.OP_TREE',
                 strategy: 'cirq.InsertStrategy' = InsertStrategy.EARLIEST,
                 device: 'cirq.Device' = devices.UNCONSTRAINED_DEVICE) -> None:
        """Initializes a circuit.

        Args:
            contents: The initial list of moments and operations defining the
                circuit. You can also pass in operations, lists of operations,
                or generally anything meeting the `cirq.OP_TREE` contract.
                Non-moment entries will be inserted according to the specified
                insertion strategy.
            strategy: When initializing the circuit with operations and moments
                from `contents`, this determines how the operations are packed
                together. This option does not affect later insertions into the
                circuit.
            device: Hardware that the circuit should be able to run on.
        """
        self._moments: List['cirq.Moment'] = []
        self._device = device
        self.append(contents, strategy=strategy)

    @property
    def device(self) -> devices.Device:
        return self._device

    @device.setter
    def device(self, new_device: 'cirq.Device') -> None:
        new_device.validate_circuit(self)
        self._device = new_device

    @staticmethod
    @deprecated(deadline='v0.8.0', fix='use `cirq.Circuit(*ops)` instead.')
    def from_ops(*operations: 'cirq.OP_TREE',
                 strategy: 'cirq.InsertStrategy' = InsertStrategy.EARLIEST,
                 device: 'cirq.Device' = devices.UNCONSTRAINED_DEVICE
                ) -> 'Circuit':
        """Creates an empty circuit and appends the given operations.

        Args:
            operations: The operations to append to the new circuit.
            strategy: How to append the operations.
            device: Hardware that the circuit should be able to run on.

        Returns:
            The constructed circuit containing the operations.
        """
        result = Circuit(device=device)
        result.append(operations, strategy)
        return result

    def __copy__(self) -> 'Circuit':
        return self.copy()

    def copy(self) -> 'Circuit':
        copied_circuit = Circuit(device=self._device)
        copied_circuit._moments = self._moments[:]
        return copied_circuit

    def __bool__(self):
        return bool(self._moments)

    def __eq__(self, other):
        if not isinstance(other, type(self)):
            return NotImplemented
        return self._moments == other._moments and self._device == other._device

    def _approx_eq_(self, other: Any, atol: Union[int, float]) -> bool:
        """See `cirq.protocols.SupportsApproximateEquality`."""
        if not isinstance(other, type(self)):
            return NotImplemented
        return cirq.protocols.approx_eq(
            self._moments,
            other._moments,
            atol=atol
        ) and self._device == other._device

    def __ne__(self, other) -> bool:
        return not self == other

    def __len__(self) -> int:
        return len(self._moments)

    def __iter__(self) -> Iterator['cirq.Moment']:
        return iter(self._moments)

    def _decompose_(self) -> 'cirq.OP_TREE':
        """See `cirq.SupportsDecompose`."""
        return self.all_operations()

    # pylint: disable=function-redefined
    @overload
    def __getitem__(self, key: slice) -> 'Circuit':
        pass

    @overload
    def __getitem__(self, key: int) -> 'cirq.Moment':
        pass

    def __getitem__(self, key):
        if isinstance(key, slice):
            sliced_circuit = Circuit(device=self.device)
            sliced_circuit._moments = self._moments[key]
            return sliced_circuit
        if isinstance(key, int):
            return self._moments[key]

        raise TypeError('__getitem__ called with key not of type slice or int.')

    @overload
    def __setitem__(self, key: int, value: 'cirq.Moment'):
        pass

    @overload
    def __setitem__(self, key: slice, value: Iterable['cirq.Moment']):
        pass

    def __setitem__(self, key, value):
        if isinstance(key, int):
            if not isinstance(value, ops.Moment):
                raise TypeError('Can only assign Moments into Circuits.')
            self._device.validate_moment(value)
            self._validate_op_tree_qids(value)

        if isinstance(key, slice):
            value = list(value)
            if any(not isinstance(v, ops.Moment) for v in value):
                raise TypeError('Can only assign Moments into Circuits.')
            for moment in value:
                self._device.validate_moment(moment)
                self._validate_op_tree_qids(moment)

        self._moments[key] = value
    # pylint: enable=function-redefined

    def __delitem__(self, key: Union[int, slice]):
        del self._moments[key]

    def __iadd__(self, other):
        self.append(other)
        return self

    def __add__(self, other):
        if not isinstance(other, type(self)):
            if not isinstance(other, (ops.Operation, Iterable)):
                return NotImplemented
            # Auto wrap OP_TREE inputs into a circuit.
            other = Circuit(other)

        device = (self._device if other.device is devices.UNCONSTRAINED_DEVICE
                  else other.device)
        device_2 = (other.device if self._device is devices.UNCONSTRAINED_DEVICE
                    else self._device)
        if device != device_2:
            raise ValueError("Can't add circuits with incompatible devices.")

        result = self.copy()
        return result.__iadd__(other)

    def __radd__(self, other):
        # The Circuit + Circuit case is handled by __add__
        if not isinstance(other, (ops.Operation, Iterable)):
            return NotImplemented
        # Auto wrap OP_TREE inputs into a circuit.
        result = self.copy()
        result._moments[:0] = Circuit(other)._moments
        result._device.validate_circuit(result)
        return result

    def __imul__(self, repetitions: int):
        if not isinstance(repetitions, int):
            return NotImplemented
        self._moments *= repetitions
        return self

    def __mul__(self, repetitions: int):
        if not isinstance(repetitions, int):
            return NotImplemented
        return Circuit(self._moments * repetitions,
                       device=self._device)

    def __rmul__(self, repetitions: int):
        if not isinstance(repetitions, int):
            return NotImplemented
        return self * repetitions

    def __pow__(self, exponent: int) -> 'Circuit':
        """A circuit raised to a power, only valid for exponent -1, the inverse.

        This will fail if anything other than -1 is passed to the Circuit by
        returning NotImplemented.  Otherwise this will return the inverse
        circuit, which is the circuit with its moment order reversed and for
        every moment all the moment's operations are replaced by its inverse.
        If any of the operations do not support inverse, NotImplemented will be
        returned.
        """
        if exponent != -1:
            return NotImplemented
        inv_moments = []
        for moment in self[::-1]:
            inv_moment = cirq.inverse(moment, default=NotImplemented)
            if inv_moment is NotImplemented:
                return NotImplemented
            inv_moments.append(inv_moment)
        return cirq.Circuit(inv_moments, device=self._device)

    def __repr__(self):
        if not self._moments and self._device == devices.UNCONSTRAINED_DEVICE:
            return 'cirq.Circuit()'

        if not self._moments:
            return 'cirq.Circuit(device={!r})'.format(self._device)

        moment_str = _list_repr_with_indented_item_lines(self._moments)
        if self._device == devices.UNCONSTRAINED_DEVICE:
            return 'cirq.Circuit({})'.format(moment_str)

        return 'cirq.Circuit({}, device={!r})'.format(moment_str, self._device)

    def __str__(self):
        return self.to_text_diagram()

    __hash__ = None  # type: ignore

    def with_device(
            self,
            new_device: 'cirq.Device',
            qubit_mapping: Callable[['cirq.Qid'], 'cirq.Qid'] = lambda e: e,
    ) -> 'Circuit':
        """Maps the current circuit onto a new device, and validates.

        Args:
            new_device: The new device that the circuit should be on.
            qubit_mapping: How to translate qubits from the old device into
                qubits on the new device.

        Returns:
            The translated circuit.
        """
        return Circuit([
            ops.Moment(
                operation.transform_qubits(qubit_mapping)
                for operation in moment.operations)
            for moment in self._moments
        ],
                       device=new_device)

    def _repr_pretty_(self, p: Any, cycle: bool) -> None:
        """Print ASCII diagram in Jupyter."""
        if cycle:
            # There should never be a cycle.  This is just in case.
            p.text('Circuit(...)')
        else:
            p.text(self.to_text_diagram())

    def _repr_html_(self) -> str:
        """Print ASCII diagram in Jupyter notebook without wrapping lines."""
        return ('<pre style="overflow: auto; white-space: pre;">'
                + self.to_text_diagram()
                + '</pre>')

    def _first_moment_operating_on(self, qubits: Iterable['cirq.Qid'],
                                   indices: Iterable[int]) -> Optional[int]:
        qubits = frozenset(qubits)
        for m in indices:
            if self._has_op_at(m, qubits):
                return m
        return None

    def next_moment_operating_on(self,
                                 qubits: Iterable['cirq.Qid'],
                                 start_moment_index: int = 0,
                                 max_distance: int = None) -> Optional[int]:
        """Finds the index of the next moment that touches the given qubits.

        Args:
            qubits: We're looking for operations affecting any of these qubits.
            start_moment_index: The starting point of the search.
            max_distance: The number of moments (starting from the start index
                and moving forward) to check. Defaults to no limit.

        Returns:
            None if there is no matching moment, otherwise the index of the
            earliest matching moment.

        Raises:
          ValueError: negative max_distance.
        """
        max_circuit_distance = len(self._moments) - start_moment_index
        if max_distance is None:
            max_distance = max_circuit_distance
        elif max_distance < 0:
            raise ValueError('Negative max_distance: {}'.format(max_distance))
        else:
            max_distance = min(max_distance, max_circuit_distance)

        return self._first_moment_operating_on(
            qubits,
            range(start_moment_index, start_moment_index + max_distance))

    def next_moments_operating_on(self,
                                  qubits: Iterable['cirq.Qid'],
                                  start_moment_index: int = 0
                                 ) -> Dict['cirq.Qid', int]:
        """Finds the index of the next moment that touches each qubit.

        Args:
            qubits: The qubits to find the next moments acting on.
            start_moment_index: The starting point of the search.

        Returns:
            The index of the next moment that touches each qubit. If there
            is no such moment, the next moment is specified as the number of
            moments in the circuit. Equivalently, can be characterized as one
            plus the index of the last moment after start_moment_index
            (inclusive) that does *not* act on a given qubit.
        """
        next_moments = {}
        for q in qubits:
            next_moment = self.next_moment_operating_on(
                [q], start_moment_index)
            next_moments[q] = (len(self._moments) if next_moment is None else
                               next_moment)
        return next_moments

    def prev_moment_operating_on(self,
                                 qubits: Sequence['cirq.Qid'],
                                 end_moment_index: Optional[int] = None,
                                 max_distance: Optional[int] = None
                                ) -> Optional[int]:
        """Finds the index of the next moment that touches the given qubits.

        Args:
            qubits: We're looking for operations affecting any of these qubits.
            end_moment_index: The moment index just after the starting point of
                the reverse search. Defaults to the length of the list of
                moments.
            max_distance: The number of moments (starting just before from the
                end index and moving backward) to check. Defaults to no limit.

        Returns:
            None if there is no matching moment, otherwise the index of the
            latest matching moment.

        Raises:
            ValueError: negative max_distance.
        """
        if end_moment_index is None:
            end_moment_index = len(self._moments)

        if max_distance is None:
            max_distance = len(self._moments)
        elif max_distance < 0:
            raise ValueError('Negative max_distance: {}'.format(max_distance))
        else:
            max_distance = min(end_moment_index, max_distance)

        # Don't bother searching indices past the end of the list.
        if end_moment_index > len(self._moments):
            d = end_moment_index - len(self._moments)
            end_moment_index -= d
            max_distance -= d
        if max_distance <= 0:
            return None

        return self._first_moment_operating_on(qubits,
                                               (end_moment_index - k - 1
                                                for k in range(max_distance)))

    def transform_qubits(self,
                         func: Callable[['cirq.Qid'], 'cirq.Qid'],
                         *,
                         new_device: 'cirq.Device' = None) -> 'cirq.Circuit':
        """Returns the same circuit, but with different qubits.

        Note that this method does essentially the same thing as
        `cirq.Circuit.with_device`. It is included regardless because there are
        also `transform_qubits` methods on `cirq.Operation` and `cirq.Moment`.

        Args:
            func: The function to use to turn each current qubit into a desired
                new qubit.
            new_device: The device to use for the new circuit, if different.
                If this is not set, the new device defaults to the current
                device.

        Returns:
            The receiving circuit but with qubits transformed by the given
                function, and with an updated device (if specified).
        """
        return self.with_device(
            new_device=self.device if new_device is None else new_device,
            qubit_mapping=func)

    def _prev_moment_available(self, op: 'cirq.Operation',
                               end_moment_index: int) -> Optional[int]:
        last_available = end_moment_index
        k = end_moment_index
        while k > 0:
            k -= 1
            if not self._can_commute_past(k, op):
                return last_available
            if self._can_add_op_at(k, op):
                last_available = k
        return last_available

    def reachable_frontier_from(
            self,
            start_frontier: Dict['cirq.Qid', int],
            *,
            is_blocker: Callable[['cirq.Operation'], bool] = lambda op: False
    ) -> Dict['cirq.Qid', int]:
        """Determines how far can be reached into a circuit under certain rules.

        The location L = (qubit, moment_index) is *reachable* if and only if:

            a) There is not a blocking operation covering L.

            AND

            [
                b1) qubit is in start frontier and moment_index =
                    max(start_frontier[qubit], 0).

                OR

                b2) There is no operation at L and prev(L) = (qubit,
                    moment_index-1) is reachable.

                OR

                b3) There is an (non-blocking) operation P covering L such that
                    (q', moment_index - 1) is reachable for every q' on which P
                    acts.
            ]

        An operation in moment moment_index is blocking if

            a) `is_blocker` returns a truthy value.

            OR

            b) The operation acts on a qubit not in start_frontier.

            OR

            c) The operation acts on a qubit q such that start_frontier[q] >
                moment_index.

        In other words, the reachable region extends forward through time along
        each qubit in start_frontier until it hits a blocking operation. Any
        location involving a qubit not in start_frontier is unreachable.

        For each qubit q in `start_frontier`, the reachable locations will
        correspond to a contiguous range starting at start_frontier[q] and
        ending just before some index end_q. The result of this method is a
        dictionary, and that dictionary maps each qubit q to its end_q.

        Examples:

            If start_frontier is {
                cirq.LineQubit(0): 6,
                cirq.LineQubit(1): 2,
                cirq.LineQubit(2): 2,
            } then the reachable wire locations in the following circuit are
            highlighted with '█' characters:

                0   1   2   3   4   5   6   7   8   9   10  11  12  13
            0: ───H───@─────────────────█████████████████████─@───H───
                      │                                       │
            1: ───────@─██H███@██████████████████████─@───H───@───────
                              │                       │
            2: ─────────██████@███H██─@───────@───H───@───────────────
                                      │       │
            3: ───────────────────────@───H───@───────────────────────

            And the computed end_frontier is {
                cirq.LineQubit(0): 11,
                cirq.LineQubit(1): 9,
                cirq.LineQubit(2): 6,
            }

            Note that the frontier indices (shown above the circuit) are
            best thought of (and shown) as happening *between* moment indices.

            If we specify a blocker as follows:

                is_blocker=lambda: op == cirq.CZ(cirq.LineQubit(1),
                                                 cirq.LineQubit(2))

            and use this start_frontier:

                {
                    cirq.LineQubit(0): 0,
                    cirq.LineQubit(1): 0,
                    cirq.LineQubit(2): 0,
                    cirq.LineQubit(3): 0,
                }

            Then this is the reachable area:

                0   1   2   3   4   5   6   7   8   9   10  11  12  13
            0: ─██H███@██████████████████████████████████████─@───H───
                      │                                       │
            1: ─██████@███H██─@───────────────────────@───H───@───────
                              │                       │
            2: ─█████████████─@───H───@───────@───H───@───────────────
                                      │       │
            3: ─█████████████████████─@───H───@───────────────────────

            and the computed end_frontier is:

                {
                    cirq.LineQubit(0): 11,
                    cirq.LineQubit(1): 3,
                    cirq.LineQubit(2): 3,
                    cirq.LineQubit(3): 5,
                }

        Args:
            start_frontier: A starting set of reachable locations.
            is_blocker: A predicate that determines if operations block
                reachability. Any location covered by an operation that causes
                `is_blocker` to return True is considered to be an unreachable
                location.

        Returns:
            An end_frontier dictionary, containing an end index for each qubit q
            mapped to a start index by the given `start_frontier` dictionary.

            To determine if a location (q, i) was reachable, you can use
            this expression:

                q in start_frontier and start_frontier[q] <= i < end_frontier[q]

            where i is the moment index, q is the qubit, and end_frontier is the
            result of this method.
        """
        active: Set['cirq.Qid'] = set()
        end_frontier = {}
        queue = BucketPriorityQueue[ops.Operation](drop_duplicate_entries=True)

        def enqueue_next(qubit: 'cirq.Qid', moment: int) -> None:
            next_moment = self.next_moment_operating_on([qubit], moment)
            if next_moment is None:
                end_frontier[qubit] = max(len(self), start_frontier[qubit])
                if qubit in active:
                    active.remove(qubit)
            else:
                next_op = self.operation_at(qubit, next_moment)
                assert next_op is not None
                queue.enqueue(next_moment, next_op)

        for start_qubit, start_moment in start_frontier.items():
            enqueue_next(start_qubit, start_moment)

        while queue:
            cur_moment, cur_op = queue.dequeue()
            for q in cur_op.qubits:
                if (q in start_frontier and
                        cur_moment >= start_frontier[q] and
                        q not in end_frontier):
                    active.add(q)

            continue_past = (
                cur_op is not None and
                active.issuperset(cur_op.qubits) and
                not is_blocker(cur_op)
            )
            if continue_past:
                for q in cur_op.qubits:
                    enqueue_next(q, cur_moment + 1)
            else:
                for q in cur_op.qubits:
                    if q in active:
                        end_frontier[q] = cur_moment
                        active.remove(q)

        return end_frontier

    def findall_operations_between(self,
                                   start_frontier: Dict['cirq.Qid', int],
                                   end_frontier: Dict['cirq.Qid', int],
                                   omit_crossing_operations: bool = False
                                  ) -> List[Tuple[int, 'cirq.Operation']]:
        """Finds operations between the two given frontiers.

        If a qubit is in `start_frontier` but not `end_frontier`, its end index
        defaults to the end of the circuit. If a qubit is in `end_frontier` but
        not `start_frontier`, its start index defaults to the start of the
        circuit. Operations on qubits not mentioned in either frontier are not
        included in the results.

        Args:
            start_frontier: Just before where to start searching for operations,
                for each qubit of interest. Start frontier indices are
                inclusive.
            end_frontier: Just before where to stop searching for operations,
                for each qubit of interest. End frontier indices are exclusive.
            omit_crossing_operations: Determines whether or not operations that
                cross from a location between the two frontiers to a location
                outside the two frontiers are included or excluded. (Operations
                completely inside are always included, and operations completely
                outside are always excluded.)

        Returns:
            A list of tuples. Each tuple describes an operation found between
            the two frontiers. The first item of each tuple is the index of the
            moment containing the operation, and the second item is the
            operation itself. The list is sorted so that the moment index
            increases monotonically.
        """
        result = BucketPriorityQueue[ops.Operation](
            drop_duplicate_entries=True)

        involved_qubits = set(start_frontier.keys()) | set(end_frontier.keys())
        # Note: only sorted to ensure a deterministic result ordering.
        for q in sorted(involved_qubits):
            for i in range(start_frontier.get(q, 0),
                           end_frontier.get(q, len(self))):
                op = self.operation_at(q, i)
                if op is None:
                    continue
                if (omit_crossing_operations and
                        not involved_qubits.issuperset(op.qubits)):
                    continue
                result.enqueue(i, op)

        return list(result)

    def findall_operations_until_blocked(
            self,
            start_frontier: Dict['cirq.Qid', int],
            is_blocker: Callable[['cirq.Operation'], bool] = lambda op: False
    ) -> List[Tuple[int, ops.Operation]]:
        """
        Finds all operations until a blocking operation is hit.

        An operation is considered blocking if

        a) It is in the 'light cone' of start_frontier.

        AND

        (

            1) is_blocker returns a truthy value.

            OR

            2) It acts on a blocked qubit.
        )

        Every qubit acted on by a blocking operation is thereafter itself
        blocked.


        The notion of reachability here differs from that in
        reachable_frontier_from in two respects:

        1) An operation is not considered blocking only because it is in a
            moment before the start_frontier of one of the qubits on which it
            acts.
        2) Operations that act on qubits not in start_frontier are not
            automatically blocking.

        For every (moment_index, operation) returned:

        1) moment_index >= min((start_frontier[q] for q in operation.qubits
            if q in start_frontier), default=0)
        2) set(operation.qubits).intersection(start_frontier)

        Args:
            start_frontier: A starting set of reachable locations.
            is_blocker: A predicate that determines if operations block
                reachability. Any location covered by an operation that causes
                `is_blocker` to return True is considered to be an unreachable
                location.

        Returns:
            A list of tuples. Each tuple describes an operation found between
            the start frontier and a blocking operation. The first item of
            each tuple is the index of the moment containing the operation,
            and the second item is the operation itself.
        """
        op_list = []  # type: List[Tuple[int, ops.Operation]]
        if not start_frontier:
            return op_list
<<<<<<< HEAD
        start_index = min(start_frontier.values())
        blocked_qubits = set()  # type: Set[cirq.Qid]
        for index, moment in enumerate(self[start_index:], start_index):
            active_qubits = set(
                q for q, s in start_frontier.items() if s <= index)
            for op in moment.operations:
                if is_blocker(op) or blocked_qubits.intersection(op.qubits):
                    blocked_qubits.update(op.qubits)
                elif active_qubits.intersection(op.qubits):
                    op_list.append((index, op))
            if blocked_qubits.issuperset(start_frontier):
                break
=======
        index = min(frontier.values())
        for moment in self._moments[index:]:
            active_qubits = set(q for q, s in frontier.items() if s <= index)
            if len(active_qubits) <= 0:
                return op_list
            for op in moment.operations:
                active_op_qubits = active_qubits.intersection(op.qubits)
                if active_op_qubits:
                    if is_blocker(op):
                        for q in active_op_qubits:
                            del frontier[q]
                    else:
                        op_list.append((index, op))
            index += 1
>>>>>>> c78d345d
        return op_list

    def operation_at(self, qubit: 'cirq.Qid',
                     moment_index: int) -> Optional['cirq.Operation']:
        """Finds the operation on a qubit within a moment, if any.

        Args:
            qubit: The qubit to check for an operation on.
            moment_index: The index of the moment to check for an operation
                within. Allowed to be beyond the end of the circuit.

        Returns:
            None if there is no operation on the qubit at the given moment, or
            else the operation.
        """
        if not 0 <= moment_index < len(self._moments):
            return None
        for op in self._moments[moment_index].operations:
            if qubit in op.qubits:
                return op
        return None

    def findall_operations(self, predicate: Callable[['cirq.Operation'], bool]
                          ) -> Iterable[Tuple[int, 'cirq.Operation']]:
        """Find the locations of all operations that satisfy a given condition.

        This returns an iterator of (index, operation) tuples where each
        operation satisfies op_cond(operation) is truthy. The indices are
        in order of the moments and then order of the ops within that moment.

        Args:
            predicate: A method that takes an Operation and returns a Truthy
                value indicating the operation meets the find condition.

        Returns:
            An iterator (index, operation)'s that satisfy the op_condition.
        """
        for index, moment in enumerate(self._moments):
            for op in moment.operations:
                if predicate(op):
                    yield index, op

    def findall_operations_with_gate_type(
            self,
            gate_type: Type[T_DESIRED_GATE_TYPE]
    ) -> Iterable[Tuple[int,
                        ops.GateOperation,
                        T_DESIRED_GATE_TYPE]]:
        """Find the locations of all gate operations of a given type.

        Args:
            gate_type: The type of gate to find, e.g. XPowGate or
                MeasurementGate.

        Returns:
            An iterator (index, operation, gate)'s for operations with the given
            gate type.
        """
        result = self.findall_operations(lambda operation: isinstance(
            operation.gate, gate_type))
        for index, op in result:
            gate_op = cast(ops.GateOperation, op)
            yield index, gate_op, cast(T_DESIRED_GATE_TYPE, gate_op.gate)

    def has_measurements(self):
        return any(self.findall_operations(protocols.is_measurement))

    def are_all_measurements_terminal(self):
        """Whether all measurement gates are at the end of the circuit."""
        return self.are_all_matches_terminal(protocols.is_measurement)

    def are_all_matches_terminal(self,
                                 predicate: Callable[['cirq.Operation'], bool]):
        """Check whether all of the ops that satisfy a predicate are terminal.

        Args:
            predicate: A predicate on ops.Operations which is being checked.

        Returns:
            Whether or not all `Operation` s in a circuit that satisfy the
            given predicate are terminal.
        """
        return all(
            self.next_moment_operating_on(op.qubits, i + 1) is None for
            (i, op) in self.findall_operations(predicate)
        )

    def _pick_or_create_inserted_op_moment_index(self, splitter_index: int,
                                                 op: 'cirq.Operation',
                                                 strategy: 'cirq.InsertStrategy'
                                                ) -> int:
        """Determines and prepares where an insertion will occur.

        Args:
            splitter_index: The index to insert at.
            op: The operation that will be inserted.
            strategy: The insertion strategy.

        Returns:
            The index of the (possibly new) moment where the insertion should
                occur.

        Raises:
            ValueError: Unrecognized append strategy.
        """

        if (strategy is InsertStrategy.NEW or
                strategy is InsertStrategy.NEW_THEN_INLINE):
            self._moments.insert(splitter_index, ops.Moment())
            return splitter_index

        if strategy is InsertStrategy.INLINE:
            if (0 <= splitter_index - 1 < len(self._moments) and
                    self._can_add_op_at(splitter_index - 1, op)):
                return splitter_index - 1

            return self._pick_or_create_inserted_op_moment_index(
                splitter_index, op, InsertStrategy.NEW)

        if strategy is InsertStrategy.EARLIEST:
            if self._can_add_op_at(splitter_index, op):
                p = self._prev_moment_available(op, splitter_index)
                return p or 0

            return self._pick_or_create_inserted_op_moment_index(
                splitter_index, op, InsertStrategy.INLINE)

        raise ValueError('Unrecognized append strategy: {}'.format(strategy))

    def _has_op_at(self, moment_index: int,
                   qubits: Iterable['cirq.Qid']) -> bool:
        return (0 <= moment_index < len(self._moments) and
                self._moments[moment_index].operates_on(qubits))

    def _can_add_op_at(self, moment_index: int,
                       operation: 'cirq.Operation') -> bool:
        if not 0 <= moment_index < len(self._moments):
            return True
        return self._device.can_add_operation_into_moment(
            operation,
            self._moments[moment_index])

    def _can_commute_past(self, moment_index: int,
                          operation: 'cirq.Operation') -> bool:
        return not self._moments[moment_index].operates_on(operation.qubits)

    def _validate_op_tree_qids(self, op_tree: 'cirq.OP_TREE') -> None:
        """Raises an exception if any operation in `op_tree` has qids that don't
        match its qid shape.

        Args:
            operation: The operation to validate.

        Raises:
            ValueError: The operation had qids that don't match its qid shape.
        """
        # Cast from Iterable[Operation, Moment] because preserve_moments is
        # False.
        for op in cast(Iterable['cirq.Operation'],
                       ops.flatten_op_tree(op_tree)):
            if protocols.qid_shape(op) != protocols.qid_shape(op.qubits):
                raise ValueError(
                    'Invalid operation. '
                    'An operation has qid shape <{!r}> but is on qids with '
                    'shape <{!r}>. The operation is <{!r}>.'.format(
                        protocols.qid_shape(op), protocols.qid_shape(op.qubits),
                        op))

    def insert(
            self,
            index: int,
            moment_or_operation_tree: Union['cirq.Operation', 'cirq.OP_TREE'],
            strategy: 'cirq.InsertStrategy' = InsertStrategy.EARLIEST) -> int:
        """ Inserts operations into the circuit.
            Operations are inserted into the moment specified by the index and
            'InsertStrategy'.
            Moments within the operation tree are inserted intact.

        Args:
            index: The index to insert all of the operations at.
            moment_or_operation_tree: The moment or operation tree to insert.
            strategy: How to pick/create the moment to put operations into.

        Returns:
            The insertion index that will place operations just after the
            operations that were inserted by this method.

        Raises:
            ValueError: Bad insertion strategy.
        """
        moments_and_operations = list(
            ops.flatten_to_ops_or_moments(
                ops.transform_op_tree(moment_or_operation_tree,
                                      self._device.decompose_operation,
                                      preserve_moments=True),))

        for moment_or_op in moments_and_operations:
            if isinstance(moment_or_op, ops.Moment):
                self._device.validate_moment(cast(ops.Moment, moment_or_op))
            else:
                self._device.validate_operation(
                    cast(ops.Operation, moment_or_op))
            self._validate_op_tree_qids(moment_or_op)

        # limit index to 0..len(self._moments), also deal with indices smaller 0
        k = max(min(index if index >= 0 else len(self._moments) + index,
                    len(self._moments)), 0)
        for moment_or_op in moments_and_operations:
            if isinstance(moment_or_op, ops.Moment):
                self._moments.insert(k, moment_or_op)
                k += 1
            else:
                p = self._pick_or_create_inserted_op_moment_index(
                    k, moment_or_op, strategy)
                while p >= len(self._moments):
                    self._moments.append(ops.Moment())
                self._moments[p] = self._moments[p].with_operation(moment_or_op)
                self._device.validate_moment(self._moments[p])
                k = max(k, p + 1)
                if strategy is InsertStrategy.NEW_THEN_INLINE:
                    strategy = InsertStrategy.INLINE
        return k

    def insert_into_range(self, operations: 'cirq.OP_TREE', start: int,
                          end: int) -> int:
        """Writes operations inline into an area of the circuit.

        Args:
            start: The start of the range (inclusive) to write the
                given operations into.
            end: The end of the range (exclusive) to write the given
                operations into. If there are still operations remaining,
                new moments are created to fit them.
            operations: An operation or tree of operations to insert.

        Returns:
            An insertion index that will place operations after the operations
            that were inserted by this method.

        Raises:
            IndexError: Bad inline_start and/or inline_end.
        """
        if not 0 <= start <= end <= len(self):
            raise IndexError('Bad insert indices: [{}, {})'.format(
                start, end))

        flat_ops = list(ops.flatten_to_ops(operations))
        for op in flat_ops:
            self._device.validate_operation(op)
        self._validate_op_tree_qids(flat_ops)

        i = start
        op_index = 0
        while op_index < len(flat_ops):
            op = flat_ops[op_index]
            while i < end and not self._device.can_add_operation_into_moment(
                    op, self._moments[i]):
                i += 1
            if i >= end:
                break
            self._moments[i] = self._moments[i].with_operation(op)
            op_index += 1

        if op_index >= len(flat_ops):
            return end

        return self.insert(end, flat_ops[op_index:])

    @staticmethod
    def _pick_inserted_ops_moment_indices(
            operations: Sequence['cirq.Operation'],
            start: int = 0,
            frontier: Dict['cirq.Qid', int] = None
    ) -> Tuple[Sequence[int], Dict['cirq.Qid', int]]:
        """Greedily assigns operations to moments.

        Args:
            operations: The operations to assign to moments.
            start: The first moment to consider assignment to.
            frontier: The first moment to which an operation acting on a qubit
                can be assigned. Updated in place as operations are assigned.

        Returns:
            The frontier giving the index of the moment after the last one to
            which an operation that acts on each qubit is assigned. If a
            frontier was specified as an argument, this is the same object.
        """
        if frontier is None:
            frontier = defaultdict(lambda: 0)
        moment_indices = []
        for op in operations:
            op_start = max(start, max(frontier[q] for q in op.qubits))
            moment_indices.append(op_start)
            for q in op.qubits:
                frontier[q] = max(frontier[q], op_start + 1)

        return moment_indices, frontier

    def _push_frontier(self,
                       early_frontier: Dict['cirq.Qid', int],
                       late_frontier: Dict['cirq.Qid', int],
                       update_qubits: Iterable['cirq.Qid'] = None
                      ) -> Tuple[int, int]:
        """Inserts moments to separate two frontiers.

        After insertion n_new moments, the following holds:
           for q in late_frontier:
               early_frontier[q] <= late_frontier[q] + n_new
           for q in update_qubits:
               early_frontier[q] the identifies the same moment as before
                   (but whose index may have changed if this moment is after
                   those inserted).

        Args:
            early_frontier: The earlier frontier. For qubits not in the later
                frontier, this is updated to account for the newly inserted
                moments.
            late_frontier: The later frontier. This is not modified.
            update_qubits: The qubits for which to update early_frontier to
                account for the newly inserted moments.

        Returns:
            (index at which new moments were inserted, how many new moments
            were inserted) if new moments were indeed inserted. (0, 0)
            otherwise.
        """
        if update_qubits is None:
            update_qubits = set(early_frontier).difference(late_frontier)
        n_new_moments = (max(early_frontier.get(q, 0) - late_frontier[q]
                             for q in late_frontier)
                         if late_frontier else 0)
        if n_new_moments > 0:
            insert_index = min(late_frontier.values())
            self._moments[insert_index:insert_index] = (
                [ops.Moment()] * n_new_moments)
            for q in update_qubits:
                if early_frontier.get(q, 0) > insert_index:
                    early_frontier[q] += n_new_moments
            return insert_index, n_new_moments
        return (0, 0)

    def _insert_operations(self, operations: Sequence['cirq.Operation'],
                           insertion_indices: Sequence[int]) -> None:
        """Inserts operations at the specified moments. Appends new moments if
        necessary.

        Args:
            operations: The operations to insert.
            insertion_indices: Where to insert them, i.e. operations[i] is
                inserted into moments[insertion_indices[i].

        Raises:
            ValueError: operations and insert_indices have different lengths.

        NB: It's on the caller to ensure that the operations won't conflict
        with operations already in the moment or even each other.
        """
        if len(operations) != len(insertion_indices):
            raise ValueError('operations and insertion_indices must have the'
                             'same length.')
        self._moments += [
            ops.Moment() for _ in range(1 + max(insertion_indices) - len(self))
        ]
        moment_to_ops = defaultdict(
            list)  # type: Dict[int, List['cirq.Operation']]
        for op_index, moment_index in enumerate(insertion_indices):
            moment_to_ops[moment_index].append(operations[op_index])
        for moment_index, new_ops in moment_to_ops.items():
            self._moments[moment_index] = ops.Moment(
                self._moments[moment_index].operations + tuple(new_ops))

    def insert_at_frontier(self,
                           operations: 'cirq.OP_TREE',
                           start: int,
                           frontier: Dict['cirq.Qid', int] = None
                          ) -> Dict['cirq.Qid', int]:
        """Inserts operations inline at frontier.

        Args:
            operations: the operations to insert
            start: the moment at which to start inserting the operations
            frontier: frontier[q] is the earliest moment in which an operation
                acting on qubit q can be placed.
        """
        if frontier is None:
            frontier = defaultdict(lambda: 0)
        flat_ops = tuple(ops.flatten_to_ops(operations))
        if not flat_ops:
            return frontier
        qubits = set(q for op in flat_ops for q in op.qubits)
        if any(frontier[q] > start for q in qubits):
            raise ValueError('The frontier for qubits on which the operations'
                             'to insert act cannot be after start.')

        next_moments = self.next_moments_operating_on(qubits, start)

        insertion_indices, _ = self._pick_inserted_ops_moment_indices(
            flat_ops, start, frontier)

        self._push_frontier(frontier, next_moments)

        self._insert_operations(flat_ops, insertion_indices)

        return frontier

    def batch_remove(self,
                     removals: Iterable[Tuple[int, 'cirq.Operation']]) -> None:
        """Removes several operations from a circuit.

        Args:
            removals: A sequence of (moment_index, operation) tuples indicating
                operations to delete from the moments that are present. All
                listed operations must actually be present or the edit will
                fail (without making any changes to the circuit).

        ValueError:
            One of the operations to delete wasn't present to start with.

        IndexError:
            Deleted from a moment that doesn't exist.
        """
        copy = self.copy()
        for i, op in removals:
            if op not in copy._moments[i].operations:
                raise ValueError(
                    "Can't remove {} @ {} because it doesn't exist.".format(
                        op, i))
            copy._moments[i] = ops.Moment(
                old_op
                for old_op in copy._moments[i].operations
                if op != old_op)
        self._device.validate_circuit(copy)
        self._moments = copy._moments

    def batch_insert_into(self,
                          insert_intos: Iterable[Tuple[int, ops.Operation]]
                          ) -> None:
        """Inserts operations into empty spaces in existing moments.

        If any of the insertions fails (due to colliding with an existing
        operation), this method fails without making any changes to the circuit.

        Args:
            insert_intos: A sequence of (moment_index, new_operation)
                pairs indicating a moment to add a new operation into.

        ValueError:
            One of the insertions collided with an existing operation.

        IndexError:
            Inserted into a moment index that doesn't exist.
        """
        copy = self.copy()
        for i, op in insert_intos:
            copy._moments[i] = copy._moments[i].with_operation(op)
        self._device.validate_circuit(copy)
        self._validate_op_tree_qids(copy)
        self._moments = copy._moments

    def batch_insert(self,
                     insertions: Iterable[Tuple[int, 'cirq.OP_TREE']]) -> None:
        """Applies a batched insert operation to the circuit.

        Transparently handles the fact that earlier insertions may shift
        the index that later insertions should occur at. For example, if you
        insert an operation at index 2 and at index 4, but the insert at index 2
        causes a new moment to be created, then the insert at "4" will actually
        occur at index 5 to account for the shift from the new moment.

        All insertions are done with the strategy 'EARLIEST'.

        When multiple inserts occur at the same index, the gates from the later
        inserts end up before the gates from the earlier inserts (exactly as if
        you'd called list.insert several times with the same index: the later
        inserts shift the earliest inserts forward).

        Args:
            insertions: A sequence of (insert_index, operations) pairs
                indicating operations to add into the circuit at specific
                places.
        """
        # Work on a copy in case validation fails halfway through.
        copy = self.copy()
        shift = 0
        # Note: python `sorted` is guaranteed to be stable. This matters.
        insertions = sorted(insertions, key=lambda e: e[0])
        groups = _group_until_different(insertions,
                                        key=lambda e: e[0],
                                        value=lambda e: e[1])
        for i, group in groups:
            insert_index = i + shift
            next_index = copy.insert(insert_index,
                                     reversed(group),
                                     InsertStrategy.EARLIEST)
            if next_index > insert_index:
                shift += next_index - insert_index
        self._moments = copy._moments

    def append(self,
               moment_or_operation_tree: Union['cirq.Moment', 'cirq.OP_TREE'],
               strategy: 'cirq.InsertStrategy' = InsertStrategy.EARLIEST):
        """Appends operations onto the end of the circuit.

        Moments within the operation tree are appended intact.

        Args:
            moment_or_operation_tree: The moment or operation tree to append.
            strategy: How to pick/create the moment to put operations into.
        """
        self.insert(len(self._moments), moment_or_operation_tree, strategy)

    def clear_operations_touching(self, qubits: Iterable['cirq.Qid'],
                                  moment_indices: Iterable[int]):
        """Clears operations that are touching given qubits at given moments.

        Args:
            qubits: The qubits to check for operations on.
            moment_indices: The indices of moments to check for operations
                within.
        """
        qubits = frozenset(qubits)
        for k in moment_indices:
            if 0 <= k < len(self._moments):
                self._moments[k] = self._moments[k].without_operations_touching(
                    qubits)

    def all_qubits(self) -> FrozenSet['cirq.Qid']:
        """Returns the qubits acted upon by Operations in this circuit."""
        return frozenset(q for m in self._moments for q in m.qubits)

    def all_operations(self) -> Iterator[ops.Operation]:
        """Iterates over the operations applied by this circuit.

        Operations from earlier moments will be iterated over first. Operations
        within a moment are iterated in the order they were given to the
        moment's constructor.
        """
        return (op for moment in self for op in moment.operations)

    def qid_shape(self,
                  qubit_order: 'cirq.QubitOrderOrList' = ops.QubitOrder.DEFAULT
                 ) -> Tuple[int, ...]:
        qids = ops.QubitOrder.as_qubit_order(qubit_order).order_for(
            self.all_qubits())
        return protocols.qid_shape(qids)

    def _qid_shape_(self) -> Tuple[int, ...]:
        return self.qid_shape()

    def _has_unitary_(self) -> bool:
        if not self.are_all_measurements_terminal():
            return False

        unitary_ops = protocols.decompose(
            self.all_operations(),
            keep=protocols.has_unitary,
            intercepting_decomposer=_decompose_measurement_inversions,
            on_stuck_raise=None)
        return all(protocols.has_unitary(e) for e in unitary_ops)

    def _unitary_(self) -> Union[np.ndarray, NotImplementedType]:
        """Converts the circuit into a unitary matrix, if possible.

        If the circuit contains any non-terminal measurements, the conversion
        into a unitary matrix fails (i.e. returns NotImplemented). Terminal
        measurements are ignored when computing the unitary matrix. The unitary
        matrix is the product of the unitary matrix of all operations in the
        circuit (after expanding them to apply to the whole system).
        """
        if not self._has_unitary_():
            return NotImplemented
        return self.unitary(ignore_terminal_measurements=True)

    def unitary(self,
                qubit_order: 'cirq.QubitOrderOrList' = ops.QubitOrder.DEFAULT,
                qubits_that_should_be_present: Iterable['cirq.Qid'] = (),
                ignore_terminal_measurements: bool = True,
                dtype: Type[np.number] = np.complex128) -> np.ndarray:
        """Converts the circuit into a unitary matrix, if possible.

        Returns the same result as `cirq.unitary`, but provides more options.

        Args:
            qubit_order: Determines how qubits are ordered when passing matrices
                into np.kron.
            qubits_that_should_be_present: Qubits that may or may not appear
                in operations within the circuit, but that should be included
                regardless when generating the matrix.
            ignore_terminal_measurements: When set, measurements at the end of
                the circuit are ignored instead of causing the method to
                fail.
            dtype: The numpy dtype for the returned unitary. Defaults to
                np.complex128. Specifying np.complex64 will run faster at the
                cost of precision. `dtype` must be a complex np.dtype, unless
                all operations in the circuit have unitary matrices with
                exclusively real coefficients (e.g. an H + TOFFOLI circuit).

        Returns:
            A (possibly gigantic) 2d numpy array corresponding to a matrix
            equivalent to the circuit's effect on a quantum state.

        Raises:
            ValueError: The circuit contains measurement gates that are not
                ignored.
            TypeError: The circuit contains gates that don't have a known
                unitary matrix, e.g. gates parameterized by a Symbol.
        """

        if not ignore_terminal_measurements and any(
                protocols.is_measurement(op)
                for op in self.all_operations()):
            raise ValueError('Circuit contains a measurement.')

        if not self.are_all_measurements_terminal():
            raise ValueError('Circuit contains a non-terminal measurement.')

        qs = ops.QubitOrder.as_qubit_order(qubit_order).order_for(
            self.all_qubits().union(qubits_that_should_be_present))

        # Force qubits to have dimension at least 2 for backwards compatibility.
        qid_shape = self.qid_shape(qubit_order=qs)
        side_len = np.product(qid_shape, dtype=int)

        state = linalg.eye_tensor(qid_shape, dtype=dtype)

        result = _apply_unitary_circuit(self, state, qs, dtype)
        return result.reshape((side_len, side_len))

    def final_wavefunction(
            self,
            initial_state: 'cirq.STATE_VECTOR_LIKE' = 0,
            qubit_order: 'cirq.QubitOrderOrList' = ops.QubitOrder.DEFAULT,
            qubits_that_should_be_present: Iterable['cirq.Qid'] = (),
            ignore_terminal_measurements: bool = True,
            dtype: Type[np.number] = np.complex128) -> np.ndarray:
        """Left-multiplies a state vector by the circuit's unitary effect.

        A circuit's "unitary effect" is the unitary matrix produced by
        multiplying together all of its gates' unitary matrices. A circuit
        with non-unitary gates (such as measurement or parameterized gates) does
        not have a well-defined unitary effect, and the method will fail if such
        operations are present.

        For convenience, terminal measurements are automatically ignored
        instead of causing a failure. Set the `ignore_terminal_measurements`
        argument to False to disable this behavior.

        This method is equivalent to left-multiplying the input state by
        `cirq.unitary(circuit)` but it's computed in a more efficient
        way.

        Args:
            initial_state: The input state for the circuit. This can be a list
                of qudit values, a big endian int encoding the qudit values,
                a vector of amplitudes, or a tensor of amplitudes.

                When this is an int, it refers to a computational
                basis state (e.g. 5 means initialize to ``|5⟩ = |...000101⟩``).

                If this is a vector of amplitudes (a flat numpy array of the
                correct length for the system) or a tensor of amplitudes (a
                numpy array whose shape equals this circuit's `qid_shape`), it
                directly specifies the initial state's amplitudes. The vector
                type must be convertible to the given `dtype` argument.
            qubit_order: Determines how qubits are ordered when passing matrices
                into np.kron.
            qubits_that_should_be_present: Qubits that may or may not appear
                in operations within the circuit, but that should be included
                regardless when generating the matrix.
            ignore_terminal_measurements: When set, measurements at the end of
                the circuit are ignored instead of causing the method to
                fail.
            dtype: The numpy dtype for the returned unitary. Defaults to
                np.complex128. Specifying np.complex64 will run faster at the
                cost of precision. `dtype` must be a complex np.dtype, unless
                all operations in the circuit have unitary matrices with
                exclusively real coefficients (e.g. an H + TOFFOLI circuit).

        Returns:
            A (possibly gigantic) numpy array storing the superposition that
            came out of the circuit for the given input state.

        Raises:
            ValueError: The circuit contains measurement gates that are not
                ignored.
            TypeError: The circuit contains gates that don't have a known
                unitary matrix, e.g. gates parameterized by a Symbol.
        """

        if not ignore_terminal_measurements and any(
                protocols.is_measurement(op) for op in self.all_operations()):
            raise ValueError('Circuit contains a measurement.')

        if not self.are_all_measurements_terminal():
            raise ValueError('Circuit contains a non-terminal measurement.')

        qs = ops.QubitOrder.as_qubit_order(qubit_order).order_for(
            self.all_qubits().union(qubits_that_should_be_present))

        # Force qubits to have dimension at least 2 for backwards compatibility.
        qid_shape = self.qid_shape(qubit_order=qs)
        state_len = np.product(qid_shape, dtype=int)

        from cirq import sim
        state = sim.to_valid_state_vector(initial_state,
                                          qid_shape=qid_shape,
                                          dtype=dtype).reshape(qid_shape)
        result = _apply_unitary_circuit(self, state, qs, dtype)
        return result.reshape((state_len,))

    def to_text_diagram(
            self,
            *,
            use_unicode_characters: bool = True,
            transpose: bool = False,
            precision: Optional[int] = 3,
            qubit_order: 'cirq.QubitOrderOrList' = ops.QubitOrder.DEFAULT
    ) -> str:
        """Returns text containing a diagram describing the circuit.

        Args:
            use_unicode_characters: Determines if unicode characters are
                allowed (as opposed to ascii-only diagrams).
            transpose: Arranges qubit wires vertically instead of horizontally.
            precision: Number of digits to display in text diagram
            qubit_order: Determines how qubits are ordered in the diagram.

        Returns:
            The text diagram.
        """
        diagram = self.to_text_diagram_drawer(
            use_unicode_characters=use_unicode_characters,
            precision=precision,
            qubit_order=qubit_order,
            transpose=transpose)

        return diagram.render(
            crossing_char=(None
                           if use_unicode_characters
                           else ('-' if transpose else '|')),
            horizontal_spacing=1 if transpose else 3,
            use_unicode_characters=use_unicode_characters)

    def to_text_diagram_drawer(
            self,
            *,
            use_unicode_characters: bool = True,
            qubit_namer: Optional[Callable[['cirq.Qid'], str]] = None,
            transpose: bool = False,
            precision: Optional[int] = 3,
            qubit_order: 'cirq.QubitOrderOrList' = ops.QubitOrder.DEFAULT,
            get_circuit_diagram_info: Optional[
                Callable[['cirq.Operation', 'cirq.CircuitDiagramInfoArgs'],
                         'cirq.CircuitDiagramInfo']] = None
    ) -> TextDiagramDrawer:
        """Returns a TextDiagramDrawer with the circuit drawn into it.

        Args:
            use_unicode_characters: Determines if unicode characters are
                allowed (as opposed to ascii-only diagrams).
            qubit_namer: Names qubits in diagram. Defaults to str.
            transpose: Arranges qubit wires vertically instead of horizontally.
            precision: Number of digits to use when representing numbers.
            qubit_order: Determines how qubits are ordered in the diagram.
            get_circuit_diagram_info: Gets circuit diagram info. Defaults to
                protocol with fallback.

        Returns:
            The TextDiagramDrawer instance.
        """
        qubits = ops.QubitOrder.as_qubit_order(qubit_order).order_for(
            self.all_qubits())
        qubit_map = {qubits[i]: i for i in range(len(qubits))}

        if qubit_namer is None:
            qubit_namer = lambda q: str(q) + ('' if transpose else ': ')
        diagram = TextDiagramDrawer()
        diagram.write(0, 0, '')
        for q, i in qubit_map.items():
            diagram.write(0, i, qubit_namer(q))
        if any(
                isinstance(op, cirq.GlobalPhaseOperation)
                for op in self.all_operations()):
            diagram.write(0,
                          max(qubit_map.values(), default=0) + 1,
                          'global phase:')

        moment_groups = []  # type: List[Tuple[int, int]]
        for moment in self._moments:
            _draw_moment_in_diagram(moment,
                                    use_unicode_characters,
                                    qubit_map,
                                    diagram,
                                    precision,
                                    moment_groups,
                                    get_circuit_diagram_info)

        w = diagram.width()
        for i in qubit_map.values():
            diagram.horizontal_line(i, 0, w)

        if moment_groups:
            _draw_moment_groups_in_diagram(moment_groups,
                                           use_unicode_characters,
                                           diagram)

        if transpose:
            diagram = diagram.transpose()

        return diagram

    def _is_parameterized_(self) -> bool:
        return any(protocols.is_parameterized(op)
                   for op in self.all_operations())

    def _resolve_parameters_(self,
                             param_resolver: 'cirq.ParamResolver') -> 'Circuit':
        resolved_moments = []
        for moment in self:
            resolved_operations = _resolve_operations(
                moment.operations,
                param_resolver)
            new_moment = ops.Moment(resolved_operations)
            resolved_moments.append(new_moment)
        resolved_circuit = Circuit(resolved_moments, device=self.device)
        return resolved_circuit

    def _qasm_(self) -> str:
        return self.to_qasm()

    def _to_qasm_output(
            self,
            header: Optional[str] = None,
            precision: int = 10,
            qubit_order: 'cirq.QubitOrderOrList' = ops.QubitOrder.DEFAULT,
    ) -> QasmOutput:
        """Returns a QASM object equivalent to the circuit.

        Args:
            header: A multi-line string that is placed in a comment at the top
                of the QASM. Defaults to a cirq version specifier.
            precision: Number of digits to use when representing numbers.
            qubit_order: Determines how qubits are ordered in the QASM
                register.
        """
        if header is None:
            header = 'Generated from Cirq v{}'.format(
                cirq._version.__version__)
        qubits = ops.QubitOrder.as_qubit_order(qubit_order).order_for(
            self.all_qubits())
        return QasmOutput(operations=self.all_operations(),
                          qubits=qubits,
                          header=header,
                          precision=precision,
                          version='2.0')

    def to_qasm(
            self,
            header: Optional[str] = None,
            precision: int = 10,
            qubit_order: 'cirq.QubitOrderOrList' = ops.QubitOrder.DEFAULT,
    ) -> str:
        """Returns QASM equivalent to the circuit.

        Args:
            header: A multi-line string that is placed in a comment at the top
                of the QASM. Defaults to a cirq version specifier.
            precision: Number of digits to use when representing numbers.
            qubit_order: Determines how qubits are ordered in the QASM
                register.
        """
        return str(self._to_qasm_output(header, precision, qubit_order))

    def save_qasm(
            self,
            file_path: Union[str, bytes, int],
            header: Optional[str] = None,
            precision: int = 10,
            qubit_order: 'cirq.QubitOrderOrList' = ops.QubitOrder.DEFAULT,
    ) -> None:
        """Save a QASM file equivalent to the circuit.

        Args:
            file_path: The location of the file where the qasm will be written.
            header: A multi-line string that is placed in a comment at the top
                of the QASM. Defaults to a cirq version specifier.
            precision: Number of digits to use when representing numbers.
            qubit_order: Determines how qubits are ordered in the QASM
                register.
        """
        self._to_qasm_output(header, precision, qubit_order).save(file_path)

    @property
    def moments(self):
        return self._moments

    def _json_dict_(self):
        return protocols.obj_to_dict_helper(self, ['moments', 'device'])

    @classmethod
    def _from_json_dict_(cls, moments, device, **kwargs):
        return cls(moments, device=device)

    def with_noise(self, noise: 'cirq.NOISE_MODEL_LIKE') -> 'cirq.Circuit':
        """Make a noisy version of the circuit.

        Args:
            noise: The noise model to use.  This describes the kind of noise to
                add to the circuit.

        Returns:
            A new circuit with the same moment structure but with new moments
            inserted where needed when more than one noisy operation is
            generated for an input operation.  Emptied moments are removed.
        """
        noise_model = devices.NoiseModel.from_noise_model_like(noise)
        qubits = sorted(self.all_qubits())
        c_noisy = Circuit()
        for op_tree in noise_model.noisy_moments(self, qubits):
            # Keep moments aligned
            c_noisy += Circuit(op_tree)
        return c_noisy


def _resolve_operations(operations: Iterable['cirq.Operation'],
                        param_resolver: 'cirq.ParamResolver'
                       ) -> List['cirq.Operation']:
    resolved_operations = []  # type: List['cirq.Operation']
    for op in operations:
        resolved_operations.append(protocols.resolve_parameters(
            op, param_resolver))
    return resolved_operations


def _get_operation_circuit_diagram_info_with_fallback(
        op: 'cirq.Operation',
        args: 'cirq.CircuitDiagramInfoArgs') -> 'cirq.CircuitDiagramInfo':
    info = protocols.circuit_diagram_info(op, args, None)
    if info is not None:
        if len(op.qubits) != len(info.wire_symbols):
            raise ValueError(
                'Wanted diagram info from {!r} for {} '
                'qubits but got {!r}'.format(
                    op,
                    len(op.qubits),
                    info))
        return info

    # Fallback to a default representation using the operation's __str__.
    name = str(op)

    # Representation usually looks like 'gate(qubit1, qubit2, etc)'.
    # Try to cut off the qubit part, since that would be redundant information.
    redundant_tail = '({})'.format(', '.join(str(e) for e in op.qubits))
    if name.endswith(redundant_tail):
        name = name[:-len(redundant_tail)]

    # Include ordering in the qubit labels.
    symbols = (name,) + tuple('#{}'.format(i + 1)
                              for i in range(1, len(op.qubits)))

    return protocols.CircuitDiagramInfo(wire_symbols=symbols)


def _is_exposed_formula(text: str) -> bool:
    return re.match('[a-zA-Z_][a-zA-Z0-9_]*$', text) is None


def _formatted_exponent(info: 'cirq.CircuitDiagramInfo',
                        args: 'cirq.CircuitDiagramInfoArgs') -> Optional[str]:

    if protocols.is_parameterized(info.exponent):
        name = str(info.exponent)
        return ('({})'.format(name)
                if _is_exposed_formula(name)
                else name)

    if info.exponent == 0:
        return '0'

    # 1 is not shown.
    if info.exponent == 1:
        return None

    # Round -1.0 into -1.
    if info.exponent == -1:
        return '-1'

    # If it's a float, show the desired precision.
    if isinstance(info.exponent, float):
        if args.precision is not None:
            # funky behavior of fraction, cast to str in constructor helps.
            approx_frac = Fraction(info.exponent).limit_denominator(16)
            if approx_frac.denominator not in [2, 4, 5, 10]:
                if abs(float(approx_frac)
                       - info.exponent) < 10**-args.precision:
                    return '({})'.format(approx_frac)

            return args.format_real(info.exponent)
        return repr(info.exponent)

    # If the exponent is any other object, use its string representation.
    s = str(info.exponent)
    if info.auto_exponent_parens and ('+' in s or ' ' in s or '-' in s[1:]):
        # The string has confusing characters. Put parens around it.
        return '({})'.format(info.exponent)
    return s


def _draw_moment_in_diagram(
        moment: 'cirq.Moment',
        use_unicode_characters: bool,
        qubit_map: Dict['cirq.Qid', int],
        out_diagram: TextDiagramDrawer,
        precision: Optional[int],
        moment_groups: List[Tuple[int, int]],
        get_circuit_diagram_info: Optional[
            Callable[['cirq.Operation', 'cirq.CircuitDiagramInfoArgs'],
                     'cirq.CircuitDiagramInfo']] = None):
    if get_circuit_diagram_info is None:
        get_circuit_diagram_info = (
                _get_operation_circuit_diagram_info_with_fallback)
    x0 = out_diagram.width()

    non_global_ops = [op for op in moment.operations if op.qubits]

    max_x = x0
    for op in non_global_ops:
        indices = [qubit_map[q] for q in op.qubits]
        y1 = min(indices)
        y2 = max(indices)

        # Find an available column.
        x = x0
        while any(out_diagram.content_present(x, y)
                  for y in range(y1, y2 + 1)):
            out_diagram.force_horizontal_padding_after(x, 0)
            x += 1

        args = protocols.CircuitDiagramInfoArgs(
            known_qubits=op.qubits,
            known_qubit_count=len(op.qubits),
            use_unicode_characters=use_unicode_characters,
            qubit_map=qubit_map,
            precision=precision)
        info = get_circuit_diagram_info(op, args)

        # Draw vertical line linking the gate's qubits.
        if y2 > y1 and info.connected:
            out_diagram.vertical_line(x, y1, y2)

        # Print gate qubit labels.
        for s, q in zip(info.wire_symbols, op.qubits):
            out_diagram.write(x, qubit_map[q], s)

        exponent = _formatted_exponent(info, args)
        if exponent is not None:
            if info.connected:
                # Add an exponent to the last label only.
                if info.exponent_qubit_index is not None:
                    y3 = qubit_map[op.qubits[info.exponent_qubit_index]]
                else:
                    y3 = y2
                out_diagram.write(x, y3, '^' + exponent)
            else:
                # Add an exponent to every label
                for index in indices:
                    out_diagram.write(x, index, '^' + exponent)
        if x > max_x:
            max_x = x

    global_phase = np.product([
        complex(e.coefficient)
        for e in moment
        if isinstance(e, ops.GlobalPhaseOperation)
    ])
    if global_phase != 1:
        desc = _formatted_phase(global_phase, use_unicode_characters, precision)
        if desc:
            y = max(qubit_map.values(), default=0) + 1
            out_diagram.write(x0, y, desc)

    if not non_global_ops:
        out_diagram.write(x0, 0, '')

    # Group together columns belonging to the same Moment.
    if moment.operations and max_x > x0:
        moment_groups.append((x0, max_x))


def _formatted_phase(coefficient: complex, unicode: bool,
                     precision: Optional[int]) -> str:
    h = math.atan2(coefficient.imag, coefficient.real) / math.pi
    unit = 'π' if unicode else 'pi'
    if h == 1:
        return unit
    return '{{:.{}}}'.format(precision).format(h) + unit


def _draw_moment_groups_in_diagram(moment_groups: List[Tuple[int, int]],
                                   use_unicode_characters: bool,
                                   out_diagram: TextDiagramDrawer):
    out_diagram.insert_empty_rows(0)
    h = out_diagram.height()

    # Insert columns starting from the back since the insertion
    # affects subsequent indices.
    for x1, x2 in reversed(moment_groups):
        out_diagram.insert_empty_columns(x2 + 1)
        out_diagram.force_horizontal_padding_after(x2, 0)
        out_diagram.insert_empty_columns(x1)
        out_diagram.force_horizontal_padding_after(x1, 0)
        x2 += 2
        for x in range(x1, x2):
            out_diagram.force_horizontal_padding_after(x, 0)

        for y in [0, h]:
            out_diagram.horizontal_line(y, x1, x2)
        out_diagram.vertical_line(x1, 0, 0.5)
        out_diagram.vertical_line(x2, 0, 0.5)
        out_diagram.vertical_line(x1, h, h-0.5)
        out_diagram.vertical_line(x2, h, h-0.5)

    # Rounds up to 1 when horizontal, down to 0 when vertical.
    # (Matters when transposing.)
    out_diagram.force_vertical_padding_after(0, 0.5)
    out_diagram.force_vertical_padding_after(h - 1, 0.5)


def _apply_unitary_circuit(circuit: Circuit, state: np.ndarray,
                           qubits: Tuple['cirq.Qid', ...],
                           dtype: Type[np.number]) -> np.ndarray:
    """Applies a circuit's unitary effect to the given vector or matrix.

    This method assumes that the caller wants to ignore measurements.

    Args:
        circuit: The circuit to simulate. All operations must have a known
            matrix or decompositions leading to known matrices. Measurements
            are allowed to be in the circuit, but they will be ignored.
        state: The initial state tensor (i.e. superposition or unitary matrix).
            This is what will be left-multiplied by the circuit's effective
            unitary. If this is a state vector, it must have shape
            (2,) * num_qubits. If it is a unitary matrix it should have shape
            (2,) * (2*num_qubits).
        qubits: The qubits in the state tensor. Determines which axes operations
            apply to. An operation targeting the k'th qubit in this list will
            operate on the k'th axis of the state tensor.
        dtype: The numpy dtype to use for applying the unitary. Must be a
            complex dtype.

    Returns:
        The left-multiplied state tensor.
    """
    buffer = np.empty_like(state)

    def on_stuck(bad_op):
        return TypeError(
            'Operation without a known matrix or decomposition: {!r}'.format(
                bad_op))

    unitary_ops = protocols.decompose(
        circuit.all_operations(),
        keep=protocols.has_unitary,
        intercepting_decomposer=_decompose_measurement_inversions,
        on_stuck_raise=on_stuck)

    return protocols.apply_unitaries(
        unitary_ops, qubits,
        protocols.ApplyUnitaryArgs(state, buffer, range(len(qubits))))


def _decompose_measurement_inversions(op: 'cirq.Operation') -> 'cirq.OP_TREE':
    if isinstance(op.gate, ops.MeasurementGate):
        return [ops.X(q) for q, b in zip(op.qubits, op.gate.invert_mask) if b]
    return NotImplemented


def _list_repr_with_indented_item_lines(items: Sequence[Any]) -> str:
    block = '\n'.join([repr(op) + ',' for op in items])
    indented = '    ' + '\n    '.join(block.split('\n'))
    return '[\n{}\n]'.format(indented)


TIn = TypeVar('TIn')
TOut = TypeVar('TOut')
TKey = TypeVar('TKey')


@overload
def _group_until_different(items: Iterable[TIn],
                           key: Callable[[TIn], TKey],
                           ) -> Iterable[Tuple[TKey, List[TIn]]]:
    pass


@overload
def _group_until_different(items: Iterable[TIn],
                           key: Callable[[TIn], TKey],
                           value: Callable[[TIn], TOut]
                           ) -> Iterable[Tuple[TKey, List[TOut]]]:
    pass


def _group_until_different(items: Iterable[TIn],
                           key: Callable[[TIn], TKey],
                           value=lambda e: e):
    """Groups runs of items that are identical according to a keying function.

    Args:
        items: The items to group.
        key: If two adjacent items produce the same output from this function,
            they will be grouped.
        value: Maps each item into a value to put in the group. Defaults to the
            item itself.

    Examples:
        _group_until_different(range(11), key=is_prime) yields
            (False, [0, 1])
            (True, [2, 3])
            (False, [4])
            (True, [5])
            (False, [6])
            (True, [7])
            (False, [8, 9, 10])

    Yields:
        Tuples containing the group key and item values.
    """
    return ((k, [value(i) for i in v]) for (k, v) in groupby(items, key))<|MERGE_RESOLUTION|>--- conflicted
+++ resolved
@@ -24,14 +24,8 @@
 from itertools import groupby
 import math
 
-from typing import (List, Any, Dict, FrozenSet, Callable, Iterable, Iterator,
-<<<<<<< HEAD
-                    Optional, overload, Sequence, Union, Set, Type, Tuple, cast,
-                    TypeVar)
-=======
-                    Optional, Sequence, Union, Set, Type, Tuple, cast, TypeVar,
-                    overload, TYPE_CHECKING)
->>>>>>> c78d345d
+from typing import (Any, Callable, cast, Dict, FrozenSet, Iterable, Iterator,
+    List, Optional, overload, Sequence, Set, Tuple, Type, TypeVar, Union)
 
 import re
 import numpy as np
@@ -805,7 +799,6 @@
         op_list = []  # type: List[Tuple[int, ops.Operation]]
         if not start_frontier:
             return op_list
-<<<<<<< HEAD
         start_index = min(start_frontier.values())
         blocked_qubits = set()  # type: Set[cirq.Qid]
         for index, moment in enumerate(self[start_index:], start_index):
@@ -818,22 +811,6 @@
                     op_list.append((index, op))
             if blocked_qubits.issuperset(start_frontier):
                 break
-=======
-        index = min(frontier.values())
-        for moment in self._moments[index:]:
-            active_qubits = set(q for q, s in frontier.items() if s <= index)
-            if len(active_qubits) <= 0:
-                return op_list
-            for op in moment.operations:
-                active_op_qubits = active_qubits.intersection(op.qubits)
-                if active_op_qubits:
-                    if is_blocker(op):
-                        for q in active_op_qubits:
-                            del frontier[q]
-                    else:
-                        op_list.append((index, op))
-            index += 1
->>>>>>> c78d345d
         return op_list
 
     def operation_at(self, qubit: 'cirq.Qid',
