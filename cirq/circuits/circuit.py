--- conflicted
+++ resolved
@@ -27,30 +27,16 @@
 
 import numpy as np
 
-from cirq import ops, extension
+from cirq import ops, extension, study
 from cirq.circuits.insert_strategy import InsertStrategy
 from cirq.circuits.moment import Moment
 from cirq.circuits.text_diagram_drawer import TextDiagramDrawer
-<<<<<<< HEAD
-from cirq.extension import Extensions
-from cirq.ops import QubitId
-from cirq.study import ParamResolver
-=======
->>>>>>> d76b23e9
-
-if TYPE_CHECKING:
-    # pylint: disable=unused-import
-    from typing import Set
 
 
 T_DESIRED_GATE_TYPE = TypeVar('T_DESIRED_GATE_TYPE', bound='ops.Gate')
 
 
-<<<<<<< HEAD
 class Circuit(ops.ParameterizableEffect):
-=======
-class Circuit:
->>>>>>> d76b23e9
     """A mutable list of groups of operations to apply to some qubits.
 
     Methods returning information about the circuit:
@@ -670,20 +656,21 @@
         return diagram
 
     def is_parameterized(self,
-                         ext: Extensions = None) -> bool:
+                         ext: extension.Extensions = None) -> bool:
         if ext is None:
-            ext = Extensions()
+            ext = extension.Extensions()
         return any(cast(ops.ParameterizableEffect, op).is_parameterized()
                    for op in self.all_operations()
                    if ext.try_cast(ops.ParameterizableEffect, op) is not None)
 
     def with_parameters_resolved_by(self,
-                                    param_resolver: ParamResolver,
-                                    ext: Extensions = None) -> 'Circuit':
+                                    param_resolver: study.ParamResolver,
+                                    ext: extension.Extensions = None
+                                    ) -> 'Circuit':
         if ext is None:
-            ext = Extensions()
+            ext = extension.Extensions()
         resolved_circuit = Circuit()
-        for moment in self.moments:
+        for moment in self:
             resolved_circuit.append(_resolve_operations(
                 moment.operations,
                 param_resolver,
@@ -693,8 +680,8 @@
 
 def _resolve_operations(
         operations: Iterable[ops.Operation],
-        param_resolver: ParamResolver,
-        ext: Extensions) -> List[ops.Operation]:
+        param_resolver: study.ParamResolver,
+        ext: extension.Extensions) -> List[ops.Operation]:
     resolved_operations = []  # type: List[ops.Operation]
     for op in operations:
         cast_op = ext.try_cast(ops.ParameterizableEffect, op)
