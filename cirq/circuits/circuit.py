--- conflicted
+++ resolved
@@ -20,14 +20,8 @@
 """
 
 from typing import (
-<<<<<<< HEAD
     List, Any, Dict, FrozenSet, Callable, Iterable, Iterator,
-    Optional, Sequence, Union, Type, Tuple, cast, TypeVar
-=======
-    Any, Dict, FrozenSet, Callable, Generator, Iterable, Iterator, List,
-    Optional, Sequence, Union,
-    overload, Type, Tuple, cast, TypeVar,
->>>>>>> 00e168b7
+    Optional, Sequence, Union, Type, Tuple, cast, TypeVar, overload
 )
 
 import numpy as np
@@ -36,11 +30,6 @@
 from cirq.circuits.insert_strategy import InsertStrategy
 from cirq.circuits.moment import Moment
 from cirq.circuits.text_diagram_drawer import TextDiagramDrawer
-<<<<<<< HEAD
-from cirq.extension import Extensions
-from cirq.ops import QubitId
-=======
->>>>>>> 00e168b7
 
 
 T_DESIRED_GATE_TYPE = TypeVar('T_DESIRED_GATE_TYPE', bound='ops.Gate')
@@ -571,8 +560,7 @@
         """
 
         if ext is None:
-<<<<<<< HEAD
-            ext = Extensions()
+            ext = extension.Extensions()
 
         if not ignore_terminal_measurements and any(
                 ops.MeasurementGate.is_measurement(op)
@@ -596,9 +584,9 @@
             self,
             initial_state: Union[int, np.ndarray] = 0,
             qubit_order: ops.QubitOrderOrList = ops.QubitOrder.DEFAULT,
-            qubits_that_should_be_present: Iterable[QubitId] = (),
+            qubits_that_should_be_present: Iterable[ops.QubitId] = (),
             ignore_terminal_measurements: bool = True,
-            ext: Extensions = None) -> np.ndarray:
+            ext: extension.Extensions = None) -> np.ndarray:
         """Computes the output state vector of the circuit.
 
         Args:
@@ -631,21 +619,13 @@
         """
 
         if ext is None:
-            ext = Extensions()
+            ext = extension.Extensions()
 
         if not ignore_terminal_measurements and any(
                 ops.MeasurementGate.is_measurement(op)
                 for op in self.all_operations()):
             raise ValueError('Circuit contains a measurement.')
 
-=======
-            ext = extension.Extensions()
-        qs = ops.QubitOrder.as_qubit_order(qubit_order).order_for(
-            self.all_qubits().union(qubits_that_should_be_present))
-        qubit_map = {i: q
-                     for q, i in enumerate(qs)}  # type: Dict[ops.QubitId, int]
-        matrix_ops = _flatten_to_known_matrix_ops(self.all_operations(), ext)
->>>>>>> 00e168b7
         if not self.are_all_measurements_terminal():
             raise ValueError('Circuit contains a non-terminal measurement.')
 
@@ -886,11 +866,10 @@
             out_diagram.write(x, y2, '^' + exponent)
 
 
-<<<<<<< HEAD
 def _apply_unitary_circuit(circuit: Circuit,
                            state: np.ndarray,
                            qubits: Tuple[ops.QubitId, ...],
-                           ext: Extensions) -> np.ndarray:
+                           ext: extension.Extensions) -> np.ndarray:
     """Applies a circuit to the given vector or matrix.
 
     Args:
@@ -922,7 +901,7 @@
 
 
 def _extract_unitaries(operations: Iterable[ops.Operation],
-                       ext: Extensions
+                       ext: extension.Extensions
                        ) -> Iterable[Tuple[ops.KnownMatrix,
                                            Tuple[ops.QubitId, ...]]]:
     """Yields a sequence of unitary matrices equivalent to the circuit's effect.
@@ -932,16 +911,6 @@
         known_matrix = ext.try_cast(ops.KnownMatrix, op)
         if known_matrix is not None:
             yield known_matrix, op.qubits
-=======
-def _flatten_to_known_matrix_ops(iter_ops: Iterable[ops.Operation],
-                                 ext: extension.Extensions
-                                 ) -> Generator[ops.Operation, None, None]:
-    for op in iter_ops:
-        # Check if the operation has a known matrix
-        known_matrix_gate = ext.try_cast(ops.KnownMatrix, op)
-        if known_matrix_gate is not None:
-            yield op
->>>>>>> 00e168b7
             continue
 
         # If not, check if it has a decomposition.
@@ -965,49 +934,11 @@
                 .format(op))
 
 
-<<<<<<< HEAD
 def _apply_unitary_operation(state: np.ndarray,
                              matrix: np.ndarray,
                              target_axes: List[int],
                              out: Optional[np.ndarray]) -> np.ndarray:
     """Left-multiplies the given axes of the state tensor by the given matrix.
-=======
-def _operations_to_unitary_matrix(iter_ops: Iterable[ops.Operation],
-                                  qubit_map: Dict[ops.QubitId, int],
-                                  ignore_terminal_measurements: bool,
-                                  ext: extension.Extensions) -> np.ndarray:
-    # Precondition is that circuit has only terminal measurements.
-    total = np.eye(1 << len(qubit_map))
-    for op in iter_ops:
-        if ops.MeasurementGate.is_measurement(op):
-            if not ignore_terminal_measurements:
-                raise TypeError(
-                    'Terminal measurement operation but not ignoring these '
-                    'measurements: {!r}'.format(op))
-            continue  # coverage: ignore
-        mat = _operation_to_unitary_matrix(op, qubit_map, ext)
-        total = np.matmul(mat, total)
-    return total
-
-
-def _operation_to_unitary_matrix(op: ops.Operation,
-                                 qubit_map: Dict[ops.QubitId, int],
-                                 ext: extension.Extensions) -> np.ndarray:
-    known_matrix_gate = ext.try_cast(ops.KnownMatrix, op)
-    if known_matrix_gate is None:
-        raise TypeError(
-            'Operation without a known matrix: {!r}'.format(op))
-    sub_mat = known_matrix_gate.matrix()
-    qubit_count = len(qubit_map)
-    bit_locs = [qubit_count - qubit_map[q] - 1 for q in op.qubits][::-1]
-    over_mask = ~sum(1 << b for b in bit_locs)
-
-    result = np.zeros(shape=(1 << qubit_count, 1 << qubit_count),
-                      dtype=np.complex128)
-    for i in range(1 << qubit_count):
-        sub_i = sum(_moved_bit(i, b, k) for k, b in enumerate(bit_locs))
-        over_i = i & over_mask
->>>>>>> 00e168b7
 
     Args:
         state: The state tensor to left-multiple.
