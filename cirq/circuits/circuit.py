--- conflicted
+++ resolved
@@ -118,7 +118,7 @@
     def from_ops(*operations: ops.OP_TREE,
                  strategy: InsertStrategy = InsertStrategy.EARLIEST,
                  device: devices.Device = devices.UnconstrainedDevice
-                 ) -> 'Circuit':
+                ) -> 'Circuit':
         """Creates an empty circuit and appends the given operations.
 
         Args:
@@ -152,10 +152,8 @@
         if not isinstance(other, type(self)):
             return NotImplemented
         return cirq.protocols.approx_eq(
-            self._moments,
-            other._moments,
-            atol=atol
-        ) and self._device == other._device
+            self._moments, other._moments,
+            atol=atol) and self._device == other._device
 
     def __ne__(self, other):
         return not self == other
@@ -335,8 +333,7 @@
                 + self.to_text_diagram()
                 + '</pre>')
 
-    def _first_moment_operating_on(self,
-                                   qubits: Iterable[ops.Qid],
+    def _first_moment_operating_on(self, qubits: Iterable[ops.Qid],
                                    indices: Iterable[int]) -> Optional[int]:
         qubits = frozenset(qubits)
         for m in indices:
@@ -378,7 +375,7 @@
     def next_moments_operating_on(self,
                                   qubits: Iterable[ops.Qid],
                                   start_moment_index: int = 0
-                                  ) -> Dict[ops.Qid, int]:
+                                 ) -> Dict[ops.Qid, int]:
         """Finds the index of the next moment that touches each qubit.
 
         Args:
@@ -400,11 +397,11 @@
                                next_moment)
         return next_moments
 
-    def prev_moment_operating_on(
-            self,
-            qubits: Sequence[ops.Qid],
-            end_moment_index: Optional[int] = None,
-            max_distance: Optional[int] = None) -> Optional[int]:
+    def prev_moment_operating_on(self,
+                                 qubits: Sequence[ops.Qid],
+                                 end_moment_index: Optional[int] = None,
+                                 max_distance: Optional[int] = None
+                                ) -> Optional[int]:
         """Finds the index of the next moment that touches the given qubits.
 
         Args:
@@ -617,7 +614,7 @@
                                    start_frontier: Dict[ops.Qid, int],
                                    end_frontier: Dict[ops.Qid, int],
                                    omit_crossing_operations: bool = False
-                                   ) -> List[Tuple[int, ops.Operation]]:
+                                  ) -> List[Tuple[int, ops.Operation]]:
         """Finds operations between the two given frontiers.
 
         If a qubit is in `start_frontier` but not `end_frontier`, its end index
@@ -705,12 +702,11 @@
                     if next_op is not None:
                         if is_blocker(next_op):
                             break
-                        op_list.append((current_index,next_op))
-                current_index+=1
+                        op_list.append((current_index, next_op))
+                current_index += 1
         return op_list
 
-    def operation_at(self,
-                     qubit: ops.Qid,
+    def operation_at(self, qubit: ops.Qid,
                      moment_index: int) -> Optional[ops.Operation]:
         """Finds the operation on a qubit within a moment, if any.
 
@@ -780,7 +776,7 @@
         return self.are_all_matches_terminal(protocols.is_measurement)
 
     def are_all_matches_terminal(self,
-            predicate: Callable[[ops.Operation], bool]):
+                                 predicate: Callable[[ops.Operation], bool]):
         """Check whether all of the ops that satisfy a predicate are terminal.
 
         Args:
@@ -791,9 +787,8 @@
             given predicate are terminal.
         """
         return all(
-            self.next_moment_operating_on(op.qubits, i + 1) is None for
-            (i, op) in self.findall_operations(predicate)
-        )
+            self.next_moment_operating_on(op.qubits, i + 1) is None
+            for (i, op) in self.findall_operations(predicate))
 
     def _pick_or_create_inserted_op_moment_index(
             self, splitter_index: int, op: ops.Operation,
@@ -836,9 +831,7 @@
 
         raise ValueError('Unrecognized append strategy: {}'.format(strategy))
 
-    def _has_op_at(self,
-                   moment_index: int,
-                   qubits: Iterable[ops.Qid]) -> bool:
+    def _has_op_at(self, moment_index: int, qubits: Iterable[ops.Qid]) -> bool:
         return (0 <= moment_index < len(self._moments) and
                 self._moments[moment_index].operates_on(qubits))
 
@@ -856,11 +849,10 @@
                           operation: ops.Operation) -> bool:
         return not self._moments[moment_index].operates_on(operation.qubits)
 
-    def insert(
-            self,
-            index: int,
-            moment_or_operation_tree: Union[ops.Moment, ops.OP_TREE],
-            strategy: InsertStrategy = InsertStrategy.EARLIEST) -> int:
+    def insert(self,
+               index: int,
+               moment_or_operation_tree: Union[ops.Moment, ops.OP_TREE],
+               strategy: InsertStrategy = InsertStrategy.EARLIEST) -> int:
         """ Inserts operations into the circuit.
             Operations are inserted into the moment specified by the index and
             'InsertStrategy'.
@@ -878,11 +870,12 @@
         Raises:
             ValueError: Bad insertion strategy.
         """
-        moments_and_operations = list(ops.flatten_op_tree(
-            ops.transform_op_tree(moment_or_operation_tree,
-                                  self._device.decompose_operation,
-                                  preserve_moments=True),
-            preserve_moments=True))
+        moments_and_operations = list(
+            ops.flatten_op_tree(ops.transform_op_tree(
+                moment_or_operation_tree,
+                self._device.decompose_operation,
+                preserve_moments=True),
+                                preserve_moments=True))
 
         for moment_or_op in moments_and_operations:
             if isinstance(moment_or_op, ops.Moment):
@@ -957,12 +950,11 @@
         return self.insert(end, operations[op_index:])
 
     @staticmethod
-    def _pick_inserted_ops_moment_indices(operations: Sequence[ops.Operation],
-                                          start: int = 0,
-                                          frontier: Dict[ops.Qid,
-                                                         int] = None
-                                          ) -> Tuple[Sequence[int],
-                                                     Dict[ops.Qid, int]]:
+    def _pick_inserted_ops_moment_indices(
+            operations: Sequence[ops.Operation],
+            start: int = 0,
+            frontier: Dict[ops.Qid, int] = None
+    ) -> Tuple[Sequence[int], Dict[ops.Qid, int]]:
         """Greedily assigns operations to moments.
 
         Args:
@@ -991,7 +983,7 @@
                        early_frontier: Dict[ops.Qid, int],
                        late_frontier: Dict[ops.Qid, int],
                        update_qubits: Iterable[ops.Qid] = None
-                       ) -> Tuple[int, int]:
+                      ) -> Tuple[int, int]:
         """Inserts moments to separate two frontiers.
 
         After insertion n_new moments, the following holds:
@@ -1065,7 +1057,7 @@
                            operations: ops.OP_TREE,
                            start: int,
                            frontier: Dict[ops.Qid, int] = None
-                           ) -> Dict[ops.Qid, int]:
+                          ) -> Dict[ops.Qid, int]:
         """Inserts operations inline at frontier.
 
         Args:
@@ -1187,10 +1179,9 @@
                 shift += next_index - insert_index
         self._moments = copy._moments
 
-    def append(
-            self,
-            moment_or_operation_tree: Union[ops.Moment, ops.OP_TREE],
-            strategy: InsertStrategy = InsertStrategy.EARLIEST):
+    def append(self,
+               moment_or_operation_tree: Union[ops.Moment, ops.OP_TREE],
+               strategy: InsertStrategy = InsertStrategy.EARLIEST):
         """Appends operations onto the end of the circuit.
 
         Moments within the operation tree are appended intact.
@@ -1201,8 +1192,7 @@
         """
         self.insert(len(self._moments), moment_or_operation_tree, strategy)
 
-    def clear_operations_touching(self,
-                                  qubits: Iterable[ops.Qid],
+    def clear_operations_touching(self, qubits: Iterable[ops.Qid],
                                   moment_indices: Iterable[int]):
         """Clears operations that are touching given qubits at given moments.
 
@@ -1289,8 +1279,7 @@
         """
 
         if not ignore_terminal_measurements and any(
-                protocols.is_measurement(op)
-                for op in self.all_operations()):
+                protocols.is_measurement(op) for op in self.all_operations()):
             raise ValueError('Circuit contains a measurement.')
 
         if not self.are_all_measurements_terminal():
@@ -1422,33 +1411,23 @@
             transpose: bool = False,
             precision: Optional[int] = 3,
             qubit_order: ops.QubitOrderOrList = ops.QubitOrder.DEFAULT,
-            get_circuit_diagram_info:
-                Optional[Callable[[ops.Operation,
-                                   protocols.CircuitDiagramInfoArgs],
-                                  protocols.CircuitDiagramInfo]]=None
+            get_circuit_diagram_info: Optional[
+                Callable[[ops.Operation, protocols.CircuitDiagramInfoArgs],
+                         protocols.CircuitDiagramInfo]] = None
     ) -> TextDiagramDrawer:
         """Returns a TextDiagramDrawer with the circuit drawn into it.
 
         Args:
             use_unicode_characters: Determines if unicode characters are
                 allowed (as opposed to ascii-only diagrams).
-<<<<<<< HEAD
+            qubit_namer: How to display the qubits. Defaults to the qubit's str
+                method, with a colon appended if not transposed.
             transpose: Arranges qubit wires vertically instead of horizontally.
             precision: Number of digits to use when representing numbers.
             qubit_order: Determines how qubits are ordered in the diagram.
-            qubit_namer: How to display the qubits. Defaults to the qubit's str
-                method, with a colon appended if not transposed.
             get_circuit_diagram_info: The function that takes an operation and
                 diagram info args and returns diagram info. Defaults to
                 _get_operation_circuit_diagram_info_with_fallback.
-=======
-            qubit_namer: Names qubits in diagram. Defaults to str.
-            transpose: Arranges qubit wires vertically instead of horizontally.
-            precision: Number of digits to use when representing numbers.
-            qubit_order: Determines how qubits are ordered in the diagram.
-            get_circuit_diagram_info: Gets circuit diagram info. Defaults to
-                protocol with fallback.
->>>>>>> 46c8f215
 
         Returns:
             The TextDiagramDrawer instance.
@@ -1479,8 +1458,7 @@
 
         if moment_groups:
             _draw_moment_groups_in_diagram(moment_groups,
-                                           use_unicode_characters,
-                                           diagram)
+                                           use_unicode_characters, diagram)
 
         if transpose:
             diagram = diagram.transpose()
@@ -1617,9 +1595,7 @@
 
     if protocols.is_parameterized(info.exponent):
         name = str(info.exponent)
-        return ('({})'.format(name)
-                if _is_exposed_formula(name)
-                else name)
+        return ('({})'.format(name) if _is_exposed_formula(name) else name)
 
     if info.exponent == 0:
         return '0'
@@ -1660,11 +1636,9 @@
         out_diagram: TextDiagramDrawer,
         precision: Optional[int],
         moment_groups: List[Tuple[int, int]],
-        get_circuit_diagram_info:
-            Optional[Callable[[ops.Operation,
-                               protocols.CircuitDiagramInfoArgs],
-                              protocols.CircuitDiagramInfo]]=None
-        ):
+        get_circuit_diagram_info: Optional[
+            Callable[[ops.Operation, protocols.CircuitDiagramInfoArgs],
+                     protocols.CircuitDiagramInfo]] = None):
     if get_circuit_diagram_info is None:
         get_circuit_diagram_info = (
                 _get_operation_circuit_diagram_info_with_fallback)
@@ -1709,7 +1683,7 @@
 
         exponent = _formatted_exponent(info, args)
         if exponent is not None:
-            if info.connected:
+            if info.vconnected:
                 # Add an exponent to the last label only.
                 out_diagram.write(x, y2, '^' + exponent)
             else:
@@ -1745,8 +1719,8 @@
             out_diagram.horizontal_line(y, x1, x2)
         out_diagram.vertical_line(x1, 0, 0.5)
         out_diagram.vertical_line(x2, 0, 0.5)
-        out_diagram.vertical_line(x1, h, h-0.5)
-        out_diagram.vertical_line(x2, h, h-0.5)
+        out_diagram.vertical_line(x1, h, h - 0.5)
+        out_diagram.vertical_line(x2, h, h - 0.5)
 
     # Rounds up to 1 when horizontal, down to 0 when vertical.
     # (Matters when transposing.)
@@ -1754,8 +1728,7 @@
     out_diagram.force_vertical_padding_after(h - 1, 0.5)
 
 
-def _apply_unitary_circuit(circuit: Circuit,
-                           state: np.ndarray,
+def _apply_unitary_circuit(circuit: Circuit, state: np.ndarray,
                            qubits: Tuple[ops.Qid, ...],
                            dtype: Type[np.number]) -> np.ndarray:
     """Applies a circuit's unitary effect to the given vector or matrix.
