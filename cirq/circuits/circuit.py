# Copyright 2018 The Cirq Developers
#
# Licensed under the Apache License, Version 2.0 (the "License");
# you may not use this file except in compliance with the License.
# You may obtain a copy of the License at
#
#     https://www.apache.org/licenses/LICENSE-2.0
#
# Unless required by applicable law or agreed to in writing, software
# distributed under the License is distributed on an "AS IS" BASIS,
# WITHOUT WARRANTIES OR CONDITIONS OF ANY KIND, either express or implied.
# See the License for the specific language governing permissions and
# limitations under the License.

"""The circuit data structure.

Circuits consist of a list of Moments, each Moment made up of a set of
Operations. Each Operation is a Gate that acts on some Qubits, for a given
Moment the Operations must all act on distinct Qubits.
"""

from collections import defaultdict

from typing import (
    List, Any, Dict, FrozenSet, Callable, Iterable, Iterator, Optional,
    Sequence, Union, Type, Tuple, cast, TypeVar, overload
)

import numpy as np

from cirq import devices, ops, extension, study, linalg, protocols
from cirq.circuits.insert_strategy import InsertStrategy
from cirq.circuits.moment import Moment
from cirq.circuits.text_diagram_drawer import TextDiagramDrawer
from cirq.circuits.qasm_output import QasmOutput

T_DESIRED_GATE_TYPE = TypeVar('T_DESIRED_GATE_TYPE', bound='ops.Gate')


class Circuit(ops.ParameterizableEffect):
    """A mutable list of groups of operations to apply to some qubits.

    Methods returning information about the circuit:
        next_moment_operating_on
        prev_moment_operating_on
        operation_at
        qubits
        findall_operations
        to_unitary_matrix
        apply_unitary_effect_to_state
        to_text_diagram
        to_text_diagram_drawer

    Methods for mutation:
        insert
        append
        insert_into_range
        clear_operations_touching

    Circuits can also be iterated over,
        for moment in circuit:
            ...
    and sliced,
        circuit[1:3] is a new Circuit made up of two moments, the first being
            circuit[1] and the second being circuit[2];
    and concatenated,
        circuit1 + circuit2 is a new Circuit made up of the moments in circuit1
            followed by the moments in circuit2;
    and multiplied by an integer,
        circuit * k is a new Circuit made up of the moments in circuit repeated
            k times.
    and mutated,
        circuit[1:7] = [Moment(...)]
    """

    def __init__(self,
                 moments: Iterable[Moment] = (),
                 device: devices.Device = devices.UnconstrainedDevice) -> None:
        """Initializes a circuit.

        Args:
            moments: The initial list of moments defining the circuit.
            device: Hardware that the circuit should be able to run on.
        """
        self._moments = list(moments)
        self._device = device
        self._device.validate_circuit(self)

    @property
    def device(self) -> devices.Device:
        return self._device

    @device.setter
    def device(self, new_device: devices.Device) -> None:
        new_device.validate_circuit(self)
        self._device = new_device

    @staticmethod
    def from_ops(*operations: ops.OP_TREE,
                 strategy: InsertStrategy = InsertStrategy.NEW_THEN_INLINE,
                 device: devices.Device = devices.UnconstrainedDevice
                 ) -> 'Circuit':
        """Creates an empty circuit and appends the given operations.

        Args:
            operations: The operations to append to the new circuit.
            strategy: How to append the operations.
            device: Hardware that the circuit should be able to run on.

        Returns:
            The constructed circuit containing the operations.
        """
        result = Circuit(device=device)
        result.append(operations, strategy)
        return result

    def __copy__(self) -> 'Circuit':
        return self.copy()

    def __deepcopy__(self) -> 'Circuit':
        return self.copy()

    def copy(self) -> 'Circuit':
        return Circuit(self._moments, self._device)

    def __eq__(self, other):
        if not isinstance(other, type(self)):
            return NotImplemented
        return self._moments == other._moments and self._device == other._device

    def __ne__(self, other):
        return not self == other

    def __len__(self):
        return len(self._moments)

    def __iter__(self):
        return iter(self._moments)

    # pylint: disable=function-redefined
    @overload
    def __getitem__(self, key: slice) -> 'Circuit':
        pass

    @overload
    def __getitem__(self, key: int) -> Moment:
        pass

    def __getitem__(self, key):
        if isinstance(key, slice):
            return Circuit(self._moments[key])
        if isinstance(key, int):
            return self._moments[key]
        else:
            raise TypeError(
                '__getitem__ called with key not of type slice or int.')

    @overload
    def __setitem__(self, key: int, value: Moment):
        pass

    @overload
    def __setitem__(self, key: slice, value: Iterable[Moment]):
        pass

    def __setitem__(self, key, value):
        if isinstance(key, int):
            if not isinstance(value, Moment):
                raise TypeError('Can only assign Moments into Circuits.')
            self._device.validate_moment(value)

        if isinstance(key, slice):
            value = list(value)
            if any(not isinstance(v, Moment) for v in value):
                raise TypeError('Can only assign Moments into Circuits.')
            for moment in value:
                self._device.validate_moment(moment)

        self._moments[key] = value
    # pylint: enable=function-redefined

    def __delitem__(self, key: Union[int, slice]):
        del self._moments[key]

    def __iadd__(self, other):
        if not isinstance(other, type(self)):
            return NotImplemented
        if (other.device != self._device and
                other.device != devices.UnconstrainedDevice):
            raise ValueError("Other circuit's device is not compatible.")
        for moment in other:
            self._device.validate_moment(moment)
        self._moments += other._moments
        return self

    def __add__(self, other):
        if not isinstance(other, type(self)):
            return NotImplemented
        device = (self._device
                    if other.device is devices.UnconstrainedDevice
                    else other.device)
        device_2 = (other.device
                    if self._device is devices.UnconstrainedDevice
                    else self._device)
        if device != device_2:
            raise ValueError("Can't add circuits with incompatible devices.")

        for moment in self:
            device.validate_moment(moment)
        for moment in other:
            device.validate_moment(moment)

        return Circuit(self._moments + other._moments,
                       device=device)

    def __imul__(self, repetitions: int):
        if not isinstance(repetitions, int):
            return NotImplemented
        self._moments *= repetitions
        return self

    def __mul__(self, repetitions: int):
        if not isinstance(repetitions, int):
            return NotImplemented
        return Circuit(self._moments * repetitions,
                       device=self._device)

    def __rmul__(self, repetitions: int):
        if not isinstance(repetitions, int):
            return NotImplemented
        return self * repetitions

    def __repr__(self):
        if not self._moments and self._device == devices.UnconstrainedDevice:
            return 'cirq.Circuit()'

        if not self._moments:
            return 'cirq.Circuit(device={!r})'.format(self._device)

        moment_str = _list_repr_with_indented_item_lines(self._moments)
        if self._device == devices.UnconstrainedDevice:
            return 'cirq.Circuit(moments={})'.format(moment_str)

        return 'cirq.Circuit(moments={}, device={!r})'.format(moment_str,
                                                              self._device)

    def __str__(self):
        return self.to_text_diagram()

    __hash__ = None  # type: ignore

    def with_device(
            self,
            new_device: devices.Device,
            qubit_mapping: Callable[[ops.QubitId], ops.QubitId] = lambda e: e,
            ) -> 'Circuit':
        """Maps the current circuit onto a new device, and validates.

        Args:
            new_device: The new device that the circuit should be on.
            qubit_mapping: How to translate qubits from the old device into
                qubits on the new device.

        Returns:
            The translated circuit.
        """
        return Circuit(
            moments=[Moment(operation.transform_qubits(qubit_mapping)
                            for operation in moment.operations)
                     for moment in self._moments],
            device=new_device
        )

    def _repr_pretty_(self, p: Any, cycle: bool) -> None:
        """Print ASCII diagram in Jupyter."""
        if cycle:
            # There should never be a cycle.  This is just in case.
            p.text('Circuit(...)')
        else:
            p.text(self.to_text_diagram())

    def _repr_html_(self) -> str:
        """Print ASCII diagram in Jupyter notebook without wrapping lines."""
        return ('<pre style="overflow: auto; white-space: pre;">'
                + self.to_text_diagram()
                + '</pre>')

    def _first_moment_operating_on(self,
                                   qubits: Iterable[ops.QubitId],
                                   indices: Iterable[int]) -> Optional[int]:
        qubits = frozenset(qubits)
        for m in indices:
            if self._has_op_at(m, qubits):
                return m
        return None

    def next_moment_operating_on(self,
                                 qubits: Iterable[ops.QubitId],
                                 start_moment_index: int = 0,
                                 max_distance: int = None) -> Optional[int]:
        """Finds the index of the next moment that touches the given qubits.

        Args:
            qubits: We're looking for operations affecting any of these qubits.
            start_moment_index: The starting point of the search.
            max_distance: The number of moments (starting from the start index
                and moving forward) to check. Defaults to no limit.

        Returns:
            None if there is no matching moment, otherwise the index of the
            earliest matching moment.

        Raises:
          ValueError: negative max_distance.
        """
        max_circuit_distance = len(self._moments) - start_moment_index
        if max_distance is None:
            max_distance = max_circuit_distance
        elif max_distance < 0:
            raise ValueError('Negative max_distance: {}'.format(max_distance))
        else:
            max_distance = min(max_distance, max_circuit_distance)

        return self._first_moment_operating_on(
            qubits,
            range(start_moment_index, start_moment_index + max_distance))

    def next_moments_operating_on(self,
                                 qubits: Iterable[ops.QubitId],
                                 start_moment_index: int = 0
                                 ) -> Dict[ops.QubitId, int]:
        """Finds the index of the next moment that touches each qubit.

        Args:
            qubits: The qubits to find the next moments acting on.
            start_moment_index: The starting point of the search.

        Returns:
            The index of the next moment that touches each qubit. If there
            is no such moment, the next moment is specified as the number of
            moments in the circuit. Equivalently, can be characterized as one
            plus the index of the last moment after start_moment_index
            (inclusive) that does *not* act on a given qubit.
        """
        next_moments = {}
        for q in qubits:
            next_moment = self.next_moment_operating_on([q], start_moment_index)
            next_moments[q] = (len(self._moments) if next_moment is None else
                               next_moment)
        return next_moments

    def prev_moment_operating_on(
            self,
            qubits: Sequence[ops.QubitId],
            end_moment_index: Optional[int] = None,
            max_distance: Optional[int] = None) -> Optional[int]:
        """Finds the index of the next moment that touches the given qubits.

        Args:
            qubits: We're looking for operations affecting any of these qubits.
            end_moment_index: The moment index just after the starting point of
                the reverse search. Defaults to the length of the list of
                moments.
            max_distance: The number of moments (starting just before from the
                end index and moving backward) to check. Defaults to no limit.

        Returns:
            None if there is no matching moment, otherwise the index of the
            latest matching moment.

        Raises:
            ValueError: negative max_distance.
        """
        if end_moment_index is None:
            end_moment_index = len(self._moments)

        if max_distance is None:
            max_distance = len(self._moments)
        elif max_distance < 0:
            raise ValueError('Negative max_distance: {}'.format(max_distance))
        else:
            max_distance = min(end_moment_index, max_distance)

        # Don't bother searching indices past the end of the list.
        if end_moment_index > len(self._moments):
            d = end_moment_index - len(self._moments)
            end_moment_index -= d
            max_distance -= d
        if max_distance <= 0:
            return None

        return self._first_moment_operating_on(qubits,
                                               (end_moment_index - k - 1
                                                for k in range(max_distance)))

    def _prev_moment_available(
            self,
            op: ops.Operation,
            end_moment_index: int) -> int:
        last_available = k = end_moment_index
        while k > 0:
            k -= 1
            if not self._can_commute_past(k, op):
                return last_available
            if self._can_add_op_at(k, op):
                last_available = k
        return last_available

    def operation_at(self,
                     qubit: ops.QubitId,
                     moment_index: int) -> Optional[ops.Operation]:
        """Finds the operation on a qubit within a moment, if any.

        Args:
            qubit: The qubit to check for an operation on.
            moment_index: The index of the moment to check for an operation
                within. Allowed to be beyond the end of the circuit.

        Returns:
            None if there is no operation on the qubit at the given moment, or
            else the operation.
        """
        if not 0 <= moment_index < len(self._moments):
            return None
        for op in self._moments[moment_index].operations:
            if qubit in op.qubits:
                return op
        return None

    def findall_operations(self, predicate: Callable[[ops.Operation], bool]
                           ) -> Iterable[Tuple[int, ops.Operation]]:
        """Find the locations of all operations that satisfy a given condition.

        This returns an iterator of (index, operation) tuples where each
        operation satisfies op_cond(operation) is truthy. The indices are
        in order of the moments and then order of the ops within that moment.

        Args:
            predicate: A method that takes an Operation and returns a Truthy
                value indicating the operation meets the find condition.

        Returns:
            An iterator (index, operation)'s that satisfy the op_condition.
        """
        for index, moment in enumerate(self._moments):
            for op in moment.operations:
                if predicate(op):
                    yield index, op

    def findall_operations_with_gate_type(
            self,
            gate_type: Type[T_DESIRED_GATE_TYPE]
            ) -> Iterable[Tuple[int,
                                ops.GateOperation,
                                T_DESIRED_GATE_TYPE]]:
        """Find the locations of all gate operations of a given type.

        Args:
            gate_type: The type of gate to find, e.g. RotXGate or
                MeasurementGate.

        Returns:
            An iterator (index, operation, gate)'s for operations with the given
            gate type.
        """
        result = self.findall_operations(
            lambda operation: (isinstance(operation, ops.GateOperation) and
                               isinstance(operation.gate, gate_type)))
        for index, op in result:
            gate_op = cast(ops.GateOperation, op)
            yield index, gate_op, cast(T_DESIRED_GATE_TYPE, gate_op.gate)

    def are_all_measurements_terminal(self):
        return all(
            self.next_moment_operating_on(op.qubits, i + 1) is None for (i, op)
            in self.findall_operations(ops.MeasurementGate.is_measurement))

    def _pick_or_create_inserted_op_moment_index(
            self, splitter_index: int, op: ops.Operation,
            strategy: InsertStrategy) -> int:
        """Determines and prepares where an insertion will occur.

        Args:
            splitter_index: The index to insert at.
            op: The operation that will be inserted.
            strategy: The insertion strategy.

        Returns:
            The index of the (possibly new) moment where the insertion should
                occur.

        Raises:
            ValueError: Unrecognized append strategy.
        """

        if (strategy is InsertStrategy.NEW or
                strategy is InsertStrategy.NEW_THEN_INLINE):
            self._moments.insert(splitter_index, Moment())
            return splitter_index if splitter_index > 0 else 0

        if strategy is InsertStrategy.INLINE:
            if (0 <= splitter_index - 1 < len(self._moments) and
                    self._can_add_op_at(splitter_index - 1, op)):
                return splitter_index - 1

            return self._pick_or_create_inserted_op_moment_index(
                splitter_index, op, InsertStrategy.NEW)

        if strategy is InsertStrategy.EARLIEST:
            clipped_index = 0 if splitter_index < 0 else splitter_index
            if self._can_add_op_at(clipped_index, op):
                return self._prev_moment_available(op, clipped_index)

            return self._pick_or_create_inserted_op_moment_index(
                clipped_index, op, InsertStrategy.INLINE)

        raise ValueError('Unrecognized append strategy: {}'.format(strategy))

    def _has_op_at(self,
                   moment_index: int,
                   qubits: Iterable[ops.QubitId]) -> bool:
        return (0 <= moment_index < len(self._moments) and
                self._moments[moment_index].operates_on(qubits))

    def _can_add_op_at(self,
                       moment_index: int,
                       operation: ops.Operation) -> bool:
        if not 0 <= moment_index < len(self._moments):
            return True
        return self._device.can_add_operation_into_moment(
            operation,
            self._moments[moment_index])

    def _can_commute_past(self,
                          moment_index: int,
                          operation: ops.Operation) -> bool:
        return not self._moments[moment_index].operates_on(operation.qubits)

    def insert(
            self,
            index: int,
            moment_or_operation_tree: Union[Moment, ops.OP_TREE],
            strategy: InsertStrategy = InsertStrategy.NEW_THEN_INLINE) -> int:
        """ Inserts a moment or operations into the circuit.
            Moments are inserted at the specified index.
            Operations are inserted into the moment specified by the index and
            'InsertStrategy'.

        Args:
            index: The index to insert all of the operations at.
            Indices smaller or equal to 0 will insert operations at the
            beginning of the list while an index greater than or equal to the
            length of operation list will insert the operations at the end of
            the list.
            moment_or_operation_tree: An operation or tree of operations.
            strategy: How to pick/create the moment to put operations into.

        Returns:
            The insertion index that will place operations just after the
            operations that were inserted by this method.

        Raises:
            ValueError: Bad insertion strategy.
        """

        if isinstance(moment_or_operation_tree, Moment):
            self._device.validate_moment(moment_or_operation_tree)
            self._moments.insert(index, moment_or_operation_tree)
<<<<<<< HEAD
            return self._moments.index(moment_or_operation_tree) + 1
=======
            return index + 1
>>>>>>> 02b3ed2a

        operations = list(ops.flatten_op_tree(ops.transform_op_tree(
            moment_or_operation_tree,
            self._device.decompose_operation)))
        for op in operations:
            self._device.validate_operation(op)

        # limit index to 0..len(self._moments), also deal with indices smaller 0
        k = max(min(index if index >= 0 else len(self._moments) + index,
                    len(self._moments)), 0)
        for op in operations:
            p = self._pick_or_create_inserted_op_moment_index(k, op, strategy)
            while p >= len(self._moments):
                self._moments.append(Moment())
            self._moments[p] = self._moments[p].with_operation(op)
            self._device.validate_moment(self._moments[p])
            k = max(k, p + 1)
            if strategy is InsertStrategy.NEW_THEN_INLINE:
                strategy = InsertStrategy.INLINE
        return k

    def insert_into_range(self,
                          operations: ops.OP_TREE,
                          start: int,
                          end: int) -> int:
        """Writes operations inline into an area of the circuit.

        Args:
            start: The start of the range (inclusive) to write the
                given operations into.
            end: The end of the range (exclusive) to write the given
                operations into. If there are still operations remaining,
                new moments are created to fit them.
            operations: An operation or tree of operations to insert.

        Returns:
            An insertion index that will place operations after the operations
            that were inserted by this method.

        Raises:
            IndexError: Bad inline_start and/or inline_end.
        """
        if not 0 <= start <= end <= len(self):
            raise IndexError('Bad insert indices: [{}, {})'.format(
                start, end))

        operations = list(ops.flatten_op_tree(operations))
        for op in operations:
            self._device.validate_operation(op)

        i = start
        op_index = 0
        while op_index < len(operations):
            op = operations[op_index]
            while i < end and not self._device.can_add_operation_into_moment(
                    op, self._moments[i]):
                i += 1
            if i >= end:
                break
            self._moments[i] = self._moments[i].with_operation(op)
            op_index += 1

        if op_index >= len(operations):
            return end

        return self.insert(end, operations[op_index:])

    @staticmethod
    def _pick_inserted_ops_moment_indices(operations: Sequence[ops.Operation],
                                          start: int=0,
                                          frontier: Dict[ops.QubitId, int]=None
                                          ) -> Tuple[Sequence[int],
                                                     Dict[ops.QubitId, int]]:
        """Greedily assigns operations to moments.

        Args:
            operations: The operations to assign to moments.
            start: The first moment to consider assignment to.
            frontier: The first moment to which an operation acting on a qubit
                can be assigned. Updated in place as operations are assigned.

        Returns:
            The frontier giving the index of the moment after the last one to
            which an operation that acts on each qubit is assigned. If a
            frontier was specified as an argument, this is the same object.
        """
        if frontier is None:
            frontier = defaultdict(lambda: 0)
        moment_indices = []
        for op in operations:
            op_start = max(start, max(frontier[q] for q in op.qubits))
            moment_indices.append(op_start)
            for q in op.qubits:
                frontier[q] = max(frontier[q], op_start + 1)

        return moment_indices, frontier


    def _push_frontier(self,
                      early_frontier: Dict[ops.QubitId, int],
                      late_frontier: Dict[ops.QubitId, int],
                      update_qubits: Iterable[ops.QubitId]=None
                      ) -> Tuple[int, int]:
        """Inserts moments to separate two frontiers.

        After insertion n_new moments, the following holds:
           for q in late_frontier:
               early_frontier[q] <= late_frontier[q] + n_new
           for q in update_qubits:
               early_frontier[q] the identifies the same moment as before
                   (but whose index may have changed if this moment is after
                   those inserted).

        Args:
            early_frontier: The earlier frontier. For qubits not in the later
                frontier, this is updated to account for the newly inserted
                moments.
            late_frontier: The later frontier. This is not modified.
            update_qubits: The qubits for which to update early_frontier to
                account for the newly inserted moments.

        Returns:
            (index at which new moments were inserted, how many new moments
            were inserted) if new moments were indeed inserted. (0, 0)
            otherwise.
        """
        if update_qubits is None:
            update_qubits = set(early_frontier).difference(late_frontier)
        n_new_moments = (max(early_frontier.get(q, 0) - late_frontier[q]
                             for q in late_frontier)
                         if late_frontier else 0)
        if n_new_moments > 0:
            insert_index = min(late_frontier.values())
            self._moments[insert_index:insert_index] = (
                    [Moment()] * n_new_moments)
            for q in update_qubits:
                if early_frontier.get(q, 0) > insert_index:
                    early_frontier[q] += n_new_moments
            return insert_index, n_new_moments
        return (0, 0)

    def _insert_operations(self,
                          operations: Sequence[ops.Operation],
                          insertion_indices: Sequence[int]) -> None:
        """Inserts operations at the specified moments. Appends new moments if
        necessary.

        Args:
            operations: The operations to insert.
            insertion_indices: Where to insert them, i.e. operations[i] is
                inserted into moments[insertion_indices[i].

        Raises:
            ValueError: operations and insert_indices have different lengths.

        NB: It's on the caller to ensure that the operations won't conflict
        with operations already in the moment or even each other.
        """
        if len(operations) != len(insertion_indices):
            raise ValueError('operations and insertion_indices must have the'
                             'same length.')
        self._moments += [Moment() for _ in range(1 + max(insertion_indices) -
                                                  len(self))]
        moment_to_ops = defaultdict(list) # type: Dict[int, List[ops.Operation]]
        for op_index, moment_index in enumerate(insertion_indices):
            moment_to_ops[moment_index].append(operations[op_index])
        for moment_index, new_ops in moment_to_ops.items():
            self._moments[moment_index] = Moment(
                    self._moments[moment_index].operations + tuple(new_ops))


    def insert_at_frontier(self,
                           operations: ops.OP_TREE,
                           start: int,
                           frontier: Dict[ops.QubitId, int]=None
                           ) -> Dict[ops.QubitId, int]:
        """Inserts operations inline at frontier.

        Args:
            operations: the operations to insert
            start: the moment at which to start inserting the operations
            frontier: frontier[q] is the earliest moment in which an operation
                acting on qubit q can be placed.
        """
        if frontier is None:
            frontier = defaultdict(lambda: 0)
        operations = tuple(ops.flatten_op_tree(operations))
        if not operations:
            return frontier
        qubits = set(q for op in operations for q in op.qubits)
        if any(frontier[q] > start for q in qubits):
            raise ValueError('The frontier for qubits on which the operations'
                             'to insert act cannot be after start.')

        next_moments = self.next_moments_operating_on(qubits, start)

        insertion_indices, _ = self._pick_inserted_ops_moment_indices(
                operations, start, frontier)

        self._push_frontier(frontier, next_moments)

        self._insert_operations(operations, insertion_indices)

        return frontier


    def batch_remove(self,
                     removals: Iterable[Tuple[int, ops.Operation]]) -> None:
        """Removes several operations from a circuit.

        Args:
            removals: A sequence of (moment_index, operation) tuples indicating
                operations to delete from the moments that are present. All
                listed operations must actually be present or the edit will
                fail (without making any changes to the circuit).

        ValueError:
            One of the operations to delete wasn't present to start with.

        IndexError:
            Deleted from a moment that doesn't exist.
        """
        copy = self.copy()
        for i, op in removals:
            if op not in copy._moments[i].operations:
                raise ValueError(
                    "Can't remove {} @ {} because it doesn't exist.".format(
                        op, i))
            copy._moments[i] = Moment(old_op
                                      for old_op in copy._moments[i].operations
                                      if op != old_op)
        self._device.validate_circuit(copy)
        self._moments = copy._moments

    def batch_insert_into(self,
                          insert_intos: Iterable[Tuple[int, ops.Operation]]
                          ) -> None:
        """Inserts operations into empty spaces in existing moments.

        If any of the insertions fails (due to colliding with an existing
        operation), this method fails without making any changes to the circuit.

        Args:
            insert_intos: A sequence of (moment_index, new_operation)
                pairs indicating a moment to add a new operation into.

        ValueError:
            One of the insertions collided with an existing operation.

        IndexError:
            Inserted into a moment index that doesn't exist.
        """
        copy = self.copy()
        for i, op in insert_intos:
            copy._moments[i] = copy._moments[i].with_operation(op)
        self._device.validate_circuit(copy)
        self._moments = copy._moments

    def batch_insert(self,
                     insertions: Iterable[Tuple[int, ops.OP_TREE]]) -> None:
        """Applies a batched insert operation to the circuit.

        Transparently handles the fact that earlier insertions may shift
        the index that later insertions should occur at. For example, if you
        insert an operation at index 2 and at index 4, but the insert at index 2
        causes a new moment to be created, then the insert at "4" will actually
        occur at index 5 to account for the shift from the new moment.

        All insertions are done with the strategy 'EARLIEST'.

        Args:
            insertions: A sequence of (insert_index, operations) pairs
                indicating operations to add into the circuit at specific
                places.
        """
        # Work on a copy in case validation fails halfway through.
        copy = self.copy()
        shift = 0
        for i, tree in sorted(insertions, key=lambda e: e[0]):
            for op in ops.flatten_op_tree(tree):
                next_index = copy.insert(i + shift, op, InsertStrategy.EARLIEST)
                if next_index > i:
                    shift += 1
        self._moments = copy._moments

    def append(
            self,
            moment_or_operation_tree: Union[Moment, ops.OP_TREE],
            strategy: InsertStrategy = InsertStrategy.NEW_THEN_INLINE):
        """Appends operations onto the end of the circuit.

        Args:
            moment_or_operation_tree: An operation or tree of operations.
            strategy: How to pick/create the moment to put operations into.
        """
        self.insert(len(self._moments), moment_or_operation_tree, strategy)

    def clear_operations_touching(self,
                                  qubits: Iterable[ops.QubitId],
                                  moment_indices: Iterable[int]):
        """Clears operations that are touching given qubits at given moments.

        Args:
            qubits: The qubits to check for operations on.
            moment_indices: The indices of moments to check for operations
                within.
        """
        qubits = frozenset(qubits)
        for k in moment_indices:
            if 0 <= k < len(self._moments):
                self._moments[k] = self._moments[k].without_operations_touching(
                    qubits)

    def all_qubits(self) -> FrozenSet[ops.QubitId]:
        """Returns the qubits acted upon by Operations in this circuit."""
        return frozenset(q for m in self._moments for q in m.qubits)

    def all_operations(self) -> Iterator[ops.Operation]:
        """Iterates over the operations applied by this circuit.

        Operations from earlier moments will be iterated over first. Operations
        within a moment are iterated in the order they were given to the
        moment's constructor.
        """
        return (op for moment in self for op in moment.operations)

    def _unitary_(self) -> Union[np.ndarray, type(NotImplemented)]:
        """Converts the circuit into a unitary matrix, if possible.

        If the circuit contains any non-terminal measurements, the conversion
        into a unitary matrix fails (i.e. returns NotImplemented). Terminal
        measurements are ignored when computing the unitary matrix. The unitary
        matrix is the product of the unitary matrix of all operations in the
        circuit (after expanding them to apply to the whole system).
        """
        if not self.are_all_measurements_terminal():
            return NotImplemented
        return self.to_unitary_matrix(ignore_terminal_measurements=True)

    def to_unitary_matrix(
            self,
            qubit_order: ops.QubitOrderOrList = ops.QubitOrder.DEFAULT,
            qubits_that_should_be_present: Iterable[ops.QubitId] = (),
            ignore_terminal_measurements: bool = True,
            ext: extension.Extensions = None,
            dtype: np.dtype = np.complex128) -> np.ndarray:
        """Converts the circuit into a unitary matrix, if possible.

        Args:
            qubit_order: Determines how qubits are ordered when passing matrices
                into np.kron.
            ext: The extensions to use when attempting to cast operations into
                CompositeOperation instances.
            qubits_that_should_be_present: Qubits that may or may not appear
                in operations within the circuit, but that should be included
                regardless when generating the matrix.
            ignore_terminal_measurements: When set, measurements at the end of
                the circuit are ignored instead of causing the method to
                fail.
            dtype: The numpy dtype for the returned unitary. Must be a complex
                dtype.

        Returns:
            A (possibly gigantic) 2d numpy array corresponding to a matrix
            equivalent to the circuit's effect on a quantum state.

        Raises:
            ValueError: The circuit contains measurement gates that are not
                ignored.
            TypeError: The circuit contains gates that don't have a known
                unitary matrix, e.g. gates parameterized by a Symbol.
        """

        if ext is None:
            ext = extension.Extensions()

        if not ignore_terminal_measurements and any(
                ops.MeasurementGate.is_measurement(op)
                for op in self.all_operations()):
            raise ValueError('Circuit contains a measurement.')

        if not self.are_all_measurements_terminal():
            raise ValueError('Circuit contains a non-terminal measurement.')

        qs = ops.QubitOrder.as_qubit_order(qubit_order).order_for(
            self.all_qubits().union(qubits_that_should_be_present))
        n = len(qs)

        state = np.eye(1 << n, dtype=np.complex128)
        state.shape = (2,) * (2 * n)

        result = _apply_unitary_circuit(self, state, qs, ext, dtype)
        return result.reshape((1 << n, 1 << n))

    def apply_unitary_effect_to_state(
            self,
            initial_state: Union[int, np.ndarray] = 0,
            qubit_order: ops.QubitOrderOrList = ops.QubitOrder.DEFAULT,
            qubits_that_should_be_present: Iterable[ops.QubitId] = (),
            ignore_terminal_measurements: bool = True,
            ext: extension.Extensions = None,
            dtype: np.dtype = np.complex128) -> np.ndarray:
        """Left-multiplies a state vector by the circuit's unitary effect.

        A circuit's "unitary effect" is the unitary matrix produced by
        multiplying together all of its gates' unitary matrices. A circuit
        with non-unitary gates (such as measurement or parameterized gates) does
        not have a well-defined unitary effect, and the method will fail if such
        operations are present.

        For convenience, terminal measurements are automatically ignored
        instead of causing a failure. Set the 'ignore_terminal_measurements'
        argument to False to disable this behavior.

        This method is equivalent to left-multiplying the input state by
        circuit.to_unitary_matrix(...), but computed in a more efficient way.

        Args:
            qubit_order: Determines how qubits are ordered when passing matrices
                into np.kron.
            initial_state: The input state for the circuit. This can be an int
                or a vector. When this is an int, it refers to a computational
                basis state (e.g. 5 means initialize to |5> = |...000101>). If
                this is a state vector, it directly specifies the initial
                state's amplitudes. The vector must be a flat numpy array with a
                type that can be converted to np.complex128.
            qubits_that_should_be_present: Qubits that may or may not appear
                in operations within the circuit, but that should be included
                regardless when generating the matrix.
            ignore_terminal_measurements: When set, measurements at the end of
                the circuit are ignored instead of causing the method to
                fail.
            ext: The extensions to use when attempting to cast operations into
                KnownMatrix instances.
            dtype: The numpy dtype for the returned unitary. Must be a complex
                dtype.

        Returns:
            A (possibly gigantic) numpy array storing the superposition that
            came out of the circuit for the given input state.

        Raises:
            ValueError: The circuit contains measurement gates that are not
                ignored.
            TypeError: The circuit contains gates that don't have a known
                unitary matrix, e.g. gates parameterized by a Symbol.
        """

        if ext is None:
            ext = extension.Extensions()

        if not ignore_terminal_measurements and any(
                ops.MeasurementGate.is_measurement(op)
                for op in self.all_operations()):
            raise ValueError('Circuit contains a measurement.')

        if not self.are_all_measurements_terminal():
            raise ValueError('Circuit contains a non-terminal measurement.')

        qs = ops.QubitOrder.as_qubit_order(qubit_order).order_for(
            self.all_qubits().union(qubits_that_should_be_present))
        n = len(qs)

        if isinstance(initial_state, int):
            state = np.zeros(1 << n, dtype=dtype)
            state[initial_state] = 1
        else:
            state = initial_state.astype(dtype)
        state.shape = (2,) * n

        result = _apply_unitary_circuit(self, state, qs, ext, dtype)
        return result.reshape((1 << n,))

    def to_text_diagram(
            self,
            ext: extension.Extensions = None,
            use_unicode_characters: bool = True,
            transpose: bool = False,
            precision: Optional[int] = 3,
            qubit_order: ops.QubitOrderOrList = ops.QubitOrder.DEFAULT) -> str:
        """Returns text containing a diagram describing the circuit.

        Args:
            ext: For extending operations/gates to implement TextDiagrammable.
            use_unicode_characters: Determines if unicode characters are
                allowed (as opposed to ascii-only diagrams).
            transpose: Arranges qubit wires vertically instead of horizontally.
            precision: Number of digits to display in text diagram
            qubit_order: Determines how qubits are ordered in the diagram.

        Returns:
            The text diagram.
        """
        diagram = self.to_text_diagram_drawer(
            ext=ext,
            use_unicode_characters=use_unicode_characters,
            qubit_name_suffix='' if transpose else ': ',
            precision=precision,
            qubit_order=qubit_order,
            transpose=transpose)

        return diagram.render(
            crossing_char=(None
                           if use_unicode_characters
                           else ('-' if transpose else '|')),
            horizontal_spacing=1 if transpose else 3,
            use_unicode_characters=use_unicode_characters)

    def to_text_diagram_drawer(
            self,
            ext: extension.Extensions = None,
            use_unicode_characters: bool = True,
            qubit_name_suffix: str = '',
            transpose: bool = False,
            precision: Optional[int] = 3,
            qubit_order: ops.QubitOrderOrList = ops.QubitOrder.DEFAULT,
    ) -> TextDiagramDrawer:
        """Returns a TextDiagramDrawer with the circuit drawn into it.

        Args:
            ext: For extending operations/gates to implement TextDiagrammable.
            use_unicode_characters: Determines if unicode characters are
                allowed (as opposed to ascii-only diagrams).
            qubit_name_suffix: Appended to qubit names in the diagram.
            transpose: Arranges qubit wires vertically instead of horizontally.
            precision: Number of digits to use when representing numbers.
            qubit_order: Determines how qubits are ordered in the diagram.

        Returns:
            The TextDiagramDrawer instance.
        """
        if ext is None:
            ext = extension.Extensions()

        qubits = ops.QubitOrder.as_qubit_order(qubit_order).order_for(
            self.all_qubits())
        qubit_map = {qubits[i]: i for i in range(len(qubits))}

        diagram = TextDiagramDrawer()
        for q, i in qubit_map.items():
            diagram.write(0, i, str(q) + qubit_name_suffix)

        for moment in self._moments:
            _draw_moment_in_diagram(moment,
                                    ext,
                                    use_unicode_characters,
                                    qubit_map,
                                    diagram,
                                    precision)

        w = diagram.width()
        for i in qubit_map.values():
            diagram.horizontal_line(i, 0, w)

        if transpose:
            diagram = diagram.transpose()

        return diagram

    def is_parameterized(self,
                         ext: extension.Extensions = None) -> bool:
        if ext is None:
            ext = extension.Extensions()
        return any(cast(ops.ParameterizableEffect, op).is_parameterized()
                   for op in self.all_operations()
                   if ext.try_cast(ops.ParameterizableEffect, op) is not None)

    def with_parameters_resolved_by(self,
                                    param_resolver: study.ParamResolver,
                                    ext: extension.Extensions = None
                                    ) -> 'Circuit':
        if ext is None:
            ext = extension.Extensions()
        resolved_circuit = Circuit()
        for moment in self:
            resolved_circuit.append(_resolve_operations(
                moment.operations,
                param_resolver,
                ext))
        return resolved_circuit

    def to_qasm(self,
                header: str = 'Generated from Cirq',
                precision: int = 10,
                qubit_order: ops.QubitOrderOrList = ops.QubitOrder.DEFAULT,
                ext: extension.Extensions = None
                ) -> str:
        """Returns QASM equivalent to the circuit.

        Args:
            header: A multi-line string that is placed in a comment at the top
                of the QASM.
            precision: Number of digits to use when representing numbers.
            qubit_order: Determines how qubits are ordered in the QASM
                register.
            ext: For extending operations/gates to implement
                QasmConvertibleOperation/QasmConvertibleGate.
        """
        qubits = ops.QubitOrder.as_qubit_order(qubit_order).order_for(
            self.all_qubits())
        output = QasmOutput(operations=self.all_operations(),
                            qubits=qubits,
                            header=header,
                            precision=precision,
                            version='2.0',
                            ext=ext)
        return str(output)

    def save_qasm(self,
                  file_path: Union[str, bytes, int],
                  header: str = 'Generated from Cirq',
                  precision: int = 10,
                  qubit_order: ops.QubitOrderOrList = ops.QubitOrder.DEFAULT,
                  ext: extension.Extensions = None
                  ) -> None:
        """Save a QASM file equivalent to the circuit.

        Args:
            header: A multi-line string that is placed in a comment at the top
                of the QASM.
            precision: Number of digits to use when representing numbers.
            qubit_order: Determines how qubits are ordered in the QASM
                register.
            ext: For extending operations/gates to implement
                QasmConvertibleOperation/QasmConvertibleGate.
        """
        qubits = ops.QubitOrder.as_qubit_order(qubit_order).order_for(
            self.all_qubits())
        output = QasmOutput(operations=self.all_operations(),
                            qubits=qubits,
                            header=header,
                            precision=precision,
                            version='2.0',
                            ext=ext)
        output.save(file_path)


def _resolve_operations(
        operations: Iterable[ops.Operation],
        param_resolver: study.ParamResolver,
        ext: extension.Extensions) -> List[ops.Operation]:
    resolved_operations = []  # type: List[ops.Operation]
    for op in operations:
        cast_op = ext.try_cast(ops.ParameterizableEffect, op)
        if cast_op is None:
            resolved_op = op
        else:
            resolved_op = cast(
                    ops.Operation,
                    cast_op.with_parameters_resolved_by(param_resolver))
        resolved_operations.append(resolved_op)
    return resolved_operations


def _get_operation_text_diagram_info_with_fallback(
        op: ops.Operation,
        args: ops.TextDiagramInfoArgs,
        ext: extension.Extensions) -> ops.TextDiagramInfo:
    text_diagrammable_op = ext.try_cast(ops.TextDiagrammable, op)
    if text_diagrammable_op is not None:
        info = text_diagrammable_op.text_diagram_info(args)
        if len(op.qubits) != len(info.wire_symbols):
            raise ValueError(
                'Wanted diagram info from {!r} for {} '
                'qubits but got {!r}'.format(
                    op,
                    len(info.wire_symbols),
                    info))
        return info

    # Fallback to a default representation using the operation's __str__.
    name = str(op)

    # Representation usually looks like 'gate(qubit1, qubit2, etc)'.
    # Try to cut off the qubit part, since that would be redundant information.
    redundant_tail = '({})'.format(', '.join(str(e) for e in op.qubits))
    if name.endswith(redundant_tail):
        name = name[:-len(redundant_tail)]

    # Include ordering in the qubit labels.
    if len(op.qubits) != 1:
        symbols = tuple('{}:{}'.format(name, i)
                        for i in range(len(op.qubits)))
    else:
        symbols = (name,)

    return ops.TextDiagramInfo(wire_symbols=symbols)


def _formatted_exponent(info: ops.TextDiagramInfo,
                        args: ops.TextDiagramInfoArgs) -> Optional[str]:
    # 1 is not shown.
    if info.exponent == 1:
        return None

    # Round -1.0 into -1.
    if info.exponent == -1:
        return '-1'

    # If it's a float, show the desired precision.
    if isinstance(info.exponent, float):
        if args.precision is not None:
            return '{{:.{}}}'.format(args.precision).format(info.exponent)
        return repr(info.exponent)

    # If the exponent is any other object, use its string representation.
    s = str(info.exponent)
    if '+' in s or ' ' in s or '-' in s[1:]:
        # The string has confusing characters. Put parens around it.
        return '({})'.format(info.exponent)
    return s


def _draw_moment_in_diagram(moment: Moment,
                            ext: extension.Extensions,
                            use_unicode_characters: bool,
                            qubit_map: Dict[ops.QubitId, int],
                            out_diagram: TextDiagramDrawer,
                            precision: Optional[int]):
    x0 = out_diagram.width()
    for op in moment.operations:
        indices = [qubit_map[q] for q in op.qubits]
        y1 = min(indices)
        y2 = max(indices)

        # Find an available column.
        x = x0
        while any(out_diagram.content_present(x, y)
                  for y in range(y1, y2 + 1)):
            x += 1

        args = ops.TextDiagramInfoArgs(
            known_qubits=op.qubits,
            known_qubit_count=len(op.qubits),
            use_unicode_characters=use_unicode_characters,
            qubit_map=qubit_map,
            precision=precision)
        info = _get_operation_text_diagram_info_with_fallback(op, args, ext)

        # Draw vertical line linking the gate's qubits.
        if y2 > y1 and info.connected:
            out_diagram.vertical_line(x, y1, y2)

        # Print gate qubit labels.
        for s, q in zip(info.wire_symbols, op.qubits):
            out_diagram.write(x, qubit_map[q], s)

        # Add an exponent to the last label.
        exponent = _formatted_exponent(info, args)
        if exponent is not None:
            out_diagram.write(x, y2, '^' + exponent)


def _apply_unitary_circuit(circuit: Circuit,
                           state: np.ndarray,
                           qubits: Tuple[ops.QubitId, ...],
                           ext: extension.Extensions,
                           dtype: np.dtype) -> np.ndarray:
    """Applies a circuit's unitary effect to the given vector or matrix.

    This method assumes that the caller wants to ignore measurements.

    Args:
        circuit: The circuit to simulate. All operations must have a known
            matrix or decompositions leading to known matrices. Measurements
            are allowed to be in the circuit, but they will be ignored.
        state: The initial state tensor (i.e. superposition or unitary matrix).
            This is what will be left-multiplied by the circuit's effective
            unitary. If this is a state vector, it must have shape
            (2,) * num_qubits. If it is a unitary matrix it should have shape
            (2,) * (2*num_qubits).
        qubits: The qubits in the state tensor. Determines which axes operations
            apply to. An operation targeting the k'th qubit in this list will
            operate on the k'th axis of the state tensor.
        ext: Extensions used when attempting to get matrices and decompositions
            of the operations.
        dtype: The numpy dtype to use for applying the unitary. Must be a
            complex dtype.

    Returns:
        The left-multiplied state tensor.
    """
    qubit_map = {q: i for i, q in enumerate(qubits)}
    buffer = np.zeros(state.shape, dtype=dtype)
    for mat, qs in _extract_unitaries(circuit.all_operations(), ext):
        matrix = mat.astype(dtype).reshape((2,) * (2 * len(qs)))
        indices = [qubit_map[q] for q in qs]
        linalg.targeted_left_multiply(matrix, state, indices, out=buffer)
        state, buffer = buffer, state
    return state


def _extract_unitaries(operations: Iterable[ops.Operation],
                       ext: extension.Extensions
                       ) -> Iterable[Tuple[np.ndarray,
                                           Tuple[ops.QubitId, ...]]]:
    """Yields a sequence of unitary matrices equivalent to the circuit's effect.
    """
    for op in operations:
        # Check if the operation has a known matrix.
        matrix = protocols.unitary(op, None)
        if matrix is not None:
            yield matrix, op.qubits
            continue

        # If not, check if it has a decomposition.
        composite_op = ext.try_cast(ops.CompositeOperation, op)
        if composite_op is not None:
            # Recurse decomposition to get known matrix gates.
            op_tree = composite_op.default_decompose()
            op_list = ops.flatten_op_tree(op_tree)
            for op2 in _extract_unitaries(op_list, ext):
                yield op2
            continue

        if ops.MeasurementGate.is_measurement(op):
            gate = cast(ops.MeasurementGate, cast(ops.GateOperation, op).gate)
            # Account for bit flips embedded into the measurement operation.
            for i, b in enumerate(gate.invert_mask):
                if b:
                    yield protocols.unitary(ops.X), (op.qubits[i],)

            # This is a private method called in contexts where we know
            # measurement is supposed to be skipped.
            continue

        # Otherwise, fail
        raise TypeError(
            'Operation without a known matrix or decomposition: {!r}'.format(
                op))


def _list_repr_with_indented_item_lines(items: Sequence[Any]) -> str:
    block = '\n'.join([repr(op) + ',' for op in items])
    indented = '    ' + '\n    '.join(block.split('\n'))
    return '[\n{}\n]'.format(indented)<|MERGE_RESOLUTION|>--- conflicted
+++ resolved
@@ -396,8 +396,9 @@
     def _prev_moment_available(
             self,
             op: ops.Operation,
-            end_moment_index: int) -> int:
-        last_available = k = end_moment_index
+            end_moment_index: int) -> Optional[int]:
+        last_available = end_moment_index
+        k = end_moment_index
         while k > 0:
             k -= 1
             if not self._can_commute_past(k, op):
@@ -496,7 +497,7 @@
         if (strategy is InsertStrategy.NEW or
                 strategy is InsertStrategy.NEW_THEN_INLINE):
             self._moments.insert(splitter_index, Moment())
-            return splitter_index if splitter_index > 0 else 0
+            return splitter_index
 
         if strategy is InsertStrategy.INLINE:
             if (0 <= splitter_index - 1 < len(self._moments) and
@@ -507,12 +508,12 @@
                 splitter_index, op, InsertStrategy.NEW)
 
         if strategy is InsertStrategy.EARLIEST:
-            clipped_index = 0 if splitter_index < 0 else splitter_index
-            if self._can_add_op_at(clipped_index, op):
-                return self._prev_moment_available(op, clipped_index)
+            if self._can_add_op_at(splitter_index, op):
+                p = self._prev_moment_available(op, splitter_index)
+                return p or 0
 
             return self._pick_or_create_inserted_op_moment_index(
-                clipped_index, op, InsertStrategy.INLINE)
+                splitter_index, op, InsertStrategy.INLINE)
 
         raise ValueError('Unrecognized append strategy: {}'.format(strategy))
 
@@ -548,10 +549,6 @@
 
         Args:
             index: The index to insert all of the operations at.
-            Indices smaller or equal to 0 will insert operations at the
-            beginning of the list while an index greater than or equal to the
-            length of operation list will insert the operations at the end of
-            the list.
             moment_or_operation_tree: An operation or tree of operations.
             strategy: How to pick/create the moment to put operations into.
 
@@ -562,15 +559,10 @@
         Raises:
             ValueError: Bad insertion strategy.
         """
-
         if isinstance(moment_or_operation_tree, Moment):
             self._device.validate_moment(moment_or_operation_tree)
             self._moments.insert(index, moment_or_operation_tree)
-<<<<<<< HEAD
-            return self._moments.index(moment_or_operation_tree) + 1
-=======
             return index + 1
->>>>>>> 02b3ed2a
 
         operations = list(ops.flatten_op_tree(ops.transform_op_tree(
             moment_or_operation_tree,
