# Copyright 2018 The Cirq Developers
#
# Licensed under the Apache License, Version 2.0 (the "License");
# you may not use this file except in compliance with the License.
# You may obtain a copy of the License at
#
#     https://www.apache.org/licenses/LICENSE-2.0
#
# Unless required by applicable law or agreed to in writing, software
# distributed under the License is distributed on an "AS IS" BASIS,
# WITHOUT WARRANTIES OR CONDITIONS OF ANY KIND, either express or implied.
# See the License for the specific language governing permissions and
# limitations under the License.

"""The circuit data structure.

Circuits consist of a list of Moments, each Moment made up of a set of
Operations. Each Operation is a Gate that acts on some Qubits, for a given
Moment the Operations must all act on distinct Qubits.
"""

from collections import defaultdict

from typing import (
    List, Any, Dict, FrozenSet, Callable, Iterable, Iterator,
    Optional, Sequence, Union, Type, Tuple, cast, TypeVar, overload
)

import numpy as np

from cirq import devices, ops, extension, study
from cirq.circuits.insert_strategy import InsertStrategy
from cirq.circuits.moment import Moment
from cirq.circuits.text_diagram_drawer import TextDiagramDrawer

T_DESIRED_GATE_TYPE = TypeVar('T_DESIRED_GATE_TYPE', bound='ops.Gate')


class Circuit(ops.ParameterizableEffect):
    """A mutable list of groups of operations to apply to some qubits.

    Methods returning information about the circuit:
        next_moment_operating_on
        prev_moment_operating_on
        operation_at
        qubits
        findall_operations
        to_unitary_matrix
        apply_unitary_effect_to_state
        to_text_diagram
        to_text_diagram_drawer

    Methods for mutation:
        insert
        append
        insert_into_range
        clear_operations_touching

    Circuits can also be iterated over,
        for moment in circuit:
            ...
    and sliced,
        circuit[1:3] is a new Circuit made up of two moments, the first being
            circuit[1] and the second being circuit[2];
    and concatenated,
        circuit1 + circuit2 is a new Circuit made up of the moments in circuit1
            followed by the moments in circuit2;
    and multiplied by an integer,
        circuit * k is a new Circuit made up of the moments in circuit repeated
            k times.
    and mutated,
        circuit[1:7] = [Moment(...)]
    """

    def __init__(self,
                 moments: Iterable[Moment] = (),
                 device: devices.Device = devices.UnconstrainedDevice) -> None:
        """Initializes a circuit.

        Args:
            moments: The initial list of moments defining the circuit.
            device: Hardware that the circuit should be able to run on.
        """
        self._moments = list(moments)
        self._device = device
        self._device.validate_circuit(self)

    @property
    def device(self) -> devices.Device:
        return self._device

    @device.setter
    def device(self, new_device: devices.Device) -> None:
        new_device.validate_circuit(self)
        self._device = new_device

    @staticmethod
    def from_ops(*operations: ops.OP_TREE,
                 strategy: InsertStrategy = InsertStrategy.NEW_THEN_INLINE,
                 device: devices.Device = devices.UnconstrainedDevice
                 ) -> 'Circuit':
        """Creates an empty circuit and appends the given operations.

        Args:
            operations: The operations to append to the new circuit.
            strategy: How to append the operations.
            device: Hardware that the circuit should be able to run on.

        Returns:
            The constructed circuit containing the operations.
        """
        result = Circuit(device=device)
        result.append(operations, strategy)
        return result

    def __copy__(self) -> 'Circuit':
        return self.copy()

    def __deepcopy__(self) -> 'Circuit':
        return self.copy()

    def copy(self) -> 'Circuit':
        return Circuit(self._moments, self._device)

    def __eq__(self, other):
        if not isinstance(other, type(self)):
            return NotImplemented
        return self._moments == other._moments and self._device == other._device

    def __ne__(self, other):
        return not self == other

    def __len__(self):
        return len(self._moments)

    def __iter__(self):
        return iter(self._moments)

    # pylint: disable=function-redefined
    @overload
    def __getitem__(self, key: slice) -> 'Circuit':
        pass

    @overload
    def __getitem__(self, key: int) -> Moment:
        pass

    def __getitem__(self, key):
        if isinstance(key, slice):
            return Circuit(self._moments[key])
        if isinstance(key, int):
            return self._moments[key]
        else:
            raise TypeError(
                '__getitem__ called with key not of type slice or int.')

    @overload
    def __setitem__(self, key: int, value: Moment):
        pass

    @overload
    def __setitem__(self, key: slice, value: Iterable[Moment]):
        pass

    def __setitem__(self, key, value):
        if isinstance(key, int):
            if not isinstance(value, Moment):
                raise TypeError('Can only assign Moments into Circuits.')
            self._device.validate_moment(value)

        if isinstance(key, slice):
            value = list(value)
            if any(not isinstance(v, Moment) for v in value):
                raise TypeError('Can only assign Moments into Circuits.')
            for moment in value:
                self._device.validate_moment(moment)

        self._moments[key] = value
    # pylint: enable=function-redefined

    def __delitem__(self, key: Union[int, slice]):
        del self._moments[key]

    def __iadd__(self, other):
        if not isinstance(other, type(self)):
            return NotImplemented
        if (other.device != self._device and
                other.device != devices.UnconstrainedDevice):
            raise ValueError("Other circuit's device is not compatible.")
        for moment in other:
            self._device.validate_moment(moment)
        self._moments += other._moments
        return self

    def __add__(self, other):
        if not isinstance(other, type(self)):
            return NotImplemented
        device = (self._device
                    if other.device is devices.UnconstrainedDevice
                    else other.device)
        device_2 = (other.device
                    if self._device is devices.UnconstrainedDevice
                    else self._device)
        if device != device_2:
            raise ValueError("Can't add circuits with incompatible devices.")

        for moment in self:
            device.validate_moment(moment)
        for moment in other:
            device.validate_moment(moment)

        return Circuit(self._moments + other._moments,
                       device=device)

    def __imul__(self, repetitions: int):
        if not isinstance(repetitions, int):
            return NotImplemented
        self._moments *= repetitions
        return self

    def __mul__(self, repetitions: int):
        if not isinstance(repetitions, int):
            return NotImplemented
        return Circuit(self._moments * repetitions,
                       device=self._device)

    def __rmul__(self, repetitions: int):
        if not isinstance(repetitions, int):
            return NotImplemented
        return self * repetitions

    def __repr__(self):
        moment_lines = ('\n    ' + repr(moment) for moment in self._moments)
        if self._device == devices.UnconstrainedDevice:
            return 'Circuit([{}])'.format(','.join(moment_lines))
        return 'Circuit([{}], device={})'.format(','.join(moment_lines),
                                                 self._device)

    def __str__(self):
        return self.to_text_diagram()

    __hash__ = None  # type: ignore

    def with_device(
            self,
            new_device: devices.Device,
            qubit_mapping: Callable[[ops.QubitId], ops.QubitId] = lambda e: e,
            ) -> 'Circuit':
        """Maps the current circuit onto a new device, and validates.

        Args:
            new_device: The new device that the circuit should be on.
            qubit_mapping: How to translate qubits from the old device into
                qubits on the new device.

        Returns:
            The translated circuit.
        """
        return Circuit(
            moments=[Moment(operation.transform_qubits(qubit_mapping)
                            for operation in moment.operations)
                     for moment in self._moments],
            device=new_device
        )

    def _repr_pretty_(self, p: Any, cycle: bool) -> None:
        """Print ASCII diagram in Jupyter."""
        if cycle:
            # There should never be a cycle.  This is just in case.
            p.text('Circuit(...)')
        else:
            p.text(self.to_text_diagram())

    def _repr_html_(self) -> str:
        """Print ASCII diagram in Jupyter notebook without wrapping lines."""
        return ('<pre style="overflow: auto; white-space: pre;">'
                + self.to_text_diagram()
                + '</pre>')

    def _first_moment_operating_on(self,
                                   qubits: Iterable[ops.QubitId],
                                   indices: Iterable[int]) -> Optional[int]:
        qubits = frozenset(qubits)
        for m in indices:
            if self._has_op_at(m, qubits):
                return m
        return None

    def next_moment_operating_on(self,
                                 qubits: Iterable[ops.QubitId],
                                 start_moment_index: int = 0,
                                 max_distance: int = None) -> Optional[int]:
        """Finds the index of the next moment that touches the given qubits.

        Args:
            qubits: We're looking for operations affecting any of these qubits.
            start_moment_index: The starting point of the search.
            max_distance: The number of moments (starting from the start index
                and moving forward) to check. Defaults to no limit.

        Returns:
            None if there is no matching moment, otherwise the index of the
            earliest matching moment.

        Raises:
          ValueError: negative max_distance.
        """
        max_circuit_distance = len(self._moments) - start_moment_index
        if max_distance is None:
            max_distance = max_circuit_distance
        elif max_distance < 0:
            raise ValueError('Negative max_distance: {}'.format(max_distance))
        else:
            max_distance = min(max_distance, max_circuit_distance)

        return self._first_moment_operating_on(
            qubits,
            range(start_moment_index, start_moment_index + max_distance))

    def next_moments_operating_on(self,
                                 qubits: Iterable[ops.QubitId],
                                 start_moment_index: int = 0
                                 ) -> Dict[ops.QubitId, int]:
        """Finds the index of the next moment that touches each qubit.

        Args:
            qubits: The qubits to find the next moments acting on.
            start_moment_index: The starting point of the search.

        Returns:
            The index of the next moment that touches each qubit. If there
            is no such moment, the next moment is specified as the number of
            moments in the circuit. Equivalently, can be characterized as one
            plus the index of the last moment after start_moment_index
            (inclusive) that does *not* act on a given qubit.
        """
        next_moments = {}
        for q in qubits:
            next_moment = self.next_moment_operating_on([q], start_moment_index)
            next_moments[q] = (len(self._moments) if next_moment is None else
                               next_moment)
        return next_moments

    def prev_moment_operating_on(
            self,
            qubits: Sequence[ops.QubitId],
            end_moment_index: Optional[int] = None,
            max_distance: Optional[int] = None) -> Optional[int]:
        """Finds the index of the next moment that touches the given qubits.

        Args:
            qubits: We're looking for operations affecting any of these qubits.
            end_moment_index: The moment index just after the starting point of
                the reverse search. Defaults to the length of the list of
                moments.
            max_distance: The number of moments (starting just before from the
                end index and moving backward) to check. Defaults to no limit.

        Returns:
            None if there is no matching moment, otherwise the index of the
            latest matching moment.

        Raises:
            ValueError: negative max_distance.
        """
        if end_moment_index is None:
            end_moment_index = len(self._moments)

        if max_distance is None:
            max_distance = len(self._moments)
        elif max_distance < 0:
            raise ValueError('Negative max_distance: {}'.format(max_distance))
        else:
            max_distance = min(end_moment_index, max_distance)

        # Don't bother searching indices past the end of the list.
        if end_moment_index > len(self._moments):
            d = end_moment_index - len(self._moments)
            end_moment_index -= d
            max_distance -= d
        if max_distance <= 0:
            return None

        return self._first_moment_operating_on(qubits,
                                               (end_moment_index - k - 1
                                                for k in range(max_distance)))

    def _prev_moment_blocking(
            self,
            op: ops.Operation,
            end_moment_index: int) -> Optional[int]:
        if not self._moments:
            return None

        k = end_moment_index
        while k > 0:
            k -= 1
            if not self._can_add_op_at(k, op):
                return k
        return None

    def operation_at(self,
                     qubit: ops.QubitId,
                     moment_index: int) -> Optional[ops.Operation]:
        """Finds the operation on a qubit within a moment, if any.

        Args:
            qubit: The qubit to check for an operation on.
            moment_index: The index of the moment to check for an operation
                within. Allowed to be beyond the end of the circuit.

        Returns:
            None if there is no operation on the qubit at the given moment, or
            else the operation.
        """
        if not 0 <= moment_index < len(self._moments):
            return None
        for op in self._moments[moment_index].operations:
            if qubit in op.qubits:
                return op
        return None

    def findall_operations(self, predicate: Callable[[ops.Operation], bool]
                           ) -> Iterable[Tuple[int, ops.Operation]]:
        """Find the locations of all operations that satisfy a given condition.

        This returns an iterator of (index, operation) tuples where each
        operation satisfies op_cond(operation) is truthy. The indices are
        in order of the moments and then order of the ops within that moment.

        Args:
            predicate: A method that takes an Operation and returns a Truthy
                value indicating the operation meets the find condition.

        Returns:
            An iterator (index, operation)'s that satisfy the op_condition.
        """
        for index, moment in enumerate(self._moments):
            for op in moment.operations:
                if predicate(op):
                    yield index, op

    def findall_operations_with_gate_type(
            self,
            gate_type: Type[T_DESIRED_GATE_TYPE]
            ) -> Iterable[Tuple[int,
                                ops.GateOperation,
                                T_DESIRED_GATE_TYPE]]:
        """Find the locations of all gate operations of a given type.

        Args:
            gate_type: The type of gate to find, e.g. RotXGate or
                MeasurementGate.

        Returns:
            An iterator (index, operation, gate)'s for operations with the given
            gate type.
        """
        result = self.findall_operations(
            lambda operation: (isinstance(operation, ops.GateOperation) and
                               isinstance(operation.gate, gate_type)))
        for index, op in result:
            gate_op = cast(ops.GateOperation, op)
            yield index, gate_op, cast(T_DESIRED_GATE_TYPE, gate_op.gate)

    def are_all_measurements_terminal(self):
        return all(
            self.next_moment_operating_on(op.qubits, i + 1) is None for (i, op)
            in self.findall_operations(ops.MeasurementGate.is_measurement))

    def _pick_or_create_inserted_op_moment_index(
            self, splitter_index: int, op: ops.Operation,
            strategy: InsertStrategy) -> int:
        """Determines and prepares where an insertion will occur.

        Args:
            splitter_index: The index to insert at.
            op: The operation that will be inserted.
            strategy: The insertion strategy.

        Returns:
            The index of the (possibly new) moment where the insertion should
                occur.

        Raises:
            ValueError: Unrecognized append strategy.
        """

        if (strategy is InsertStrategy.NEW or
                strategy is InsertStrategy.NEW_THEN_INLINE):
            self._moments.insert(splitter_index, Moment())
            return splitter_index

        if strategy is InsertStrategy.INLINE:
            if (self._can_add_op_at(splitter_index - 1, op) and
                    0 <= splitter_index - 1 < len(self._moments)):
                return splitter_index - 1

            return self._pick_or_create_inserted_op_moment_index(
                splitter_index, op, InsertStrategy.NEW)

        if strategy is InsertStrategy.EARLIEST:
            if self._can_add_op_at(splitter_index, op):
                p = self._prev_moment_blocking(op, splitter_index)
                return p + 1 if p is not None else 0

            return self._pick_or_create_inserted_op_moment_index(
                splitter_index, op, InsertStrategy.INLINE)

        raise ValueError('Unrecognized append strategy: {}'.format(strategy))

    def _has_op_at(self,
                   moment_index: int,
                   qubits: Iterable[ops.QubitId]) -> bool:
        return (0 <= moment_index < len(self._moments) and
                self._moments[moment_index].operates_on(qubits))

    def _can_add_op_at(self,
                       moment_index: int,
                       operation: ops.Operation) -> bool:
        if not 0 <= moment_index < len(self._moments):
            return True
        return self._device.can_add_operation_into_moment(
            operation,
            self._moments[moment_index])

    def insert(
            self,
            index: int,
            moment_or_operation_tree: Union[Moment, ops.OP_TREE],
            strategy: InsertStrategy = InsertStrategy.NEW_THEN_INLINE) -> int:
        """Inserts operations into the middle of the circuit.

        Args:
            index: The index to insert all of the operations at.
            moment_or_operation_tree: An operation or tree of operations.
            strategy: How to pick/create the moment to put operations into.

        Returns:
            The insertion index that will place operations just after the
            operations that were inserted by this method.

        Raises:
            IndexError: Bad insertion index.
            ValueError: Bad insertion strategy.
        """
        if isinstance(moment_or_operation_tree, Moment):
            self._device.validate_moment(moment_or_operation_tree)
            self._moments.insert(index, moment_or_operation_tree)
            return index + 1

        if not 0 <= index <= len(self._moments):
            raise IndexError('Insert index out of range: {}'.format(index))

        operations = list(ops.flatten_op_tree(ops.transform_op_tree(
            moment_or_operation_tree,
            self._device.decompose_operation)))
        for op in operations:
            self._device.validate_operation(op)

        k = index
        for op in operations:
            p = self._pick_or_create_inserted_op_moment_index(k, op, strategy)
            while p >= len(self._moments):
                self._moments.append(Moment())
            self._moments[p] = self._moments[p].with_operation(op)
            self._device.validate_moment(self._moments[p])
            k = max(k, p + 1)
            if strategy is InsertStrategy.NEW_THEN_INLINE:
                strategy = InsertStrategy.INLINE
        return k

    def insert_into_range(self,
                          operations: ops.OP_TREE,
                          start: int,
                          end: int) -> int:
        """Writes operations inline into an area of the circuit.

        Args:
            start: The start of the range (inclusive) to write the
                given operations into.
            end: The end of the range (exclusive) to write the given
                operations into. If there are still operations remaining,
                new moments are created to fit them.
            operations: An operation or tree of operations to insert.

        Returns:
            An insertion index that will place operations after the operations
            that were inserted by this method.

        Raises:
            IndexError: Bad inline_start and/or inline_end.
        """
        if not 0 <= start <= end <= len(self):
            raise IndexError('Bad insert indices: [{}, {})'.format(
                start, end))

        operations = list(ops.flatten_op_tree(operations))
        for op in operations:
            self._device.validate_operation(op)

        i = start
        op_index = 0
        while op_index < len(operations):
            op = operations[op_index]
            while i < end and not self._device.can_add_operation_into_moment(
                    op, self._moments[i]):
                i += 1
            if i >= end:
                break
            self._moments[i] = self._moments[i].with_operation(op)
            op_index += 1

        if op_index >= len(operations):
            return end

        return self.insert(end, operations[op_index:])

    @staticmethod
    def _pick_inserted_ops_moment_indices(operations: Sequence[ops.Operation],
                                          start: int=0,
                                          frontier: Dict[ops.QubitId, int]=None
                                          ) -> Tuple[Sequence[int],
                                                     Dict[ops.QubitId, int]]:
        """Greedily assigns operations to moments.

        Args:
            operations: The operations to assign to moments.
            start: The first moment to consider assignment to.
            frontier: The first moment to which an operation acting on a qubit
                can be assigned. Updated in place as operations are assigned.

        Returns:
            The frontier giving the index of the moment after the last one to
            which an operation that acts on each qubit is assigned. If a
            frontier was specified as an argument, this is the same object.
        """
        if frontier is None:
            frontier = defaultdict(lambda: 0)
        moment_indices = []
        for op in operations:
            op_start = max(start, max(frontier[q] for q in op.qubits))
            moment_indices.append(op_start)
            for q in op.qubits:
                frontier[q] = max(frontier[q], op_start + 1)

        return moment_indices, frontier


    def _push_frontier(self,
                      early_frontier: Dict[ops.QubitId, int],
                      late_frontier: Dict[ops.QubitId, int],
                      update_qubits: Iterable[ops.QubitId]=None
                      ) -> Tuple[int, int]:
        """Inserts moments to separate two frontiers.

        After insertion n_new moments, the following holds:
           for q in late_frontier:
               early_frontier[q] <= late_frontier[q] + n_new
           for q in update_qubits:
               early_frontier[q] the identifies the same moment as before
                   (but whose index may have changed if this moment is after
                   those inserted).

        Args:
            early_frontier: The earlier frontier. For qubits not in the later
                frontier, this is updated to account for the newly inserted
                moments.
            late_frontier: The later frontier. This is not modified.
            update_qubits: The qubits for which to update early_frontier to
                account for the newly inserted moments.

        Returns:
            (index at which new moments were inserted, how many new moments
            were inserted) if new moments were indeed inserted. (0, 0)
            otherwise.
        """
        if update_qubits is None:
            update_qubits = set(early_frontier).difference(late_frontier)
        n_new_moments = (max(early_frontier.get(q, 0) - late_frontier[q]
                             for q in late_frontier)
                         if late_frontier else 0)
        if n_new_moments > 0:
            insert_index = min(late_frontier.values())
            self._moments[insert_index:insert_index] = (
                    [Moment()] * n_new_moments)
            for q in update_qubits:
                if early_frontier.get(q, 0) > insert_index:
                    early_frontier[q] += n_new_moments
            return insert_index, n_new_moments
        return (0, 0)

    def _insert_operations(self,
                          operations: Sequence[ops.Operation],
                          insertion_indices: Sequence[int]) -> None:
        """Inserts operations at the specified moments. Appends new moments if
        necessary.

        Args:
            operations: The operations to insert.
            insertion_indices: Where to insert them, i.e. operations[i] is
                inserted into moments[insertion_indices[i].

        Raises:
            ValueError: operations and insert_indices have different lengths.

        NB: It's on the caller to ensure that the operations won't conflict
        with operations already in the moment or even each other.
        """
        if len(operations) != len(insertion_indices):
            raise ValueError('operations and insertion_indices must have the'
                             'same length.')
        self._moments += [Moment() for _ in range(1 + max(insertion_indices) -
                                                  len(self))]
        moment_to_ops = defaultdict(list) # type: Dict[int, List[ops.Operation]]
        for op_index, moment_index in enumerate(insertion_indices):
            moment_to_ops[moment_index].append(operations[op_index])
        for moment_index, new_ops in moment_to_ops.items():
            self._moments[moment_index] = Moment(
                    self._moments[moment_index].operations + tuple(new_ops))


    def insert_at_frontier(self,
                           operations: ops.OP_TREE,
                           start: int,
                           frontier: Dict[ops.QubitId, int]=None
                           ) -> Dict[ops.QubitId, int]:
        """Inserts operations inline at frontier.

        Args:
            operations: the operations to insert
            start: the moment at which to start inserting the operations
            frontier: frontier[q] is the earliest moment in which an operation
                acting on qubit q can be placed.
        """
        if frontier is None:
            frontier = defaultdict(lambda: 0)
        operations = tuple(ops.flatten_op_tree(operations))
        if not operations:
            return frontier
        qubits = set(q for op in operations for q in op.qubits)
        if any(frontier[q] > start for q in qubits):
            raise ValueError('The frontier for qubits on which the operations'
                             'to insert act cannot be after start.')

        next_moments = self.next_moments_operating_on(qubits, start)

        insertion_indices, _ = self._pick_inserted_ops_moment_indices(
                operations, start, frontier)

        self._push_frontier(frontier, next_moments)

        self._insert_operations(operations, insertion_indices)

        return frontier


    def batch_remove(self,
                     removals: Iterable[Tuple[int, ops.Operation]]) -> None:
        """Removes several operations from a circuit.

        Args:
            removals: A sequence of (moment_index, operation) tuples indicating
                operations to delete from the moments that are present. All
                listed operations must actually be present or the edit will
                fail (without making any changes to the circuit).

        ValueError:
            One of the operations to delete wasn't present to start with.

        IndexError:
            Deleted from a moment that doesn't exist.
        """
        copy = self.copy()
        for i, op in removals:
            if op not in copy._moments[i].operations:
                raise ValueError(
                    "Can't remove {} @ {} because it doesn't exist.".format(
                        op, i))
            copy._moments[i] = Moment(old_op
                                      for old_op in copy._moments[i].operations
                                      if op != old_op)
        self._device.validate_circuit(copy)
        self._moments = copy._moments

    def batch_insert_into(self,
                          insert_intos: Iterable[Tuple[int, ops.Operation]]
                          ) -> None:
        """Inserts operations into empty spaces in existing moments.

        If any of the insertions fails (due to colliding with an existing
        operation), this method fails without making any changes to the circuit.

        Args:
            insert_intos: A sequence of (moment_index, new_operation)
                pairs indicating a moment to add a new operation into.

        ValueError:
            One of the insertions collided with an existing operation.

        IndexError:
            Inserted into a moment index that doesn't exist.
        """
        copy = self.copy()
        for i, op in insert_intos:
            copy._moments[i] = copy._moments[i].with_operation(op)
        self._device.validate_circuit(copy)
        self._moments = copy._moments

    def batch_insert(self,
                     insertions: Iterable[Tuple[int, ops.OP_TREE]]) -> None:
        """Applies a batched insert operation to the circuit.

        Transparently handles the fact that earlier insertions may shift
        the index that later insertions should occur at. For example, if you
        insert an operation at index 2 and at index 4, but the insert at index 2
        causes a new moment to be created, then the insert at "4" will actually
        occur at index 5 to account for the shift from the new moment.

        All insertions are done with the strategy 'EARLIEST'.

        Args:
            insertions: A sequence of (insert_index, operations) pairs
                indicating operations to add into the circuit at specific
                places.
        """
        # Work on a copy in case validation fails halfway through.
        copy = self.copy()
        shift = 0
        for i, tree in sorted(insertions, key=lambda e: e[0]):
            for op in ops.flatten_op_tree(tree):
                next_index = copy.insert(i + shift, op, InsertStrategy.EARLIEST)
                if next_index > i:
                    shift += 1
        self._moments = copy._moments

    def append(
            self,
            moment_or_operation_tree: Union[Moment, ops.OP_TREE],
            strategy: InsertStrategy = InsertStrategy.NEW_THEN_INLINE):
        """Appends operations onto the end of the circuit.

        Args:
            moment_or_operation_tree: An operation or tree of operations.
            strategy: How to pick/create the moment to put operations into.
        """
        self.insert(len(self._moments), moment_or_operation_tree, strategy)

    def clear_operations_touching(self,
                                  qubits: Iterable[ops.QubitId],
                                  moment_indices: Iterable[int]):
        """Clears operations that are touching given qubits at given moments.

        Args:
            qubits: The qubits to check for operations on.
            moment_indices: The indices of moments to check for operations
                within.
        """
        qubits = frozenset(qubits)
        for k in moment_indices:
            if 0 <= k < len(self._moments):
                self._moments[k] = self._moments[k].without_operations_touching(
                    qubits)

    def all_qubits(self) -> FrozenSet[ops.QubitId]:
        """Returns the qubits acted upon by Operations in this circuit."""
        return frozenset(q for m in self._moments for q in m.qubits)

    def all_operations(self) -> Iterator[ops.Operation]:
        """Iterates over the operations applied by this circuit.

        Operations from earlier moments will be iterated over first. Operations
        within a moment are iterated in the order they were given to the
        moment's constructor.
        """
        return (op for moment in self for op in moment.operations)

    def to_unitary_matrix(
            self,
            qubit_order: ops.QubitOrderOrList = ops.QubitOrder.DEFAULT,
            qubits_that_should_be_present: Iterable[ops.QubitId] = (),
            ignore_terminal_measurements: bool = True,
            ext: extension.Extensions = None) -> np.ndarray:
        """Converts the circuit into a unitary matrix, if possible.

        Args:
            qubit_order: Determines how qubits are ordered when passing matrices
                into np.kron.
            ext: The extensions to use when attempting to cast operations into
                KnownMatrix instances.
            qubits_that_should_be_present: Qubits that may or may not appear
                in operations within the circuit, but that should be included
                regardless when generating the matrix.
            ignore_terminal_measurements: When set, measurements at the end of
                the circuit are ignored instead of causing the method to
                fail.

        Returns:
            A (possibly gigantic) 2d numpy array corresponding to a matrix
            equivalent to the circuit's effect on a quantum state.

        Raises:
            ValueError: The circuit contains measurement gates that are not
                ignored.
            TypeError: The circuit contains gates that don't have a known
                unitary matrix, e.g. gates parameterized by a Symbol.
        """

        if ext is None:
            ext = extension.Extensions()

        if not ignore_terminal_measurements and any(
                ops.MeasurementGate.is_measurement(op)
                for op in self.all_operations()):
            raise ValueError('Circuit contains a measurement.')

        if not self.are_all_measurements_terminal():
            raise ValueError('Circuit contains a non-terminal measurement.')

        qs = ops.QubitOrder.as_qubit_order(qubit_order).order_for(
            self.all_qubits().union(qubits_that_should_be_present))
        n = len(qs)

        state = np.eye(1 << n, dtype=np.complex128)
        state.shape = (2,) * (2 * n)

        result = _apply_unitary_circuit(self, state, qs, ext)
        return result.reshape((1 << n, 1 << n))

    def apply_unitary_effect_to_state(
            self,
            initial_state: Union[int, np.ndarray] = 0,
            qubit_order: ops.QubitOrderOrList = ops.QubitOrder.DEFAULT,
            qubits_that_should_be_present: Iterable[ops.QubitId] = (),
            ignore_terminal_measurements: bool = True,
            ext: extension.Extensions = None) -> np.ndarray:
        """Left-multiplies a state vector by the circuit's unitary effect.

        A circuit's "unitary effect" is the unitary matrix produced by
        multiplying together all of its gates' unitary matrices. A circuit
        with non-unitary gates (such as measurement or parameterized gates) does
        not have a well-defined unitary effect, and the method will fail if such
        operations are present.

        For convenience, terminal measurements are automatically ignored
        instead of causing a failure. Set the 'ignore_terminal_measurements'
        argument to False to disable this behavior.

        This method is equivalent to left-multiplying the input state by
        circuit.to_unitary_matrix(...), but computed in a more efficient way.

        Args:
            qubit_order: Determines how qubits are ordered when passing matrices
                into np.kron.
            initial_state: The input state for the circuit. This can be an int
                or a vector. When this is an int, it refers to a computational
                basis state (e.g. 5 means initialize to |5> = |...000101>). If
                this is a state vector, it directly specifies the initial
                state's amplitudes. The vector must be a flat numpy array with a
                type that can be converted to np.complex128.
            qubits_that_should_be_present: Qubits that may or may not appear
                in operations within the circuit, but that should be included
                regardless when generating the matrix.
            ignore_terminal_measurements: When set, measurements at the end of
                the circuit are ignored instead of causing the method to
                fail.
            ext: The extensions to use when attempting to cast operations into
                KnownMatrix instances.

        Returns:
            A (possibly gigantic) numpy array storing the superposition that
            came out of the circuit for the given input state.

        Raises:
            ValueError: The circuit contains measurement gates that are not
                ignored.
            TypeError: The circuit contains gates that don't have a known
                unitary matrix, e.g. gates parameterized by a Symbol.
        """

        if ext is None:
            ext = extension.Extensions()

        if not ignore_terminal_measurements and any(
                ops.MeasurementGate.is_measurement(op)
                for op in self.all_operations()):
            raise ValueError('Circuit contains a measurement.')

        if not self.are_all_measurements_terminal():
            raise ValueError('Circuit contains a non-terminal measurement.')

        qs = ops.QubitOrder.as_qubit_order(qubit_order).order_for(
            self.all_qubits().union(qubits_that_should_be_present))
        n = len(qs)

        if isinstance(initial_state, int):
            state = np.zeros(1 << n, dtype=np.complex128)
            state[initial_state] = 1
        else:
            state = initial_state.astype(np.complex128)
        state.shape = (2,) * n

        result = _apply_unitary_circuit(self, state, qs, ext)
        return result.reshape((1 << n,))

    def to_text_diagram(
            self,
            ext: extension.Extensions = None,
            use_unicode_characters: bool = True,
            transpose: bool = False,
            precision: Optional[int] = 3,
            qubit_order: ops.QubitOrderOrList = ops.QubitOrder.DEFAULT) -> str:
        """Returns text containing a diagram describing the circuit.

        Args:
            ext: For extending operations/gates to implement TextDiagrammable.
            use_unicode_characters: Determines if unicode characters are
                allowed (as opposed to ascii-only diagrams).
            transpose: Arranges qubit wires vertically instead of horizontally.
            precision: Number of digits to display in text diagram
            qubit_order: Determines how qubits are ordered in the diagram.

        Returns:
            The text diagram.
        """
        diagram = self.to_text_diagram_drawer(
            ext=ext,
            use_unicode_characters=use_unicode_characters,
            qubit_name_suffix='' if transpose else ': ',
            precision=precision,
            qubit_order=qubit_order)

        if transpose:
            return diagram.transpose().render(
                crossing_char='┼' if use_unicode_characters else '-',
                use_unicode_characters=use_unicode_characters)
        return diagram.render(
            crossing_char='┼' if use_unicode_characters else '|',
            horizontal_spacing=3,
            use_unicode_characters=use_unicode_characters)

    def to_text_diagram_drawer(
            self,
            ext: extension.Extensions = None,
            use_unicode_characters: bool = True,
            qubit_name_suffix: str = '',
            precision: Optional[int] = 3,
            qubit_order: ops.QubitOrderOrList = ops.QubitOrder.DEFAULT,
    ) -> TextDiagramDrawer:
        """Returns a TextDiagramDrawer with the circuit drawn into it.

        Args:
            ext: For extending operations/gates to implement TextDiagrammable.
            use_unicode_characters: Determines if unicode characters are
                allowed (as opposed to ascii-only diagrams).
            qubit_name_suffix: Appended to qubit names in the diagram.
            precision: Number of digits to use when representing numbers.
            qubit_order: Determines how qubits are ordered in the diagram.

        Returns:
            The TextDiagramDrawer instance.
        """
        if ext is None:
            ext = extension.Extensions()

        qubits = ops.QubitOrder.as_qubit_order(qubit_order).order_for(
            self.all_qubits())
        qubit_map = {qubits[i]: i for i in range(len(qubits))}

        diagram = TextDiagramDrawer()
        for q, i in qubit_map.items():
            diagram.write(0, i, str(q) + qubit_name_suffix)

        for moment in self._moments:
            _draw_moment_in_diagram(moment,
                                    ext,
                                    use_unicode_characters,
                                    qubit_map,
                                    diagram,
                                    precision)

        w = diagram.width()
        for i in qubit_map.values():
            diagram.horizontal_line(i, 0, w)

        return diagram

    def is_parameterized(self,
                         ext: extension.Extensions = None) -> bool:
        if ext is None:
            ext = extension.Extensions()
        return any(cast(ops.ParameterizableEffect, op).is_parameterized()
                   for op in self.all_operations()
                   if ext.try_cast(ops.ParameterizableEffect, op) is not None)

    def with_parameters_resolved_by(self,
                                    param_resolver: study.ParamResolver,
                                    ext: extension.Extensions = None
                                    ) -> 'Circuit':
        if ext is None:
            ext = extension.Extensions()
        resolved_circuit = Circuit()
        for moment in self:
            resolved_circuit.append(_resolve_operations(
                moment.operations,
                param_resolver,
                ext))
        return resolved_circuit


def _resolve_operations(
        operations: Iterable[ops.Operation],
        param_resolver: study.ParamResolver,
        ext: extension.Extensions) -> List[ops.Operation]:
    resolved_operations = []  # type: List[ops.Operation]
    for op in operations:
        cast_op = ext.try_cast(ops.ParameterizableEffect, op)
        if cast_op is None:
            resolved_op = op
        else:
            resolved_op = cast(
                    ops.Operation,
                    cast_op.with_parameters_resolved_by(param_resolver))
        resolved_operations.append(resolved_op)
    return resolved_operations


def _get_operation_text_diagram_info_with_fallback(
        op: ops.Operation,
        args: ops.TextDiagramInfoArgs,
        ext: extension.Extensions) -> ops.TextDiagramInfo:
    text_diagrammable_op = ext.try_cast(ops.TextDiagrammable, op)
    if text_diagrammable_op is not None:
        info = text_diagrammable_op.text_diagram_info(args)
        if len(op.qubits) != len(info.wire_symbols):
            raise ValueError(
                'Wanted diagram info from {!r} for {} '
                'qubits but got {!r}'.format(
                    op,
                    len(info.wire_symbols),
                    info))
        return info

    # Fallback to a default representation using the operation's __str__.
    name = str(op)

    # Representation usually looks like 'gate(qubit1, qubit2, etc)'.
    # Try to cut off the qubit part, since that would be redundant information.
    redundant_tail = '({})'.format(', '.join(str(e) for e in op.qubits))
    if name.endswith(redundant_tail):
        name = name[:-len(redundant_tail)]

    # Include ordering in the qubit labels.
    if len(op.qubits) != 1:
        symbols = tuple('{}:{}'.format(name, i)
                        for i in range(len(op.qubits)))
    else:
        symbols = (name,)

    return ops.TextDiagramInfo(wire_symbols=symbols)


def _formatted_exponent(info: ops.TextDiagramInfo,
                        args: ops.TextDiagramInfoArgs) -> Optional[str]:
    # 1 is not shown.
    if info.exponent == 1:
        return None

    # Round -1.0 into -1.
    if info.exponent == -1:
        return '-1'

    # If it's a float, show the desired precision.
    if isinstance(info.exponent, float):
        if args.precision is not None:
            return '{{:.{}}}'.format(args.precision).format(info.exponent)
        return repr(info.exponent)

    # If the exponent is any other object, use its string representation.
    s = str(info.exponent)
    if '+' in s or ' ' in s or '-' in s[1:]:
        # The string has confusing characters. Put parens around it.
        return '({})'.format(info.exponent)
    return s


def _draw_moment_in_diagram(moment: Moment,
                            ext: extension.Extensions,
                            use_unicode_characters: bool,
                            qubit_map: Dict[ops.QubitId, int],
                            out_diagram: TextDiagramDrawer,
                            precision: Optional[int]):
    x0 = out_diagram.width()
    for op in moment.operations:
        indices = [qubit_map[q] for q in op.qubits]
        y1 = min(indices)
        y2 = max(indices)

        # Find an available column.
        x = x0
        while any(out_diagram.content_present(x, y)
                  for y in range(y1, y2 + 1)):
            x += 1

        # Draw vertical line linking the gate's qubits.
        if y2 > y1:
            out_diagram.vertical_line(x, y1, y2)

        args = ops.TextDiagramInfoArgs(
            known_qubits=op.qubits,
            known_qubit_count=len(op.qubits),
            use_unicode_characters=use_unicode_characters,
            precision=precision)
        info = _get_operation_text_diagram_info_with_fallback(op, args, ext)

        # Print gate qubit labels.
        for s, q in zip(info.wire_symbols, op.qubits):
            out_diagram.write(x, qubit_map[q], s)

        # Add an exponent to the last label.
        exponent = _formatted_exponent(info, args)
        if exponent is not None:
            out_diagram.write(x, y2, '^' + exponent)


def _apply_unitary_circuit(circuit: Circuit,
                           state: np.ndarray,
                           qubits: Tuple[ops.QubitId, ...],
                           ext: extension.Extensions) -> np.ndarray:
    """Applies a circuit's unitary effect to the given vector or matrix.

    This method assumes that the caller wants to ignore measurements.

    Args:
        circuit: The circuit to simulate. All operations must have a known
            matrix or decompositions leading to known matrices. Measurements
            are allowed to be in the circuit, but they will be ignored.
        state: The initial state tensor (i.e. superposition or unitary matrix).
            This is what will be left-multiplied by the circuit's effective
            unitary. If this is a state vector, it must have shape
            (2,) * num_qubits. If it is a unitary matrix it should have shape
            (2,) * (2*num_qubits).
        qubits: The qubits in the state tensor. Determines which axes operations
            apply to. An operation targeting the k'th qubit in this list will
            operate on the k'th axis of the state tensor.
        ext: Extensions used when attempting to get matrices and decompositions
            of the operations.

    Returns:
        The left-multiplied state tensor.
    """
    qubit_map = {q: i for i, q in enumerate(qubits)}
    buffer = np.zeros(state.shape, dtype=np.complex128)
    for op, qs in _extract_unitaries(circuit.all_operations(), ext):
        matrix = op.matrix().astype(np.complex128).reshape((2,) * (2 * len(qs)))
        indices = [qubit_map[q] for q in qs]
        _apply_unitary_operation(state, matrix, indices, buffer)
        state, buffer = buffer, state
    return state


def _extract_unitaries(operations: Iterable[ops.Operation],
                       ext: extension.Extensions
                       ) -> Iterable[Tuple[ops.KnownMatrix,
                                           Tuple[ops.QubitId, ...]]]:
    """Yields a sequence of unitary matrices equivalent to the circuit's effect.
    """
    for op in operations:
        # Check if the operation has a known matrix.
        known_matrix = ext.try_cast(ops.KnownMatrix, op)
        if known_matrix is not None:
            yield known_matrix, op.qubits
            continue

        # If not, check if it has a decomposition.
        composite_op = ext.try_cast(ops.CompositeOperation, op)
        if composite_op is not None:
            # Recurse decomposition to get known matrix gates.
            op_tree = composite_op.default_decompose()
            op_list = ops.flatten_op_tree(op_tree)
            for op2 in _extract_unitaries(op_list, ext):
                yield op2
            continue

        if ops.MeasurementGate.is_measurement(op):
            gate = cast(ops.MeasurementGate, cast(ops.GateOperation, op).gate)
            # Account for bit flips embedded into the measurement operation.
            for i, b in enumerate(gate.invert_mask):
                if b:
                    yield ext.cast(ops.KnownMatrix, ops.X), (op.qubits[i],)

            # This is a private method called in contexts where we know
            # measurement is supposed to be skipped.
            continue

        # Otherwise, fail
        raise TypeError(
            'Operation without a known matrix or decomposition: {!r}'
                .format(op))

<<<<<<< HEAD
def _operations_to_unitary_matrix(iter_ops: Iterable[ops.Operation],
                                  qubit_map: Dict[ops.QubitId, int],
                                  ignore_terminal_measurements: bool,
                                  ext: extension.Extensions) -> np.ndarray:
    # Precondition is that circuit has only terminal measurements.
    total = np.eye(1 << len(qubit_map))
    for op in iter_ops:
        if ops.MeasurementGate.is_measurement(op):
            if not ignore_terminal_measurements:
                raise TypeError(
                    'Terminal measurement operation but not ignoring these '
                    'measurements: {!r}'.format(op))
            gate = cast(ops.MeasurementGate, cast(ops.GateOperation, op).gate)
            for q, b in zip(op.qubits, gate.invert_mask or ()):
                if b:
                    mat = _operation_to_unitary_matrix(ops.X(q), qubit_map, ext)
                    total = np.matmul(mat, total)
            continue  # coverage: ignore
        mat = _operation_to_unitary_matrix(op, qubit_map, ext)
        total = np.matmul(mat, total)
    return total


def _operation_to_unitary_matrix(op: ops.Operation,
                                 qubit_map: Dict[ops.QubitId, int],
                                 ext: extension.Extensions) -> np.ndarray:
    known_matrix_gate = ext.try_cast(ops.KnownMatrix, op)
    if known_matrix_gate is None:
        raise TypeError(
            'Operation without a known matrix: {!r}'.format(op))
    sub_mat = known_matrix_gate.matrix()
    qubit_count = len(qubit_map)
    bit_locs = [qubit_count - qubit_map[q] - 1 for q in op.qubits][::-1]
    over_mask = ~sum(1 << b for b in bit_locs)
=======
>>>>>>> 9d2f59df

def _apply_unitary_operation(state: np.ndarray,
                             matrix: np.ndarray,
                             target_axes: List[int],
                             out: Optional[np.ndarray]) -> np.ndarray:
    """Left-multiplies the given axes of the state tensor by the given matrix.

    Args:
        state: The state tensor to left-multiple.
        matrix: What to left-multiply the state tensor by.
        target_axes: Which axes of the tensor are being operated on.
        out: The buffer to store the results in. If None, a new buffer is used.

    Returns:
        The output tensor.
    """
    k = len(target_axes)
    d = len(state.shape)
    work_indices = tuple(range(k))
    data_indices = tuple(range(k, k + d))
    used_data_indices = tuple(data_indices[q] for q in target_axes)
    input_indices = work_indices + used_data_indices
    output_indices = list(data_indices)
    for w, t in zip(work_indices, target_axes):
        output_indices[t] = w

    all_indices = set(input_indices + data_indices + tuple(output_indices))

    return np.einsum(matrix, input_indices,
                     state, data_indices,
                     output_indices,
                     out=out,
                     # Note: this is a workaround for a bug in numpy:
                     #     https://github.com/numpy/numpy/issues/10926
                     # Turning optimize on actually makes things slower.
                     optimize=len(all_indices) >= 26)<|MERGE_RESOLUTION|>--- conflicted
+++ resolved
@@ -1298,43 +1298,6 @@
             'Operation without a known matrix or decomposition: {!r}'
                 .format(op))
 
-<<<<<<< HEAD
-def _operations_to_unitary_matrix(iter_ops: Iterable[ops.Operation],
-                                  qubit_map: Dict[ops.QubitId, int],
-                                  ignore_terminal_measurements: bool,
-                                  ext: extension.Extensions) -> np.ndarray:
-    # Precondition is that circuit has only terminal measurements.
-    total = np.eye(1 << len(qubit_map))
-    for op in iter_ops:
-        if ops.MeasurementGate.is_measurement(op):
-            if not ignore_terminal_measurements:
-                raise TypeError(
-                    'Terminal measurement operation but not ignoring these '
-                    'measurements: {!r}'.format(op))
-            gate = cast(ops.MeasurementGate, cast(ops.GateOperation, op).gate)
-            for q, b in zip(op.qubits, gate.invert_mask or ()):
-                if b:
-                    mat = _operation_to_unitary_matrix(ops.X(q), qubit_map, ext)
-                    total = np.matmul(mat, total)
-            continue  # coverage: ignore
-        mat = _operation_to_unitary_matrix(op, qubit_map, ext)
-        total = np.matmul(mat, total)
-    return total
-
-
-def _operation_to_unitary_matrix(op: ops.Operation,
-                                 qubit_map: Dict[ops.QubitId, int],
-                                 ext: extension.Extensions) -> np.ndarray:
-    known_matrix_gate = ext.try_cast(ops.KnownMatrix, op)
-    if known_matrix_gate is None:
-        raise TypeError(
-            'Operation without a known matrix: {!r}'.format(op))
-    sub_mat = known_matrix_gate.matrix()
-    qubit_count = len(qubit_map)
-    bit_locs = [qubit_count - qubit_map[q] - 1 for q in op.qubits][::-1]
-    over_mask = ~sum(1 << b for b in bit_locs)
-=======
->>>>>>> 9d2f59df
 
 def _apply_unitary_operation(state: np.ndarray,
                              matrix: np.ndarray,
