# Copyright 2018 The Cirq Developers
#
# Licensed under the Apache License, Version 2.0 (the "License");
# you may not use this file except in compliance with the License.
# You may obtain a copy of the License at
#
#     https://www.apache.org/licenses/LICENSE-2.0
#
# Unless required by applicable law or agreed to in writing, software
# distributed under the License is distributed on an "AS IS" BASIS,
# WITHOUT WARRANTIES OR CONDITIONS OF ANY KIND, either express or implied.
# See the License for the specific language governing permissions and
# limitations under the License.

import cirq
from cirq import PointOptimizer, PointOptimizationSummary
from cirq.testing import EqualsTester


def test_equality():
    a = cirq.NamedQubit('a')
    b = cirq.NamedQubit('b')
    xa = cirq.X(a)
    ya = cirq.Y(a)

    eq = EqualsTester()

    eq.make_equality_group(lambda: PointOptimizationSummary(clear_span=0,
                                                           clear_qubits=[],
                                                           new_operations=[]))
    eq.add_equality_group(PointOptimizationSummary(clear_span=1,
                                                   clear_qubits=[a],
                                                   new_operations=[]))
    eq.add_equality_group(PointOptimizationSummary(clear_span=1,
                                                   clear_qubits=[a],
                                                   new_operations=[xa]))
    eq.add_equality_group(PointOptimizationSummary(clear_span=1,
                                                   clear_qubits=[a, b],
                                                   new_operations=[xa]))
    eq.add_equality_group(PointOptimizationSummary(clear_span=2,
                                                   clear_qubits=[a],
                                                   new_operations=[xa]))
    eq.add_equality_group(PointOptimizationSummary(clear_span=1,
                                                   clear_qubits=[a],
                                                   new_operations=[ya]))
    eq.add_equality_group(PointOptimizationSummary(clear_span=1,
                                                   clear_qubits=[a],
                                                   new_operations=[xa, xa]))


def test_point_optimizer_can_write_new_gates_inline():

    class ReplaceWithXGates(PointOptimizer):
        """Replaces a block of operations with X gates.

        Searches ahead for gates covering a subset of the focused operation's
        qubits, clears the whole range, and inserts X gates for each cleared
        operation's qubits.
        """
        def optimization_at(self, circuit, index, op):
            end = index + 1
            new_ops = [cirq.X(q) for q in op.qubits]
            done = False
            while not done:
                n = circuit.next_moment_operating_on(op.qubits, end)
                if n is None:
                    break
                next_ops = {circuit.operation_at(q, n) for q in op.qubits}
                next_ops = [e for e in next_ops if e]
                next_ops = sorted(next_ops, key=lambda e: str(e.qubits))
                for next_op in next_ops:
                    if next_op:
                        if set(next_op.qubits).issubset(op.qubits):
                            end = n + 1
                            new_ops.extend(cirq.X(q) for q in next_op.qubits)
                        else:
                            done = True

            return PointOptimizationSummary(clear_span=end - index,
                                            clear_qubits=op.qubits,
                                            new_operations=new_ops)

    x = cirq.NamedQubit('x')
    y = cirq.NamedQubit('y')
    z = cirq.NamedQubit('z')
    c = cirq.Circuit.from_ops(
        cirq.CZ(x, y),
        cirq.Y(x),
        cirq.Z(x),
        cirq.X(y),
        cirq.CNOT(y, z),
        cirq.Z(y),
        cirq.Z(x),
        cirq.CNOT(y, z),
        cirq.CNOT(z, y),
    )

<<<<<<< HEAD
    print('*' * 60)
    print(c)

    ReplaceWithXGates().optimize_circuit(c)
=======
    ReplaceWithXGates()(c)
>>>>>>> 9b8a0a80

    print('*' * 60)
    print(c)

    actual_text_diagram = c.to_text_diagram().strip()
    expected_text_diagram = """
x: ───X───X───X───────X───────────

y: ───X───X───────X───X───X───X───

z: ───────────────X───X───X───────
    """.strip()

    assert actual_text_diagram == expected_text_diagram<|MERGE_RESOLUTION|>--- conflicted
+++ resolved
@@ -95,17 +95,7 @@
         cirq.CNOT(z, y),
     )
 
-<<<<<<< HEAD
-    print('*' * 60)
-    print(c)
-
-    ReplaceWithXGates().optimize_circuit(c)
-=======
     ReplaceWithXGates()(c)
->>>>>>> 9b8a0a80
-
-    print('*' * 60)
-    print(c)
 
     actual_text_diagram = c.to_text_diagram().strip()
     expected_text_diagram = """
