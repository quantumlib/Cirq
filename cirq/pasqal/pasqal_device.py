--- conflicted
+++ resolved
@@ -11,12 +11,8 @@
 # WITHOUT WARRANTIES OR CONDITIONS OF ANY KIND, either express or implied.
 # See the License for the specific language governing permissions and
 # limitations under the License.
-<<<<<<< HEAD
 from typing import FrozenSet, Callable, List, Sequence
 import numpy as np
-=======
-from typing import FrozenSet, Sequence
->>>>>>> 4f20b008
 
 import cirq
 from cirq.ops import NamedQubit
@@ -24,13 +20,6 @@
 
 @cirq.value.value_equality
 class PasqalDevice(cirq.devices.Device):
-<<<<<<< HEAD
-    """A generic Pasqal device."""
-
-    def __init__(self, qubits: Sequence[cirq.ops.Qid]) -> None:
-        """Initializes a device with some qubits.
-
-=======
     """A generic Pasqal device.
 
     The most general of Pasqal devices, enforcing only restrictions expected to
@@ -45,7 +34,6 @@
     def __init__(self, qubits: Sequence[cirq.ops.Qid]) -> None:
         """Initializes a device with some qubits.
 
->>>>>>> 4f20b008
         Args:
             qubits (NamedQubit): Qubits on the device, exclusively unrelated to
                 a physical position.
@@ -55,13 +43,9 @@
 
         for q in qubits:
             if not isinstance(q, self.supported_qubit_type):
-<<<<<<< HEAD
-                raise TypeError('Unsupported qubit type: {!r}'.format(q))
-=======
                 raise TypeError('Unsupported qubit type: {!r}. This device '
                                 'supports qubit types: {}'.format(
                                     q, self.supported_qubit_type))
->>>>>>> 4f20b008
 
         if len(qubits) > self.maximum_qubit_number:
             raise ValueError('Too many qubits. {} accepts at most {} '
@@ -141,15 +125,10 @@
 
         for qub in operation.qubits:
             if not isinstance(qub, self.supported_qubit_type):
-<<<<<<< HEAD
-                raise ValueError('{} is not a valid qubit '
-                                 'for gate {!r}'.format(qub, operation.gate))
-=======
                 raise ValueError('{} is not a valid qubit for gate {!r}. This '
                                  'device accepts gates on qubits of type: '
                                  '{}'.format(qub, operation.gate,
                                              self.supported_qubit_type))
->>>>>>> 4f20b008
             if qub not in self.qubit_set():
                 raise ValueError('{} is not part of the device.'.format(qub))
 
@@ -189,7 +168,6 @@
         return (self.qubits)
 
     def _json_dict_(self):
-<<<<<<< HEAD
         return cirq.protocols.obj_to_dict_helper(self, ['qubits'])
 
 
@@ -214,7 +192,4 @@
             op,
             keep=keep,
             intercepting_decomposer=self._convert_one,
-            on_stuck_raise=None if self.ignore_failures else on_stuck_raise)
-=======
-        return cirq.protocols.obj_to_dict_helper(self, ['qubits'])
->>>>>>> 4f20b008
+            on_stuck_raise=None if self.ignore_failures else on_stuck_raise)