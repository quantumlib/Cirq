# Copyright 2020 The Cirq Developers
#
# Licensed under the Apache License, Version 2.0 (the "License");
# you may not use this file except in compliance with the License.
# You may obtain a copy of the License at
#
#     https://www.apache.org/licenses/LICENSE-2.0
#
# Unless required by applicable law or agreed to in writing, software
# distributed under the License is distributed on an "AS IS" BASIS,
# WITHOUT WARRANTIES OR CONDITIONS OF ANY KIND, either express or implied.
# See the License for the specific language governing permissions and
# limitations under the License.
<<<<<<< HEAD
from typing import Any, Dict, Iterable, List, Optional, Set, Tuple
from numpy import sqrt, isclose
=======
from typing import List, Tuple
from numpy import sqrt
import numpy as np
>>>>>>> c8f888e7

import cirq


class ThreeDQubit(cirq.ops.Qid):
    """A qubit in 3d.

    ThreeDQubits use z-y-x ordering:

        ThreeDQubit(0, 0, 0) < ThreeDQubit(1, 0, 0)
        < ThreeDQubit(0, 1, 0) < ThreeDQubit(0, 0, 1)
        < ThreeDQubit(1, 1, 0) < ThreeDQubit(1, 0, 1)
        < ThreeDQubit(0, 1, 1) < ThreeDQubit(1, 1, 1)

    New ThreeDQubit can be constructed by adding or subtracting tuples

        >>> cirq.pasqal.ThreeDQubit(2.5, 3, 4.7) + (3, 1.2, 6)
        pasqal.ThreeDQubit(5.5, 4.2, 10.7)

        >>> cirq.pasqal.ThreeDQubit(2.4, 3.1, 4) - (1, 2, 2.1)
        pasqal.ThreeDQubit(1.4, 1.1, 1.9)
    """

    def __init__(self, x: float, y: float, z: float):
        self.x = x
        self.y = y
        self.z = z

    def _comparison_key(self):
        return round(self.z, 9), round(self.y, 9), round(self.x, 9)

    @property
    def dimension(self) -> int:
        return 2

    def distance(self, other: cirq.ops.Qid) -> float:
        """Returns the distance between two qubits in 3D"""
        if not isinstance(other, ThreeDQubit):
            raise TypeError(
                "Can compute distance to another ThreeDQubit, but {}".format(
                    other))
        return sqrt((self.x - other.x)**2 + (self.y - other.y)**2 +
                    (self.z - other.z)**2)

    @staticmethod
    def cube(diameter: int, x0: float = 0, y0: float = 0,
             z0: float = 0) -> List['ThreeDQubit']:
        """Returns a cube of ThreeDQubits.

        Args:
            diameter: Length of a side of the square
            x0: x-coordinate of the first qubit
            y0: y-coordinate of the first qubit
            z0: z-coordinate of the first qubit

        Returns:
            A list of ThreeDQubits filling in a square grid
        """
        return ThreeDQubit.parallelep(diameter,
                                      diameter,
                                      diameter,
                                      x0=x0,
                                      y0=y0,
                                      z0=z0)

    @staticmethod
    def parallelep(rows: int,
                   cols: int,
                   lays: int,
                   x0: float = 0,
                   y0: float = 0,
                   z0: float = 0) -> List['ThreeDQubit']:
        """Returns a parallelepiped of ThreeDQubits.

        Args:
            rows: Number of rows in the rectangle
            cols: Number of columns in the rectangle
            x0: x-coordinate of the first qubit
            y0: y-coordinate of the first qubit
            z0: z-coordinate of the first qubit

        Returns:
            A list of ThreeDQubits filling in a 3D grid
        """
        return [
            ThreeDQubit(x0 + x, y0 + y, z0 + z) for z in range(lays)
            for y in range(cols) for x in range(rows)
        ]

    def __repr__(self):
        return 'pasqal.ThreeDQubit({}, {}, {})'.format(self.x, self.y, self.z)

    def __str__(self):
        return '({}, {}, {})'.format(self.x, self.y, self.z)

    def _json_dict_(self):
        return cirq.protocols.obj_to_dict_helper(self, ['x', 'y', 'z'])

    def __add__(self, other: Tuple[float, float, float]) -> 'ThreeDQubit':
        if not (isinstance(other, tuple) and len(other) == 3 and
                all(isinstance(x, (float, int)) for x in other)):
            raise TypeError(
                'Can only add tuples of length 3. Was {}'.format(other))
        return ThreeDQubit(x=self.x + other[0],
                           y=self.y + other[1],
                           z=self.z + other[2])

    def __sub__(self, other: Tuple[float, float, float]) -> 'ThreeDQubit':
        if not (isinstance(other, tuple) and len(other) == 3 and
                all(isinstance(x, (float, int)) for x in other)):
            raise TypeError(
                'Can only subtract tuples of length 3. Was {}'.format(other))
        return ThreeDQubit(x=self.x - other[0],
                           y=self.y - other[1],
                           z=self.z - other[2])

    def __radd__(self, other: Tuple[float, float, float]) -> 'ThreeDQubit':
        return self + other

    def __rsub__(self, other: Tuple[float, float, float]) -> 'ThreeDQubit':
        return -self + other

    def __neg__(self) -> 'ThreeDQubit':
        return ThreeDQubit(x=-self.x, y=-self.y, z=-self.z)


class TwoDQubit(ThreeDQubit):
    """A qubit in 2d."""

    def __init__(self, x: float, y: float):
        super().__init__(x, y, z=0)

    @staticmethod
    def square(diameter: int, x0: float = 0,
               y0: float = 0) -> List['TwoDQubit']:
        """Returns a square of TwoDQubit.

        Args:
            diameter: Length of a side of the square
            x0: x-coordinate of the first qubit
            y0: y-coordinate of the first qubit

        Returns:
            A list of TwoDQubits filling in a square grid
        """
        return TwoDQubit.rect(diameter, diameter, x0=x0, y0=y0)

    @staticmethod
    def rect(rows: int, cols: int, x0: float = 0,
             y0: float = 0) -> List['TwoDQubit']:
        """Returns a rectangle of TwoDQubit.

        Args:
            rows: Number of rows in the rectangle
            cols: Number of columns in the rectangle
            x0: x-coordinate of the first qubit
            y0: y-coordinate of the first qubit

        Returns:
            A list of TwoDQubits filling in a rectangular grid
        """
        return [
            TwoDQubit(x0 + x, y0 + y) for y in range(cols) for x in range(rows)
        ]

<<<<<<< HEAD
    def __repr__(self) -> str:
        return f'pasqal.ThreeDGridQubit({self.row}, {self.col}, {self.lay})'

    def __str__(self) -> str:
        return f'({self.row}, {self.col}, {self.lay})'

    def _json_dict_(self) -> Dict[str, Any]:
        return cirq.protocols.obj_to_dict_helper(self, ['row', 'col', 'lay'])
=======
    @staticmethod
    def triangular_lattice(l: int, x0: float = 0, y0: float = 0):
        """Returns a triangular lattice of TwoDQubit.

        Args:
            l: Number of qubits along one direction
            x0: x-coordinate of the first qubit
            y0: y-coordinate of the first qubit
>>>>>>> c8f888e7

        Returns:
            A list of TwoDQubit filling in a triangular lattice
        """
        coords = np.array([[x, y] for x in range(l + 1) for y in range(l + 1)],
                          dtype=float)
        coords[:, 0] += 0.5 * np.mod(coords[:, 1], 2)
        coords[:, 1] *= np.sqrt(3) / 2
        coords += [x0, y0]

        return [TwoDQubit(coord[0], coord[1]) for coord in coords]

    def __repr__(self):
        return 'pasqal.TwoDQubit({}, {})'.format(self.x, self.y)

    def __str__(self):
        return '({}, {})'.format(self.x, self.y)

    def _json_dict_(self):
        return cirq.protocols.obj_to_dict_helper(self, ['x', 'y'])<|MERGE_RESOLUTION|>--- conflicted
+++ resolved
@@ -11,14 +11,9 @@
 # WITHOUT WARRANTIES OR CONDITIONS OF ANY KIND, either express or implied.
 # See the License for the specific language governing permissions and
 # limitations under the License.
-<<<<<<< HEAD
-from typing import Any, Dict, Iterable, List, Optional, Set, Tuple
-from numpy import sqrt, isclose
-=======
 from typing import List, Tuple
 from numpy import sqrt
 import numpy as np
->>>>>>> c8f888e7
 
 import cirq
 
@@ -184,16 +179,6 @@
             TwoDQubit(x0 + x, y0 + y) for y in range(cols) for x in range(rows)
         ]
 
-<<<<<<< HEAD
-    def __repr__(self) -> str:
-        return f'pasqal.ThreeDGridQubit({self.row}, {self.col}, {self.lay})'
-
-    def __str__(self) -> str:
-        return f'({self.row}, {self.col}, {self.lay})'
-
-    def _json_dict_(self) -> Dict[str, Any]:
-        return cirq.protocols.obj_to_dict_helper(self, ['row', 'col', 'lay'])
-=======
     @staticmethod
     def triangular_lattice(l: int, x0: float = 0, y0: float = 0):
         """Returns a triangular lattice of TwoDQubit.
@@ -202,7 +187,6 @@
             l: Number of qubits along one direction
             x0: x-coordinate of the first qubit
             y0: y-coordinate of the first qubit
->>>>>>> c8f888e7
 
         Returns:
             A list of TwoDQubit filling in a triangular lattice
