--- conflicted
+++ resolved
@@ -14,11 +14,7 @@
 
 """Base simulation classes and generic simulators."""
 
-<<<<<<< HEAD
-from cirq.sim.density_matrix import (
-=======
 from cirq.sim.density_matrix_utils import (
->>>>>>> a427f4e4
     measure_density_matrix,
     sample_density_matrix,
     to_valid_density_matrix,
