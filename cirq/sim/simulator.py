# Copyright 2018 The Cirq Developers
#
# Licensed under the Apache License, Version 2.0 (the "License");
# you may not use this file except in compliance with the License.
# You may obtain a copy of the License at
#
#     https://www.apache.org/licenses/LICENSE-2.0
#
# Unless required by applicable law or agreed to in writing, software
# distributed under the License is distributed on an "AS IS" BASIS,
# WITHOUT WARRANTIES OR CONDITIONS OF ANY KIND, either express or implied.
# See the License for the specific language governing permissions and
# limitations under the License.

"""Abstract base classes for different types of simulators.

Simulator types include
    SimulatesSamples: mimics the interface of quantum hardware.
    SimulatesFinalWaveFunction: allows access to the wave function.
"""

from typing import (
    Dict, Iterable, Iterator, List, Tuple, Union, Optional)

import abc
import collections

import numpy as np

from cirq import circuits, ops, schedules, study, value
from cirq.sim import wave_function


class SimulatesSamples:
    """Simulator that mimics running on quantum hardware.

    Implementors of this interface should implement the _run method.
    """

    def run(
        self,
<<<<<<< HEAD
        program: Union[circuits.Circuit, schedules.Schedule],
        param_resolver: study.ParamResolver = study.ParamResolver({}),
=======
        circuit: circuits.Circuit,
        param_resolver: Optional[study.ParamResolver] = None,
>>>>>>> f18ac814
        repetitions: int = 1,
    ) -> study.TrialResult:
        """Runs the entire supplied Circuit, mimicking the quantum hardware.

        Args:
            program: The circuit or schedule to simulate.
            param_resolver: Parameters to run with the program.
            repetitions: The number of repetitions to simulate.

        Returns:
            TrialResult for a run.
        """
<<<<<<< HEAD
        return self.run_sweep(program, [param_resolver], repetitions)[0]
=======
        return self.run_sweep(circuit,
                              [param_resolver or study.ParamResolver({})],
                              repetitions)[0]
>>>>>>> f18ac814

    def run_sweep(
        self,
        program: Union[circuits.Circuit, schedules.Schedule],
        params: study.Sweepable,
        repetitions: int = 1,
    ) -> List[study.TrialResult]:
        """Runs the entire supplied Circuit, mimicking the quantum hardware.

        In contrast to run, this allows for sweeping over different parameter
        values.

        Args:
            program: The circuit or schedule to simulate.
            params: Parameters to run with the program.
            repetitions: The number of repetitions to simulate.

        Returns:
            TrialResult list for this run; one for each possible parameter
            resolver.
        """
        circuit = (program if isinstance(program, circuits.Circuit)
                   else program.to_circuit())
        param_resolvers = study.to_resolvers(params)

        trial_results = []  # type: List[study.TrialResult]
        for param_resolver in param_resolvers:
            measurements = self._run(circuit=circuit,
                                     param_resolver=param_resolver,
                                     repetitions=repetitions)
            trial_results.append(study.TrialResult(params=param_resolver,
                                                   repetitions=repetitions,
                                                   measurements=measurements))
        return trial_results

    @abc.abstractmethod
    def _run(
        self,
        circuit: circuits.Circuit,
        param_resolver: study.ParamResolver,
        repetitions: int
    ) -> Dict[str, np.ndarray]:
        """Run a simulation, mimicking quantum hardware.

        Args:
            circuit: The circuit to simulate.
            param_resolver: Parameters to run with the program.
            repetitions: Number of times to repeat the run.

        Returns:
            A dictionary from measurement gate key to measurement
            results. Measurement results are stored in a 2-dimensional
            numpy array, the first dimension corresponding to the repetition
            and the second to the actual boolean measurement results (ordered
            by the qubits being measured.)
        """
        raise NotImplementedError()

    def compute_displays(
            self,
            program: Union[circuits.Circuit, schedules.Schedule],
            param_resolver: Optional[study.ParamResolver] = None,
    ) -> study.ComputeDisplaysResult:
        """Computes displays in the supplied Circuit.

        Only SamplesDisplays are computed; any WaveFunctionDisplays are ignored.

        Args:
            program: The circuit or schedule to simulate.
            param_resolver: Parameters to run with the program.

        Returns:
            ComputeDisplaysResult for the simulation.
        """
        return self.compute_displays_sweep(
            program, [param_resolver or study.ParamResolver({})])[0]

    def compute_displays_sweep(
            self,
            program: Union[circuits.Circuit, schedules.Schedule],
            params: Optional[study.Sweepable] = None
    ) -> List[study.ComputeDisplaysResult]:
        """Computes displays in the supplied Circuit.

        In contrast to `compute_displays`, this allows for sweeping
        over different parameter values.
        Only SamplesDisplays are computed; any WaveFunctionDisplays are ignored.

        Args:
            program: The circuit or schedule to simulate.
            params: Parameters to run with the program.

        Returns:
            List of ComputeDisplaysResults for this run, one for each
            possible parameter resolver.
        """
        circuit = (program if isinstance(program, circuits.Circuit)
                   else program.to_circuit())
        param_resolvers = study.to_resolvers(params or study.ParamResolver({}))

        compute_displays_results = []  # type: List[study.ComputeDisplaysResult]
        for param_resolver in param_resolvers:
            display_values = {}  # type: ignore
            for i, moment in enumerate(circuit):
                displays = (op for op in moment
                            if isinstance(op, ops.SamplesDisplay))
                preceding_circuit = circuit[:i]
                for display in displays:
                    measurement_key = str(display.key)
                    measurement_circuit = circuits.Circuit.from_ops(
                        display.measurement_basis_change(),
                        ops.measure(*display.qubits,
                                    key=measurement_key)
                    )
                    measurements = self._run(
                        preceding_circuit + measurement_circuit,
                        param_resolver,
                        display.num_samples)
                    display_values[display.key] = (
                        display.value_derived_from_samples(
                            measurements[measurement_key]))
            compute_displays_results.append(study.ComputeDisplaysResult(
                params=param_resolver,
                display_values=display_values))

        return compute_displays_results


class SimulatesFinalWaveFunction:
    """Simulator that allows access to a quantum computer's wavefunction.

    Implementors of this interface should implement the simulate_sweep
    method. This simulator only returns the wave function for the final
    step of a simulation. For simulators that also allow stepping through
    a circuit see `SimulatesIntermediateWaveFunction`.
    """

    def simulate(
        self,
        program: Union[circuits.Circuit, schedules.Schedule],
<<<<<<< HEAD
        param_resolver: study.ParamResolver = study.ParamResolver({}),
=======
        param_resolver: Optional[study.ParamResolver] = None,
>>>>>>> f18ac814
        qubit_order: ops.QubitOrderOrList = ops.QubitOrder.DEFAULT,
        initial_state: Union[int, np.ndarray] = 0,
    ) -> 'SimulationTrialResult':
        """Simulates the entire supplied Circuit.

        This method returns a result which allows access to the entire
        wave function.

        Args:
            program: The circuit or schedule to simulate.
            param_resolver: Parameters to run with the program.
            qubit_order: Determines the canonical ordering of the qubits used
                to define the order of amplitudes in the wave function.
            initial_state: If an int, the state is set to the computational
                basis state corresponding to this state. Otherwise  if this
                is a np.ndarray it is the full initial state. In this case it
                must be the correct size, be normalized (an L2 norm of 1), and
                be safely castable to an appropriate dtype for the simulator.

        Returns:
            SimulateTrialResults for the simulation. Includes the final wave
            function.
        """
<<<<<<< HEAD
        return self.simulate_sweep(program, [param_resolver], qubit_order,
=======
        return self.simulate_sweep(program,
                                   [param_resolver or study.ParamResolver({})],
                                   qubit_order,
>>>>>>> f18ac814
                                   initial_state)[0]

    @abc.abstractmethod
    def simulate_sweep(
        self,
        program: Union[circuits.Circuit, schedules.Schedule],
        params: study.Sweepable,
        qubit_order: ops.QubitOrderOrList = ops.QubitOrder.DEFAULT,
        initial_state: Union[int, np.ndarray] = 0,
    ) -> List['SimulationTrialResult']:
        """Simulates the entire supplied Circuit.

        This method returns a result which allows access to the entire
        wave function. In contrast to simulate, this allows for sweeping
        over different parameter values.

        Args:
            program: The circuit or schedule to simulate.
            params: Parameters to run with the program.
            qubit_order: Determines the canonical ordering of the qubits used to
                define the order of amplitudes in the wave function.
            initial_state: If an int, the state is set to the computational
                basis state corresponding to this state.
                Otherwise if this is a np.ndarray it is the full initial state.
                In this case it must be the correct size, be normalized (an L2
                norm of 1), and  be safely castable to an appropriate
                dtype for the simulator.

        Returns:
            List of SimulatorTrialResults for this run, one for each
            possible parameter resolver.
        """
        raise NotImplementedError()


@value.value_equality(unhashable=True)
class SimulationTrialResult:
    """Results of a simulation by a SimulatesFinalWaveFunction.

    Unlike TrialResult these results contain the final state (wave function)
    of the system.

    Attributes:
        params: A ParamResolver of settings used for this result.
        measurements: A dictionary from measurement gate key to measurement
            results. Measurement results are a numpy ndarray of actual boolean
            measurement results (ordered by the qubits acted on by the
            measurement gate.)
        final_state: The final state (wave function) of the system after the
            trial finishes. The state is returned in the computational basis
            with these basis states defined by the qubit ordering of the
            simulation. In particular the qubit ordering can be used to produce
            a list of qubits, and these qubits can the be associated with their
            index in the list.  This mapping of qubit to index is then
            translated into binary vectors where the last qubit is the
            1s bit of the index, the second-to-last is the 2s bit of the index,
            and so forth (i.e. big endian ordering). Example:
                 qubit ordering: [QubitA, QubitB, QubitC]
            Then the returned vector will have indices mapped to qubit basis
            states like the following table

                        | QubitA | QubitB | QubitC
                    :-: | :----: | :----: | :----:
                     0  |   0    |   0    |   0
                     1  |   0    |   0    |   1
                     2  |   0    |   1    |   0
                     3  |   0    |   1    |   1
                     4  |   1    |   0    |   0
                     5  |   1    |   0    |   1
                     6  |   1    |   1    |   0
                     7  |   1    |   1    |   1

    """

    def __init__(self,
                 params: study.ParamResolver,
                 measurements: Dict[str, np.ndarray],
                 final_state: np.ndarray) -> None:
        self.params = params
        self.measurements = measurements
        self.final_state = final_state

    def __repr__(self):
        return ('SimulationTrialResult(params={!r}, '
                'measurements={!r}, '
                'final_state={!r})').format(self.params,
                                            self.measurements,
                                            self.final_state)

    def __str__(self):
        def bitstring(vals):
            return ''.join('1' if v else '0' for v in vals)

        results = sorted(
            [(key, bitstring(val)) for key, val in self.measurements.items()])
        return ' '.join(
            ['{}={}'.format(key, val) for key, val in results])

    def dirac_notation(self, decimals: int = 2) -> str:
        """Returns the wavefunction as a string in Dirac notation.

        Args:
            decimals: How many decimals to include in the pretty print.

        Returns:
            A pretty string consisting of a sum of computational basis kets
            and non-zero floats of the specified accuracy."""
        return wave_function.dirac_notation(self.final_state, decimals)

    def density_matrix(self, indices: Iterable[int] = None) -> np.ndarray:
        """Returns the density matrix of the wavefunction.

        Calculate the density matrix for the system on the given qubit
        indices, with the qubits not in indices that are present in
        self.final_state traced out. If indices is None the full density
        matrix for self.final_state is returned, given self.final_state
        follows the standard Kronecker convention of numpy.kron.

        For example:
            self.final_state = np.array([1/np.sqrt(2), 1/np.sqrt(2)],
                dtype=np.complex64)
            indices = None
            gives us \rho = \begin{bmatrix}
                                0.5 & 0.5
                                0.5 & 0.5
                            \end{bmatrix}

        Args:
            indices: list containing indices for qubits that you would like
                to include in the density matrix (i.e.) qubits that WON'T
                be traced out.

        Returns:
            A numpy array representing the density matrix.

        Raises:
            ValueError: if the size of the state represents more than 25 qubits.
            IndexError: if the indices are out of range for the number of qubits
                corresponding to the state.
        """
        return wave_function.density_matrix_from_state_vector(
            self.final_state, indices)

    def bloch_vector(self, index: int) -> np.ndarray:
        """Returns the bloch vector of a qubit.

        Calculates the bloch vector of the qubit at index
        in the wavefunction given by self.state. Given that self.state
        follows the standard Kronecker convention of numpy.kron.

        Args:
            index: index of qubit who's bloch vector we want to find.

        Returns:
            A length 3 numpy array representing the qubit's bloch vector.

        Raises:
            ValueError: if the size of the state represents more than 25 qubits.
            IndexError: if index is out of range for the number of qubits
                corresponding to the state.
        """
        return wave_function.bloch_vector_from_state_vector(
            self.final_state, index)

    def _value_equality_values_(self):
        measurements = {k: v.tolist() for k, v in
                        sorted(self.measurements.items())}
        return (SimulationTrialResult, self.params, measurements,
                self.final_state.tolist())


class SimulatesIntermediateWaveFunction(SimulatesFinalWaveFunction):
    """A SimulatesFinalWaveFunction that simulates a circuit by moments.

    Whereas a general SimulatesFinalWaveFunction may return the entire wave
    function at the end of a circuit, a SimulatesIntermediateWaveFunction can
    simulate stepping through the moments of a circuit.

    Implementors of this interface should implement the _simulator_iterator
    method.
    """

    def simulate_sweep(
        self,
        program: Union[circuits.Circuit, schedules.Schedule],
        params: study.Sweepable,
        qubit_order: ops.QubitOrderOrList = ops.QubitOrder.DEFAULT,
        initial_state: Union[int, np.ndarray] = 0,
    ) -> List['SimulationTrialResult']:
        """Simulates the entire supplied Circuit.

        This method returns a result which allows access to the entire
        wave function. In contrast to simulate, this allows for sweeping
        over different parameter values.

        Args:
            program: The circuit or schedule to simulate.
            params: Parameters to run with the program.
            qubit_order: Determines the canonical ordering of the qubits used to
                define the order of amplitudes in the wave function.
            initial_state: If an int, the state is set to the computational
                basis state corresponding to this state.
                Otherwise if this is a np.ndarray it is the full initial state.
                In this case it must be the correct size, be normalized (an L2
                norm of 1), and  be safely castable to an appropriate
                dtype for the simulator.

        Returns:
            List of SimulatorTrialResults for this run, one for each
            possible parameter resolver.
        """
        circuit = (program if isinstance(program, circuits.Circuit)
                   else program.to_circuit())
        param_resolvers = study.to_resolvers(params)

        trial_results = []  # type: List[SimulationTrialResult]
        qubit_order = ops.QubitOrder.as_qubit_order(qubit_order)
        for param_resolver in param_resolvers:
            step_result = None
            all_step_results = self.simulate_moment_steps(circuit,
                                                          param_resolver,
                                                          qubit_order,
                                                          initial_state)
            measurements = {}  # type: Dict[str, np.ndarray]
            for step_result in all_step_results:
                for k, v in step_result.measurements.items():
                    measurements[k] = np.array(v, dtype=bool)
            if step_result:
                final_state = step_result.state()
            else:
                # Empty circuit, so final state should be initial state.
                num_qubits = len(qubit_order.order_for(circuit.all_qubits()))
                final_state = wave_function.to_valid_state_vector(initial_state,
                                                                  num_qubits)
            trial_results.append(SimulationTrialResult(
                params=param_resolver,
                measurements=measurements,
                final_state=final_state))

        return trial_results

    def simulate_moment_steps(
        self,
        circuit: circuits.Circuit,
        param_resolver: Optional[study.ParamResolver] = None,
        qubit_order: ops.QubitOrderOrList = ops.QubitOrder.DEFAULT,
        initial_state: Union[int, np.ndarray] = 0
    ) -> Iterator['StepResult']:
        """Returns an iterator of StepResults for each moment simulated.

        Args:
            circuit: The Circuit to simulate.
            param_resolver: A ParamResolver for determining values of Symbols.
            qubit_order: Determines the canonical ordering of the qubits used to
                define the order of amplitudes in the wave function.
            initial_state: If an int, the state is set to the computational
                basis state corresponding to this state. Otherwise if this is
                a np.ndarray it is the full initial state. In this case it must
                be the correct size, be normalized (an L2 norm of 1), and
                be safely castable to an appropriate dtype for the simulator.

        Returns:
            Iterator that steps through the simulation, simulating each
            moment and returning a StepResult for each moment.
        """
        param_resolver = param_resolver or study.ParamResolver({})
        return self._simulator_iterator(circuit, param_resolver, qubit_order,
                                        initial_state)

    @abc.abstractmethod
    def _simulator_iterator(
        self,
        circuit: circuits.Circuit,
        param_resolver: study.ParamResolver,
        qubit_order: ops.QubitOrderOrList,
        initial_state: Union[int, np.ndarray],
    ) -> Iterator['StepResult']:
        """Iterator over StepResult from Moments of a Circuit.

        Args:
            circuit: The circuit to simulate.
            param_resolver: A ParamResolver for determining values of
                Symbols.
            qubit_order: Determines the canonical ordering of the qubits used to
                define the order of amplitudes in the wave function.
            initial_state: The full initial state. This must be the correct
                size, be normalized (an L2 norm of 1), and be safely
                castable to a complex type handled by the simulator.

        Yields:
            StepResults from simulating a Moment of the Circuit.
        """
        raise NotImplementedError()

    def compute_displays(
            self,
            program: Union[circuits.Circuit, schedules.Schedule],
            param_resolver: study.ParamResolver = study.ParamResolver({}),
            qubit_order: ops.QubitOrderOrList = ops.QubitOrder.DEFAULT,
            initial_state: Union[int, np.ndarray] = 0,
    ) -> study.ComputeDisplaysResult:
        """Computes displays in the supplied Circuit.

        Args:
            program: The circuit or schedule to simulate.
            param_resolver: Parameters to run with the program.
            qubit_order: Determines the canonical ordering of the qubits used
                to define the order of amplitudes in the wave function.
            initial_state: If an int, the state is set to the computational
                basis state corresponding to this state. Otherwise  if this
                is a np.ndarray it is the full initial state. In this case it
                must be the correct size, be normalized (an L2 norm of 1), and
                be safely castable to an appropriate dtype for the simulator.

        Returns:
            ComputeDisplaysResult for the simulation.
        """
        return self.compute_displays_sweep(
            program, [param_resolver], qubit_order, initial_state)[0]

    def compute_displays_sweep(
            self,
            program: Union[circuits.Circuit, schedules.Schedule],
            params: Optional[study.Sweepable] = None,
            qubit_order: ops.QubitOrderOrList = ops.QubitOrder.DEFAULT,
            initial_state: Union[int, np.ndarray] = 0,
    ) -> List[study.ComputeDisplaysResult]:
        """Computes displays in the supplied Circuit.

        In contrast to `compute_displays`, this allows for sweeping
        over different parameter values.

        Args:
            program: The circuit or schedule to simulate.
            params: Parameters to run with the program.
            qubit_order: Determines the canonical ordering of the qubits used to
                define the order of amplitudes in the wave function.
            initial_state: If an int, the state is set to the computational
                basis state corresponding to this state.
                Otherwise if this is a np.ndarray it is the full initial state.
                In this case it must be the correct size, be normalized (an L2
                norm of 1), and  be safely castable to an appropriate
                dtype for the simulator.

        Returns:
            List of ComputeDisplaysResults for this run, one for each
            possible parameter resolver.
        """
        circuit = (program if isinstance(program, circuits.Circuit)
                   else program.to_circuit())
        param_resolvers = study.to_resolvers(params or study.ParamResolver({}))
        qubit_order = ops.QubitOrder.as_qubit_order(qubit_order)
        qubits = qubit_order.order_for(circuit.all_qubits())

        compute_displays_results = []  # type: List[study.ComputeDisplaysResult]
        for param_resolver in param_resolvers:
            display_values = {}  # type: ignore

            # Compute the displays in the first Moment
            moment = circuit[0]
            state = wave_function.to_valid_state_vector(
                initial_state, num_qubits=len(qubits))
            qubit_map = {q: i for i, q in enumerate(qubits)}
            _enter_moment_display_values_into_dictionary(
                display_values, moment, state, qubit_order, qubit_map)

            # Compute the displays in the rest of the Moments
            all_step_results = self.simulate_moment_steps(circuit,
                                                          param_resolver,
                                                          qubit_order,
                                                          initial_state)
            for step_result, moment in zip(all_step_results, circuit[1:]):
                _enter_moment_display_values_into_dictionary(
                    display_values,
                    moment,
                    step_result.state(),
                    qubit_order,
                    step_result.qubit_map)

            compute_displays_results.append(study.ComputeDisplaysResult(
                params=param_resolver,
                display_values=display_values))

        return compute_displays_results


def _enter_moment_display_values_into_dictionary(
        display_values: Dict,
        moment: ops.Moment,
        state: np.ndarray,
        qubit_order: ops.QubitOrder,
        qubit_map: Dict[ops.QubitId, int]):
<<<<<<< HEAD
    displays = (op for op in moment
                if isinstance(op, (ops.SamplesDisplay,
                                   ops.WaveFunctionDisplay)))
    for display in displays:
        if isinstance(display, ops.WaveFunctionDisplay):
            display_values[display.key] = (
                display.value_derived_from_wavefunction(state, qubit_map))
        else:
            display_values[display.key] = _compute_samples_display_value(
                display, state, qubit_order, qubit_map)
=======
    for op in moment:
        if isinstance(op, ops.WaveFunctionDisplay):
            display_values[op.key] = (
                op.value_derived_from_wavefunction(state, qubit_map))
        elif isinstance(op, ops.SamplesDisplay):
            display_values[op.key] = _compute_samples_display_value(
                op, state, qubit_order, qubit_map)
>>>>>>> f18ac814


def _compute_samples_display_value(display: ops.SamplesDisplay,
                                   state: np.ndarray,
                                   qubit_order: ops.QubitOrder,
                                   qubit_map: Dict[ops.QubitId, int]):
    basis_change_circuit = circuits.Circuit.from_ops(
        display.measurement_basis_change())
    modified_state = basis_change_circuit.apply_unitary_effect_to_state(
        state,
        qubit_order=qubit_order,
        qubits_that_should_be_present=qubit_map.keys())
    indices = [qubit_map[qubit] for qubit in display.qubits]
    samples = wave_function.sample_state_vector(
        modified_state, indices, display.num_samples)
    return display.value_derived_from_samples(samples)


class StepResult:
    """Results of a step of a SimulatesIntermediateWaveFunction.

    Attributes:
        qubit_map: A map from the Qubits in the Circuit to the the index
            of this qubit for a canonical ordering. This canonical ordering is
            used to define the state (see the state() method).
        measurements: A dictionary from measurement gate key to measurement
            results, ordered by the qubits that the measurement operates on.
    """

    def __init__(self,
                 qubit_map: Optional[Dict[ops.QubitId, int]],
                 measurements: Optional[Dict[str, List[bool]]]) -> None:
        self.qubit_map = qubit_map or {}
        self.measurements = measurements or collections.defaultdict(list)

    @abc.abstractmethod
    def state(self) -> np.ndarray:
        """Return the state (wave function) at this point in the computation.

        The state is returned in the computational basis with these basis
        states defined by the `qubit_map`. In particular the value in the
        `qubit_map` is the index of the qubit, and these are translated into
        binary vectors where the last qubit is the 1s bit of the index, the
        second-to-last is the 2s bit of the index, and so forth (i.e. big
        endian ordering).

        Example:
             qubit_map: {QubitA: 0, QubitB: 1, QubitC: 2}
             Then the returned vector will have indices mapped to qubit basis
             states like the following table
               |   | QubitA | QubitB | QubitC |
               +---+--------+--------+--------+
               | 0 |   0    |   0    |   0    |
               | 1 |   0    |   0    |   1    |
               | 2 |   0    |   1    |   0    |
               | 3 |   0    |   1    |   1    |
               | 4 |   1    |   0    |   0    |
               | 5 |   1    |   0    |   1    |
               | 6 |   1    |   1    |   0    |
               | 7 |   1    |   1    |   1    |
               +---+--------+--------+--------+
        """
        raise NotImplementedError()

    @abc.abstractmethod
    def set_state(self, state: Union[int, np.ndarray]) -> None:
        """Updates the state of the simulator to the given new state.

        Args:
            state: If this is an int, then this is the state to reset
            the stepper to, expressed as an integer of the computational basis.
            Integer to bitwise indices is little endian. Otherwise if this is
            a np.ndarray this must be the correct size and have dtype of
            np.complex64.

        Raises:
            ValueError if the state is incorrectly sized or not of the correct
            dtype.
        """
        raise NotImplementedError()

    @abc.abstractmethod
    def sample(self,
               qubits: List[ops.QubitId],
               repetitions: int = 1) -> np.ndarray:
        """Samples from the wave function at this point in the computation.

        Note that this does not collapse the wave function.

        Args:
            qubits: The qubits to be sampled in an order that influence the
                returned measurement results.
            repetitions: The number of samples to take.

        Returns:
            Measurement results with True corresponding to the ``|1⟩`` state.
            The outer list is for repetitions, and the inner corresponds to
            measurements ordered by the supplied qubits. These lists
            are wrapped as an numpy ndarray.
        """
        raise NotImplementedError()

    def sample_measurement_ops(
            self,
            measurement_ops: List[ops.GateOperation],
            repetitions: int = 1) -> Dict[str, np.ndarray]:
        """Samples from the wave function at this point in the computation.

        Note that this does not collapse the wave function.

        In contrast to `sample` which samples qubits, this takes a list of
        `cirq.GateOperation` instances whose gates are `cirq.MeasurementGate`
        instances and then returns a mapping from the key in the measurement
        gate to the resulting bit strings. Different measurement operations must
        not act on the same qubits.

        Args:
            measurement_ops: `GateOperation` instances whose gates are
                `MeasurementGate` instances to be sampled form.
            repetitions: The number of samples to take.

        Returns: A dictionary from measurement gate key to measurement
            results. Measurement results are stored in a 2-dimensional
            numpy array, the first dimension corresponding to the repetition
            and the second to the actual boolean measurement results (ordered
            by the qubits being measured.)

        Raises:
            ValueError: If the operation's gates are not `MeasurementGate`
                instances or a qubit is acted upon multiple times by different
                operations from `measurement_ops`.
        """
        bounds = {}  # type: Dict[str, Tuple]
        all_qubits = []  # type: List[ops.QubitId]
        current_index = 0
        for op in measurement_ops:
            gate = op.gate
            if not isinstance(gate, ops.MeasurementGate):
                raise ValueError('{} was not a MeasurementGate'.format(gate))
            if gate.key in bounds:
                raise ValueError(
                    'Duplicate MeasurementGate with key {}'.format(gate.key))
            bounds[gate.key] = (current_index, current_index + len(op.qubits))
            all_qubits.extend(op.qubits)
            current_index += len(op.qubits)
        indexed_sample = self.sample(all_qubits, repetitions)
        return {k: np.array([x[s:e] for x in indexed_sample]) for k, (s, e) in
                bounds.items()}

    def dirac_notation(self, decimals: int = 2) -> str:
        """Returns the wavefunction as a string in Dirac notation.

        Args:
            decimals: How many decimals to include in the pretty print.

        Returns:
            A pretty string consisting of a sum of computational basis kets
            and non-zero floats of the specified accuracy."""
        return wave_function.dirac_notation(self.state(), decimals)

    def density_matrix(self, indices: Iterable[int] = None) -> np.ndarray:
        """Returns the density matrix of the wavefunction.

        Calculate the density matrix for the system on the given qubit
        indices, with the qubits not in indices that are present in self.state
        traced out. If indices is None the full density matrix for self.state
        is returned, given self.state follows standard Kronecker convention
        of numpy.kron.

        For example:
            self.state = np.array([1/np.sqrt(2), 1/np.sqrt(2)],
                dtype=np.complex64)
            indices = None
            gives us \rho = \begin{bmatrix}
                                0.5 & 0.5
                                0.5 & 0.5
                            \end{bmatrix}

        Args:
            indices: list containing indices for qubits that you would like
                to include in the density matrix (i.e.) qubits that WON'T
                be traced out.

        Returns:
            A numpy array representing the density matrix.

        Raises:
            ValueError: if the size of the state represents more than 25 qubits.
            IndexError: if the indices are out of range for the number of qubits
                corresponding to the state.
        """
        return wave_function.density_matrix_from_state_vector(
            self.state(), indices)

    def bloch_vector(self, index: int) -> np.ndarray:
        """Returns the bloch vector of a qubit.

        Calculates the bloch vector of the qubit at index
        in the wavefunction given by self.state. Given that self.state
        follows the standard Kronecker convention of numpy.kron.

        Args:
            index: index of qubit who's bloch vector we want to find.

        Returns:
            A length 3 numpy array representing the qubit's bloch vector.

        Raises:
            ValueError: if the size of the state represents more than 25 qubits.
            IndexError: if index is out of range for the number of qubits
                corresponding to the state.
        """
        return wave_function.bloch_vector_from_state_vector(
            self.state(), index)<|MERGE_RESOLUTION|>--- conflicted
+++ resolved
@@ -39,13 +39,8 @@
 
     def run(
         self,
-<<<<<<< HEAD
         program: Union[circuits.Circuit, schedules.Schedule],
-        param_resolver: study.ParamResolver = study.ParamResolver({}),
-=======
-        circuit: circuits.Circuit,
         param_resolver: Optional[study.ParamResolver] = None,
->>>>>>> f18ac814
         repetitions: int = 1,
     ) -> study.TrialResult:
         """Runs the entire supplied Circuit, mimicking the quantum hardware.
@@ -58,13 +53,9 @@
         Returns:
             TrialResult for a run.
         """
-<<<<<<< HEAD
-        return self.run_sweep(program, [param_resolver], repetitions)[0]
-=======
-        return self.run_sweep(circuit,
+        return self.run_sweep(program,
                               [param_resolver or study.ParamResolver({})],
                               repetitions)[0]
->>>>>>> f18ac814
 
     def run_sweep(
         self,
@@ -205,11 +196,7 @@
     def simulate(
         self,
         program: Union[circuits.Circuit, schedules.Schedule],
-<<<<<<< HEAD
-        param_resolver: study.ParamResolver = study.ParamResolver({}),
-=======
         param_resolver: Optional[study.ParamResolver] = None,
->>>>>>> f18ac814
         qubit_order: ops.QubitOrderOrList = ops.QubitOrder.DEFAULT,
         initial_state: Union[int, np.ndarray] = 0,
     ) -> 'SimulationTrialResult':
@@ -233,13 +220,9 @@
             SimulateTrialResults for the simulation. Includes the final wave
             function.
         """
-<<<<<<< HEAD
-        return self.simulate_sweep(program, [param_resolver], qubit_order,
-=======
         return self.simulate_sweep(program,
                                    [param_resolver or study.ParamResolver({})],
                                    qubit_order,
->>>>>>> f18ac814
                                    initial_state)[0]
 
     @abc.abstractmethod
@@ -632,18 +615,6 @@
         state: np.ndarray,
         qubit_order: ops.QubitOrder,
         qubit_map: Dict[ops.QubitId, int]):
-<<<<<<< HEAD
-    displays = (op for op in moment
-                if isinstance(op, (ops.SamplesDisplay,
-                                   ops.WaveFunctionDisplay)))
-    for display in displays:
-        if isinstance(display, ops.WaveFunctionDisplay):
-            display_values[display.key] = (
-                display.value_derived_from_wavefunction(state, qubit_map))
-        else:
-            display_values[display.key] = _compute_samples_display_value(
-                display, state, qubit_order, qubit_map)
-=======
     for op in moment:
         if isinstance(op, ops.WaveFunctionDisplay):
             display_values[op.key] = (
@@ -651,7 +622,6 @@
         elif isinstance(op, ops.SamplesDisplay):
             display_values[op.key] = _compute_samples_display_value(
                 op, state, qubit_order, qubit_map)
->>>>>>> f18ac814
 
 
 def _compute_samples_display_value(display: ops.SamplesDisplay,
