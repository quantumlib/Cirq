--- conflicted
+++ resolved
@@ -126,13 +126,8 @@
 
     def simulate(
         self,
-<<<<<<< HEAD
         program: Union[circuits.Circuit, schedules.Schedule],
-        param_resolver: study.ParamResolver = study.ParamResolver({}),
-=======
-        circuit: circuits.Circuit,
         param_resolver: Optional[study.ParamResolver] = None,
->>>>>>> 79feab6c
         qubit_order: ops.QubitOrderOrList = ops.QubitOrder.DEFAULT,
         initial_state: Union[int, np.ndarray] = 0,
     ) -> 'SimulationTrialResult':
@@ -156,13 +151,9 @@
             SimulateTrialResults for the simulation. Includes the final wave
             function.
         """
-<<<<<<< HEAD
-        return self.simulate_sweep(program, [param_resolver], qubit_order,
-=======
-        return self.simulate_sweep(circuit,
+        return self.simulate_sweep(program,
                                    [param_resolver or study.ParamResolver({})],
                                    qubit_order,
->>>>>>> 79feab6c
                                    initial_state)[0]
 
     @abc.abstractmethod
