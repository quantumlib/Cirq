# Copyright 2019 The Cirq Developers
#
# Licensed under the Apache License, Version 2.0 (the "License");
# you may not use this file except in compliance with the License.
# You may obtain a copy of the License at
#
#     https://www.apache.org/licenses/LICENSE-2.0
#
# Unless required by applicable law or agreed to in writing, software
# distributed under the License is distributed on an "AS IS" BASIS,
# WITHOUT WARRANTIES OR CONDITIONS OF ANY KIND, either express or implied.
# See the License for the specific language governing permissions and
# limitations under the License.

import itertools

import numpy as np
import pytest

import cirq


def assert_valid_density_matrix(matrix, num_qubits=None, qid_shape=None):
    if qid_shape is None and num_qubits is None:
        num_qubits = 1
    np.testing.assert_almost_equal(
        cirq.to_valid_density_matrix(matrix,
                                     num_qubits=num_qubits,
                                     qid_shape=qid_shape,
                                     dtype=matrix.dtype), matrix)


def test_von_neumann_entropy():
<<<<<<< HEAD
    with pytest.raises(ValueError, match='zero'):
        cirq.von_neumann_entropy(np.array([[1, 0], [0, 0]]))

    assert np.isclose(
        cirq.von_neumann_entropy(np.array([[0.5, 0.5j], [-0.5j, 0.5]])),
        -0.6931471805599453 + 0j)
=======
    # 1x1 matrix
    assert cirq.von_neumann_entropy(np.array([[1]])) == 0
    # An EPR pair state (|00> + |11>)(<00| + <11|)
    assert cirq.von_neumann_entropy(
        np.array([1, 0, 0, 1] * np.array([[1], [0], [0], [1]]))) == 0
    # Maximally mixed state
    # yapf: disable
    assert cirq.von_neumann_entropy(np.array(
        [[0.5, 0],
        [0, 0.5]])) == 1
    # 3x3 state
    assert np.isclose(cirq.von_neumann_entropy(
        np.array(
            [[0.5, 0.5j, 1],
            [-0.5j, 0.5, 0],
            [0.7, 0.4, 0.6]])),
                      1.37,
                      atol=1e-01)
    # 4X4 state
    assert np.isclose(cirq.von_neumann_entropy(
        np.array(
            [[0.5, 0.5j, 1, 3],
            [-0.5j, 0.5, 0, 4],
            [0.7, 0.4, 0.6, 5],
            [6, 7, 8, 9]])),
                      1.12,
                      atol=1e-01)
    # yapf: enable
    # 2x2 random unitary, each column as a ket, each ket as a density matrix,
    # linear combination of the two with coefficients 0.1 and 0.9
    res = cirq.testing.random_unitary(2)
    first_column = res[:, 0]
    first_density_matrix = 0.1 * np.outer(first_column, np.conj(first_column))
    second_column = res[:, 1]
    second_density_matrix = 0.9 * np.outer(second_column,
                                           np.conj(second_column))
    assert np.isclose(cirq.von_neumann_entropy(first_density_matrix +
                                               second_density_matrix),
                      0.4689,
                      atol=1e-04)

    assert np.isclose(cirq.von_neumann_entropy(
        np.diag([0, 0, 0.1, 0, 0.2, 0.3, 0.4, 0])),
                      1.8464,
                      atol=1e-04)
>>>>>>> a3d839c8


def test_to_valid_density_matrix_from_density_matrix():
    assert_valid_density_matrix(np.array([[1, 0], [0, 0]]))
    assert_valid_density_matrix(np.array([[0.5, 0], [0, 0.5]]))
    assert_valid_density_matrix(np.array([[0.5, 0.5], [0.5, 0.5]]))
    assert_valid_density_matrix(np.array([[0.5, 0.2], [0.2, 0.5]]))
    assert_valid_density_matrix(np.array([[0.5, 0.5j], [-0.5j, 0.5]]))
    assert_valid_density_matrix(
        np.array([[0.5, 0.2 - 0.2j], [0.2 + 0.2j, 0.5]]))
    assert_valid_density_matrix(np.eye(4) / 4.0, num_qubits=2)
    assert_valid_density_matrix(np.diag([1, 0, 0, 0]), num_qubits=2)
    assert_valid_density_matrix(np.ones([4, 4]) / 4.0, num_qubits=2)
    assert_valid_density_matrix(np.diag([0.2, 0.8, 0, 0]), num_qubits=2)
    assert_valid_density_matrix(np.array(
        [[0.2, 0, 0, 0.2 - 0.3j],
         [0, 0, 0, 0],
         [0, 0, 0, 0],
         [0.2 + 0.3j, 0, 0, 0.8]]),
        num_qubits=2)

    assert_valid_density_matrix(np.array([[1, 0, 0]] + [[0, 0, 0]] * 2),
                                qid_shape=(3,))
    assert_valid_density_matrix(np.array([[0, 0, 0], [0, 0.5, 0.5j],
                                          [0, -0.5j, 0.5]]),
                                qid_shape=(3,))
    assert_valid_density_matrix(np.eye(9) / 9.0, qid_shape=(3, 3))
    assert_valid_density_matrix(np.eye(12) / 12.0, qid_shape=(3, 4))
    assert_valid_density_matrix(np.ones([9, 9]) / 9.0, qid_shape=(3, 3))
    assert_valid_density_matrix(np.diag([0.2, 0.8, 0, 0]), qid_shape=(4,))


def test_to_valid_density_matrix_not_square():
    with pytest.raises(ValueError, match='square'):
        cirq.to_valid_density_matrix(np.array([[1, 0]]), num_qubits=1)
    with pytest.raises(ValueError, match='square'):
        cirq.to_valid_density_matrix(np.array([[1], [0]]), num_qubits=1)


def test_to_valid_density_matrix_size_mismatch_num_qubits():
    with pytest.raises(ValueError, match='size'):
        cirq.to_valid_density_matrix(np.array([[1, 0], [0, 0]]), num_qubits=2)
    with pytest.raises(ValueError, match='size'):
        cirq.to_valid_density_matrix(np.eye(4) / 4.0, num_qubits=1)


def test_to_valid_density_matrix_not_hermitian():
    with pytest.raises(ValueError, match='hermitian'):
        cirq.to_valid_density_matrix(np.array([[1, 0.1], [0, 0]]), num_qubits=1)
    with pytest.raises(ValueError, match='hermitian'):
        cirq.to_valid_density_matrix(np.array([[0.5, 0.5j], [0.5, 0.5j]]),
                                     num_qubits=1)
    with pytest.raises(ValueError, match='hermitian'):
        cirq.to_valid_density_matrix(
            np.array(
                [[0.2, 0, 0, -0.2 - 0.3j],
                 [0, 0, 0, 0],
                 [0, 0, 0, 0],
                 [0.2 + 0.3j, 0, 0, 0.8]]),
            num_qubits=2)


def test_to_valid_density_matrix_mismatched_qid_shape():
    with pytest.raises(ValueError, match=r'num_qubits != len\(qid_shape\)'):
        cirq.to_valid_density_matrix(np.eye(4) / 4,
                                     num_qubits=1,
                                     qid_shape=(2, 2))
    with pytest.raises(ValueError, match=r'num_qubits != len\(qid_shape\)'):
        cirq.to_valid_density_matrix(np.eye(4) / 4,
                                     num_qubits=2,
                                     qid_shape=(4,))
    with pytest.raises(ValueError, match='Both were None'):
        cirq.to_valid_density_matrix(np.eye(4) / 4)


def test_to_valid_density_matrix_not_unit_trace():
    with pytest.raises(ValueError, match='trace 1'):
        cirq.to_valid_density_matrix(np.array([[1, 0], [0, 0.1]]), num_qubits=1)
    with pytest.raises(ValueError, match='trace 1'):
        cirq.to_valid_density_matrix(np.array([[1, 0], [0, -0.1]]),
                                     num_qubits=1)
    with pytest.raises(ValueError, match='trace 1'):
        cirq.to_valid_density_matrix(np.zeros([2, 2]), num_qubits=1)


def test_to_valid_density_matrix_not_positive_semidefinite():
    with pytest.raises(ValueError, match='positive semidefinite'):
        cirq.to_valid_density_matrix(
            np.array([[1.1, 0], [0, -0.1]], dtype=np.complex64), num_qubits=1)
    with pytest.raises(ValueError, match='positive semidefinite'):
        cirq.to_valid_density_matrix(
            np.array([[0.6, 0.5], [0.5, 0.4]], dtype=np.complex64),
            num_qubits=1)


def test_to_valid_density_matrix_wrong_dtype():
    with pytest.raises(ValueError, match='dtype'):
        cirq.to_valid_density_matrix(
            np.array([[1, 0], [0, 0]], dtype=np.complex64),
            num_qubits=1, dtype=np.complex128)


def test_to_valid_density_matrix_from_state():
    np.testing.assert_almost_equal(
        cirq.to_valid_density_matrix(
            density_matrix_rep=np.array([1, 0], dtype=np.complex64),
            num_qubits=1),
        np.array([[1, 0], [0, 0]]))
    np.testing.assert_almost_equal(
        cirq.to_valid_density_matrix(
            density_matrix_rep=np.array([np.sqrt(0.3), np.sqrt(0.7)],
                                        dtype=np.complex64),
            num_qubits=1),
        np.array([[0.3, np.sqrt(0.3 * 0.7)], [np.sqrt(0.3 * 0.7), 0.7]]))
    np.testing.assert_almost_equal(
        cirq.to_valid_density_matrix(
            density_matrix_rep=np.array([np.sqrt(0.5), np.sqrt(0.5) * 1j],
                                        dtype=np.complex64),
            num_qubits=1),
        np.array([[0.5, -0.5j], [0.5j, 0.5]]))
    np.testing.assert_almost_equal(
        cirq.to_valid_density_matrix(
            density_matrix_rep=np.array([0.5] * 4, dtype=np.complex64),
            num_qubits=2),
        0.25 * np.ones((4, 4)))


def test_to_valid_density_matrix_from_state_invalid_state():
    with pytest.raises(ValueError, match="2 qubits"):
        cirq.to_valid_density_matrix(np.array([1, 0]), num_qubits=2)


def test_to_valid_density_matrix_from_computational_basis():
    np.testing.assert_almost_equal(
        cirq.to_valid_density_matrix(density_matrix_rep=0, num_qubits=1),
        np.array([[1, 0], [0, 0]]))
    np.testing.assert_almost_equal(
        cirq.to_valid_density_matrix(density_matrix_rep=1, num_qubits=1),
        np.array([[0, 0], [0, 1]]))
    np.testing.assert_almost_equal(
        cirq.to_valid_density_matrix(density_matrix_rep=2, num_qubits=2),
        np.array([[0, 0, 0, 0], [0, 0, 0, 0], [0, 0, 1, 0], [0, 0, 0, 0]]))
    np.testing.assert_almost_equal(
        cirq.to_valid_density_matrix(density_matrix_rep=0, num_qubits=0),
        np.array([[1]]))


def test_to_valid_density_matrix_from_state_invalid_computational_basis():
    with pytest.raises(ValueError, match="positive"):
        cirq.to_valid_density_matrix(-1, num_qubits=2)


def test_sample_density_matrix_big_endian():
    results = []
    for x in range(8):
        matrix = cirq.to_valid_density_matrix(x, 3)
        sample = cirq.sample_density_matrix(matrix, [2, 1, 0])
        results.append(sample)
    expecteds = [[list(reversed(x))] for x in
                 list(itertools.product([False, True], repeat=3))]
    for result, expected in zip(results, expecteds):
        np.testing.assert_equal(result, expected)


def test_sample_density_matrix_partial_indices():
    for index in range(3):
        for x in range(8):
            matrix = cirq.to_valid_density_matrix(x, 3)
            np.testing.assert_equal(cirq.sample_density_matrix(matrix, [index]),
                                    [[bool(1 & (x >> (2 - index)))]])

def test_sample_density_matrix_partial_indices_oder():
    for x in range(8):
        matrix = cirq.to_valid_density_matrix(x, 3)
        expected = [[bool(1 & (x >> 0)), bool(1 & (x >> 1))]]
        np.testing.assert_equal(cirq.sample_density_matrix(matrix, [2, 1]),
                                expected)


def test_sample_density_matrix_partial_indices_all_orders():
    for perm in itertools.permutations([0, 1, 2]):
        for x in range(8):
            matrix = cirq.to_valid_density_matrix(x, 3)
            expected = [[bool(1 & (x >> (2 - p))) for p in perm]]
            np.testing.assert_equal(cirq.sample_density_matrix(matrix, perm),
                                    expected)


def test_sample_density_matrix():
    state = np.zeros(8, dtype=np.complex64)
    state[0] = 1 / np.sqrt(2)
    state[2] = 1 / np.sqrt(2)
    matrix = cirq.to_valid_density_matrix(state, num_qubits=3)
    for _ in range(10):
        sample = cirq.sample_density_matrix(matrix, [2, 1, 0])
        assert (np.array_equal(sample, [[False, False, False]])
                or np.array_equal(sample, [[False, True, False]]))
    # Partial sample is correct.
    for _ in range(10):
        np.testing.assert_equal(cirq.sample_density_matrix(matrix, [2]),
                                [[False]])
        np.testing.assert_equal(cirq.sample_density_matrix(matrix, [0]),
                                [[False]])


def test_sample_empty_density_matrix():
    matrix = np.zeros(shape=())
    np.testing.assert_almost_equal(cirq.sample_density_matrix(matrix, []), [[]])


def test_sample_density_matrix_no_repetitions():
    matrix = cirq.to_valid_density_matrix(0, 3)
    np.testing.assert_almost_equal(
        cirq.sample_density_matrix(matrix, [1], repetitions=0),
        np.zeros(shape=(0, 1)))
    np.testing.assert_almost_equal(
        cirq.sample_density_matrix(matrix, [0, 1], repetitions=0),
        np.zeros(shape=(0, 2)))


def test_sample_density_matrix_repetitions():
    for perm in itertools.permutations([0, 1, 2]):
        for x in range(8):
            matrix = cirq.to_valid_density_matrix(x, 3)
            expected = [[bool(1 & (x >> (2 - p))) for p in perm]] * 3

            result = cirq.sample_density_matrix(matrix, perm, repetitions=3)
            np.testing.assert_equal(result, expected)


def test_sample_density_matrix_negative_repetitions():
    matrix = cirq.to_valid_density_matrix(0, 3)
    with pytest.raises(ValueError, match='-1'):
        cirq.sample_density_matrix(matrix, [1], repetitions=-1)


def test_sample_density_matrix_not_square():
    with pytest.raises(ValueError, match='not square'):
        cirq.sample_density_matrix(np.array([1, 0, 0]), [1])


def test_sample_density_matrix_not_power_of_two():
    with pytest.raises(ValueError, match='power of two'):
        cirq.sample_density_matrix(np.ones((3, 3)) / 3, [1])
    with pytest.raises(ValueError, match='power of two'):
        cirq.sample_density_matrix(np.ones((2, 3, 2, 3)) / 6, [1])


def test_sample_density_matrix_higher_powers_of_two():
    with pytest.raises(ValueError, match='powers of two'):
        cirq.sample_density_matrix(np.ones((2, 4, 2, 4)) / 8, [1])


def test_sample_density_matrix_out_of_range():
    matrix = cirq.to_valid_density_matrix(0, 3)
    with pytest.raises(IndexError, match='-2'):
        cirq.sample_density_matrix(matrix, [-2])
    with pytest.raises(IndexError, match='3'):
        cirq.sample_density_matrix(matrix, [3])


def test_sample_density_matrix_no_indices():
    matrix = cirq.to_valid_density_matrix(0, 3)
    bits = cirq.sample_density_matrix(matrix, [])
    np.testing.assert_almost_equal(bits, np.zeros(shape=(1, 0)))


def test_sample_density_matrix_validate_qid_shape():
    matrix = cirq.to_valid_density_matrix(0, 3)
    cirq.sample_density_matrix(matrix, [], qid_shape=(2, 2, 2))
    with pytest.raises(ValueError,
                       match='Matrix size does not match qid shape'):
        cirq.sample_density_matrix(matrix, [], qid_shape=(2, 2, 1))
    matrix2 = cirq.to_valid_density_matrix(0, qid_shape=(1, 2, 3))
    cirq.sample_density_matrix(matrix2, [], qid_shape=(1, 2, 3))
    with pytest.raises(ValueError,
                       match='Matrix size does not match qid shape'):
        cirq.sample_density_matrix(matrix2, [], qid_shape=(2, 2, 2))


def test_measure_density_matrix_computational_basis():
    results = []
    for x in range(8):
        matrix = cirq.to_valid_density_matrix(x, 3)
        bits, out_matrix = cirq.measure_density_matrix(matrix, [2, 1, 0])
        results.append(bits)
        np.testing.assert_almost_equal(out_matrix, matrix)
    expected = [list(reversed(x)) for x in
                list(itertools.product([False, True], repeat=3))]
    assert results == expected


def test_measure_density_matrix_computational_basis_reversed():
    results = []
    for x in range(8):
        matrix = cirq.to_valid_density_matrix(x, 3)
        bits, out_matrix = cirq.measure_density_matrix(matrix, [0, 1, 2])
        results.append(bits)
        np.testing.assert_almost_equal(out_matrix, matrix)
    expected = [list(x) for x in
                list(itertools.product([False, True], repeat=3))]
    assert results == expected


def test_measure_density_matrix_computational_basis_reshaped():
    results = []
    for x in range(8):
        matrix = np.reshape(cirq.to_valid_density_matrix(x, 3), (2,) * 6)
        bits, out_matrix = cirq.measure_density_matrix(matrix, [2, 1, 0])
        results.append(bits)
        np.testing.assert_almost_equal(out_matrix, matrix)
    expected = [list(reversed(x)) for x in
                list(itertools.product([False, True], repeat=3))]
    assert results == expected


def test_measure_density_matrix_partial_indices():
    for index in range(3):
        for x in range(8):
            matrix = cirq.to_valid_density_matrix(x, 3)
            bits, out_matrix = cirq.measure_density_matrix(matrix, [index])
            np.testing.assert_almost_equal(out_matrix, matrix)
            assert bits == [bool(1 & (x >> (2 - index)))]


def test_measure_density_matrix_partial_indices_all_orders():
    for perm in itertools.permutations([0, 1, 2]):
        for x in range(8):
            matrix = cirq.to_valid_density_matrix(x, 3)
            bits, out_matrix = cirq.measure_density_matrix(matrix, perm)
            np.testing.assert_almost_equal(matrix, out_matrix)
            assert bits == [bool(1 & (x >> (2 - p))) for p in perm]


def matrix_000_plus_010():
    state = np.zeros(8, dtype=np.complex64)
    state[0] = 1 / np.sqrt(2)
    state[2] = 1j / np.sqrt(2)
    return cirq.to_valid_density_matrix(state, num_qubits=3)


def test_measure_density_matrix_collapse():
    matrix = matrix_000_plus_010()
    for _ in range(10):
        bits, out_matrix = cirq.measure_density_matrix(matrix, [2, 1, 0])
        assert bits in [[False, False, False], [False, True, False]]
        expected = np.zeros(8, dtype=np.complex64)
        if bits[1]:
            expected[2] = 1j
        else:
            expected[0] = 1
        expected_matrix = np.outer(np.conj(expected), expected)
        np.testing.assert_almost_equal(out_matrix, expected_matrix)
        assert out_matrix is not matrix

    # Partial sample is correct.
    for _ in range(10):
        bits, out_matrix = cirq.measure_density_matrix(matrix, [2])
        np.testing.assert_almost_equal(out_matrix, matrix)
        assert bits == [False]

        bits, out_matrix = cirq.measure_density_matrix(matrix, [0])
        np.testing.assert_almost_equal(out_matrix, matrix)
        assert bits == [False]


def test_measure_density_matrix_out_is_matrix():
    matrix = matrix_000_plus_010()
    bits, out_matrix = cirq.measure_density_matrix(matrix, [2, 1, 0],
                                                   out=matrix)
    expected_state = np.zeros(8, dtype=np.complex64)
    expected_state[2 if bits[1] else 0] = 1.0
    expected_matrix = np.outer(np.conj(expected_state), expected_state)
    np.testing.assert_array_almost_equal(out_matrix, expected_matrix)
    assert out_matrix is matrix


def test_measure_state_out_is_not_matrix():
    matrix = matrix_000_plus_010()
    out = np.zeros_like(matrix)
    _, out_matrix = cirq.measure_density_matrix(matrix, [2, 1, 0], out=out)
    assert out is not matrix
    assert out is out_matrix


def test_measure_density_matrix_not_square():
    with pytest.raises(ValueError, match='not square'):
        cirq.measure_density_matrix(np.array([1, 0, 0]), [1])
    with pytest.raises(ValueError, match='not square'):
        cirq.measure_density_matrix(np.array([1, 0, 0, 0]).reshape(2, 1, 2),
                                    [1],
                                    qid_shape=(2, 1))


def test_measure_density_matrix_not_power_of_two():
    with pytest.raises(ValueError, match='power of two'):
        cirq.measure_density_matrix(np.ones((3, 3)) / 3, [1])
    with pytest.raises(ValueError, match='power of two'):
        cirq.measure_density_matrix(np.ones((2, 3, 2, 3)) / 6, [1])


def test_measure_density_matrix_higher_powers_of_two():
    with pytest.raises(ValueError, match='powers of two'):
        cirq.measure_density_matrix(np.ones((2, 4, 2, 4)) / 8, [1])


def test_measure_density_matrix_tensor_different_left_right_shape():
    with pytest.raises(ValueError, match='not equal'):
        cirq.measure_density_matrix(np.array([1, 0, 0, 0]).reshape(2, 2, 1, 1),
                                    [1],
                                    qid_shape=(2, 1))


def test_measure_density_matrix_out_of_range():
    matrix = cirq.to_valid_density_matrix(0, 3)
    with pytest.raises(IndexError, match='-2'):
        cirq.measure_density_matrix(matrix, [-2])
    with pytest.raises(IndexError, match='3'):
        cirq.measure_density_matrix(matrix, [3])


def test_measure_state_no_indices():
    matrix = cirq.to_valid_density_matrix(0, 3)
    bits, out_matrix = cirq.measure_density_matrix(matrix, [])
    assert [] == bits
    np.testing.assert_almost_equal(out_matrix, matrix)



def test_measure_state_no_indices_out_is_matrix():
    matrix = cirq.to_valid_density_matrix(0, 3)
    bits, out_matrix = cirq.measure_density_matrix(matrix, [], out=matrix)
    assert [] == bits
    np.testing.assert_almost_equal(out_matrix, matrix)
    assert out_matrix is matrix


def test_measure_state_no_indices_out_is_not_matrix():
    matrix = cirq.to_valid_density_matrix(0, 3)
    out = np.zeros_like(matrix)
    bits, out_matrix = cirq.measure_density_matrix(matrix, [], out=out)
    assert [] == bits
    np.testing.assert_almost_equal(out_matrix, matrix)
    assert out is out_matrix
    assert out is not matrix


def test_measure_state_empty_density_matrix():
    matrix = np.zeros(shape=())
    bits, out_matrix = cirq.measure_density_matrix(matrix, [])
    assert [] == bits
    np.testing.assert_almost_equal(matrix, out_matrix)<|MERGE_RESOLUTION|>--- conflicted
+++ resolved
@@ -31,14 +31,6 @@
 
 
 def test_von_neumann_entropy():
-<<<<<<< HEAD
-    with pytest.raises(ValueError, match='zero'):
-        cirq.von_neumann_entropy(np.array([[1, 0], [0, 0]]))
-
-    assert np.isclose(
-        cirq.von_neumann_entropy(np.array([[0.5, 0.5j], [-0.5j, 0.5]])),
-        -0.6931471805599453 + 0j)
-=======
     # 1x1 matrix
     assert cirq.von_neumann_entropy(np.array([[1]])) == 0
     # An EPR pair state (|00> + |11>)(<00| + <11|)
@@ -84,7 +76,6 @@
         np.diag([0, 0, 0.1, 0, 0.2, 0.3, 0.4, 0])),
                       1.8464,
                       atol=1e-04)
->>>>>>> a3d839c8
 
 
 def test_to_valid_density_matrix_from_density_matrix():
