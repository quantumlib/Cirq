# Copyright 2018 Google LLC
#
# Licensed under the Apache License, Version 2.0 (the "License");
# you may not use this file except in compliance with the License.
# You may obtain a copy of the License at
#
#     https://www.apache.org/licenses/LICENSE-2.0
#
# Unless required by applicable law or agreed to in writing, software
# distributed under the License is distributed on an "AS IS" BASIS,
# WITHOUT WARRANTIES OR CONDITIONS OF ANY KIND, either express or implied.
# See the License for the specific language governing permissions and
# limitations under the License.

"""Tests for xmon_simulator."""

import cmath
import math

import numpy as np
import pytest

from cirq import circuits
from cirq import ops
from cirq.google import (ExpWGate, ExpZGate, Exp11Gate, ParameterizedValue,
                         XmonMeasurementGate)
from cirq.google.resolver import ParamResolver
from cirq.sim.google import xmon_simulator
<<<<<<< HEAD
from cirq.google import (
    ExpWGate, ExpZGate, Exp11Gate, XmonMeasurementGate, XmonQubit,
)
=======
>>>>>>> c8b08fa3

Q1 = XmonQubit(0, 0)
Q2 = XmonQubit(1, 0)


def basic_circuit():
    sqrt_x = ExpWGate(half_turns=0.5, axis_half_turns=0.0)
    z = ExpZGate()
    cz = Exp11Gate()
    circuit = circuits.Circuit()
    circuit.append(
        [sqrt_x(Q1), sqrt_x(Q2),
         cz(Q1, Q2),
         sqrt_x(Q1), sqrt_x(Q2),
         z(Q1)])
    return circuit


def large_circuit():
    np.random.seed(0)
    qubits = [XmonQubit(i, 0) for i in range(10)]
    sqrt_x = ExpWGate(half_turns=0.5, axis_half_turns=0.0)
    cz = Exp11Gate()
    circuit = circuits.Circuit()
    for _ in range(11):
        circuit.append(
            [sqrt_x(qubit) for qubit in qubits if np.random.random() < 0.5])
        circuit.append([cz(qubits[i], qubits[i + 1]) for i in range(9)])
    for i in range(10):
        circuit.append(
            XmonMeasurementGate(key='meas')(qubits[i]))
    return circuit


def test_xmon_options_negative_num_shards():
    with pytest.raises(AssertionError):
        xmon_simulator.Options(num_shards=-1)


def test_xmon_options_negative_min_qubits_before_shard():
    with pytest.raises(AssertionError):
        xmon_simulator.Options(min_qubits_before_shard=-1)


def test_xmon_options():
    options = xmon_simulator.Options(num_shards=3, min_qubits_before_shard=0)
    assert options.num_prefix_qubits == 1
    assert options.min_qubits_before_shard == 0


def test_run_no_results():
    simulator = xmon_simulator.Simulator()
    result = simulator.run(basic_circuit())
    assert len(result.measurements) == 0


def test_run():
    np.random.seed(0)
    circuit = basic_circuit()
    circuit.append(
        [XmonMeasurementGate(key='a')(Q1),
         XmonMeasurementGate(key='b')(Q2),])

    simulator = xmon_simulator.Simulator()
    result = simulator.run(circuit)
    assert result.measurements == {'a': [False], 'b': [False]}


def test_run_state():
    simulator = xmon_simulator.Simulator()
    result = simulator.run(basic_circuit(), qubits=[Q1, Q2])
    np.testing.assert_almost_equal(result.state(),
                                   np.array([-0.5j, 0.5, -0.5, 0.5j]))


def test_run_state_different_order_of_qubits():
    simulator = xmon_simulator.Simulator()
    result = simulator.run(basic_circuit(), qubits=[Q2, Q1])
    np.testing.assert_almost_equal(result.state(),
                                   np.array([-0.5j, -0.5, 0.5, 0.5j]))


def test_run_sharded():
    circuit = large_circuit()

    simulator = xmon_simulator.Simulator()
    result = simulator.run(circuit)
    assert result.measurements == {
        'meas': [False, False, False, True, False, False, True, False, False,
                 True]}


def test_run_no_sharding():
    circuit = large_circuit()

    simulator = xmon_simulator.Simulator()
    result = simulator.run(circuit, xmon_simulator.Options(num_shards=1))
    assert result.measurements == {
        'meas': [False, False, False, True, False, False, True, False, False,
                 True]}


def test_run_no_sharing_few_qubits():
    np.random.seed(0)
    circuit = basic_circuit()
    circuit.append(
        [XmonMeasurementGate(key='a')(Q1),
         XmonMeasurementGate(key='b')(Q2),])

    simulator = xmon_simulator.Simulator()
    options = xmon_simulator.Options(min_qubits_before_shard=0)
    result = simulator.run(circuit, options=options)
    assert result.measurements == {'a': [False], 'b': [False]}


def test_run_set_state_computational_basis():
    simulator = xmon_simulator.Simulator()
    result = simulator.run(basic_circuit(), qubits=[Q1, Q2])
    result.set_state(0)
    np.testing.assert_almost_equal(result.state(), np.array([1, 0, 0, 0]))


def test_run_set_state_nd_array_fail():
    simulator = xmon_simulator.Simulator()
    result = simulator.run(basic_circuit(), qubits=[Q1, Q2])
    with pytest.raises(ValueError):
        result.set_state(np.array([0.5, 0.5, 0.5, -0.5], dtype=np.float32))


def test_moment_steps_no_results():
    simulator = xmon_simulator.Simulator()
    for step in simulator.moment_steps(basic_circuit()):
        assert len(step.measurements) == 0


def test_moment_steps():
    np.random.seed(0)
    circuit = basic_circuit()
    circuit.append(
        [XmonMeasurementGate(key='a')(Q1),
         XmonMeasurementGate(key='b')(Q2),])

    simulator = xmon_simulator.Simulator()
    results = []
    for step in simulator.moment_steps(circuit):
        results.append(step)
    expected = [{}, {}, {}, {'b': [False]}, {'a': [False]}]
    assert len(results) == len(expected)
    assert all(a.measurements == b for a, b in zip(results, expected))


def test_moment_steps_state():
    np.random.seed(0)
    circuit = basic_circuit()

    simulator = xmon_simulator.Simulator()
    results = []
    for step in simulator.moment_steps(circuit, qubits=[Q1, Q2]):
        results.append(step.state())
    np.testing.assert_almost_equal(results,
                                   np.array([[0.5, 0.5j, 0.5j, -0.5],
                                             [0.5, 0.5j, 0.5j, 0.5],
                                             [-0.5, 0.5j, 0.5j, -0.5],
                                             [-0.5j, 0.5, -0.5, 0.5j]]))


def test_moment_steps_set_state():
    np.random.seed(0)
    circuit = basic_circuit()

    simulator = xmon_simulator.Simulator()
    step = simulator.moment_steps(circuit, qubits=[Q1, Q2])

    result = step.__next__()
    result.set_state(0)
    np.testing.assert_almost_equal(result.state(), np.array([1, 0, 0, 0]))


def compute_gate(circuit, resolver, num_qubits=1):
    simulator = xmon_simulator.Simulator()
    result = []
    for initial_state in range(1 << num_qubits):
        state = simulator.run(circuit, initial_state=initial_state,
                              param_resolver=resolver).state()
        result.append(state)
    return np.array(result).transpose()


@pytest.mark.parametrize('offset', (0.0, 0.2))
def test_param_resolver_exp_w_half_turns(offset):
    exp_w = ExpWGate(
        half_turns=ParameterizedValue('a', offset),
        axis_half_turns=0.0)
    circuit = circuits.Circuit()
    circuit.append(exp_w(Q1))
    resolver = ParamResolver({'a': 0.5 - offset})
    result = compute_gate(circuit, resolver)
    amp = 1.0 / math.sqrt(2)
    np.testing.assert_almost_equal(result,
                                   np.array([[amp, amp * 1j],
                                             [amp * 1j, amp]]))


@pytest.mark.parametrize('offset', (0.0, 0.2))
def test_param_resolver_exp_w_axis_half_turns(offset):
    exp_w = ExpWGate(
        half_turns=1.0, axis_half_turns=ParameterizedValue('a', offset))
    circuit = circuits.Circuit()
    circuit.append(exp_w(Q1))
    resolver = ParamResolver({'a': 0.5 - offset})
    result = compute_gate(circuit, resolver)
    amp = 1.0 / math.sqrt(2)
    np.testing.assert_almost_equal(result,
                                   np.array([[0, 1],
                                             [-1, 0]]))


@pytest.mark.parametrize('offset', (0.0, 0.2))
def test_param_resolver_exp_w_multiple_params(offset):
    exp_w = ExpWGate(
        half_turns=ParameterizedValue('a', offset),
        axis_half_turns=ParameterizedValue('b', offset))
    circuit = circuits.Circuit()
    circuit.append(exp_w(Q1))
    resolver = ParamResolver({'a': 0.5 - offset, 'b': 0.5 - offset})
    result = compute_gate(circuit, resolver)
    amp = 1.0 / math.sqrt(2)
    np.testing.assert_almost_equal(result,
                                   np.array([[amp, amp],
                                             [-amp, amp]]))


@pytest.mark.parametrize('offset', (0.0, 0.2))
def test_param_resolver_exp_z_half_turns(offset):
    exp_z = ExpZGate(half_turns=ParameterizedValue('a', offset))
    circuit = circuits.Circuit()
    circuit.append(exp_z(Q1))
    resolver = ParamResolver({'a': 0.5 - offset})
    result = compute_gate(circuit, resolver)
    np.testing.assert_almost_equal(
        result,
        np.array([[cmath.exp(1j * math.pi * 0.25), 0],
                  [0, cmath.exp(-1j * math.pi * 0.25)]]))


@pytest.mark.parametrize('offset', (0.0, 0.2))
def test_param_resolver_exp_11_half_turns(offset):
    exp_11 = Exp11Gate(half_turns=ParameterizedValue('a', offset))
    circuit = circuits.Circuit()
    circuit.append(exp_11(Q1, Q2))
    resolver = ParamResolver({'a': 0.5 - offset})
    result = compute_gate(circuit, resolver, num_qubits=2)
    # Slight hack: doesn't depend on order of qubits.
    np.testing.assert_almost_equal(
        result,
        np.diag([1, 1, 1, cmath.exp(1j * math.pi * 0.5)]))


@pytest.mark.parametrize('offset', (0.0, 0.2))
def test_param_resolver_param_dict(offset):
    exp_w = ExpWGate(
        half_turns=ParameterizedValue('a', offset),
        axis_half_turns=0.0)
    circuit = circuits.Circuit()
    circuit.append(exp_w(Q1))
    resolver = ParamResolver({'a': 0.5})

    simulator = xmon_simulator.Simulator()
    result = simulator.run(circuit, param_resolver=resolver)
    assert result.param_dict == {'a': 0.5}<|MERGE_RESOLUTION|>--- conflicted
+++ resolved
@@ -21,17 +21,12 @@
 import pytest
 
 from cirq import circuits
-from cirq import ops
-from cirq.google import (ExpWGate, ExpZGate, Exp11Gate, ParameterizedValue,
-                         XmonMeasurementGate)
-from cirq.google.resolver import ParamResolver
-from cirq.sim.google import xmon_simulator
-<<<<<<< HEAD
 from cirq.google import (
     ExpWGate, ExpZGate, Exp11Gate, XmonMeasurementGate, XmonQubit,
 )
-=======
->>>>>>> c8b08fa3
+from cirq.google import (ParameterizedValue)
+from cirq.google.resolver import ParamResolver
+from cirq.sim.google import xmon_simulator
 
 Q1 = XmonQubit(0, 0)
 Q2 = XmonQubit(1, 0)
