# Copyright 2018 Google LLC
#
# Licensed under the Apache License, Version 2.0 (the "License");
# you may not use this file except in compliance with the License.
# You may obtain a copy of the License at
#
#     https://www.apache.org/licenses/LICENSE-2.0
#
# Unless required by applicable law or agreed to in writing, software
# distributed under the License is distributed on an "AS IS" BASIS,
# WITHOUT WARRANTIES OR CONDITIONS OF ANY KIND, either express or implied.
# See the License for the specific language governing permissions and
# limitations under the License.

"""Tests for xmon_simulator."""

import cmath
import math

import numpy as np
import pytest

from cirq.circuits import Circuit
from cirq.devices import UnconstrainedDevice
from cirq.google import (
    ExpWGate, ExpZGate, Exp11Gate, XmonMeasurementGate, XmonQubit,
)
from cirq.ops.common_gates import CNOT, X
from cirq.schedules import moment_by_moment_schedule
from cirq.sim.google import xmon_simulator
from cirq.study import ParameterizedValue
from cirq.study.resolver import ParamResolver

Q1 = XmonQubit(0, 0)
Q2 = XmonQubit(1, 0)


def basic_circuit():
    sqrt_x = ExpWGate(half_turns=0.5, axis_half_turns=0.0)
    z = ExpZGate()
    cz = Exp11Gate()
    circuit = Circuit()
    circuit.append(
        [sqrt_x(Q1), sqrt_x(Q2),
         cz(Q1, Q2),
         sqrt_x(Q1), sqrt_x(Q2),
         z(Q1)])
    return circuit


def large_circuit():
    np.random.seed(0)
    qubits = [XmonQubit(i, 0) for i in range(10)]
    sqrt_x = ExpWGate(half_turns=0.5, axis_half_turns=0.0)
    cz = Exp11Gate()
    circuit = Circuit()
    for _ in range(11):
        circuit.append(
            [sqrt_x(qubit) for qubit in qubits if np.random.random() < 0.5])
        circuit.append([cz(qubits[i], qubits[i + 1]) for i in range(9)])
    for i in range(10):
        circuit.append(
            XmonMeasurementGate(key='meas')(qubits[i]))
    return circuit, qubits


def test_xmon_options_negative_num_shards():
    with pytest.raises(AssertionError):
        xmon_simulator.Options(num_shards=-1)


def test_xmon_options_negative_min_qubits_before_shard():
    with pytest.raises(AssertionError):
        xmon_simulator.Options(min_qubits_before_shard=-1)


def test_xmon_options():
    options = xmon_simulator.Options(num_shards=3, min_qubits_before_shard=0)
    assert options.num_prefix_qubits == 1
    assert options.min_qubits_before_shard == 0


def assert_empty_context(context):
    assert xmon_simulator.TrialContext(param_dict={}) == context


def run(simulator, circuit, scheduler, **kw):
    if scheduler is None:
        return simulator.run(circuit, **kw)
    else:
        schedule = scheduler(UnconstrainedDevice, circuit)
        return simulator.run_schedule(schedule, **kw)


SCHEDULERS = [None, moment_by_moment_schedule]


@pytest.mark.parametrize('scheduler', SCHEDULERS)
def test_run_no_results(scheduler):
    simulator = xmon_simulator.Simulator()
    context, result = run(simulator, basic_circuit(), scheduler)
    assert len(result.measurements) == 0
    assert_empty_context(context)


@pytest.mark.parametrize('scheduler', SCHEDULERS)
def test_run(scheduler):
    np.random.seed(0)
    circuit = basic_circuit()
    circuit.append(
        [XmonMeasurementGate(key='a')(Q1),
         XmonMeasurementGate(key='b')(Q2),])

    simulator = xmon_simulator.Simulator()
    context, result = run(simulator, circuit, scheduler)
    assert result.measurements == {'a': [False], 'b': [False]}
    assert_empty_context(context)


@pytest.mark.parametrize('scheduler', SCHEDULERS)
def test_run_state(scheduler):
    simulator = xmon_simulator.Simulator()
    context, result = run(simulator, basic_circuit(), scheduler, qubits=[Q1, Q2])
    np.testing.assert_almost_equal(result.final_state,
                                   np.array([-0.5j, 0.5, -0.5, 0.5j]))
    assert_empty_context(context)


@pytest.mark.parametrize('scheduler', SCHEDULERS)
def test_run_state_different_order_of_qubits(scheduler):
    simulator = xmon_simulator.Simulator()
    context, result = run(simulator, basic_circuit(), scheduler, qubits=[Q2, Q1])
    np.testing.assert_almost_equal(result.final_state,
                                   np.array([-0.5j, -0.5, 0.5, 0.5j]))
    assert_empty_context(context)


<<<<<<< HEAD
@pytest.mark.parametrize('scheduler', SCHEDULERS)
def test_run_sharded(scheduler):
    circuit, qubits = large_circuit()
=======
def test_consistent_seeded_run_sharded():
    circuit = large_circuit()
>>>>>>> 60f4d998

    simulator = xmon_simulator.Simulator()
    context, result = run(simulator, circuit, scheduler, qubits=qubits)
    assert result.measurements == {
        'meas': [True, False, False, True, False, False, True, False, False,
                 False]}
    assert_empty_context(context)


<<<<<<< HEAD
@pytest.mark.parametrize('scheduler', SCHEDULERS)
def test_run_no_sharding(scheduler):
    circuit, qubits = large_circuit()

    simulator = xmon_simulator.Simulator()
    context, result = run(simulator,
                          circuit,
                          scheduler,
                          options=xmon_simulator.Options(num_shards=1),
                          qubits=qubits)
=======
def test_consistent_seeded_run_no_sharding():
    circuit = large_circuit()

    simulator = xmon_simulator.Simulator()
    _, result = simulator.run(circuit,
                              xmon_simulator.Options(num_shards=1))
>>>>>>> 60f4d998
    assert result.measurements == {
        'meas': [True, False, False, True, False, False, True, False, False,
                 False]}

@pytest.mark.parametrize('scheduler', SCHEDULERS)
def test_run_no_sharing_few_qubits(scheduler):
    np.random.seed(0)
    circuit = basic_circuit()
    circuit.append(
        [XmonMeasurementGate(key='a')(Q1),
         XmonMeasurementGate(key='b')(Q2),])

    simulator = xmon_simulator.Simulator()
    options = xmon_simulator.Options(min_qubits_before_shard=0)
    context, result = run(simulator, circuit, scheduler, options=options)
    assert result.measurements == {'a': [False], 'b': [False]}
    assert_empty_context(context)


def test_moment_steps_no_results():
    simulator = xmon_simulator.Simulator()
    for step in simulator.moment_steps(basic_circuit()):
        assert len(step.measurements) == 0


def test_moment_steps():
    np.random.seed(0)
    circuit = basic_circuit()
    circuit.append(
        [XmonMeasurementGate(key='a')(Q1),
         XmonMeasurementGate(key='b')(Q2),])

    simulator = xmon_simulator.Simulator()
    results = []
    for step in simulator.moment_steps(circuit):
        results.append(step)
    expected = [{}, {}, {}, {}, {'a': [False], 'b': [False]}]
    assert len(results) == len(expected)
    assert all(a.measurements == b for a, b in zip(results, expected))


def test_moment_steps_state():
    np.random.seed(0)
    circuit = basic_circuit()

    simulator = xmon_simulator.Simulator()
    results = []
    for step in simulator.moment_steps(circuit, qubits=[Q1, Q2]):
        results.append(step.state())
    np.testing.assert_almost_equal(results,
                                   np.array([[0.5, 0.5j, 0.5j, -0.5],
                                             [0.5, 0.5j, 0.5j, 0.5],
                                             [-0.5, 0.5j, 0.5j, -0.5],
                                             [-0.5j, 0.5, -0.5, 0.5j]]))


def test_moment_steps_set_state():
    np.random.seed(0)
    circuit = basic_circuit()

    simulator = xmon_simulator.Simulator()
    step = simulator.moment_steps(circuit, qubits=[Q1, Q2])

    result = next(step)
    result.set_state(0)
    np.testing.assert_almost_equal(result.state(), np.array([1, 0, 0, 0]))


def test_moment_steps_set_state_2():
    np.random.seed(0)
    circuit = basic_circuit()

    simulator = xmon_simulator.Simulator()
    step = simulator.moment_steps(circuit, qubits=[Q1, Q2])

    result = next(step)
    result.set_state(np.array([1j, 0, 0, 0], dtype=np.complex64))
    np.testing.assert_almost_equal(result.state(),
                                   np.array([1j, 0, 0, 0], dtype=np.complex64))


def compute_gate(circuit, resolver, num_qubits=1):
    simulator = xmon_simulator.Simulator()
    gate = []
    for initial_state in range(1 << num_qubits):
        _, result = simulator.run(circuit, initial_state=initial_state,
                                       param_resolver=resolver)
        gate.append(result.final_state)
    return np.array(gate).transpose()


@pytest.mark.parametrize('offset', (0.0, 0.2))
def test_param_resolver_exp_w_half_turns(offset):
    exp_w = ExpWGate(
        half_turns=ParameterizedValue('a', offset),
        axis_half_turns=0.0)
    circuit = Circuit()
    circuit.append(exp_w(Q1))
    resolver = ParamResolver({'a': 0.5 - offset})
    result = compute_gate(circuit, resolver)
    amp = 1.0 / math.sqrt(2)
    np.testing.assert_almost_equal(result,
                                   np.array([[amp, amp * 1j],
                                             [amp * 1j, amp]]))


@pytest.mark.parametrize('offset', (0.0, 0.2))
def test_param_resolver_exp_w_axis_half_turns(offset):
    exp_w = ExpWGate(
        half_turns=1.0, axis_half_turns=ParameterizedValue('a', offset))
    circuit = Circuit()
    circuit.append(exp_w(Q1))
    resolver = ParamResolver({'a': 0.5 - offset})
    result = compute_gate(circuit, resolver)
    np.testing.assert_almost_equal(result,
                                   np.array([[0, 1],
                                             [-1, 0]]))


@pytest.mark.parametrize('offset', (0.0, 0.2))
def test_param_resolver_exp_w_multiple_params(offset):
    exp_w = ExpWGate(
        half_turns=ParameterizedValue('a', offset),
        axis_half_turns=ParameterizedValue('b', offset))
    circuit = Circuit()
    circuit.append(exp_w(Q1))
    resolver = ParamResolver({'a': 0.5 - offset, 'b': 0.5 - offset})
    result = compute_gate(circuit, resolver)
    amp = 1.0 / math.sqrt(2)
    np.testing.assert_almost_equal(result,
                                   np.array([[amp, amp],
                                             [-amp, amp]]))


@pytest.mark.parametrize('offset', (0.0, 0.2))
def test_param_resolver_exp_z_half_turns(offset):
    exp_z = ExpZGate(half_turns=ParameterizedValue('a', offset))
    circuit = Circuit()
    circuit.append(exp_z(Q1))
    resolver = ParamResolver({'a': 0.5 - offset})
    result = compute_gate(circuit, resolver)
    np.testing.assert_almost_equal(
        result,
        np.array([[cmath.exp(1j * math.pi * 0.25), 0],
                  [0, cmath.exp(-1j * math.pi * 0.25)]]))


@pytest.mark.parametrize('offset', (0.0, 0.2))
def test_param_resolver_exp_11_half_turns(offset):
    exp_11 = Exp11Gate(half_turns=ParameterizedValue('a', offset))
    circuit = Circuit()
    circuit.append(exp_11(Q1, Q2))
    resolver = ParamResolver({'a': 0.5 - offset})
    result = compute_gate(circuit, resolver, num_qubits=2)
    # Slight hack: doesn't depend on order of qubits.
    np.testing.assert_almost_equal(
        result,
        np.diag([1, 1, 1, cmath.exp(1j * math.pi * 0.5)]))


@pytest.mark.parametrize('offset', (0.0, 0.2))
def test_param_resolver_param_dict(offset):
    exp_w = ExpWGate(
        half_turns=ParameterizedValue('a', offset),
        axis_half_turns=0.0)
    circuit = Circuit()
    circuit.append(exp_w(Q1))
    resolver = ParamResolver({'a': 0.5})

    simulator = xmon_simulator.Simulator()
    context, _ = simulator.run(circuit, param_resolver=resolver)
    assert context.param_dict == {'a': 0.5}


@pytest.mark.parametrize('scheduler', SCHEDULERS)
def test_composite_gates(scheduler):
    circuit = Circuit()
    circuit.append([X(Q1), CNOT(Q1, Q2)])
    m = XmonMeasurementGate('a')
    circuit.append([m(Q1), m(Q2)])

    simulator = xmon_simulator.Simulator()
<<<<<<< HEAD
    context, result = run(simulator, circuit, scheduler)
    assert result.measurements['a'] == [True, True]
=======
    _, result = simulator.run(circuit)
    assert result.measurements['a'] == [True, True]


def test_measurement_order():
    circuit = Circuit.from_ops(
        XmonMeasurementGate().on(Q1),
        X(Q1),
        XmonMeasurementGate().on(Q1),
    )
    _, result = xmon_simulator.Simulator().run(circuit)
    assert result.measurements[''] == [False, True]


def test_inverted_measurement():
    circuit = Circuit.from_ops(
        XmonMeasurementGate(invert_result=False)(Q1),
        X(Q1),
        XmonMeasurementGate(invert_result=False)(Q1),
        XmonMeasurementGate(invert_result=True)(Q1),
        X(Q1),
        XmonMeasurementGate(invert_result=True)(Q1))

    _, result = xmon_simulator.Simulator().run(circuit)
    assert result.measurements[''] == [False, True, False, True]
>>>>>>> 60f4d998
<|MERGE_RESOLUTION|>--- conflicted
+++ resolved
@@ -135,14 +135,9 @@
     assert_empty_context(context)
 
 
-<<<<<<< HEAD
-@pytest.mark.parametrize('scheduler', SCHEDULERS)
-def test_run_sharded(scheduler):
+@pytest.mark.parametrize('scheduler', SCHEDULERS)
+def test_consistent_seeded_run_sharded(scheduler):
     circuit, qubits = large_circuit()
-=======
-def test_consistent_seeded_run_sharded():
-    circuit = large_circuit()
->>>>>>> 60f4d998
 
     simulator = xmon_simulator.Simulator()
     context, result = run(simulator, circuit, scheduler, qubits=qubits)
@@ -152,25 +147,16 @@
     assert_empty_context(context)
 
 
-<<<<<<< HEAD
-@pytest.mark.parametrize('scheduler', SCHEDULERS)
-def test_run_no_sharding(scheduler):
+@pytest.mark.parametrize('scheduler', SCHEDULERS)
+def test_consistent_seeded_run_no_sharding(scheduler):
     circuit, qubits = large_circuit()
 
     simulator = xmon_simulator.Simulator()
-    context, result = run(simulator,
-                          circuit,
-                          scheduler,
-                          options=xmon_simulator.Options(num_shards=1),
-                          qubits=qubits)
-=======
-def test_consistent_seeded_run_no_sharding():
-    circuit = large_circuit()
-
-    simulator = xmon_simulator.Simulator()
-    _, result = simulator.run(circuit,
-                              xmon_simulator.Options(num_shards=1))
->>>>>>> 60f4d998
+    _, result = run(simulator,
+                    circuit,
+                    scheduler,
+                    options=xmon_simulator.Options(num_shards=1),
+                    qubits=qubits)
     assert result.measurements == {
         'meas': [True, False, False, True, False, False, True, False, False,
                  False]}
@@ -353,11 +339,7 @@
     circuit.append([m(Q1), m(Q2)])
 
     simulator = xmon_simulator.Simulator()
-<<<<<<< HEAD
-    context, result = run(simulator, circuit, scheduler)
-    assert result.measurements['a'] == [True, True]
-=======
-    _, result = simulator.run(circuit)
+    _, result = run(simulator, circuit, scheduler)
     assert result.measurements['a'] == [True, True]
 
 
@@ -381,5 +363,4 @@
         XmonMeasurementGate(invert_result=True)(Q1))
 
     _, result = xmon_simulator.Simulator().run(circuit)
-    assert result.measurements[''] == [False, True, False, True]
->>>>>>> 60f4d998
+    assert result.measurements[''] == [False, True, False, True]