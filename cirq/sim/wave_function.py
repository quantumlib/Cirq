# Copyright 2018 The Cirq Developers
#
# Licensed under the Apache License, Version 2.0 (the "License");
# you may not use this file except in compliance with the License.
# You may obtain a copy of the License at
#
#     https://www.apache.org/licenses/LICENSE-2.0
#
# Unless required by applicable law or agreed to in writing, software
# distributed under the License is distributed on an "AS IS" BASIS,
# WITHOUT WARRANTIES OR CONDITIONS OF ANY KIND, either express or implied.
# See the License for the specific language governing permissions and
# limitations under the License.
"""Helpers for handling quantum wavefunctions."""

import itertools

<<<<<<< HEAD
from typing import Iterable, List, Sequence, Tuple, Union, TYPE_CHECKING
=======
from typing import List, Sequence, Tuple, Union, TYPE_CHECKING, Type
>>>>>>> 016668ca

import numpy as np

from cirq import linalg

if TYPE_CHECKING:
    # pylint: disable=unused-import
    from cirq.sim import simulator


def bloch_vector_from_state_vector(state: Sequence, index: int) -> np.ndarray:
    """Returns the bloch vector of a qubit.

    Calculates the bloch vector of the qubit at index
    in the wavefunction given by state, assuming state follows
    the standard Kronecker convention of numpy.kron.

    Args:
        state: A sequence representing a wave function in which
            the ordering mapping to qubits follows the standard Kronecker
            convention of numpy.kron.
        index: index of qubit who's bloch vector we want to find.
            follows the standard Kronecker convention of numpy.kron.

    Returns:
        A length 3 numpy array representing the qubit's bloch vector.

    Raises:
        ValueError: if the size of state is not a power of 2.
        ValueError: if the size of the state represents more than 25 qubits.
        IndexError: if index is out of range for the number of qubits
            corresponding to the state.
    """
    rho = density_matrix_from_state_vector(state, [index])
    v = np.zeros(3, dtype=np.float32)
    v[0] = 2*np.real(rho[0][1])
    v[1] = 2*np.imag(rho[1][0])
    v[2] = np.real(rho[0][0] - rho[1][1])

    return v


def density_matrix_from_state_vector(
    state: Sequence,
    indices: Iterable[int] = None
) -> np.ndarray:
    """Returns the density matrix of the wavefunction.

    Calculate the density matrix for the system on the given qubit
    indices, with the qubits not in indices that are present in state
    traced out. If indices is None the full density matrix for state
    is returned. We assume state follows the standard Kronecker
    convention of numpy.kron.

    For example:
        state = np.array([1/np.sqrt(2), 1/np.sqrt(2)], dtype=np.complex64)
        indices = None
        gives us \rho = \begin{bmatrix}
                            0.5 & 0.5
                            0.5 & 0.5
                        \end{bmatrix}

    Args:
        state: A sequence representing a wave function in which
            the ordering mapping to qubits follows the standard Kronecker
            convention of numpy.kron.
        indices: list containing indices for qubits that you would like
            to include in the density matrix (i.e.) qubits that WON'T
            be traced out. follows the standard Kronecker convention of
            numpy.kron.

    Returns:
        A numpy array representing the density matrix.

    Raises:
        ValueError: if the size of state is not a power of 2.
        ValueError: if the size of the state represents more than 25 qubits.
        IndexError: if the indices are out of range for the number of qubits
            corresponding to the state.
    """
    n_qubits = _validate_num_qubits(state)

    if indices is None:
        return np.outer(state, np.conj(state))

    indices = list(indices)
    _validate_indices(n_qubits, indices)

    state = np.asarray(state).reshape((2,)*n_qubits)

    sum_inds = np.array(range(n_qubits))
    sum_inds[indices] += n_qubits

    rho = np.einsum(state, list(range(n_qubits)), np.conj(state),
        sum_inds.tolist(), indices + sum_inds[indices].tolist())
    new_shape = 2**len(indices)

    return rho.reshape((new_shape, new_shape))


def dirac_notation(state: Sequence, decimals: int=2) -> str:
    """Returns the wavefunction as a string in Dirac notation.

    For example:
        state = np.array([1/np.sqrt(2), 1/np.sqrt(2)], dtype=np.complex64)
        print(pretty_state(state)) -> 0.71|0⟩ + 0.71|1⟩

    Args:
        state: A sequence representing a wave function in which the ordering
            mapping to qubits follows the standard Kronecker convention of
            numpy.kron.
        decimals: How many decimals to include in the pretty print.

    Returns:
        A pretty string consisting of a sum of computational basis kets
        and non-zero floats of the specified accuracy.
    """
    perm_list = ["".join(seq) for seq in itertools.product(
        "01", repeat=int(len(state)).bit_length() - 1)]
    components = []
    ket = "|{}⟩"
    for x in range(len(perm_list)):
        format_str = "({:." + str(decimals) + "g})"
        # Python 2 rounds imaginary numbers to 0, so need to round separately.
        val = (round(state[x].real, decimals)
               + 1j * round(state[x].imag, decimals))
        if round(val.real, decimals) == 0 and round(val.imag, decimals) != 0:
            val = val.imag
            format_str = "({:." + str(decimals) + "g}j)"
        if round(val.imag, decimals) == 0 and round(val.real, decimals) != 0:
            val = val.real
        if val != 0:
            if round(state[x], decimals) == 1:
                components.append(ket.format(perm_list[x]))
            else:
                components.append((format_str + ket).format(val, perm_list[x]))

    return ' + '.join(components)


def to_valid_state_vector(state_rep: Union[int, np.ndarray],
                          num_qubits: int,
                          dtype: Type[np.number] = np.complex64) -> np.ndarray:
    """Verifies the initial_state is valid and converts it to ndarray form.

    This method is used to support passing in an integer representing a
    computational basis state or a full wave function as a representation of
    a state.

    Args:
        state_rep: If an int, the state returned is the state corresponding to
            a computational basis state. If an numpy array this is the full
            wave function. Both of these are validated for the given number
            of qubits, and the state must be properly normalized and of the
            appropriate dtype.
        num_qubits: The number of qubits for the state. The state_rep must be
            valid for this number of qubits.
        dtype: The numpy dtype of the state, will be used when creating the
            state for a computational basis state, or validated against if
            state_rep is a numpy array.

    Returns:
        A numpy ndarray corresponding to the state on the given number of
        qubits.
    """
    if isinstance(state_rep, np.ndarray):
        if len(state_rep) != 2 ** num_qubits:
            raise ValueError(
                'initial state was of size {} '
                'but expected state for {} qubits'.format(
                    len(state_rep), num_qubits))
        state = state_rep
    elif isinstance(state_rep, int):
        if state_rep < 0:
            raise ValueError('initial_state must be positive')
        elif state_rep >= 2 ** num_qubits:
            raise ValueError(
                'initial state was {} but expected state for {} qubits'.format(
                    state_rep, num_qubits))
        else:
            state = np.zeros(2 ** num_qubits, dtype=dtype)
            state[state_rep] = 1.0
    else:
        raise TypeError('initial_state was not of type int or ndarray')
    validate_normalized_state(state, num_qubits, dtype)
    return state


def validate_normalized_state(state: np.ndarray,
                              num_qubits: int,
                              dtype: Type[np.number] = np.complex64) -> None:
    """Validates that the given state is a valid wave function."""
    if state.size != 1 << num_qubits:
        raise ValueError(
            'State has incorrect size. Expected {} but was {}.'.format(
                1 << num_qubits, state.size))
    if state.dtype != dtype:
        raise ValueError(
            'State has invalid dtype. Expected {} but was {}'.format(
                dtype, state.dtype))
    norm = np.sum(np.abs(state) ** 2)
    if not np.isclose(norm, 1):
        raise ValueError('State is not normalized instead had norm %s' % norm)


def sample_state_vector(
    state: np.ndarray,
    indices: List[int],
    repetitions: int=1) -> List[List[bool]]:
    """Samples repeatedly from measurements in the computational basis.

    Note that this does not modify the passed in state.

    Args:
        state: The multi-qubit wavefunction to be sampled. This is an array of
            2 to the power of the number of qubit complex numbers, and so
            state must be of size 2 ** integer.  The state can be a vector of
            size 2 ** integer or a tensor of shape (2, 2, ..., 2).
        indices: Which qubits are measured. The state is assumed to be supplied
            in big endian order. That is the xth index of v, when expressed as
            a bitstring, has the largest values that the 0th index.
        repetitions: The number of times to sample the state.

    Returns:
        Measurement results with True corresponding to the |1> state.
        The outer list is for repetitions, and the inner corresponds to
        measurements ordered by the input indices.

    Raises:
        ValueError if repetitions is less than one or size of state is not a
            power of 2.
        IndexError if the indices are out of range for the number of qubits
            corresponding to the state.
    """
    if repetitions < 0:
        raise ValueError('Number of repetitions cannot be negative. Was {}'
                         .format(repetitions))
    num_qubits = _validate_num_qubits(state)
    _validate_indices(num_qubits, indices)

    if repetitions == 0:
        return [[]]
    if len(indices) == 0:
        return [[] for _ in range(repetitions)]

    # Calculate the measurement probabilities.
    probs = _probs(state, indices, num_qubits)

    # We now have the probability vector, correctly ordered, so sample over
    # it. Note that we us ints here, since numpy's choice does not allow for
    # choosing from a list of tuples or list of lists.
    result = np.random.choice(len(probs), size=repetitions, p=probs)
    # Convert to bools and rearrange to match repetition being the outer list.
    return np.transpose([(1 & (result >> i)).astype(np.bool) for i in
                         range(len(indices))]).tolist()


def measure_state_vector(
        state: np.ndarray,
        indices: List[int],
        out: np.ndarray = None) -> Tuple[List[bool], np.ndarray]:
    """Performs a measurement of the state in the computational basis.

    This does not modify `state` unless the optional `out` is `state`.

    Args:
        state: The state to be measured. This state is assumed to be normalized.
            The state must be of size 2 ** integer.  The state can be of shape
            (2 ** integer) or (2, 2, ..., 2).
        indices: Which qubits are measured. The state is assumed to be supplied
            in big endian order. That is the xth index of v, when expressed as
            a bitstring, has the largest values in the 0th index.
        out: An optional place to store the result. If `out` is the same as
            the `state` parameter, then state will be modified inline. If `out`
            is not None, then the result is put into `out`.  If `out` is None
            a new value will be allocated. In all of these case out will be the
            same as the returned ndarray of the method. The shape and dtype of
            `out` will match that of state if `out` is None, otherwise it will
            match the shape and dtype of `out`.

    Returns:
        A tuple of a list and an numpy array. The list is an array of booleans
        corresponding to the measurement values (ordered by the indices). The
        numpy array is the post measurement state. This state has the same
        shape and dtype as the input state.

    Raises:
        ValueError if the size of state is not a power of 2.
        IndexError if the indices are out of range for the number of qubits
            corresponding to the state.
    """
    num_qubits = _validate_num_qubits(state)
    _validate_indices(num_qubits, indices)

    if len(indices) == 0:
        return ([], np.copy(state))

    # Cache initial shape.
    initial_shape = state.shape

    # Calculate the measurement probabilities and then make the measurement.
    probs = _probs(state, indices, num_qubits)
    result = np.random.choice(len(probs), p=probs)
    measurement_bits = [(1 & (result >> i)) for i in range(len(indices))]

    # Calculate the slice for the measurement result.
    result_slice = linalg.slice_for_qubits_equal_to(indices, result)

    # Create a mask which is False for only the slice.
    mask = np.ones([2] * num_qubits, dtype=bool)
    mask[result_slice] = False

    if out is None:
        out = np.copy(state)
    elif out is not state:
        np.copyto(out, state)
    # Final else: if out is state then state will be modified in place.

    # Potentially reshape to tensor, and then set masked values to 0.
    out.shape = [2] * num_qubits
    out[mask] = 0

    # Restore original shape (if necessary) and renormalize.
    out.shape = initial_shape
    out /= np.sqrt(probs[result])

    return measurement_bits, out


def _probs(state: np.ndarray, indices: List[int],
           num_qubits: int) -> List[float]:
    """Returns the probabilities for a measurement on the given indices."""
    # Tensor of squared amplitudes, shaped a rank [2, 2, .., 2] tensor.
    tensor = np.reshape(state, [2] * num_qubits)

    # Calculate the probabilities for measuring the particular results.
    probs = [
        np.linalg.norm(
                tensor[linalg.slice_for_qubits_equal_to(indices, b)]) ** 2
        for b in range(2 ** len(indices))]

    # To deal with rounding issues, ensure that the probabilities sum to 1.
    probs /= sum(probs) # type: ignore
    return probs


def _validate_num_qubits(state: np.ndarray) -> int:
    """Validates that state's size is a power of 2, returning number of qubits.
    """
    size = state.size
    if size != 0 and size & (size - 1):
        raise ValueError('state.size ({}) is not a power of two.'.format(size))
    return size.bit_length() - 1


def _validate_indices(num_qubits: int, indices: List[int]) -> None:
    """Validates that the indices have values within range of num_qubits."""
    if any(index < 0 for index in indices):
        raise IndexError('Negative index in indices: {}'.format(indices))
    if any(index >= num_qubits for index in indices):
        raise IndexError('Out of range indices, must be less than number of '
                         'qubits but was {}'.format(indices))<|MERGE_RESOLUTION|>--- conflicted
+++ resolved
@@ -15,11 +15,7 @@
 
 import itertools
 
-<<<<<<< HEAD
 from typing import Iterable, List, Sequence, Tuple, Union, TYPE_CHECKING
-=======
-from typing import List, Sequence, Tuple, Union, TYPE_CHECKING, Type
->>>>>>> 016668ca
 
 import numpy as np
 
