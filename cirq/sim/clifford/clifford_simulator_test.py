--- conflicted
+++ resolved
@@ -539,14 +539,10 @@
     with cirq.testing.assert_logs('wave_function', 'state_vector', 'deprecated'):
         _ = clifford_state.wave_function()
 
-<<<<<<< HEAD
     with cirq.testing.assert_logs('collapse_wavefunction',
                                   'collapse_state_vector',
                                   'apply_measurement',
                                   'deprecated',
                                   count=2):
-=======
-    with cirq.testing.assert_logs('collapse_wavefunction', 'collapse_state_vector', 'deprecated'):
->>>>>>> 06a2bd72
         # pylint: disable=unexpected-keyword-arg,no-value-for-parameter
         _ = clifford_state.perform_measurement([q], prng=0, collapse_wavefunction=True)