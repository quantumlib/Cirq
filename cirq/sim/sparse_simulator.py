--- conflicted
+++ resolved
@@ -372,11 +372,7 @@
         # We work around numpy barfing on choosing from a list of
         # numpy arrays (which is not `one-dimensional`) by selecting
         # the index of the unitary.
-<<<<<<< HEAD
-        prng = self.prng if self.prng is not None else np.random
-=======
         prng = self.prng or np.random
->>>>>>> 8d4a3c81
         index = prng.choice(range(len(unitaries)), p=probs)
         shape = protocols.qid_shape(op) * 2
         unitary = unitaries[index].astype(self._dtype).reshape(shape)
