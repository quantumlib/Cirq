# Copyright 2018 The Cirq Developers
#
# Licensed under the Apache License, Version 2.0 (the "License");
# you may not use this file except in compliance with the License.
# You may obtain a copy of the License at
#
#     https://www.apache.org/licenses/LICENSE-2.0
#
# Unless required by applicable law or agreed to in writing, software
# distributed under the License is distributed on an "AS IS" BASIS,
# WITHOUT WARRANTIES OR CONDITIONS OF ANY KIND, either express or implied.
# See the License for the specific language governing permissions and
# limitations under the License.

"""A simulator that uses numpy's einsum for sparse matrix operations."""

import collections
from typing import (
    Any,
    Dict,
    List,
    Type,
    TYPE_CHECKING,
    DefaultDict,
    Union,
    cast,
    Tuple,
)

import numpy as np

from cirq import circuits, ops, protocols, qis, study, devices
from cirq.sim import (
    simulator,
    state_vector,
    state_vector_simulator,
    act_on_state_vector_args,
)
from cirq.sim.simulator import check_all_resolved, split_into_matching_protocol_then_general

if TYPE_CHECKING:
    import cirq


class Simulator(
    state_vector_simulator.SimulatesIntermediateStateVector['SparseSimulatorStep'],
    simulator.SimulatesSamples,
    simulator.SimulatesExpectationValues,
):
    """A sparse matrix state vector simulator that uses numpy.

    This simulator can be applied on circuits that are made up of operations
    that have a `_unitary_` method, or `_has_unitary_` and
    `_apply_unitary_`, `_mixture_` methods, are measurements, or support a
    `_decompose_` method that returns operations satisfying these same
    conditions. That is to say, the operations should follow the
    `cirq.SupportsConsistentApplyUnitary` protocol, the `cirq.SupportsUnitary`
    protocol, the `cirq.SupportsMixture` protocol, or the
    `cirq.CompositeOperation` protocol. It is also permitted for the circuit
    to contain measurements which are operations that support
    `cirq.SupportsChannel` and `cirq.SupportsMeasurementKey`

    This simulator supports four types of simulation.

    Run simulations which mimic running on actual quantum hardware. These
    simulations do not give access to the state vector (like actual hardware).
    There are two variations of run methods, one which takes in a single
    (optional) way to resolve parameterized circuits, and a second which
    takes in a list or sweep of parameter resolver:

        run(circuit, param_resolver, repetitions)

        run_sweep(circuit, params, repetitions)

    The simulation performs optimizations if the number of repetitions is
    greater than one and all measurements in the circuit are terminal (at the
    end of the circuit). These methods return `Result`s which contain both
    the measurement results, but also the parameters used for the parameterized
    circuit operations. The initial state of a run is always the all 0s state
    in the computational basis.

    By contrast the simulate methods of the simulator give access to the
    state vector of the simulation at the end of the simulation of the circuit.
    These methods take in two parameters that the run methods do not: a
    qubit order and an initial state. The qubit order is necessary because an
    ordering must be chosen for the kronecker product (see
    `SparseSimulationTrialResult` for details of this ordering). The initial
    state can be either the full state vector, or an integer which represents
    the initial state of being in a computational basis state for the binary
    representation of that integer. Similar to run methods, there are two
    simulate methods that run for single runs or for sweeps across different
    parameters:

        simulate(circuit, param_resolver, qubit_order, initial_state)

        simulate_sweep(circuit, params, qubit_order, initial_state)

    The simulate methods in contrast to the run methods do not perform
    repetitions. The result of these simulations is a
    `SparseSimulationTrialResult` which contains, in addition to measurement
    results and information about the parameters that were used in the
    simulation,access to the state via the `state` method and `StateVectorMixin`
    methods.

    If one wishes to perform simulations that have access to the
    state vector as one steps through running the circuit there is a generator
    which can be iterated over and each step is an object that gives access
    to the state vector.  This stepping through a `Circuit` is done on a
    `Moment` by `Moment` manner.

        simulate_moment_steps(circuit, param_resolver, qubit_order,
                              initial_state)

    One can iterate over the moments via

        for step_result in simulate_moments(circuit):
           # do something with the state vector via step_result.state_vector

    Note also that simulations can be stochastic, i.e. return different results
    for different runs.  The first version of this occurs for measurements,
    where the results of the measurement are recorded.  This can also
    occur when the circuit has mixtures of unitaries.

    If only the expectation values for some observables on the final state are
    required, there are methods for that as well. These methods take a mapping
    of names to observables, and return a map (or list of maps) of those names
    to the corresponding expectation values.

        simulate_expectation_values(circuit, observables, param_resolver,
                                    qubit_order, initial_state,
                                    permit_terminal_measurements)

        simulate_expectation_values_sweep(circuit, observables, params,
                                          qubit_order, initial_state,
                                          permit_terminal_measurements)

    Expectation values generated by these methods are exact (up to precision of
    the floating-point type used); the closest analogy on hardware requires
    estimating the expectation values from several samples.

    See `Simulator` for the definitions of the supported methods.
    """

    def __init__(
        self,
        *,
        dtype: Type[np.number] = np.complex64,
        noise: 'cirq.NOISE_MODEL_LIKE' = None,
        seed: 'cirq.RANDOM_STATE_OR_SEED_LIKE' = None,
    ):
        """A sparse matrix simulator.

        Args:
            dtype: The `numpy.dtype` used by the simulation. One of
                `numpy.complex64` or `numpy.complex128`.
            noise: A noise model to apply while simulating.
            seed: The random seed to use for this simulator.
        """
        if np.dtype(dtype).kind != 'c':
            raise ValueError(f'dtype must be a complex type but was {dtype}')
        noise_model = devices.NoiseModel.from_noise_model_like(noise)
        if not protocols.has_mixture(noise_model):
            raise ValueError(f'noise must be unitary or mixture but was {noise_model}')
        super().__init__(
            dtype=dtype,
            noise=noise,
            seed=seed,
        )

    def _run(
        self, circuit: circuits.Circuit, param_resolver: study.ParamResolver, repetitions: int
    ) -> Dict[str, np.ndarray]:
        """See definition in `cirq.SimulatesSamples`."""
        param_resolver = param_resolver or study.ParamResolver({})
        resolved_circuit = protocols.resolve_parameters(circuit, param_resolver)
        check_all_resolved(resolved_circuit)
        qubits = tuple(sorted(resolved_circuit.all_qubits()))
        act_on_args = self.create_act_on_args(0, qubits)

        # Simulate as many unitary operations as possible before having to
        # repeat work for each sample.
        unitary_prefix, general_suffix = (
            split_into_matching_protocol_then_general(resolved_circuit, protocols.has_unitary)
            if protocols.has_unitary(self.noise)
            else (resolved_circuit[0:0], resolved_circuit)
        )
        step_result = None
        for step_result in self._core_iterator(
            circuit=unitary_prefix,
<<<<<<< HEAD
            initial_state=acton_args,
=======
            sim_state=act_on_args,
>>>>>>> 452a9505
            qubits=qubits,
        ):
            pass
        assert step_result is not None

        # When an otherwise unitary circuit ends with non-demolition computation
        # basis measurements, we can sample the results more efficiently.
        general_ops = list(general_suffix.all_operations())
        if all(isinstance(op.gate, ops.MeasurementGate) for op in general_ops):
            return step_result.sample_measurement_ops(
                measurement_ops=cast(List[ops.GateOperation], general_ops),
                repetitions=repetitions,
                seed=self._prng,
            )

        return self._brute_force_samples(
            act_on_args=act_on_args,
            circuit=general_suffix,
            repetitions=repetitions,
            qubits=qubits,
        )

    def _brute_force_samples(
        self,
        act_on_args: act_on_state_vector_args.ActOnStateVectorArgs,
        circuit: circuits.Circuit,
        qubits: Tuple['cirq.Qid', ...],
        repetitions: int,
    ) -> Dict[str, np.ndarray]:
        """Repeatedly simulate a circuit in order to produce samples."""

        measurements: DefaultDict[str, List[np.ndarray]] = collections.defaultdict(list)
        for _ in range(repetitions):
            all_step_results = self._core_iterator(
<<<<<<< HEAD
                circuit, initial_state=acton_args.copy(), qubits=qubits
=======
                circuit, sim_state=act_on_args.copy(), qubits=qubits
>>>>>>> 452a9505
            )

            for step_result in all_step_results:
                for k, v in step_result.measurements.items():
                    measurements[k].append(np.array(v, dtype=np.uint8))
        return {k: np.array(v) for k, v in measurements.items()}

    def create_act_on_args(
        self,
        initial_state: 'cirq.STATE_VECTOR_LIKE',
        qubits: Tuple['cirq.Qid', ...],
    ):
        """Creates the ActOnStateVectorArgs for a circuit.

        Args:
            initial_state: The initial state for the simulation in the
                computational basis.
            qubits: Determines the canonical ordering of the qubits. This
                is often used in specifying the initial state, i.e. the
                ordering of the computational basis states.

        Returns:
            ActOnStateVectorArgs for the circuit.
        """
        num_qubits = len(qubits)
        qid_shape = protocols.qid_shape(qubits)
        state = qis.to_valid_state_vector(
            initial_state, num_qubits, qid_shape=qid_shape, dtype=self._dtype
        )

        return act_on_state_vector_args.ActOnStateVectorArgs(
            target_tensor=np.reshape(state, qid_shape),
            available_buffer=np.empty(qid_shape, dtype=self._dtype),
            axes=[],
            prng=self._prng,
            log_of_measurement_results={},
        )

    def _create_step_result(
        self,
        sim_state: act_on_state_vector_args.ActOnStateVectorArgs,
        qubit_map: Dict['cirq.Qid', int],
    ):
        return SparseSimulatorStep(
            state_vector=sim_state.target_tensor,
            measurements=dict(sim_state.log_of_measurement_results),
            qubit_map=qubit_map,
            dtype=self._dtype,
        )

    def simulate_expectation_values_sweep(
        self,
        program: 'cirq.Circuit',
        observables: Union['cirq.PauliSumLike', List['cirq.PauliSumLike']],
        params: 'study.Sweepable',
        qubit_order: ops.QubitOrderOrList = ops.QubitOrder.DEFAULT,
        initial_state: Any = None,
        permit_terminal_measurements: bool = False,
    ) -> List[List[float]]:
        if not permit_terminal_measurements and program.are_any_measurements_terminal():
            raise ValueError(
                'Provided circuit has terminal measurements, which may '
                'skew expectation values. If this is intentional, set '
                'permit_terminal_measurements=True.'
            )
        swept_evs = []
        qubit_order = ops.QubitOrder.as_qubit_order(qubit_order)
        qmap = {q: i for i, q in enumerate(qubit_order.order_for(program.all_qubits()))}
        if not isinstance(observables, List):
            observables = [observables]
        pslist = [ops.PauliSum.wrap(pslike) for pslike in observables]
        for param_resolver in study.to_resolvers(params):
            result = self.simulate(
                program, param_resolver, qubit_order=qubit_order, initial_state=initial_state
            )
            swept_evs.append(
                [
                    obs.expectation_from_state_vector(result.final_state_vector, qmap)
                    for obs in pslist
                ]
            )
        return swept_evs


class SparseSimulatorStep(
    state_vector.StateVectorMixin, state_vector_simulator.StateVectorStepResult
):
    """A `StepResult` that includes `StateVectorMixin` methods."""

    def __init__(self, state_vector, measurements, qubit_map, dtype):
        """Results of a step of the simulator.

        Args:
            qubit_map: A map from the Qubits in the Circuit to the the index
                of this qubit for a canonical ordering. This canonical ordering
                is used to define the state vector (see the state_vector()
                method).
            measurements: A dictionary from measurement gate key to measurement
                results, ordered by the qubits that the measurement operates on.
        """
        super().__init__(measurements=measurements, qubit_map=qubit_map)
        self._dtype = dtype
        size = np.prod(protocols.qid_shape(self), dtype=int)
        self._state_vector = np.reshape(state_vector, size)

    def _simulator_state(self) -> state_vector_simulator.StateVectorSimulatorState:
        return state_vector_simulator.StateVectorSimulatorState(
            qubit_map=self.qubit_map, state_vector=self._state_vector
        )

    def state_vector(self, copy: bool = True):
        """Return the state vector at this point in the computation.

        The state is returned in the computational basis with these basis
        states defined by the qubit_map. In particular the value in the
        qubit_map is the index of the qubit, and these are translated into
        binary vectors where the last qubit is the 1s bit of the index, the
        second-to-last is the 2s bit of the index, and so forth (i.e. big
        endian ordering).

        Example:
             qubit_map: {QubitA: 0, QubitB: 1, QubitC: 2}
             Then the returned vector will have indices mapped to qubit basis
             states like the following table

                |     | QubitA | QubitB | QubitC |
                | :-: | :----: | :----: | :----: |
                |  0  |   0    |   0    |   0    |
                |  1  |   0    |   0    |   1    |
                |  2  |   0    |   1    |   0    |
                |  3  |   0    |   1    |   1    |
                |  4  |   1    |   0    |   0    |
                |  5  |   1    |   0    |   1    |
                |  6  |   1    |   1    |   0    |
                |  7  |   1    |   1    |   1    |

        Args:
            copy: If True, then the returned state is a copy of the state
                vector. If False, then the state vector is not copied,
                potentially saving memory. If one only needs to read derived
                parameters from the state vector and store then using False
                can speed up simulation by eliminating a memory copy.
        """
        vector = self._simulator_state().state_vector
        return vector.copy() if copy else vector

    def set_state_vector(self, state: 'cirq.STATE_VECTOR_LIKE'):
        """Set the state vector.

        One can pass a valid full state to this method by passing a numpy
        array. Or, alternatively, one can pass an integer, and then the state
        will be set to lie entirely in the computation basis state for the
        binary expansion of the passed integer.

        Args:
            state: If an int, the state vector set is the state vector
                corresponding to a computational basis state. If a numpy
                array this is the full state vector.
        """
        update_state = qis.to_valid_state_vector(
            state, len(self.qubit_map), qid_shape=protocols.qid_shape(self, None), dtype=self._dtype
        )
        np.copyto(self._state_vector, update_state)

    def sample(
        self,
        qubits: List[ops.Qid],
        repetitions: int = 1,
        seed: 'cirq.RANDOM_STATE_OR_SEED_LIKE' = None,
    ) -> np.ndarray:
        indices = [self.qubit_map[qubit] for qubit in qubits]
        return state_vector.sample_state_vector(
            self._state_vector,
            indices,
            qid_shape=protocols.qid_shape(self, None),
            repetitions=repetitions,
            seed=seed,
        )<|MERGE_RESOLUTION|>--- conflicted
+++ resolved
@@ -187,11 +187,7 @@
         step_result = None
         for step_result in self._core_iterator(
             circuit=unitary_prefix,
-<<<<<<< HEAD
-            initial_state=acton_args,
-=======
-            sim_state=act_on_args,
->>>>>>> 452a9505
+            initial_state=act_on_args,
             qubits=qubits,
         ):
             pass
@@ -226,11 +222,7 @@
         measurements: DefaultDict[str, List[np.ndarray]] = collections.defaultdict(list)
         for _ in range(repetitions):
             all_step_results = self._core_iterator(
-<<<<<<< HEAD
-                circuit, initial_state=acton_args.copy(), qubits=qubits
-=======
-                circuit, sim_state=act_on_args.copy(), qubits=qubits
->>>>>>> 452a9505
+                circuit, initial_state=act_on_args.copy(), qubits=qubits
             )
 
             for step_result in all_step_results:
