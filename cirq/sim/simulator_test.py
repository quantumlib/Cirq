# Copyright 2018 The Cirq Developers
#
# Licensed under the Apache License, Version 2.0 (the "License");
# you may not use this file except in compliance with the License.
# You may obtain a copy of the License at
#
#     https://www.apache.org/licenses/LICENSE-2.0
#
# Unless required by applicable law or agreed to in writing, software
# distributed under the License is distributed on an "AS IS" BASIS,
# WITHOUT WARRANTIES OR CONDITIONS OF ANY KIND, either express or implied.
# See the License for the specific language governing permissions and
# limitations under the License.
"""Tests for simulator.py"""

from unittest import mock
import numpy as np
import pytest

import cirq



@mock.patch.multiple(cirq.SimulatesSamples,
                     __abstractmethods__=set(),
                     _run=mock.Mock())
def test_run_simulator_run():
    simulator = cirq.SimulatesSamples()
    expected_measurements = {'a': np.array([[1]])}
    simulator._run.return_value = expected_measurements
    circuit = mock.Mock(cirq.Circuit)
    param_resolver = mock.Mock(cirq.ParamResolver)
    expected_result = cirq.TrialResult(repetitions=10,
                                       measurements=expected_measurements,
                                       params=param_resolver)
    assert expected_result == simulator.run(program=circuit,
                                            repetitions=10,
                                            param_resolver=param_resolver)
    simulator._run.assert_called_once_with(circuit=circuit,
                                           repetitions=10,
                                           param_resolver=param_resolver)


@mock.patch.multiple(cirq.SimulatesSamples,
                     __abstractmethods__=set(),
                     _run=mock.Mock())
def test_run_simulator_sweeps():
    simulator = cirq.SimulatesSamples()
    expected_measurements = {'a': np.array([[1]])}
    simulator._run.return_value = expected_measurements
    circuit = mock.Mock(cirq.Circuit)
    param_resolvers = [mock.Mock(cirq.ParamResolver),
                       mock.Mock(cirq.ParamResolver)]
    expected_results = [cirq.TrialResult(repetitions=10,
                                         measurements=expected_measurements,
                                         params=param_resolvers[0]),
                        cirq.TrialResult(repetitions=10,
                                         measurements=expected_measurements,
                                         params=param_resolvers[1])]
    assert expected_results == simulator.run_sweep(program=circuit,
                                                   repetitions=10,
                                                   params=param_resolvers)
    simulator._run.assert_called_with(circuit=circuit,
                                      repetitions=10,
                                      param_resolver=mock.ANY)
    assert simulator._run.call_count == 2


@mock.patch.multiple(cirq.SimulatesIntermediateState,
                     __abstractmethods__=set(),
                     _simulator_iterator=mock.Mock())
def test_intermediate_simulator():
    simulator = cirq.SimulatesIntermediateState()

    final_simulator_state = np.array([1, 0, 0, 0])
    def steps(*args, **kwargs):
        result = mock.Mock()
        result.measurements = {'a': [True, True]}
        yield result
        result = mock.Mock()
        result.measurements = {'b': [True, False]}
        result._simulator_state.return_value = final_simulator_state
        yield result

    simulator._simulator_iterator.side_effect = steps
    circuit = mock.Mock(cirq.Circuit)
    param_resolver = mock.Mock(cirq.ParamResolver)
    qubit_order = mock.Mock(cirq.QubitOrder)
    result = simulator.simulate(program=circuit,
                                param_resolver=param_resolver,
                                qubit_order=qubit_order,
                                initial_state=2)
    np.testing.assert_equal(result.measurements['a'], [True, True])
    np.testing.assert_equal(result.measurements['b'], [True, False])
    assert set(result.measurements.keys()) == {'a', 'b'}
    assert result.params == param_resolver
    np.testing.assert_equal(result._final_simulator_state,
                            final_simulator_state)


@mock.patch.multiple(cirq.SimulatesIntermediateState,
                     __abstractmethods__=set(),
                     _simulator_iterator=mock.Mock())
def test_intermediate_sweeps():
    simulator = cirq.SimulatesIntermediateState()

    final_state = np.array([1, 0, 0, 0])
    def steps(*args, **kwargs):
        result = mock.Mock()
        result.measurements = {'a': np.array([True, True])}
        result._simulator_state.return_value = final_state
        yield result

    simulator._simulator_iterator.side_effect = steps
    circuit = mock.Mock(cirq.Circuit)
    param_resolvers = [mock.Mock(cirq.ParamResolver),
                       mock.Mock(cirq.ParamResolver)]
    qubit_order = mock.Mock(cirq.QubitOrder)
    results = simulator.simulate_sweep(program=circuit,
                                       params=param_resolvers,
                                       qubit_order=qubit_order,
                                       initial_state=2)
    expected_results = [
        cirq.SimulationTrialResult(
            measurements={'a': np.array([True, True])},
            params=param_resolvers[0],
            final_simulator_state=final_state),
        cirq.SimulationTrialResult(
            measurements={'a': np.array([True, True])},
            params=param_resolvers[1],
            final_simulator_state=final_state)
    ]
    assert results == expected_results


class FakeStepResult(cirq.StepResult):

    def __init__(self, ones_qubits):
        self._ones_qubits = set(ones_qubits)

    def _simulator_state(self):
        pass

    def state_vector(self):
        pass

    def __setstate__(self, state):
        pass

    def sample(self, qubits, repetitions):
        return [[qubit in self._ones_qubits for qubit in qubits]] * repetitions


def test_step_sample_measurement_ops():
    q0, q1, q2 = cirq.LineQubit.range(3)
    measurement_ops = [cirq.measure(q0, q1), cirq.measure(q2)]
    step_result = FakeStepResult([q1])

    measurements = step_result.sample_measurement_ops(measurement_ops)
    np.testing.assert_equal(measurements,
                            {'0,1': [[False, True]], '2': [[False]]})


def test_step_sample_measurement_ops_repetitions():
    q0, q1, q2 = cirq.LineQubit.range(3)
    measurement_ops = [cirq.measure(q0, q1), cirq.measure(q2)]
    step_result = FakeStepResult([q1])

    measurements = step_result.sample_measurement_ops(measurement_ops,
                                                      repetitions=3)
    np.testing.assert_equal(measurements,
                            {'0,1': [[False, True]] * 3, '2': [[False]] * 3})


def test_step_sample_measurement_ops_no_measurements():
    step_result = FakeStepResult([])

    measurements = step_result.sample_measurement_ops([])
    assert measurements == {}


def test_step_sample_measurement_ops_not_measurement():
    q0 = cirq.LineQubit(0)
    step_result = FakeStepResult([q0])
    with pytest.raises(ValueError, match='MeasurementGate'):
        step_result.sample_measurement_ops([cirq.X(q0)])


def test_step_sample_measurement_ops_repeated_qubit():
    q0, q1, q2 = cirq.LineQubit.range(3)
    step_result = FakeStepResult([q0])
    with pytest.raises(ValueError, match='MeasurementGate'):
        step_result.sample_measurement_ops(
                [cirq.measure(q0), cirq.measure(q1, q2), cirq.measure(q0)])


def test_simulation_trial_result_equality():
    eq = cirq.testing.EqualsTester()
    eq.add_equality_group(
        cirq.SimulationTrialResult(params=cirq.ParamResolver({}),
                                   measurements={},
                                   final_simulator_state=()),
        cirq.SimulationTrialResult(params=cirq.ParamResolver({}),
                                   measurements={},
                                   final_simulator_state=()))
    eq.add_equality_group(
        cirq.SimulationTrialResult(params=cirq.ParamResolver({'s': 1}),
                                   measurements={},
                                   final_simulator_state=()))
    eq.add_equality_group(
        cirq.SimulationTrialResult(params=cirq.ParamResolver({'s': 1}),
                                   measurements={'m': np.array([[1]])},
                                   final_simulator_state=()))
    eq.add_equality_group(
        cirq.SimulationTrialResult(params=cirq.ParamResolver({'s': 1}),
                                   measurements={'m': np.array([[1]])},
                                   final_simulator_state=(0, 1)))



def test_simulation_trial_result_repr():
    assert repr(cirq.SimulationTrialResult(params=cirq.ParamResolver({'s': 1}),
                                           measurements={'m': np.array([[1]])},
                                           final_simulator_state=(0, 1))) == (
               "cirq.SimulationTrialResult("
               "params=cirq.ParamResolver({'s': 1}), "
               "measurements={'m': array([[1]])}, "
               "final_simulator_state=(0, 1))")


def test_simulation_trial_result_str():
    assert str(
        cirq.SimulationTrialResult(
            params=cirq.ParamResolver({'s': 1}),
            measurements={},
            final_simulator_state=(0, 1))) == '(no measurements)'

    assert str(cirq.SimulationTrialResult(
        params=cirq.ParamResolver({'s': 1}),
        measurements={'m': np.array([[1]])},
        final_simulator_state=(0, 1))) == 'm=1'


def test_pretty_print():
    result = cirq.SimulationTrialResult(cirq.ParamResolver(), {}, np.array([1]))

    # Test Jupyter console output from
    class FakePrinter:

        def __init__(self):
            self.text_pretty = ''

        def text(self, to_print):
            self.text_pretty += to_print

    p = FakePrinter()
    result._repr_pretty_(p, False)
    assert p.text_pretty == '(no measurements)'

    # Test cycle handling
    p = FakePrinter()
    result._repr_pretty_(p, True)
    assert p.text_pretty == 'SimulationTrialResult(...)'


<<<<<<< HEAD
def test_async_sample():
    m = {'mock': np.array([[0], [1]])}

    class MockSimulator(cirq.SimulatesSamples):

        def _run(self, circuit, param_resolver, repetitions):
            return m

    q = cirq.LineQubit(0)
    f = MockSimulator().async_sample(cirq.Circuit.from_ops(cirq.measure(q)),
                                     repetitions=10)
    result = cirq.testing.assert_asyncio_will_have_result(f)
    assert result.measurements is m
=======
def test_simulation_trial_result_qubit_map():
    q = cirq.LineQubit.range(2)
    result = cirq.Simulator().simulate(
        cirq.Circuit.from_ops([cirq.CZ(q[0], q[1])]))
    assert result.qubit_map == {q[0]: 0, q[1]: 1}

    result = cirq.DensityMatrixSimulator().simulate(
        cirq.Circuit.from_ops([cirq.CZ(q[0], q[1])]))
    assert result.qubit_map == {q[0]: 0, q[1]: 1}
>>>>>>> d4b33b31
<|MERGE_RESOLUTION|>--- conflicted
+++ resolved
@@ -263,7 +263,6 @@
     assert p.text_pretty == 'SimulationTrialResult(...)'
 
 
-<<<<<<< HEAD
 def test_async_sample():
     m = {'mock': np.array([[0], [1]])}
 
@@ -277,7 +276,8 @@
                                      repetitions=10)
     result = cirq.testing.assert_asyncio_will_have_result(f)
     assert result.measurements is m
-=======
+
+
 def test_simulation_trial_result_qubit_map():
     q = cirq.LineQubit.range(2)
     result = cirq.Simulator().simulate(
@@ -286,5 +286,4 @@
 
     result = cirq.DensityMatrixSimulator().simulate(
         cirq.Circuit.from_ops([cirq.CZ(q[0], q[1])]))
-    assert result.qubit_map == {q[0]: 0, q[1]: 1}
->>>>>>> d4b33b31
+    assert result.qubit_map == {q[0]: 0, q[1]: 1}