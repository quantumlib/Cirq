--- conflicted
+++ resolved
@@ -110,19 +110,12 @@
         parameter_desc: The name and type of the parameter being deprecated,
             e.g. "janky_count" or "janky_count keyword" or
             "positional janky_count".
-<<<<<<< HEAD
-        match: Detects if the deprecated parameter is present in the
-            args/kwargs.
-        rewrite: Updates the args/kwargs to not use the deprecated parameter,
-            so that they match the new signature.
-=======
         match: A lambda that takes args, kwargs and determines if the
             deprecated parameter is present or not. This determines whether or
             not the deprecation warning is printed, and also whether or not
             rewrite is called.
         rewrite: Returns new args/kwargs that don't use the deprecated
             parameter. Defaults to making no changes.
->>>>>>> 38520692
 
     Returns:
         A decorator that decorates functions with a parameter deprecation
