"""Utility functions to run the Quantum Volume benchmark defined by IBM in
https://arxiv.org/abs/1811.12926.
"""

from typing import Optional, List, cast, Callable, Dict, Tuple, Union
from dataclasses import dataclass

import numpy as np

import cirq
import cirq.contrib.routing as ccr


def generate_model_circuit(num_qubits: int,
                           depth: int,
                           *,
                           random_state: Optional[np.random.RandomState] = None
                          ) -> cirq.Circuit:
    """Generates a model circuit with the given number of qubits and depth.

    The generated circuit consists of `depth` layers of random qubit
    permutations followed by random two-qubit gates that are sampled from the
    Haar measure on SU(4).

    Args:
        num_qubits: The number of qubits in the generated circuit.
        depth: The number of layers in the circuit.
        random_state: A way to seed the RandomState.

    Returns:
        The generated circuit.
    """
    # Setup the circuit and its qubits.
    qubits = cirq.LineQubit.range(num_qubits)
    circuit = cirq.Circuit()
    if random_state is None:
        random_state = np.random

    # For each layer.
    for _ in range(depth):
        # Generate uniformly random permutation Pj of [0...n-1]
        perm = random_state.permutation(num_qubits)

        # For each consecutive pair in Pj, generate Haar random SU(4)
        # Decompose each SU(4) into CNOT + SU(2) and add to Ci
        for k in range(0, num_qubits - 1, 2):
            permuted_indices = [int(perm[k]), int(perm[k + 1])]
            special_unitary = cirq.testing.random_special_unitary(
                4, random_state=random_state)

            # Convert the decomposed unitary to Cirq operations and add them to
            # the circuit.
            circuit.append(
                cirq.TwoQubitMatrixGate(special_unitary).on(
                    qubits[permuted_indices[0]], qubits[permuted_indices[1]]))

    # Don't measure all of the qubits at the end of the circuit because we will
    # need to classically simulate it to compute its heavy set.
    return circuit


def compute_heavy_set(circuit: cirq.Circuit) -> List[int]:
    """Classically compute the heavy set of the given circuit.

    The heavy set is defined as the output bit-strings that have a greater than
    median probability of being generated.

    Args:
        circuit: The circuit to classically simulate.

    Returns:
        A list containing all of the heavy bit-string results.
    """
    # Classically compute the probabilities of each output bit-string through
    # simulation.
    simulator = cirq.Simulator()
    results = cast(cirq.WaveFunctionTrialResult,
                   simulator.simulate(program=circuit))

    # Compute the median probability of the output bit-strings. Note that heavy
    # output is defined in terms of probabilities, where our wave function is in
    # terms of amplitudes. We convert it by using the Born rule: squaring each
    # amplitude and taking their absolute value
    median = np.median(np.abs(results.state_vector()**2))

    # The output wave function is a vector from the result value (big-endian) to
    # the probability of that bit-string. Return all of the bit-string
    # values that have a probability greater than the median.
    return [
        idx for idx, amp in enumerate(results.state_vector())
        if np.abs(amp**2) > median
    ]


def sample_heavy_set(circuit: cirq.Circuit,
                     heavy_set: List[int],
                     *,
                     repetitions=10_000,
                     sampler: cirq.Sampler = cirq.Simulator(),
                     mapping: Dict[cirq.ops.Qid, cirq.ops.Qid] = None) -> float:
    """Run a sampler over the given circuit and compute the percentage of its
       outputs that are in the heavy set.

    Args:
        circuit: The circuit to sample.
        heavy_set: The previously-computed heavy set for the given circuit.
        repetitions: The number of times to sample the circuit.
        sampler: The sampler to run on the given circuit.
        mapping: An optional mapping from compiled qubits to original qubits,
            to maintain the ordering between the model and compiled circuits.

    Returns:
        A probability percentage, from 0 to 1, representing how many of the
        output bit-strings were in the heavy set.

    """
    # Add measure gates to the end of (a copy of) the circuit. Ensure that those
    # gates measure those in the given mapping, preserving this order.
    qubits = circuit.all_qubits()
    key = None
    if mapping:
        key = lambda q: mapping[q]
        qubits = frozenset(mapping.keys())
    circuit_copy = circuit + cirq.measure(*sorted(qubits, key=key))

    # Run the sampler to compare each output against the Heavy Set.
    measurements = sampler.run(program=circuit_copy, repetitions=repetitions)

    # Compute the number of outputs that are in the heavy set.
    num_in_heavy_set = np.sum(np.in1d(measurements.data.iloc[:, 0], heavy_set))

    # Return the number of Heavy outputs over the number of runs.
    return num_in_heavy_set / repetitions


def compile_circuit(
        circuit: cirq.Circuit,
        *,
<<<<<<< HEAD
        device: cirq.google.XmonDevice,
=======
        device: cirq.google.xmon_device.XmonDevice,
        routing_attempts: int,
>>>>>>> 0f868450
        compiler: Callable[[cirq.Circuit], cirq.Circuit] = None,
        routing_algo_name: Optional[str] = None,
        router: Optional[Callable[..., ccr.SwapNetwork]] = None,
) -> ccr.SwapNetwork:
    """Compile the given model circuit onto the given device. This uses a
    different compilation method than described in
    https://arxiv.org/pdf/1811.12926.pdf Appendix A. The latter goes through a
    7-step process involving various decompositions, routing, and optimization
    steps. We route the model circuit and then run a series of optimizers on it
    (which can be passed into this function).

    Args:
        circuit: The model circuit to compile.
        device: The device to compile onto.
        routing_attempts: See doc for calculate_quantum_volume.
        compiler: An optional function to deconstruct the model circuit's
            gates down to the target devices gate set and then optimize it.

    Returns: A tuple where the first value is the compiled circuit and the
        second value is the final mapping from the model circuit to the compiled
        circuit. The latter is necessary in order to preserve the measurement
        order.

    """
    compiled_circuit = circuit.copy()
    # Swap Mapping (Routing). Ensure the gates can actually operate on the
    # target qubits given our topology.
    if router is None and routing_algo_name is None:
        routing_algo_name = 'greedy'

    best_swap_network: Union[ccr.SwapNetwork, None] = None
    best_score = None
    for _ in range(routing_attempts):
        swap_network = ccr.route_circuit(compiled_circuit,
                                         ccr.xmon_device_to_graph(device),
                                         router=router,
                                         algo_name=routing_algo_name)
        score = len(swap_network.circuit)
        if best_score is None or score < best_score:
            best_swap_network = swap_network
            best_score = score
    if best_swap_network is None:
        raise AssertionError('Unable to get routing for circuit')

    # Compile. This should decompose the routed circuit down to a gate set that
    # our device supports, and then optimize. The paper uses various
    # compiling techniques - because Quantum Volume is intended to test those
    # as well, we allow this to be passed in. This compiler is not allowed to
    # change the order of the qubits.
    if compiler:
        best_swap_network.circuit = compiler(best_swap_network.circuit)

    return best_swap_network


@dataclass
class QuantumVolumeResult:
    """Stores one run of the results and test information used when running the
    quantum volume benchmark so it may be analyzed in detail afterwards.

    """
    # The model circuit used.
    model_circuit: cirq.Circuit
    # The heavy set computed from the above model circuit.
    heavy_set: List[int]
    # The model circuit after being compiled.
    compiled_circuit: cirq.Circuit
    # The percentage of outputs that this sampler had that were in the heavy
    # set.
    sampler_result: float

    def _json_dict_(self):
        return cirq.protocols.obj_to_dict_helper(self, [
            'model_circuit', 'heavy_set', 'compiled_circuit', 'sampler_result'
        ])


def prepare_circuits(
        *,
        num_qubits: int,
        depth: int,
        num_circuits: int,
        random_state: Optional[np.random.RandomState] = None,
) -> List[Tuple[cirq.Circuit, List[int]]]:
    """Generates circuits and computes their heavy set.

    Args:
        num_qubits: The number of qubits in the generated circuits.
        depth: The number of layers in the circuits.
        num_circuits: The number of circuits to create.
        random_state: A way to seed the RandomState.

    Returns:
        A list of tuples where the first element is a generated model
        circuit and the second element is the heavy set for that circuit.
    """
    circuits = []
    print("Computing heavy sets")
    for circuit_i in range(num_circuits):
        model_circuit = generate_model_circuit(num_qubits,
                                               depth,
                                               random_state=random_state)
        heavy_set = compute_heavy_set(model_circuit)
        print(f"  Circuit {circuit_i + 1} Heavy Set: {heavy_set}")
        circuits.append((model_circuit, heavy_set))
    return circuits


def execute_circuits(
        *,
        device: cirq.google.XmonDevice,
        samplers: List[cirq.Sampler],
        circuits: List[Tuple[cirq.Circuit, List[int]]],
        routing_attempts: int,
        compiler: Callable[[cirq.Circuit], cirq.Circuit] = None,
        repetitions: int = 10_000,
) -> List[QuantumVolumeResult]:
    """Executes the given circuits on the given samplers.

    Args
        device: The device to run the compiled circuit on.
        samplers: The samplers to run the algorithm on.
        circuits: The circuits to sample from.
        routing_attempts: See doc for calculate_quantum_volume.
        compiler: An optional function to compiler the model circuit's
            gates down to the target devices gate set and the optimize it.
        repetitions: The number of bitstrings to sample per circuit.

    Returns:
        A list of QuantumVolumeResults that contains all of the information for
        running the algorithm and its results.

    """
    # First, compile all of the model circuits.
    print("Compiling model circuits")
    compiled_circuits: List[ccr.SwapNetwork] = []
    for idx, (model_circuit, heavy_set) in enumerate(circuits):
        print(f"  Compiling model circuit #{idx + 1}")
        compiled_circuits.append(
            compile_circuit(model_circuit,
                            device=device,
                            compiler=compiler,
                            routing_attempts=routing_attempts))

    # Next, run the compiled circuits on each sampler.
    results = []
    print("Running samplers over compiled circuits")
    for sampler_i, sampler in enumerate(samplers):
        print(f"  Running sampler #{sampler_i + 1}")
        for circuit_i, swap_network in enumerate(compiled_circuits):
            compiled_circuit = swap_network.circuit
            mapping = swap_network.final_mapping()
            model_circuit, heavy_set = circuits[circuit_i]
            prob = sample_heavy_set(compiled_circuit,
                                    heavy_set,
                                    repetitions=repetitions,
                                    sampler=sampler,
                                    mapping=mapping)
            print(f"    Compiled HOG probability #{circuit_i + 1}: {prob}")
            results.append(
                QuantumVolumeResult(model_circuit=model_circuit,
                                    heavy_set=heavy_set,
                                    compiled_circuit=compiled_circuit,
                                    sampler_result=prob))
    return results


def calculate_quantum_volume(
        *,
        num_qubits: int,
        depth: int,
        num_circuits: int,
        seed: int,
        device: cirq.google.XmonDevice,
        samplers: List[cirq.Sampler],
        compiler: Callable[[cirq.Circuit], cirq.Circuit] = None,
        repetitions=10_000,
        routing_attempts=30,
) -> List[QuantumVolumeResult]:
    """Run the quantum volume algorithm.

    This algorithm should compute the same values as Algorithm 1 in
    https://arxiv.org/abs/1811.12926. To summarize, we generate a random model
    circuit, compute its heavy set, then transpile an implementation onto our
    architecture. This implementation is run a series of times and if the
    percentage of outputs that are in the heavy set is greater than 2/3, we
    consider the quantum volume test passed for that size.

    Args:
        num_qubits: The number of qubits for the circuit.
        depth: The number of gate layers to generate.
        num_circuits: The number of random circuits to run.
        seed: A seed to pass into the RandomState.
        device: The device to run the compiled circuit on.
        samplers: The samplers to run the algorithm on.
        compiler: An optional function to compiler the model circuit's
            gates down to the target devices gate set and the optimize it.
        repetitions: The number of bitstrings to sample per circuit.
        routing_attempts: The number of times to route each model circuit onto
            the device. Each attempt will be graded using an ideal simulator
            and the best one will be used.

    Returns: A list of QuantumVolumeResults that contains all of the information
        for running the algorithm and its results.

    """
    random_state = np.random.RandomState(seed)
    circuits = prepare_circuits(num_qubits=num_qubits,
                                depth=depth,
                                num_circuits=num_circuits,
                                random_state=random_state)
    return execute_circuits(
        circuits=circuits,
        device=device,
        compiler=compiler,
        samplers=samplers,
        repetitions=repetitions,
        routing_attempts=routing_attempts,
    )<|MERGE_RESOLUTION|>--- conflicted
+++ resolved
@@ -136,12 +136,8 @@
 def compile_circuit(
         circuit: cirq.Circuit,
         *,
-<<<<<<< HEAD
         device: cirq.google.XmonDevice,
-=======
-        device: cirq.google.xmon_device.XmonDevice,
         routing_attempts: int,
->>>>>>> 0f868450
         compiler: Callable[[cirq.Circuit], cirq.Circuit] = None,
         routing_algo_name: Optional[str] = None,
         router: Optional[Callable[..., ccr.SwapNetwork]] = None,
