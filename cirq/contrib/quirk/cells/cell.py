# Copyright 2019 The Cirq Developers
#
# Licensed under the Apache License, Version 2.0 (the "License");
# you may not use this file except in compliance with the License.
# You may obtain a copy of the License at
#
#      http://www.apache.org/licenses/LICENSE-2.0
#
# Unless required by applicable law or agreed to in writing, software
# distributed under the License is distributed on an "AS IS" BASIS,
# WITHOUT WARRANTIES OR CONDITIONS OF ANY KIND, either express or implied.
# See the License for the specific language governing permissions and
# limitations under the License.

from typing import Callable, Optional, List, NamedTuple, Any, Iterable, \
<<<<<<< HEAD
    Sequence, TYPE_CHECKING, Union
=======
    Sequence, TYPE_CHECKING, Union, Dict
>>>>>>> f11dd6d9

from cirq import ops, value

if TYPE_CHECKING:
    import cirq


class Cell:
    """A gate, operation, display, operation modifier, etc from Quirk.

    Represents something that can go into a column in Quirk, and supports the
    operations ultimately necessary to transform a grid of these cells into a
    `cirq.Circuit`.
    """

    def with_input(self, letter: str,
                   register: Union[Sequence['cirq.Qid'], int]):
        """The same cell, but linked to an explicit input register or constant.

        If the cell doesn't need the input, it is returned unchanged.

        Args:
            letter: The input variable name ('a', 'b', or 'r').
            register: The list of qubits to use as the input, or else a
                classical constant to use as the input.

        Returns:
            The same cell, but with the specified input made explicit.
        """
        return self

    def controlled_by(self, qubit: 'cirq.Qid') -> 'Cell':
        """The same cell, but with an explicit control on its main operations.

        Cells with effects that do not need to be controlled are permitted to
        return themselves unmodified.

        Args:
            qubit: The control qubit.

        Returns:
            A modified cell with an additional control.
        """
        return self

    def operations(self) -> 'cirq.OP_TREE':
        """Returns operations that implement the cell's main action.

        Returns:
            A `cirq.OP_TREE` of operations implementing the cell.

        Raises:
            ValueError:
                The cell is not ready for conversion into operations, e.g. it
                may still have unspecified inputs.
        """
        return ()

    def basis_change(self) -> 'cirq.OP_TREE':
        """Operations to conjugate a column with.

        The main distinctions between operations performed during the body of a
        column and operations performed during the basis change are:

        1. Basis change operations are not affected by operation modifiers in
            the column. For example, adding a control into the same column will
            not affect the basis change.
        2. Basis change operations happen twice, once when starting a column and
            a second time (but inverted) when ending a column.

        Returns:
            A `cirq.OP_TREE` of basis change operations.
        """
        return ()

    def modify_column(self, column: List[Optional['Cell']]) -> None:
        """Applies this cell's modification to its column.

        For example, a control cell will add a control qubit to other operations
        in the column.

        Args:
            column: A mutable list of cells in the column, including empty
                cells (with value `None`). This method is permitted to change
                the items in the list, but must not change the length of the
                list.

        Returns:
            Nothing. The `column` argument is mutated in place.
        """

    def persistent_modifiers(self) -> Dict[str, Callable[['Cell'], 'Cell']]:
        """Overridable modifications to apply to the rest of the circuit.

        Persistent modifiers apply to all cells in the same column and also to
        all cells in future columns (until a column overrides the modifier with
        another one using the same key).

        Returns:
            A dictionary of keyed modifications. Each modifier lasts until a
            later cell specifies a new modifier with the same key.
        """
        return {}


@value.value_equality
class ExplicitOperationsCell(Cell):
    """A quirk cell with known body operations and basis change operations."""

    def __init__(self,
                 operations: Iterable[ops.Operation],
                 basis_change: Iterable[ops.Operation] = ()):
        self._operations = tuple(operations)
        self._basis_change = tuple(basis_change)

    def _value_equality_values_(self):
        return self._operations, self._basis_change

    def basis_change(self) -> 'cirq.OP_TREE':
        return self._basis_change

    def operations(self) -> 'cirq.OP_TREE':
        return self._operations

    def controlled_by(self, qubit: 'cirq.Qid') -> 'ExplicitOperationsCell':
        return ExplicitOperationsCell(
            [op.controlled_by(qubit) for op in self._operations],
            self._basis_change)


CELL_SIZES = range(1, 17)

CellMakerArgs = NamedTuple('CellMakerArgs', [
    ('qubits', Sequence['cirq.Qid']),
    ('value', Any),
    ('row', int),
    ('col', int),
])

CellMaker = NamedTuple('CellMaker', [
    ('identifier', str),
    ('size', int),
    ('maker', Callable[[CellMakerArgs], Union[None, 'Cell', 'cirq.Operation']]),
])
CellMaker.__doc__ = """Turns Quirk identifiers into Cirq operations.

Attributes:
    identifier: A string that identifies the cell type, such as "X" or "QFT3".
    size: The height of the operation. The number of qubits it covers.
    maker: A function that takes a `cirq.contrib.quirk.cells.CellMakerArgs` and
        returns either a `cirq.Operation` or a `cirq.contrib.quirk.cells.Cell`.
        Returning a cell is more flexible, because cells can modify other cells
        in the same column before producing operations, whereas returning an
        operation is simple.
"""<|MERGE_RESOLUTION|>--- conflicted
+++ resolved
@@ -12,12 +12,18 @@
 # See the License for the specific language governing permissions and
 # limitations under the License.
 
-from typing import Callable, Optional, List, NamedTuple, Any, Iterable, \
-<<<<<<< HEAD
-    Sequence, TYPE_CHECKING, Union
-=======
-    Sequence, TYPE_CHECKING, Union, Dict
->>>>>>> f11dd6d9
+from typing import (
+    Callable,
+    Optional,
+    List,
+    NamedTuple,
+    Any,
+    Iterable,
+    Sequence,
+    TYPE_CHECKING,
+    Union,
+    Dict,
+)
 
 from cirq import ops, value
 
