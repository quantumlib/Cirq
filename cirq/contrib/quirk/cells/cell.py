--- conflicted
+++ resolved
@@ -108,14 +108,9 @@
     def persistent_modifiers(self) -> Dict[str, Callable[['Cell'], 'Cell']]:
         """Overridable modifications to apply to the rest of the circuit.
 
-<<<<<<< HEAD
-        Persistent modifiers apply to all cells in the same column, not just to
-        future columns.
-=======
         Persistent modifiers apply to all cells in the same column and also to
         all cells in future columns (until a column overrides the modifier with
         another one using the same key).
->>>>>>> f11dd6d9
 
         Returns:
             A dictionary of keyed modifications. Each modifier lasts until a
