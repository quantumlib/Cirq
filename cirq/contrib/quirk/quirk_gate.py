--- conflicted
+++ resolved
@@ -185,11 +185,7 @@
     sub = known_quirk_op_for_operation(op.sub_operation)
     if sub is None:
         return None
-<<<<<<< HEAD
-    return QuirkOp(*(('•',) * gate.num_controls() + sub.keys), can_merge=False)
-=======
     return QuirkOp(*(('•',) * len(op.controls) + sub.keys), can_merge=False)
->>>>>>> fca994bb
 
 
 _known_gate_conversions = cast(
