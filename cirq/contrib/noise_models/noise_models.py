# Copyright 2019 The Cirq Developers
#
# Licensed under the Apache License, Version 2.0 (the "License");
# you may not use this file except in compliance with the License.
# You may obtain a copy of the License at
#
#     https://www.apache.org/licenses/LICENSE-2.0
#
# Unless required by applicable law or agreed to in writing, software
# distributed under the License is distributed on an "AS IS" BASIS,
# WITHOUT WARRANTIES OR CONDITIONS OF ANY KIND, either express or implied.
# See the License for the specific language governing permissions and
# limitations under the License.

<<<<<<< HEAD
from math import exp
=======
>>>>>>> dec73130
from typing import Dict, Sequence, TYPE_CHECKING

from cirq import devices, value, ops, protocols

from cirq.google import engine

if TYPE_CHECKING:
    import cirq


def _homogeneous_moment_is_measurements(moment: 'cirq.Moment') -> bool:
    """Whether the moment is nothing but measurement gates.

    If a moment is a mixture of measurement and non-measurement gates
    this will throw a ValueError.
    """
    cases = {protocols.is_measurement(gate) for gate in moment}
    if len(cases) == 2:
        raise ValueError("Moment must be homogeneous: all measurements "
                         "or all operations.")
    return True in cases


class DepolarizingNoiseModel(devices.NoiseModel):
    """Applies depolarizing noise to each qubit individually at the end of
    every moment.

    If a circuit contains measurements, they must be in moments that don't
    also contain gates.
    """

    def __init__(self, depol_prob: float):
        """A depolarizing noise model

        Args:
            depol_prob: Depolarizing probability.
        """
        value.validate_probability(depol_prob, 'depol prob')
        self.qubit_noise_gate = ops.DepolarizingChannel(depol_prob)

    def noisy_moment(self, moment: 'cirq.Moment',
                     system_qubits: Sequence['cirq.Qid']):
        if (_homogeneous_moment_is_measurements(moment) or
                self.is_virtual_moment(moment)):
            # coverage: ignore
            return moment

        return [
            moment,
            ops.Moment(
                self.qubit_noise_gate(q).with_tags(ops.VirtualTag())
                for q in system_qubits)
        ]


class ReadoutNoiseModel(devices.NoiseModel):
    """NoiseModel with probabilistic bit flips preceding measurement.

    This simulates readout error. Note that since noise is applied before the
    measurement moment, composing this model on top of another noise model will
    place the bit flips immediately before the measurement (regardless of the
    previously-added noise).

    If a circuit contains measurements, they must be in moments that don't
    also contain gates.
    """

    def __init__(self, bitflip_prob: float):
        """A noise model with readout error.

        Args:
            bitflip_prob: Probability of a bit-flip during measurement.
        """
        value.validate_probability(bitflip_prob, 'bitflip prob')
        self.readout_noise_gate = ops.BitFlipChannel(bitflip_prob)

    def noisy_moment(self, moment: 'cirq.Moment',
                     system_qubits: Sequence['cirq.Qid']):
        if self.is_virtual_moment(moment):
            return moment
        if _homogeneous_moment_is_measurements(moment):
            return [
                ops.Moment(
                    self.readout_noise_gate(q).with_tags(ops.VirtualTag())
                    for q in system_qubits), moment
            ]
        return moment


class DampedReadoutNoiseModel(devices.NoiseModel):
    """NoiseModel with T1 decay preceding measurement.

    This simulates asymmetric readout error. Note that since noise is applied
    before the measurement moment, composing this model on top of another noise
    model will place the T1 decay immediately before the measurement
    (regardless of the previously-added noise).

    If a circuit contains measurements, they must be in moments that don't
    also contain gates.
    """

    def __init__(self, decay_prob: float):
        """A depolarizing noise model with damped readout error.

        Args:
            decay_prob: Probability of T1 decay during measurement.
        """
        value.validate_probability(decay_prob, 'decay_prob')
        self.readout_decay_gate = ops.AmplitudeDampingChannel(decay_prob)

    def noisy_moment(self, moment: 'cirq.Moment',
                     system_qubits: Sequence['cirq.Qid']):
        if self.is_virtual_moment(moment):
            return moment
        if _homogeneous_moment_is_measurements(moment):
            return [
                ops.Moment(
                    self.readout_decay_gate(q).with_tags(ops.VirtualTag())
                    for q in system_qubits), moment
            ]
        return moment


class PerQubitDepolarizingNoiseModel(devices.NoiseModel):
    """DepolarizingNoiseModel which allows depolarization probabilities to be
    specified separately for each qubit.

    Similar to depol_prob in DepolarizingNoiseModel, depol_prob_map should map
    Qids in the device to their depolarization probability.
    """

    def __init__(
            self,
            depol_prob_map: Dict['cirq.Qid', float],
    ):
        """A depolarizing noise model with variable per-qubit noise.

        Args:
            depol_prob_map: Map of depolarizing probabilities for each qubit.
        """
        for qubit, depol_prob in depol_prob_map.items():
            value.validate_probability(depol_prob, f'depol prob of {qubit}')
        self.depol_prob_map = depol_prob_map

    def noisy_moment(self, moment: 'cirq.Moment',
                     system_qubits: Sequence['cirq.Qid']):
        if (_homogeneous_moment_is_measurements(moment) or
                self.is_virtual_moment(moment)):
            return moment
        else:
            gated_qubits = [
                q for q in system_qubits if moment.operates_on_single_qubit(q)
            ]
            return [
                moment,
<<<<<<< HEAD
                ops.Moment(self.qubit_noise_gate(q) for q in system_qubits)
            ]


class PerQubitDepolarizingWithDampedReadoutNoiseModel(devices.NoiseModel):
    """DepolarizingWithDampedReadoutNoiseModel which allows probabilities to be
    specified separately for each qubit.

    This simulates asymmetric readout error. The noise is structured
    so the T1 decay is applied, then the readout bitflip, then measurement.
    Note that T1 decay is only applied to measurement, not other gates.

    In moments without measurement, all qubits affected by an operation will
    have a depolarizing channel applied after the original operation. Qubits
    that remain idle will be unaffected by this model.

    As with the DepolarizingWithDampedReadoutNoiseModel, if a circuit contains
    measurements, they must be in moments that don't also contain gates.
    """

    def __init__(
            self,
            depol_prob_map: Dict['cirq.Qid', float] = None,
            bitflip_prob_map: Dict['cirq.Qid', float] = None,
            decay_prob_map: Dict['cirq.Qid', float] = None,
    ):
        """A depolarizing noise model with damped readout error.

        All error modes are specified on a per-qubit basis. To omit a given
        error mode from the noise model, leave its map blank when initializing
        this object.

        Args:
            depol_prob_map: Map of depolarizing probabilities for each qubit.
            bitflip_prob: Probability of a bit-flip during measurement.
            decay_prob: Probability of T1 decay during measurement.
                Bitflip noise is applied first, then amplitude decay.
        """
        for prob_map, desc in [(depol_prob_map, "depolarization prob"),
                               (bitflip_prob_map, "readout error prob"),
                               (decay_prob_map, "readout decay prob")]:
            if prob_map:
                for qubit, prob in prob_map.items():
                    value.validate_probability(prob, f'{desc} of {qubit}')
        self.depol_prob_map = depol_prob_map
        self.bitflip_prob_map = bitflip_prob_map
        self.decay_prob_map = decay_prob_map

    def noisy_moment(self, moment: 'cirq.Moment',
                     system_qubits: Sequence['cirq.Qid']):
        moments = []
        if _homogeneous_moment_is_measurements(moment):
            if self.decay_prob_map:
                moments.append(
                    ops.Moment(
                        ops.AmplitudeDampingChannel(self.decay_prob_map[q])(q)
                        for q in system_qubits))
            if self.bitflip_prob_map:
                moments.append(
                    ops.Moment(
                        ops.BitFlipChannel(self.bitflip_prob_map[q])(q)
                        for q in system_qubits))
            moments.append(moment)
            return moments
        else:
            moments.append(moment)
            if self.depol_prob_map:
                gated_qubits = [
                    q for q in system_qubits
                    if moment.operates_on_single_qubit(q)
                ]
                moments.append(
                    ops.Moment(
                        ops.DepolarizingChannel(self.depol_prob_map[q])(q)
                        for q in gated_qubits))
            return moments


def simple_noise_from_calibration_metrics(calibration: engine.Calibration,
                                          depolNoise: bool = False,
                                          dampingNoise: bool = False,
                                          readoutDecayNoise: bool = False,
                                          readoutErrorNoise: bool = False
                                         ) -> devices.NoiseModel:
    """Creates a reasonable PerQubitDepolarizingWithDampedReadoutNoiseModel
    using the provided calibration data.

    Args:
        calibration: a Calibration object (cirq/google/engine/calibration.py).
            This object can be retrived from the engine by calling
            'get_latest_calibration()' or 'get_calibration()' using the ID of
            the target processor.
        depolNoise: Enables per-gate depolarization if True.
        dampingNoise: Enables per-gate amplitude damping if True.
            Currently unimplemented.
        readoutDecayNoise: Enables pre-readout amplitude damping if True.
        readoutErrorNoise: Enables pre-readout bitflip errors if True.

    Returns:
        A PerQubitDepolarizingWithDampedReadoutNoiseModel with error
            probabilities generated from the provided calibration data.
    """
    if not any([depolNoise, dampingNoise, readoutDecayNoise, readoutErrorNoise
               ]):
        raise ValueError('At least one error type must be specified.')
    assert calibration is not None
    depol_prob_map: Dict['cirq.Qid', float] = {}
    readout_decay_map: Dict['cirq.Qid', float] = {}
    readout_error_map: Dict['cirq.Qid', float] = {}

    if depolNoise:
        depol_prob_map = {
            qubit[0]: depol_prob[0] for qubit, depol_prob in
            calibration['single_qubit_rb_total_error'].items()
        }
    if dampingNoise:
        # TODO: implement per-gate amplitude damping noise.
        raise NotImplementedError('Gate damping is not yet supported.')

    if readoutDecayNoise:
        # Copied from Sycamore readout duration in known_devices.py
        # TODO: replace with polling from DeviceSpecification.
        readout_micros = 1
        readout_decay_map = {
            qubit[0]: exp(1 - readout_micros / t1[0])
            for qubit, t1 in calibration['single_qubit_idle_t1_micros'].items()
        }
    if readoutErrorNoise:
        # This assumes that p(<1|0>) is negligible for readout timescales.
        readout_error_map = {
            qubit[0]: p0[0] for qubit, p0 in
            calibration['single_qubit_readout_p0_error'].items()
        }
    return PerQubitDepolarizingWithDampedReadoutNoiseModel(
        depol_prob_map=depol_prob_map,
        decay_prob_map=readout_decay_map,
        bitflip_prob_map=readout_error_map)
=======
                ops.Moment(
                    ops.DepolarizingChannel(self.depol_prob_map[q])(q)
                    for q in gated_qubits)
            ]


def simple_noise_from_calibration_metrics(calibration: engine.Calibration
                                         ) -> devices.NoiseModel:
    """Creates a reasonable PerQubitDepolarizingNoiseModel using the provided
    calibration data. This object can be retrived from the engine by calling
    'get_latest_calibration()' or 'get_calibration()' using the ID of the
    target processor.
    """
    assert calibration is not None
    rb_data: Dict['cirq.Qid', float] = {
        qubit[0]: depol_prob[0] for qubit, depol_prob in
        calibration['single_qubit_rb_total_error'].items()
    }
    return PerQubitDepolarizingNoiseModel(rb_data)
>>>>>>> dec73130
<|MERGE_RESOLUTION|>--- conflicted
+++ resolved
@@ -12,10 +12,6 @@
 # See the License for the specific language governing permissions and
 # limitations under the License.
 
-<<<<<<< HEAD
-from math import exp
-=======
->>>>>>> dec73130
 from typing import Dict, Sequence, TYPE_CHECKING
 
 from cirq import devices, value, ops, protocols
@@ -171,8 +167,9 @@
             ]
             return [
                 moment,
-<<<<<<< HEAD
-                ops.Moment(self.qubit_noise_gate(q) for q in system_qubits)
+                ops.Moment(
+                    ops.DepolarizingChannel(self.depol_prob_map[q])(q)
+                    for q in gated_qubits)
             ]
 
 
@@ -308,25 +305,4 @@
     return PerQubitDepolarizingWithDampedReadoutNoiseModel(
         depol_prob_map=depol_prob_map,
         decay_prob_map=readout_decay_map,
-        bitflip_prob_map=readout_error_map)
-=======
-                ops.Moment(
-                    ops.DepolarizingChannel(self.depol_prob_map[q])(q)
-                    for q in gated_qubits)
-            ]
-
-
-def simple_noise_from_calibration_metrics(calibration: engine.Calibration
-                                         ) -> devices.NoiseModel:
-    """Creates a reasonable PerQubitDepolarizingNoiseModel using the provided
-    calibration data. This object can be retrived from the engine by calling
-    'get_latest_calibration()' or 'get_calibration()' using the ID of the
-    target processor.
-    """
-    assert calibration is not None
-    rb_data: Dict['cirq.Qid', float] = {
-        qubit[0]: depol_prob[0] for qubit, depol_prob in
-        calibration['single_qubit_rb_total_error'].items()
-    }
-    return PerQubitDepolarizingNoiseModel(rb_data)
->>>>>>> dec73130
+        bitflip_prob_map=readout_error_map)