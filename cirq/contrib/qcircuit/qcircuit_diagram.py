--- conflicted
+++ resolved
@@ -52,32 +52,6 @@
     return output
 
 
-<<<<<<< HEAD
-def _wrap_operation(op: ops.Operation) -> ops.Operation:
-    new_qubits = [_QCircuitQubit(e) for e in op.qubits]
-    diagrammable = known_qcircuit_operation_symbols(op)
-    if diagrammable is None:
-        info = protocols.circuit_diagram_info(op, default=None)
-        if info is not None:
-            diagrammable = _TextToQCircuitDiagrammable(
-                cast(protocols.SupportsCircuitDiagramInfo, op))
-        elif isinstance(op, ops.GateOperation):
-            diagrammable = _FallbackQCircuitGate(op.gate)
-        else:
-            diagrammable = _FallbackQCircuitGate(op)
-    return _QCircuitOperation(op, diagrammable).with_qubits(*new_qubits)
-
-
-def _wrap_moment(moment: ops.Moment) -> ops.Moment:
-    return ops.Moment(_wrap_operation(op) for op in moment.operations)
-
-
-def _wrap_circuit(circuit: circuits.Circuit) -> circuits.Circuit:
-    return circuits.Circuit(_wrap_moment(moment) for moment in circuit)
-
-
-=======
->>>>>>> e217950c
 def circuit_to_latex_using_qcircuit(
         circuit: circuits.Circuit,
         qubit_order: ops.QubitOrderOrList = ops.QubitOrder.DEFAULT) -> str:
