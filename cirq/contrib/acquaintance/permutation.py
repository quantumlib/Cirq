# Copyright 2018 The Cirq Developers
#
# Licensed under the Apache License, Version 2.0 (the "License");
# you may not use this file except in compliance with the License.
# You may obtain a copy of the License at
#
#     https://www.apache.org/licenses/LICENSE-2.0
#
# Unless required by applicable law or agreed to in writing, software
# distributed under the License is distributed on an "AS IS" BASIS,
# WITHOUT WARRANTIES OR CONDITIONS OF ANY KIND, either express or implied.
# See the License for the specific language governing permissions and
# limitations under the License.

from typing import Dict, Sequence, Tuple, TypeVar, Union

import abc

from cirq import protocols, ops, value

LogicalIndex = TypeVar('LogicalIndex', int, ops.QubitId)
LogicalIndexSequence = Union[Sequence[int], Sequence[ops.QubitId]]
LogicalGates = Dict[Tuple[LogicalIndex, ...], ops.Gate]
LogicalMappingKey = TypeVar('LogicalMappingKey', bound=ops.QubitId)
LogicalMapping = Dict[LogicalMappingKey, LogicalIndex]


class PermutationGate(ops.MultiQubitGate, metaclass=abc.ABCMeta):
    """A permutation gate indicates a change in the mapping from qubits to
    logical indices.

    Args:
        swap_gate: the gate that swaps the indices mapped to by a pair of
            qubits (e.g. SWAP or fermionic swap).
    """

    def __init__(self, num_qubits: int, swap_gate: ops.Gate=ops.SWAP) -> None:
        super().__init__(num_qubits)
        self.swap_gate = swap_gate

    @abc.abstractmethod
    def permutation(self) -> Dict[int, int]:
        """permutation = {i: s[i]} indicates that the i-th element is mapped to
        the s[i]-th element."""
        pass

    def update_mapping(self, mapping: Dict[ops.QubitId, LogicalIndex],
                       keys: Sequence[ops.QubitId]
                       ) -> None:
        """Updates a mapping (in place) from qubits to logical indices.

        Args:
            mapping: The mapping to update.
            keys: The qubits acted on by the gate.
        """
        permutation = self.permutation()
        indices = tuple(permutation.keys())
        new_keys = [keys[permutation[i]] for i in indices]
        old_elements = [mapping[keys[i]] for i in indices]
        mapping.update(zip(new_keys, old_elements))

    @staticmethod
    def validate_permutation(permutation: Dict[int, int],
                             n_elements: int=None) -> None:
        if not permutation:
            return
        if set(permutation.values()) != set(permutation):
            raise IndexError('key and value sets must be the same.')
        if min(permutation) < 0:
            raise IndexError('keys of the permutation must be non-negative.')
        if n_elements is not None:
            if max(permutation) >= n_elements:
                raise IndexError('key is out of bounds.')

    def _circuit_diagram_info_(self, args: protocols.CircuitDiagramInfoArgs
                               ) -> Tuple[str, ...]:
        if args.known_qubit_count is None:
            return NotImplemented
        permutation = self.permutation()
        arrow = '↦' if args.use_unicode_characters else '->'
        wire_symbols = tuple(str(i) + arrow + str(permutation.get(i, i))
                        for i in range(self.num_qubits()))
        return wire_symbols


class SwapPermutationGate(PermutationGate):
    """Generic swap gate."""

    def __init__(self, swap_gate: ops.Gate=ops.SWAP):
        super().__init__(2, swap_gate)

    def permutation(self) -> Dict[int, int]:
        return {0: 1, 1: 0}

    def _decompose_(
            self, qubits: Sequence[ops.QubitId]) -> ops.OP_TREE:
        yield self.swap_gate(*qubits)


<<<<<<< HEAD
def _permutation_eq(first: Dict[int, int], second: Dict[int, int]) -> bool:
    return all(first.get(i, i) == second.get(i, i)
               for i in (set(first) | set(second)))


@value.value_equality
=======
def _canonicalize_permutation(permutation: Dict[int, int]) -> Dict[int, int]:
    return {i: j for i, j in permutation.items() if i != j}


@value.value_equality(unhashable=True)
>>>>>>> 212c1190
class LinearPermutationGate(PermutationGate):
    """A permutation gate that decomposes a given permutation using a linear
        sorting network."""

    def __init__(self,
                 permutation: Dict[int, int],
                 swap_gate: ops.Gate=ops.SWAP
                 ) -> None:
        """Initializes a linear permutation gate.

        Args:
            permutation: The permutation effected by the gate.
            swap_gate: The swap gate used in decompositions.
        """
        super().__init__(len(permutation), swap_gate)
        PermutationGate.validate_permutation(permutation)
        self._permutation = permutation

    def permutation(self) -> Dict[int, int]:
        return self._permutation

    def _decompose_(self, qubits: Sequence[ops.QubitId]) -> ops.OP_TREE:
        swap_gate = SwapPermutationGate(self.swap_gate)
        n_qubits = len(qubits)
        mapping = {i: self._permutation.get(i, i) for i in range(n_qubits)}
        for layer_index in range(n_qubits):
            for i in range(layer_index % 2, n_qubits - 1, 2):
                if mapping[i] > mapping[i + 1]:
                    yield swap_gate(*qubits[i:i+2])
                    mapping[i], mapping[i+1] = mapping[i+1], mapping[i]

    def __repr__(self):
        return ('cirq.contrib.acquaintance.LinearPermutationGate('
                '{!r}, {!r})'.format(self._permutation, self.swap_gate))

    def _value_equality_values_(self):
<<<<<<< HEAD
        return (tuple(sorted((i, j) for i, j in self._permutation.items()
                if i != j)), self.swap_gate)

    def __bool__(self):
        return not _permutation_eq(self._permutation, {})
=======
        return (_canonicalize_permutation(self._permutation), self.swap_gate)
>>>>>>> 212c1190


def update_mapping(mapping: Dict[ops.QubitId, LogicalIndex],
                   operations: ops.OP_TREE
                   ) -> None:
    """Updates a mapping (in place) from qubits to logical indices according to
    a set of permutation gates. Any gates other than permutation gates are
    ignored.

    Args:
        mapping: The mapping to update.
        operations: The operations to update according to.
    """
    for op in ops.flatten_op_tree(operations):
        if (isinstance(op, ops.GateOperation) and
            isinstance(op.gate, PermutationGate)):
            op.gate.update_mapping(mapping, op.qubits)<|MERGE_RESOLUTION|>--- conflicted
+++ resolved
@@ -97,20 +97,11 @@
         yield self.swap_gate(*qubits)
 
 
-<<<<<<< HEAD
-def _permutation_eq(first: Dict[int, int], second: Dict[int, int]) -> bool:
-    return all(first.get(i, i) == second.get(i, i)
-               for i in (set(first) | set(second)))
-
-
-@value.value_equality
-=======
 def _canonicalize_permutation(permutation: Dict[int, int]) -> Dict[int, int]:
     return {i: j for i, j in permutation.items() if i != j}
 
 
 @value.value_equality(unhashable=True)
->>>>>>> 212c1190
 class LinearPermutationGate(PermutationGate):
     """A permutation gate that decomposes a given permutation using a linear
         sorting network."""
@@ -147,15 +138,10 @@
                 '{!r}, {!r})'.format(self._permutation, self.swap_gate))
 
     def _value_equality_values_(self):
-<<<<<<< HEAD
-        return (tuple(sorted((i, j) for i, j in self._permutation.items()
-                if i != j)), self.swap_gate)
+        return (_canonicalize_permutation(self._permutation), self.swap_gate)
 
     def __bool__(self):
-        return not _permutation_eq(self._permutation, {})
-=======
-        return (_canonicalize_permutation(self._permutation), self.swap_gate)
->>>>>>> 212c1190
+        return bool(_canonicalize_permutation(self._permutation))
 
 
 def update_mapping(mapping: Dict[ops.QubitId, LogicalIndex],
