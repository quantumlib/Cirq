--- conflicted
+++ resolved
@@ -12,20 +12,15 @@
 # See the License for the specific language governing permissions and
 # limitations under the License.
 
-<<<<<<< HEAD
-from typing import Any, cast, Dict, Iterable, Sequence, Tuple, TypeVar, Union
-=======
-from typing import cast, Dict, Iterable, Sequence, Tuple, TypeVar, Union, \
-    TYPE_CHECKING
->>>>>>> 4e8462c6
-
 import abc
+from typing import (Any, cast, Dict, Iterable, Sequence, Tuple, TypeVar, Union, TYPE_CHECKING)
 
 from cirq import circuits, ops, optimizers, protocols, value
 from cirq.type_workarounds import NotImplementedType
 
 if TYPE_CHECKING:
     import cirq
+
 
 LogicalIndex = TypeVar('LogicalIndex', int, ops.Qid)
 LogicalIndexSequence = Union[Sequence[int], Sequence['cirq.Qid']]
