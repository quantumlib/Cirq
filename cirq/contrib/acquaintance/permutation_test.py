# Copyright 2018 The Cirq Developers
#
# Licensed under the Apache License, Version 2.0 (the "License");
# you may not use this file except in compliance with the License.
# You may obtain a copy of the License at
#
#     https://www.apache.org/licenses/LICENSE-2.0
#
# Unless required by applicable law or agreed to in writing, software
# distributed under the License is distributed on an "AS IS" BASIS,
# WITHOUT WARRANTIES OR CONDITIONS OF ANY KIND, either express or implied.
# See the License for the specific language governing permissions and
# limitations under the License.

import random
from string import ascii_lowercase as alphabet

import pytest

import cirq
import cirq.testing as ct
import cirq.contrib.acquaintance as cca


def test_swap_permutation_gate():
    no_decomp = lambda op: (isinstance(op, cirq.GateOperation) and
                            op.gate == cirq.SWAP)
    a, b = cirq.NamedQubit('a'), cirq.NamedQubit('b')
    expander = cirq.ExpandComposite(no_decomp=no_decomp)
    circuit = cirq.Circuit.from_ops(cca.SwapPermutationGate()(a, b))
    expander(circuit)
    assert tuple(circuit.all_operations()) == (cirq.SWAP(a, b),)


    no_decomp = lambda op: (isinstance(op, cirq.GateOperation) and
                            op.gate == cirq.CZ)
    expander = cirq.ExpandComposite(no_decomp=no_decomp)
    circuit = cirq.Circuit.from_ops(cca.SwapPermutationGate(cirq.CZ)(a, b))
    expander(circuit)
    assert tuple(circuit.all_operations()) == (cirq.CZ(a, b),)


def test_validate_permutation_errors():
    validate_permutation = cca.PermutationGate.validate_permutation
    validate_permutation({})

    with pytest.raises(IndexError,
            message='key and value sets must be the same.'):
        validate_permutation({0: 2, 1: 3})

    with pytest.raises(IndexError,
            message='keys of the permutation must be non-negative.'):
        validate_permutation({-1: 0, 0: -1})

    with pytest.raises(IndexError, message='key is out of bounds.'):
        validate_permutation({0: 3, 3: 0}, 2)

    gate = cca.SwapPermutationGate()
    assert cirq.circuit_diagram_info(gate, default=None) is None


def test_diagram():
    gate = cca.SwapPermutationGate()
    a, b = cirq.NamedQubit('a'), cirq.NamedQubit('b')
    circuit = cirq.Circuit.from_ops([gate(a, b)])
    actual_text_diagram = circuit.to_text_diagram()
    expected_text_diagram = """
a: ───0↦1───
      │
b: ───1↦0───
    """.strip()
    assert actual_text_diagram == expected_text_diagram


def test_update_mapping():
    gate = cca.SwapPermutationGate()
    a, b, c = (cirq.NamedQubit(s) for s in 'abc')
    mapping = {s: i for i, s in enumerate((a, b, c))}
    ops = [gate(a, b), gate(b, c)]
    cca.update_mapping(mapping, ops)
    assert mapping == {a: 1, b: 2, c: 0}


<<<<<<< HEAD
def test_linear_permutation_gate():
    for _ in range(20):
        n_elements = randint(5, 20)
        n_permuted = randint(0, n_elements)
        qubits = [cirq.NamedQubit(s) for s in alphabet[:n_elements]]
        elements = tuple(range(n_elements))
        elements_to_permute = sample(elements, n_permuted)
        permuted_elements = sample(elements_to_permute, n_permuted)
        permutation = {e: p for e, p in
                       zip(elements_to_permute, permuted_elements)}
        cca.PermutationGate.validate_permutation(permutation, n_elements)
        gate = cca.LinearPermutationGate(permutation)
        assert gate.permutation() == permutation
        mapping = dict(zip(qubits, elements))
        for swap in cirq.flatten_op_tree(cirq.decompose_once_with_qubits(
                gate, qubits)):
            assert isinstance(swap, cirq.GateOperation)
            swap.gate.update_mapping(mapping, swap.qubits)
        for i in range(n_elements):
            p = permutation.get(elements[i], i)
            assert mapping.get(qubits[p], elements[i]) == i
=======
@pytest.mark.parametrize('n_elements,n_permuted',
    ((n_elements, random.randint(0, n_elements)) for
     n_elements in (random.randint(5, 20) for _ in range(20))))
def test_linear_permutation_gate(n_elements, n_permuted):
    qubits = [cirq.NamedQubit(s) for s in alphabet[:n_elements]]
    elements = tuple(range(n_elements))
    elements_to_permute = random.sample(elements, n_permuted)
    permuted_elements = random.sample(elements_to_permute, n_permuted)
    permutation = {e: p for e, p in
                   zip(elements_to_permute, permuted_elements)}
    cca.PermutationGate.validate_permutation(permutation, n_elements)
    gate = cca.LinearPermutationGate(permutation)
    ct.assert_equivalent_repr(gate)
    assert gate.permutation(n_elements) == permutation
    mapping = dict(zip(qubits, elements))
    for swap in cirq.flatten_op_tree(cirq.decompose_once_with_qubits(
            gate, qubits)):
        assert isinstance(swap, cirq.GateOperation)
        swap.gate.update_mapping(mapping, swap.qubits)
    for i in range(n_elements):
        p = permutation.get(elements[i], i)
        assert mapping.get(qubits[p], elements[i]) == i


def random_equal_permutations(n_perms, n_items, prob):
    indices_to_permute = [i for i in range(n_items) if random.random() <= prob]
    permuted_indices = random.sample(
            indices_to_permute, len(indices_to_permute))
    base_permutation = dict(zip(indices_to_permute, permuted_indices))
    fixed_indices = [i for i in range(n_items) if i not in base_permutation]
    permutations = []
    for _ in range(n_perms):
        permutation = base_permutation.copy()
        permutation.update(
                {i: i for i in fixed_indices if random.random() <= prob})
        permutations.append(permutation)
    return permutations


@pytest.mark.parametrize('permutation_sets',
    [[random_equal_permutations(3, 10, 0.5) for _ in range(5)]])
def test_linear_permutation_gate_equality(permutation_sets):
    swap_gates = [cirq.SWAP, cirq.CNOT]
    equals_tester = ct.EqualsTester()
    for swap_gate in swap_gates:
        for permutation_set in permutation_sets:
            equals_tester.add_equality_group(*(
                cca.LinearPermutationGate(permutation, swap_gate)
                for permutation in permutation_set))
>>>>>>> 9e27b653
<|MERGE_RESOLUTION|>--- conflicted
+++ resolved
@@ -81,29 +81,6 @@
     assert mapping == {a: 1, b: 2, c: 0}
 
 
-<<<<<<< HEAD
-def test_linear_permutation_gate():
-    for _ in range(20):
-        n_elements = randint(5, 20)
-        n_permuted = randint(0, n_elements)
-        qubits = [cirq.NamedQubit(s) for s in alphabet[:n_elements]]
-        elements = tuple(range(n_elements))
-        elements_to_permute = sample(elements, n_permuted)
-        permuted_elements = sample(elements_to_permute, n_permuted)
-        permutation = {e: p for e, p in
-                       zip(elements_to_permute, permuted_elements)}
-        cca.PermutationGate.validate_permutation(permutation, n_elements)
-        gate = cca.LinearPermutationGate(permutation)
-        assert gate.permutation() == permutation
-        mapping = dict(zip(qubits, elements))
-        for swap in cirq.flatten_op_tree(cirq.decompose_once_with_qubits(
-                gate, qubits)):
-            assert isinstance(swap, cirq.GateOperation)
-            swap.gate.update_mapping(mapping, swap.qubits)
-        for i in range(n_elements):
-            p = permutation.get(elements[i], i)
-            assert mapping.get(qubits[p], elements[i]) == i
-=======
 @pytest.mark.parametrize('n_elements,n_permuted',
     ((n_elements, random.randint(0, n_elements)) for
      n_elements in (random.randint(5, 20) for _ in range(20))))
@@ -117,7 +94,7 @@
     cca.PermutationGate.validate_permutation(permutation, n_elements)
     gate = cca.LinearPermutationGate(permutation)
     ct.assert_equivalent_repr(gate)
-    assert gate.permutation(n_elements) == permutation
+    assert gate.permutation() == permutation
     mapping = dict(zip(qubits, elements))
     for swap in cirq.flatten_op_tree(cirq.decompose_once_with_qubits(
             gate, qubits)):
@@ -152,5 +129,4 @@
         for permutation_set in permutation_sets:
             equals_tester.add_equality_group(*(
                 cca.LinearPermutationGate(permutation, swap_gate)
-                for permutation in permutation_set))
->>>>>>> 9e27b653
+                for permutation in permutation_set))