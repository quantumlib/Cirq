# Copyright 2018 The Cirq Developers
#
# Licensed under the Apache License, Version 2.0 (the "License");
# you may not use this file except in compliance with the License.
# You may obtain a copy of the License at
#
#     https://www.apache.org/licenses/LICENSE-2.0
#
# Unless required by applicable law or agreed to in writing, software
# distributed under the License is distributed on an "AS IS" BASIS,
# WITHOUT WARRANTIES OR CONDITIONS OF ANY KIND, either express or implied.
# See the License for the specific language governing permissions and
# limitations under the License.

import functools
import itertools
import math
import operator
from typing import Sequence, Dict, Tuple, List, NamedTuple, Optional

from cirq import ops, protocols, value

from cirq.contrib.acquaintance.shift import CircularShiftGate
from cirq.contrib.acquaintance.permutation import (
        PermutationGate, SwapPermutationGate, LinearPermutationGate)

class AcquaintanceOpportunityGate(ops.MultiQubitGate):
    """Represents an acquaintance opportunity. An acquaintance opportunity is
    essentially a placeholder in a swap network that may later be replaced with
    a logical gate."""

    def __init__(self, num_qubits: int):
        super().__init__(num_qubits)

    def __repr__(self):
        return ('cirq.contrib.acquaintance.AcquaintanceOpportunityGate('
                'num_qubits={!r})'.format(self.num_qubits()))

    def _circuit_diagram_info_(self,
                               args: protocols.CircuitDiagramInfoArgs):
        wire_symbol = '█' if args.use_unicode_characters else 'Acq'
        wire_symbols = (wire_symbol,) * self.num_qubits()
        return wire_symbols

def acquaint(*qubits) -> ops.GateOperation:
    return AcquaintanceOpportunityGate(len(qubits)).on(*qubits)

Layers = NamedTuple('Layers', [
    ('prior_interstitial', List[ops.Operation]),
    ('pre', List[ops.Operation]),
    ('intra', List[ops.Operation]),
    ('post', List[ops.Operation]),
    ('posterior_interstitial', List[ops.Operation])
    ])

def new_layers(**kwargs: List[ops.Operation]) -> Layers:
    return Layers._make(kwargs.get(field, []) for field in Layers._fields)

def acquaint_insides(swap_gate: ops.Gate,
                     acquaintance_gate: ops.Operation,
                     qubits: Sequence[ops.QubitId],
                     before: bool,
                     layers: Layers,
                     mapping: Dict[ops.QubitId, int]
                     ) -> None:
    """Acquaints each of the qubits with another set specified by an
    acquaintance gate.

    Args:
        qubits: The list of qubits of which half are individually acquainted
            with another list of qubits.
        layers: The layers to put gates into.
        acquaintance_gate: The acquaintance gate that acquaints the end qubit
            with another list of qubits.
        before: Whether the acquainting is done before the shift.
        swap_gate: The gate used to swap logical indices.
        mapping: The mapping from qubits to logical indices. Used to keep track
            of the effect of inside-acquainting swaps.
    """

    max_reach = _get_max_reach(len(qubits), round_up=before)
    reaches = itertools.chain(range(1, max_reach + 1),
                    range(max_reach, -1, -1))
    offsets = (0, 1) * max_reach
    swap_gate = SwapPermutationGate(swap_gate)
    ops = []
    for offset, reach in zip(offsets, reaches):
        if offset == before:
            ops.append(acquaintance_gate)
        for dr in range(offset, reach, 2):
            ops.append(swap_gate(*qubits[dr:dr + 2]))
    intrastitial_layer = getattr(layers, 'pre' if before else 'post')
    intrastitial_layer += ops

    # add interstitial gate
    interstitial_layer = getattr(layers,
            ('prior' if before else 'posterior') + '_interstitial')
    interstitial_layer.append(acquaintance_gate)

    # update mapping
    reached_qubits = qubits[:max_reach + 1]
    positions = list(mapping[q] for q in reached_qubits)
    mapping.update(zip(reached_qubits, reversed(positions)))

def _get_max_reach(size: int, round_up: bool=True) -> int:
    if round_up:
        return int(math.ceil(size / 2)) - 1
    return max((size // 2) - 1, 0)


def acquaint_and_shift(parts: Tuple[List[ops.QubitId], List[ops.QubitId]],
                       layers: Layers,
                       acquaintance_size: Optional[int],
                       swap_gate: ops.Gate,
                       mapping: Dict[ops.QubitId, int]):
    """Acquaints and shifts a pair of lists of qubits. The first part is
    acquainted with every qubit individually in the second part, and vice
    versa. Operations are grouped into several layers:
        * prior_interstitial: The first layer of acquaintance gates.
        * prior: The combination of acquaintance gates and swaps that acquaints
            the inner halves.
        * intra: The shift gate.
        * post: The combination of acquaintance gates and swaps that acquaints
            the outer halves.
        * posterior_interstitial: The last layer of acquaintance gates.

    Args:
        parts: The two lists of qubits to acquaint.
        layers: The layers to put gates into.
        acquaintance_size: The number of qubits to acquaint at a time. If None,
            after each pair of parts is shifted the union thereof is
            acquainted.
        swap_gate: The gate used to swap logical indices.
        mapping: The mapping from qubits to logical indices. Used to keep track
            of the effect of inside-acquainting swaps.
    """
    left_part, right_part = parts
    left_size, right_size = len(left_part), len(right_part)
    assert not (set(left_part) & set(right_part))
    qubits = left_part + right_part
    shift = CircularShiftGate(len(qubits),
                              left_size,
                              swap_gate=swap_gate)(
                                      *qubits)
    if acquaintance_size is None:
        layers.intra.append(shift)
<<<<<<< HEAD
        layers.post.append(ACQUAINT(*qubits))
        shift.gate.update_mapping(mapping, qubits)
=======
        layers.post.append(acquaint(*qubits))
>>>>>>> 212c1190
    elif max(left_size, right_size) != acquaintance_size - 1:
        layers.intra.append(shift)
        shift.gate.update_mapping(mapping, qubits)
    elif acquaintance_size == 2:
        layers.prior_interstitial.append(acquaint(*qubits))
        layers.intra.append(shift)
        shift.gate.update_mapping(mapping, qubits)
    else:
        # before
        if left_size == acquaintance_size - 1:
            # right part
            pre_acquaintance_gate = acquaint(*qubits[:acquaintance_size])
            acquaint_insides(
                    swap_gate=swap_gate,
                    acquaintance_gate=pre_acquaintance_gate,
                    qubits=right_part,
                    before=True,
                    layers=layers,
                    mapping=mapping)

        if right_size == acquaintance_size - 1:
            # left part
            pre_acquaintance_gate = acquaint(*qubits[-acquaintance_size:])
            acquaint_insides(
                    swap_gate=swap_gate,
                    acquaintance_gate=pre_acquaintance_gate,
                    qubits=left_part[::-1],
                    before=True,
                    layers=layers,
                    mapping=mapping)

        layers.intra.append(shift)
        shift.gate.update_mapping(mapping, qubits)

        # after
        if ((left_size == acquaintance_size - 1) and
            (right_size > 1)):
            # right part
            post_acquaintance_gate = acquaint(*qubits[-acquaintance_size:])

            new_left_part = qubits[right_size - 1::-1]
            acquaint_insides(
                    swap_gate=swap_gate,
                    acquaintance_gate=post_acquaintance_gate,
                    qubits=new_left_part,
                    before=False,
                    layers=layers,
                    mapping=mapping)

        if ((right_size == acquaintance_size - 1) and
            (left_size > 1)):
            # left part

            post_acquaintance_gate = acquaint(*qubits[:acquaintance_size])
            acquaint_insides(
                    swap_gate=swap_gate,
                    acquaintance_gate=post_acquaintance_gate,
                    qubits=qubits[right_size:],
                    before=False,
                    layers=layers,
                    mapping=mapping)


@value.value_equality
class SwapNetworkGate(PermutationGate):
    """A single gate representing a generalized swap network.

    Args:
        part_lens: An sequence indicating the sizes of the parts in the
            partition defining the swap network.
        acquaintance_size: An int indicating the locality of the logical gates
            desired; used to keep track of this while nesting. If 0, no
            acquaintance gates are inserted. If None, after each pair of parts
            is shifted the union thereof is acquainted.

    Attributes:
        part_lens: See above.
        acquaintance_size: See above.
        swap_gate: The gate used to swap logical indices.
    """

    def __init__(self,
                 part_lens: Sequence[int],
                 acquaintance_size: Optional[int]=0,
                 swap_gate: ops.Gate=ops.SWAP
                 ) -> None:
        super().__init__(sum(part_lens), swap_gate)
        if len(part_lens) < 2:
            raise ValueError('len(part_lens) < 2.')
        self.part_lens = tuple(part_lens)
        self.acquaintance_size = acquaintance_size

    def _decompose_(self, qubits: Sequence[ops.QubitId]) -> ops.OP_TREE:
        qubit_to_position = {q: i for i, q in enumerate(qubits)}
        mapping = dict(qubit_to_position)
        parts = []
        n_qubits = 0
        for part_len in self.part_lens:
            parts.append(list(qubits[n_qubits: n_qubits + part_len]))
            n_qubits += part_len
        n_parts = len(parts)
        op_sort_key = (None if self.acquaintance_size is None else
                (lambda op:
                qubit_to_position[min(op.qubits, key=qubit_to_position.get)] %
                self.acquaintance_size))
        layers = new_layers()
        for layer_num in range(n_parts):
            layers = new_layers(
                    prior_interstitial=layers.posterior_interstitial)
            for i in range(layer_num % 2, n_parts - 1, 2):
                left_part, right_part = parts[i:i+2]
                acquaint_and_shift(parts=(left_part, right_part),
                                   layers=layers,
                                   acquaintance_size=self.acquaintance_size,
                                   swap_gate=self.swap_gate,
                                   mapping=mapping)

                parts_qubits = list(left_part + right_part)
                parts[i] = parts_qubits[:len(right_part)]
                parts[i + 1] = parts_qubits[len(right_part):]
            layers.prior_interstitial.sort(key=op_sort_key)
            for l in ('prior_interstitial', 'pre', 'intra', 'post'):
                yield getattr(layers, l)
        layers.posterior_interstitial.sort(key=op_sort_key)
        yield layers.posterior_interstitial

        assert list(itertools.chain(*(
            sorted(mapping[q] for q in part) for part in reversed(parts)))
            ) == list(range(n_qubits))

        # finish reversal
        final_permutation = {i: n_qubits - 1 - mapping[q]
                for i, q in enumerate(qubits)}
        final_gate = LinearPermutationGate(final_permutation, self.swap_gate)
        if final_gate:
            yield final_gate(*qubits)

    def _circuit_diagram_info_(self,
                               args: protocols.CircuitDiagramInfoArgs):
        wire_symbol = ('×' if args.use_unicode_characters else 'swap')
        wire_symbols = tuple(
            wire_symbol + '({},{})'.format(part_index, qubit_index)
            for part_index, part_len in enumerate(self.part_lens)
            for qubit_index in range(part_len))
        return protocols.CircuitDiagramInfo(
            wire_symbols=wire_symbols)

    @staticmethod
    def from_operations(qubit_order: Sequence[ops.QubitId],
                        operations: Sequence[ops.Operation],
                        acquaintance_size: int=0
                        ) -> 'SwapNetworkGate':
        qubit_sort_key = functools.partial(operator.indexOf, qubit_order)
        op_parts = [tuple(sorted(op.qubits,key=qubit_sort_key))
                    for op in operations]
        singletons = [(q,) for q in set(qubit_order).difference(*op_parts)
                     ] # type: List[Tuple[ops.QubitId, ...]]
        part_sort_key = lambda p: min(qubit_sort_key(q) for q in p)
        parts = tuple(tuple(part) for part in
                      sorted(singletons + op_parts, key=part_sort_key))
        part_sizes = tuple(len(part) for part in parts)

        assert sum(parts, ()) == tuple(qubit_order)

        return SwapNetworkGate(part_sizes, acquaintance_size)

    def permutation(self) -> Dict[int, int]:
        return {i: j for i, j in
                enumerate(reversed(range(sum(self.part_lens))))}

    def __repr__(self):
        return ('cirq.contrib.acquaintance.SwapNetworkGate('
                '{!r}, {!r})'.format(self.part_lens, self.acquaintance_size))

    def _value_equality_values_(self):
<<<<<<< HEAD
        return self.part_lens, self.acquaintance_size
=======
        return (self.part_lens, self.acquaintance_size, self.swap_gate)
>>>>>>> 212c1190
<|MERGE_RESOLUTION|>--- conflicted
+++ resolved
@@ -144,12 +144,8 @@
                                       *qubits)
     if acquaintance_size is None:
         layers.intra.append(shift)
-<<<<<<< HEAD
-        layers.post.append(ACQUAINT(*qubits))
+        layers.post.append(acquaint(*qubits))
         shift.gate.update_mapping(mapping, qubits)
-=======
-        layers.post.append(acquaint(*qubits))
->>>>>>> 212c1190
     elif max(left_size, right_size) != acquaintance_size - 1:
         layers.intra.append(shift)
         shift.gate.update_mapping(mapping, qubits)
@@ -325,8 +321,4 @@
                 '{!r}, {!r})'.format(self.part_lens, self.acquaintance_size))
 
     def _value_equality_values_(self):
-<<<<<<< HEAD
-        return self.part_lens, self.acquaintance_size
-=======
-        return (self.part_lens, self.acquaintance_size, self.swap_gate)
->>>>>>> 212c1190
+        return (self.part_lens, self.acquaintance_size, self.swap_gate)