--- conflicted
+++ resolved
@@ -65,11 +65,7 @@
         elif quarter_turns == 2:
             return ops.SingleQubitCliffordGate.from_pauli(pauli)
         elif quarter_turns == 3:
-<<<<<<< HEAD
-            return ops.CliffordGate.from_pauli(pauli, True)**-1
-=======
-            return ops.SingleQubitCliffordGate.from_pauli(pauli, True).inverse()
->>>>>>> 79e06ea5
+            return ops.SingleQubitCliffordGate.from_pauli(pauli, True)**-1
         else:
             return ops.SingleQubitCliffordGate.I
 
