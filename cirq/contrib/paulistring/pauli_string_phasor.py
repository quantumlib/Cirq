# Copyright 2018 The Cirq Developers
#
# Licensed under the Apache License, Version 2.0 (the "License");
# you may not use this file except in compliance with the License.
# You may obtain a copy of the License at
#
#     https://www.apache.org/licenses/LICENSE-2.0
#
# Unless required by applicable law or agreed to in writing, software
# distributed under the License is distributed on an "AS IS" BASIS,
# WITHOUT WARRANTIES OR CONDITIONS OF ANY KIND, either express or implied.
# See the License for the specific language governing permissions and
# limitations under the License.

from typing import (
    Dict, Hashable, Iterable, Optional, Tuple, Type, TypeVar, Union, cast
)

from cirq import ops, value, study, extension, protocols

from cirq.ops.pauli_string import PauliString
from cirq.contrib.paulistring.pauli_string_raw_types import (
    PauliStringGateOperation)


T_DESIRED = TypeVar('T_DESIRED')


class PauliStringPhasor(PauliStringGateOperation,
                        ops.CompositeOperation,
<<<<<<< HEAD
                        ops.ParameterizableEffect,
=======
                        ops.BoundedEffect,
>>>>>>> 50b7c30d
                        ops.TextDiagrammable,
                        extension.PotentialImplementation[Union[
                            ops.ExtrapolatableEffect,
                            ops.ReversibleEffect]]):
    """An operation that phases a Pauli string."""
    def __init__(self,
                 pauli_string: PauliString,
                 *,  # Forces keyword args.
                 half_turns: Optional[Union[value.Symbol, float]] = None,
                 rads: Optional[float] = None,
                 degs: Optional[float] = None) -> None:
        """Initializes the operation.

        At most one angle argument may be specified. If more are specified,
        the result is considered ambiguous and an error is thrown. If no angle
        argument is given, the default value of one half turn is used.

        If pauli_string is negative, the sign is transferred to the phase.

        Args:
            pauli_string: The PauliString to phase.
            half_turns: Phasing of the Pauli string, in half_turns.
            rads: Phasing of the Pauli string, in radians.
            degs: Phasing of the Pauli string, in degrees.
        """
        half_turns = value.chosen_angle_to_half_turns(
                            half_turns=half_turns,
                            rads=rads,
                            degs=degs)
        if not isinstance(half_turns, value.Symbol):
            half_turns = 1 - (1 - half_turns) % 2
        super().__init__(pauli_string)
        self.half_turns = half_turns

    def _eq_tuple(self) -> Tuple[Hashable, ...]:
        return (PauliStringPhasor, self.pauli_string, self.half_turns)

    def __eq__(self, other):
        if not isinstance(other, type(self)):
            return NotImplemented
        return self._eq_tuple() == other._eq_tuple()

    def __ne__(self, other):
        return not self == other

    def __hash__(self):
        return hash(self._eq_tuple())

    def map_qubits(self, qubit_map: Dict[ops.QubitId, ops.QubitId]):
        ps = self.pauli_string.map_qubits(qubit_map)
        return PauliStringPhasor(ps, half_turns=self.half_turns)

    def _with_half_turns(self, half_turns: Union[float, value.Symbol]
                         ) -> 'PauliStringPhasor':
        return PauliStringPhasor(self.pauli_string, half_turns=half_turns)

    def extrapolate_effect(self, factor: Union[float, value.Symbol]
                           ) -> 'PauliStringPhasor':
        return self._with_half_turns(self.half_turns * factor)  # type: ignore

    def __pow__(self, power: Union[float, value.Symbol]) -> 'PauliStringPhasor':
        if power != 1 and self._is_parameterized_():
            return NotImplemented
        return self.extrapolate_effect(power)

    def inverse(self) -> 'PauliStringPhasor':
        return self.extrapolate_effect(-1)

    def can_merge_with(self, op: 'PauliStringPhasor') -> bool:
        return self.pauli_string.equal_up_to_sign(op.pauli_string)

    def merged_with(self, op: 'PauliStringPhasor') -> 'PauliStringPhasor':
        if not self.can_merge_with(op):
            raise ValueError('Cannot merge operations: {}, {}'.format(self, op))
        neg_sign = (1, -1)[op.pauli_string.negated ^ self.pauli_string.negated]
        half_turns = (cast(float, self.half_turns)
                      + cast(float, op.half_turns) * neg_sign)
        return PauliStringPhasor(self.pauli_string, half_turns=half_turns)

    def default_decompose(self) -> ops.OP_TREE:
        if len(self.pauli_string) <= 0:
            return
        qubits = self.qubits
        any_qubit = qubits[0]
        to_z_ops = ops.freeze_op_tree(self.pauli_string.to_z_basis_ops())
        xor_decomp = tuple(xor_nonlocal_decompose(qubits, any_qubit))
        yield to_z_ops
        yield xor_decomp
        if isinstance(self.half_turns, value.Symbol):
            if self.pauli_string.negated:
                yield ops.X(any_qubit)
            yield ops.RotZGate(half_turns=self.half_turns)(any_qubit)
            if self.pauli_string.negated:
                yield ops.X(any_qubit)
        else:
            half_turns = self.half_turns * (-1 if self.pauli_string.negated
                                               else 1)
            yield ops.Z(any_qubit) ** half_turns
        yield protocols.inverse(xor_decomp)
        yield protocols.inverse(to_z_ops)

    def text_diagram_info(self, args: ops.TextDiagramInfoArgs
                          ) -> ops.TextDiagramInfo:
        return self._pauli_string_diagram_info(args,
                                               exponent=self.half_turns,
                                               exponent_absorbs_sign=True)

    def _trace_distance_bound_(self) -> float:
        return protocols.trace_distance_bound(
            ops.RotZGate(half_turns=self.half_turns))

    def try_cast_to(self,
                    desired_type: Type[T_DESIRED],
                    ext: extension.Extensions
                    ) -> Optional[T_DESIRED]:
        if (desired_type in [ops.ExtrapolatableEffect,
                             ops.ReversibleEffect] and
                not self._is_parameterized_()):
            return cast(T_DESIRED, self)
        return super().try_cast_to(desired_type, ext)

    def _is_parameterized_(self) -> bool:
        return isinstance(self.half_turns, value.Symbol)

    def _resolve_parameters_(self, param_resolver: study.ParamResolver
                                    ) -> 'PauliStringPhasor':
        return self._with_half_turns(
                        param_resolver.value_of(self.half_turns))

    def pass_operations_over(self,
                             ops: Iterable[ops.Operation],
                             after_to_before: bool = False
                             ) -> 'PauliStringPhasor':
        new_pauli_string = self.pauli_string.pass_operations_over(
                                    ops, after_to_before)
        return PauliStringPhasor(new_pauli_string, half_turns=self.half_turns)

    def __repr__(self):
        return 'PauliStringPhasor({}, half_turns={})'.format(
                    self.pauli_string, self.half_turns)

    def __str__(self):
        return '{}**{}'.format(self.pauli_string, self.half_turns)


def xor_nonlocal_decompose(qubits: Iterable[ops.QubitId],
                           onto_qubit: ops.QubitId) -> Iterable[ops.Operation]:
    """Decomposition ignores connectivity."""
    for qubit in qubits:
        if qubit != onto_qubit:
            yield ops.CNOT(qubit, onto_qubit)<|MERGE_RESOLUTION|>--- conflicted
+++ resolved
@@ -28,11 +28,6 @@
 
 class PauliStringPhasor(PauliStringGateOperation,
                         ops.CompositeOperation,
-<<<<<<< HEAD
-                        ops.ParameterizableEffect,
-=======
-                        ops.BoundedEffect,
->>>>>>> 50b7c30d
                         ops.TextDiagrammable,
                         extension.PotentialImplementation[Union[
                             ops.ExtrapolatableEffect,
