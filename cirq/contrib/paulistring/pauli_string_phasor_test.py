# Copyright 2018 The Cirq Developers
#
# Licensed under the Apache License, Version 2.0 (the "License");
# you may not use this file except in compliance with the License.
# You may obtain a copy of the License at
#
#     https://www.apache.org/licenses/LICENSE-2.0
#
# Unless required by applicable law or agreed to in writing, software
# distributed under the License is distributed on an "AS IS" BASIS,
# WITHOUT WARRANTIES OR CONDITIONS OF ANY KIND, either express or implied.
# See the License for the specific language governing permissions and
# limitations under the License.

import itertools
import pytest
import numpy as np

import cirq
from cirq.contrib.paulistring import PauliStringPhasor


def _make_qubits(n):
    return [cirq.NamedQubit('q{}'.format(i)) for i in range(n)]


def test_eq_ne_hash():
    q0, q1, q2 = _make_qubits(3)
    eq = cirq.testing.EqualsTester()
    ps1 = cirq.PauliString({q0: cirq.Pauli.X, q1: cirq.Pauli.Y,
                            q2: cirq.Pauli.Z})
    ps2 = cirq.PauliString({q0: cirq.Pauli.X, q1: cirq.Pauli.Y,
                            q2: cirq.Pauli.X})
    eq.make_equality_group(
        lambda: PauliStringPhasor(cirq.PauliString({}), half_turns=0.5),
        lambda: PauliStringPhasor(cirq.PauliString({}), half_turns=-1.5),
        lambda: PauliStringPhasor(cirq.PauliString({}), half_turns=2.5))
    eq.make_equality_group(
        lambda: PauliStringPhasor(cirq.PauliString({}, True),
                                       half_turns=-0.5))
    eq.add_equality_group(
        PauliStringPhasor(ps1),
        PauliStringPhasor(ps1, half_turns=1))
    eq.add_equality_group(
        PauliStringPhasor(ps1.negate(), half_turns=1))
    eq.add_equality_group(
        PauliStringPhasor(ps2),
        PauliStringPhasor(ps2, half_turns=1))
    eq.add_equality_group(
        PauliStringPhasor(ps2.negate(), half_turns=1))
    eq.add_equality_group(
        PauliStringPhasor(ps2, half_turns=0.5))
    eq.add_equality_group(
        PauliStringPhasor(ps2.negate(), half_turns=-0.5))
    eq.add_equality_group(
        PauliStringPhasor(ps1, half_turns=cirq.Symbol('a')))


def test_map_qubits():
    q0, q1, q2, q3 = _make_qubits(4)
    qubit_map = {q1: q2, q0: q3}
    before = PauliStringPhasor(
                    cirq.PauliString({q0: cirq.Pauli.Z, q1: cirq.Pauli.Y}),
                    half_turns=0.1)
    after = PauliStringPhasor(
                    cirq.PauliString({q3: cirq.Pauli.Z, q2: cirq.Pauli.Y}),
                    half_turns=0.1)
    assert before.map_qubits(qubit_map) == after


def test_pass_operations_over():
    q0, q1 = _make_qubits(2)
    X, Y, Z = cirq.Pauli.XYZ
    op = cirq.SingleQubitCliffordGate.from_double_map({Z: (X,False),
                                                       X: (Z,False)})(q0)
    ps_before = cirq.PauliString({q0: X, q1: Y}, True)
    ps_after = cirq.PauliString({q0: Z, q1: Y}, True)
    before = PauliStringPhasor(ps_before, half_turns=0.1)
    after = PauliStringPhasor(ps_after, half_turns=0.1)
    assert before.pass_operations_over([op]) == after
    assert after.pass_operations_over([op], after_to_before=True) == before


def test_extrapolate_effect():
    op1 = PauliStringPhasor(cirq.PauliString({}), half_turns=0.5)
    op2 = PauliStringPhasor(cirq.PauliString({}), half_turns=1.5)
    op3 = PauliStringPhasor(cirq.PauliString({}), half_turns=0.125)
    assert op1 ** 3 == op2
    assert op1 ** 0.25 == op3


def test_extrapolate_effect_with_symbol():
    eq = cirq.testing.EqualsTester()
    eq.add_equality_group(
        PauliStringPhasor(cirq.PauliString({}),
                          half_turns=cirq.Symbol('a')),
        PauliStringPhasor(cirq.PauliString({})) ** cirq.Symbol('a'))
    eq.add_equality_group(
        PauliStringPhasor(cirq.PauliString({})) ** cirq.Symbol('b'))
    with pytest.raises(TypeError):
        _ = PauliStringPhasor(cirq.PauliString({}), half_turns=0.5
                              ) ** cirq.Symbol('b')
    with pytest.raises(TypeError):
        _ = PauliStringPhasor(cirq.PauliString({}),
                              half_turns=cirq.Symbol('a')
                              ) ** 0.5
    with pytest.raises(TypeError):
        _ = PauliStringPhasor(cirq.PauliString({}),
                              half_turns=cirq.Symbol('a')
                              ) ** cirq.Symbol('b')


def test_inverse():
    op1 = PauliStringPhasor(cirq.PauliString({}), half_turns=0.25)
    op2 = PauliStringPhasor(cirq.PauliString({}), half_turns=-0.25)
    op3 = PauliStringPhasor(cirq.PauliString({}), half_turns=cirq.Symbol('s'))
    assert cirq.inverse(op1) == op2
    assert cirq.inverse(op3, None) is None


def test_can_merge_with():
    q0, = _make_qubits(1)

    op1 = PauliStringPhasor(cirq.PauliString({}), half_turns=0.25)
    op2 = PauliStringPhasor(cirq.PauliString({}), half_turns=0.75)
    assert op1.can_merge_with(op2)

    op1 = PauliStringPhasor(
            cirq.PauliString({q0: cirq.Pauli.X}, False), half_turns=0.25)
    op2 = PauliStringPhasor(
            cirq.PauliString({q0: cirq.Pauli.X}, True), half_turns=0.75)
    assert op1.can_merge_with(op2)

    op1 = PauliStringPhasor(
            cirq.PauliString({q0: cirq.Pauli.X}, False), half_turns=0.25)
    op2 = PauliStringPhasor(
            cirq.PauliString({q0: cirq.Pauli.Y}, True), half_turns=0.75)
    assert not op1.can_merge_with(op2)


def test_merge_with():
    q0, = _make_qubits(1)

    op1 = PauliStringPhasor(cirq.PauliString({}), half_turns=0.25)
    op2 = PauliStringPhasor(cirq.PauliString({}), half_turns=0.75)
    op12 = PauliStringPhasor(cirq.PauliString({}), half_turns=1.0)
    assert op1.merged_with(op2) == op12

    op1 = PauliStringPhasor(
            cirq.PauliString({q0: cirq.Pauli.X}, False), half_turns=0.25)
    op2 = PauliStringPhasor(
            cirq.PauliString({q0: cirq.Pauli.X}, False), half_turns=0.75)
    op12 = PauliStringPhasor(
            cirq.PauliString({q0: cirq.Pauli.X}, False), half_turns=1.0)
    assert op1.merged_with(op2) == op12

    op1 = PauliStringPhasor(
            cirq.PauliString({q0: cirq.Pauli.X}, False), half_turns=0.25)
    op2 = PauliStringPhasor(
            cirq.PauliString({q0: cirq.Pauli.X}, True), half_turns=0.75)
    op12 = PauliStringPhasor(
            cirq.PauliString({q0: cirq.Pauli.X}, False), half_turns=-0.5)
    assert op1.merged_with(op2) == op12

    op1 = PauliStringPhasor(
            cirq.PauliString({q0: cirq.Pauli.X}, True), half_turns=0.25)
    op2 = PauliStringPhasor(
            cirq.PauliString({q0: cirq.Pauli.X}, False), half_turns=0.75)
    op12 = PauliStringPhasor(
            cirq.PauliString({q0: cirq.Pauli.X}, True), half_turns=-0.5)
    assert op1.merged_with(op2) == op12

    op1 = PauliStringPhasor(
            cirq.PauliString({q0: cirq.Pauli.X}, True), half_turns=0.25)
    op2 = PauliStringPhasor(
            cirq.PauliString({q0: cirq.Pauli.X}, True), half_turns=0.75)
    op12 = PauliStringPhasor(
            cirq.PauliString({q0: cirq.Pauli.X}, True), half_turns=1.0)
    assert op1.merged_with(op2) == op12

    op1 = PauliStringPhasor(
            cirq.PauliString({q0: cirq.Pauli.X}, False), half_turns=0.25)
    op2 = PauliStringPhasor(
            cirq.PauliString({q0: cirq.Pauli.Y}, True), half_turns=0.75)
    with pytest.raises(ValueError):
        op1.merged_with(op2)


<<<<<<< HEAD
=======
def test_try_cast_to():
    class Dummy: pass
    op = PauliStringPhasor(cirq.PauliString({}))
    ext = cirq.Extensions()
    assert not op.try_cast_to(cirq.CompositeOperation, ext) is None
    assert not op.try_cast_to(cirq.ExtrapolatableEffect, ext) is None
    assert not op.try_cast_to(cirq.ReversibleEffect, ext) is None
    assert op.try_cast_to(Dummy, ext) is None

    op = PauliStringPhasor(cirq.PauliString({}),
                           half_turns=cirq.Symbol('a'))
    ext = cirq.Extensions()
    assert not op.try_cast_to(cirq.CompositeOperation, ext) is None
    assert op.try_cast_to(cirq.ExtrapolatableEffect, ext) is None
    assert op.try_cast_to(cirq.ReversibleEffect, ext) is None
    assert op.try_cast_to(Dummy, ext) is None



>>>>>>> b5f9f6e1
def test_is_parametrized():
    op = PauliStringPhasor(cirq.PauliString({}))
    assert not cirq.is_parameterized(op)
    assert not cirq.is_parameterized(op ** 0.1)
    assert cirq.is_parameterized(op ** cirq.Symbol('a'))


def test_with_parameters_resolved_by():
    op = PauliStringPhasor(cirq.PauliString({}),
                           half_turns=cirq.Symbol('a'))
    resolver = cirq.ParamResolver({'a': 0.1})
    actual = cirq.resolve_parameters(op, resolver)
    expected = PauliStringPhasor(cirq.PauliString({}), half_turns=0.1)
    assert actual == expected


def test_drop_negligible():
    q0, = _make_qubits(1)
    sym = cirq.Symbol('a')
    circuit = cirq.Circuit.from_ops(
        PauliStringPhasor(cirq.PauliString({q0: cirq.Pauli.Z})) ** 0.25,
        PauliStringPhasor(cirq.PauliString({q0: cirq.Pauli.Z})) ** 1e-10,
        PauliStringPhasor(cirq.PauliString({q0: cirq.Pauli.Z})) ** sym,
    )
    expected = cirq.Circuit.from_ops(
        PauliStringPhasor(cirq.PauliString({q0: cirq.Pauli.Z})) ** 0.25,
        PauliStringPhasor(cirq.PauliString({q0: cirq.Pauli.Z})) ** sym,
    )
    cirq.DropNegligible().optimize_circuit(circuit)
    cirq.DropEmptyMoments().optimize_circuit(circuit)
    assert circuit == expected


def test_manual_default_decompose():
    q0, q1, q2 = _make_qubits(3)

    mat = cirq.Circuit.from_ops(
        PauliStringPhasor(cirq.PauliString({q0: cirq.Pauli.Z})) ** 0.25,
        cirq.Z(q0) ** -0.25,
    ).to_unitary_matrix()
    cirq.testing.assert_allclose_up_to_global_phase(mat, np.eye(2),
                                                    rtol=1e-7, atol=1e-7)

    mat = cirq.Circuit.from_ops(
        PauliStringPhasor(cirq.PauliString({q0: cirq.Pauli.Y})) ** 0.25,
        cirq.Y(q0) ** -0.25,
    ).to_unitary_matrix()
    cirq.testing.assert_allclose_up_to_global_phase(mat, np.eye(2),
                                                    rtol=1e-7, atol=1e-7)

    mat = cirq.Circuit.from_ops(
        PauliStringPhasor(cirq.PauliString({q0: cirq.Pauli.Z,
                                            q1: cirq.Pauli.Z,
                                            q2: cirq.Pauli.Z}))
    ).to_unitary_matrix()
    cirq.testing.assert_allclose_up_to_global_phase(
        mat,
        np.diag([1, -1, -1, 1, -1, 1, 1, -1]),
        rtol=1e-7, atol=1e-7)

    mat = cirq.Circuit.from_ops(
        PauliStringPhasor(cirq.PauliString({q0: cirq.Pauli.Z,
                                            q1: cirq.Pauli.Y,
                                            q2: cirq.Pauli.X})) ** 0.5
    ).to_unitary_matrix()
    cirq.testing.assert_allclose_up_to_global_phase(
        mat,
        np.array([
            [1,  0,  0, -1,  0,  0,  0,  0],
            [0,  1, -1,  0,  0,  0,  0,  0],
            [0,  1,  1,  0,  0,  0,  0,  0],
            [1,  0,  0,  1,  0,  0,  0,  0],
            [0,  0,  0,  0,  1,  0,  0,  1],
            [0,  0,  0,  0,  0,  1,  1,  0],
            [0,  0,  0,  0,  0, -1,  1,  0],
            [0,  0,  0,  0, -1,  0,  0,  1],
        ]) / np.sqrt(2),
        rtol=1e-7, atol=1e-7)


@pytest.mark.parametrize('paulis,half_turns,neg',
    itertools.product(
        itertools.product(cirq.Pauli.XYZ + (None,), repeat=3),
        (0, 0.1, 0.5, 1, -0.25),
        (False, True)))
def test_default_decompose(paulis, half_turns, neg):
    paulis = [pauli for pauli in paulis if pauli is not None]
    qubits = _make_qubits(len(paulis))

    # Get matrix from decomposition
    pauli_string = cirq.PauliString({q: p for q, p in zip(qubits, paulis)}, neg)
    actual = cirq.Circuit.from_ops(
        PauliStringPhasor(pauli_string, half_turns=half_turns)
    ).to_unitary_matrix()

    # Calculate expected matrix
    to_z_mats = {cirq.Pauli.X: cirq.unitary(cirq.Y ** -0.5),
                 cirq.Pauli.Y: cirq.unitary(cirq.X ** 0.5),
                 cirq.Pauli.Z: np.eye(2)}
    expected_convert = np.eye(1)
    for pauli in paulis:
        expected_convert = np.kron(expected_convert, to_z_mats[pauli])
    t = 1j ** (half_turns * 2 * (-1 if neg else 1))
    expected_z = np.diag([1, t, t, 1, t, 1, 1, t][:2**len(paulis)])
    expected = expected_convert.T.conj().dot(expected_z).dot(expected_convert)

    cirq.testing.assert_allclose_up_to_global_phase(actual, expected,
                                                    rtol=1e-7, atol=1e-7)


def test_decompose_with_symbol():
    q0, = _make_qubits(1)
    ps = cirq.PauliString({q0: cirq.Pauli.Y})
    op = PauliStringPhasor(ps, half_turns=cirq.Symbol('a'))
    circuit = cirq.Circuit.from_ops(op)
    cirq.ExpandComposite().optimize_circuit(circuit)
    cirq.testing.assert_has_diagram(circuit, "q0: ───X^0.5───Z^a───X^-0.5───")

    ps = cirq.PauliString({q0: cirq.Pauli.Y}, True)
    op = PauliStringPhasor(ps, half_turns=cirq.Symbol('a'))
    circuit = cirq.Circuit.from_ops(op)
    cirq.ExpandComposite().optimize_circuit(circuit)
    cirq.testing.assert_has_diagram(
        circuit, "q0: ───X^0.5───X───Z^a───X───X^-0.5───")


def test_text_diagram():
    q0, q1, q2 = _make_qubits(3)
    circuit = cirq.Circuit.from_ops(
        PauliStringPhasor(cirq.PauliString({q0: cirq.Pauli.Z})),
        PauliStringPhasor(cirq.PauliString({q0: cirq.Pauli.Y})) ** 0.25,
        PauliStringPhasor(cirq.PauliString({q0: cirq.Pauli.Z,
                                            q1: cirq.Pauli.Z,
                                            q2: cirq.Pauli.Z})),
        PauliStringPhasor(cirq.PauliString({q0: cirq.Pauli.Z,
                                            q1: cirq.Pauli.Y,
                                            q2: cirq.Pauli.X}, True)) ** 0.5,
        PauliStringPhasor(cirq.PauliString({q0: cirq.Pauli.Z,
                                            q1: cirq.Pauli.Y,
                                            q2: cirq.Pauli.X}),
                          half_turns=cirq.Symbol('a')),
        PauliStringPhasor(cirq.PauliString({q0: cirq.Pauli.Z,
                                            q1: cirq.Pauli.Y,
                                            q2: cirq.Pauli.X}, True),
                          half_turns=cirq.Symbol('b')))

    cirq.testing.assert_has_diagram(circuit, """
q0: ───[Z]───[Y]^0.25───[Z]───[Z]────────[Z]─────[Z]──────
                        │     │          │       │
q1: ────────────────────[Z]───[Y]────────[Y]─────[Y]──────
                        │     │          │       │
q2: ────────────────────[Z]───[X]^-0.5───[X]^a───[X]^-b───
""")


def test_repr():
    q0, q1, q2 = _make_qubits(3)
    ps = PauliStringPhasor(cirq.PauliString({q2: cirq.Pauli.Z,
                                             q1: cirq.Pauli.Y,
                                             q0: cirq.Pauli.X})) ** 0.5
    assert (repr(ps) ==
            'PauliStringPhasor({+, q0:X, q1:Y, q2:Z}, half_turns=0.5)')

    ps = PauliStringPhasor(cirq.PauliString({q2: cirq.Pauli.Z,
                                             q1: cirq.Pauli.Y,
                                             q0: cirq.Pauli.X}, True)
                                ) ** -0.5
    assert (repr(ps) ==
            'PauliStringPhasor({-, q0:X, q1:Y, q2:Z}, half_turns=-0.5)')


def test_str():
    q0, q1, q2 = _make_qubits(3)
    ps = PauliStringPhasor(cirq.PauliString({q2: cirq.Pauli.Z,
                                             q1: cirq.Pauli.Y,
                                             q0: cirq.Pauli.X}, False)
                                ) ** 0.5
    assert (str(ps) == '{+, q0:X, q1:Y, q2:Z}**0.5')

    ps = PauliStringPhasor(cirq.PauliString({q2: cirq.Pauli.Z,
                                             q1: cirq.Pauli.Y,
                                             q0: cirq.Pauli.X}, True)) ** -0.5
    assert (str(ps) == '{-, q0:X, q1:Y, q2:Z}**-0.5')<|MERGE_RESOLUTION|>--- conflicted
+++ resolved
@@ -186,28 +186,6 @@
         op1.merged_with(op2)
 
 
-<<<<<<< HEAD
-=======
-def test_try_cast_to():
-    class Dummy: pass
-    op = PauliStringPhasor(cirq.PauliString({}))
-    ext = cirq.Extensions()
-    assert not op.try_cast_to(cirq.CompositeOperation, ext) is None
-    assert not op.try_cast_to(cirq.ExtrapolatableEffect, ext) is None
-    assert not op.try_cast_to(cirq.ReversibleEffect, ext) is None
-    assert op.try_cast_to(Dummy, ext) is None
-
-    op = PauliStringPhasor(cirq.PauliString({}),
-                           half_turns=cirq.Symbol('a'))
-    ext = cirq.Extensions()
-    assert not op.try_cast_to(cirq.CompositeOperation, ext) is None
-    assert op.try_cast_to(cirq.ExtrapolatableEffect, ext) is None
-    assert op.try_cast_to(cirq.ReversibleEffect, ext) is None
-    assert op.try_cast_to(Dummy, ext) is None
-
-
-
->>>>>>> b5f9f6e1
 def test_is_parametrized():
     op = PauliStringPhasor(cirq.PauliString({}))
     assert not cirq.is_parameterized(op)
