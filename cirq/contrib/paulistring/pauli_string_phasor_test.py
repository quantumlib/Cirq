# Copyright 2018 The Cirq Developers
#
# Licensed under the Apache License, Version 2.0 (the "License");
# you may not use this file except in compliance with the License.
# You may obtain a copy of the License at
#
#     https://www.apache.org/licenses/LICENSE-2.0
#
# Unless required by applicable law or agreed to in writing, software
# distributed under the License is distributed on an "AS IS" BASIS,
# WITHOUT WARRANTIES OR CONDITIONS OF ANY KIND, either express or implied.
# See the License for the specific language governing permissions and
# limitations under the License.

import itertools
import pytest
import numpy as np

import cirq
from cirq.contrib.paulistring import PauliStringPhasor


def _make_qubits(n):
    return [cirq.NamedQubit('q{}'.format(i)) for i in range(n)]


def test_eq_ne_hash():
    q0, q1, q2 = _make_qubits(3)
    eq = cirq.testing.EqualsTester()
    ps1 = cirq.PauliString({q0: cirq.Pauli.X, q1: cirq.Pauli.Y,
                            q2: cirq.Pauli.Z})
    ps2 = cirq.PauliString({q0: cirq.Pauli.X, q1: cirq.Pauli.Y,
                            q2: cirq.Pauli.X})
    eq.make_equality_group(
        lambda: PauliStringPhasor(cirq.PauliString({}), half_turns=0.5),
        lambda: PauliStringPhasor(cirq.PauliString({}), half_turns=-1.5),
        lambda: PauliStringPhasor(cirq.PauliString({}), half_turns=2.5))
    eq.make_equality_group(
        lambda: PauliStringPhasor(cirq.PauliString({}, True),
                                       half_turns=-0.5))
    eq.add_equality_group(
        PauliStringPhasor(ps1),
        PauliStringPhasor(ps1, half_turns=1))
    eq.add_equality_group(
        PauliStringPhasor(ps1.negate(), half_turns=1))
    eq.add_equality_group(
        PauliStringPhasor(ps2),
        PauliStringPhasor(ps2, half_turns=1))
    eq.add_equality_group(
        PauliStringPhasor(ps2.negate(), half_turns=1))
    eq.add_equality_group(
        PauliStringPhasor(ps2, half_turns=0.5))
    eq.add_equality_group(
        PauliStringPhasor(ps2.negate(), half_turns=-0.5))
    eq.add_equality_group(
        PauliStringPhasor(ps1, half_turns=cirq.Symbol('a')))


def test_map_qubits():
    q0, q1, q2, q3 = _make_qubits(4)
    qubit_map = {q1: q2, q0: q3}
    before = PauliStringPhasor(
                    cirq.PauliString({q0: cirq.Pauli.Z, q1: cirq.Pauli.Y}),
                    half_turns=0.1)
    after = PauliStringPhasor(
                    cirq.PauliString({q3: cirq.Pauli.Z, q2: cirq.Pauli.Y}),
                    half_turns=0.1)
    assert before.map_qubits(qubit_map) == after


def test_pass_operations_over():
    q0, q1 = _make_qubits(2)
    X, Y, Z = cirq.Pauli.XYZ
    op = cirq.CliffordGate.from_double_map({Z: (X,False), X: (Z,False)})(q0)
    ps_before = cirq.PauliString({q0: X, q1: Y}, True)
    ps_after = cirq.PauliString({q0: Z, q1: Y}, True)
    before = PauliStringPhasor(ps_before, half_turns=0.1)
    after = PauliStringPhasor(ps_after, half_turns=0.1)
    assert before.pass_operations_over([op]) == after
    assert after.pass_operations_over([op], after_to_before=True) == before


def test_extrapolate_effect():
    op1 = PauliStringPhasor(cirq.PauliString({}), half_turns=0.5)
    op2 = PauliStringPhasor(cirq.PauliString({}), half_turns=1.5)
    op3 = PauliStringPhasor(cirq.PauliString({}), half_turns=0.125)
    assert op1 ** 3 == op2
    assert op1 ** 0.25 == op3


def test_extrapolate_effect_with_symbol():
    eq = cirq.testing.EqualsTester()
    eq.add_equality_group(
        PauliStringPhasor(cirq.PauliString({}),
                               half_turns=cirq.Symbol('a')),
        PauliStringPhasor(cirq.PauliString({})) ** cirq.Symbol('a'))
    eq.add_equality_group(
<<<<<<< HEAD
        PauliStringPhasor(cirq.PauliString({})) ** cirq.value.Symbol('b'))
    with pytest.raises(TypeError):
        _ = PauliStringPhasor(cirq.PauliString({}), half_turns=0.5
                              ) ** cirq.value.Symbol('b')
    with pytest.raises(TypeError):
=======
        PauliStringPhasor(cirq.PauliString({})) ** cirq.Symbol('b'))
    with pytest.raises(ValueError):
        _ = PauliStringPhasor(cirq.PauliString({}), half_turns=0.5
                              ) ** cirq.Symbol('b')
    with pytest.raises(ValueError):
        _ = PauliStringPhasor(cirq.PauliString({}),
                              half_turns=cirq.Symbol('a')
                              ) ** 0.5
    with pytest.raises(ValueError):
>>>>>>> 47cc2f15
        _ = PauliStringPhasor(cirq.PauliString({}),
                              half_turns=cirq.Symbol('a')
                              ) ** cirq.Symbol('b')


def test_inverse():
    op1 = PauliStringPhasor(cirq.PauliString({}), half_turns=0.25)
    op2 = PauliStringPhasor(cirq.PauliString({}), half_turns=-0.25)
    assert op1.inverse() == op2


def test_can_merge_with():
    q0, = _make_qubits(1)

    op1 = PauliStringPhasor(cirq.PauliString({}), half_turns=0.25)
    op2 = PauliStringPhasor(cirq.PauliString({}), half_turns=0.75)
    assert op1.can_merge_with(op2)

    op1 = PauliStringPhasor(
            cirq.PauliString({q0: cirq.Pauli.X}, False), half_turns=0.25)
    op2 = PauliStringPhasor(
            cirq.PauliString({q0: cirq.Pauli.X}, True), half_turns=0.75)
    assert op1.can_merge_with(op2)

    op1 = PauliStringPhasor(
            cirq.PauliString({q0: cirq.Pauli.X}, False), half_turns=0.25)
    op2 = PauliStringPhasor(
            cirq.PauliString({q0: cirq.Pauli.Y}, True), half_turns=0.75)
    assert not op1.can_merge_with(op2)


def test_merge_with():
    q0, = _make_qubits(1)

    op1 = PauliStringPhasor(cirq.PauliString({}), half_turns=0.25)
    op2 = PauliStringPhasor(cirq.PauliString({}), half_turns=0.75)
    op12 = PauliStringPhasor(cirq.PauliString({}), half_turns=1.0)
    assert op1.merged_with(op2) == op12

    op1 = PauliStringPhasor(
            cirq.PauliString({q0: cirq.Pauli.X}, False), half_turns=0.25)
    op2 = PauliStringPhasor(
            cirq.PauliString({q0: cirq.Pauli.X}, False), half_turns=0.75)
    op12 = PauliStringPhasor(
            cirq.PauliString({q0: cirq.Pauli.X}, False), half_turns=1.0)
    assert op1.merged_with(op2) == op12

    op1 = PauliStringPhasor(
            cirq.PauliString({q0: cirq.Pauli.X}, False), half_turns=0.25)
    op2 = PauliStringPhasor(
            cirq.PauliString({q0: cirq.Pauli.X}, True), half_turns=0.75)
    op12 = PauliStringPhasor(
            cirq.PauliString({q0: cirq.Pauli.X}, False), half_turns=-0.5)
    assert op1.merged_with(op2) == op12

    op1 = PauliStringPhasor(
            cirq.PauliString({q0: cirq.Pauli.X}, True), half_turns=0.25)
    op2 = PauliStringPhasor(
            cirq.PauliString({q0: cirq.Pauli.X}, False), half_turns=0.75)
    op12 = PauliStringPhasor(
            cirq.PauliString({q0: cirq.Pauli.X}, True), half_turns=-0.5)
    assert op1.merged_with(op2) == op12

    op1 = PauliStringPhasor(
            cirq.PauliString({q0: cirq.Pauli.X}, True), half_turns=0.25)
    op2 = PauliStringPhasor(
            cirq.PauliString({q0: cirq.Pauli.X}, True), half_turns=0.75)
    op12 = PauliStringPhasor(
            cirq.PauliString({q0: cirq.Pauli.X}, True), half_turns=1.0)
    assert op1.merged_with(op2) == op12

    op1 = PauliStringPhasor(
            cirq.PauliString({q0: cirq.Pauli.X}, False), half_turns=0.25)
    op2 = PauliStringPhasor(
            cirq.PauliString({q0: cirq.Pauli.Y}, True), half_turns=0.75)
    with pytest.raises(ValueError):
        op1.merged_with(op2)


def test_try_cast_to():
    class Dummy: pass
    op = PauliStringPhasor(cirq.PauliString({}))
    ext = cirq.Extensions()
    assert not op.try_cast_to(cirq.CompositeOperation, ext) is None
    assert not op.try_cast_to(cirq.BoundedEffect, ext) is None
    assert not op.try_cast_to(cirq.ParameterizableEffect, ext) is None
    assert not op.try_cast_to(cirq.ExtrapolatableEffect, ext) is None
    assert not op.try_cast_to(cirq.ReversibleEffect, ext) is None
    assert op.try_cast_to(Dummy, ext) is None

    op = PauliStringPhasor(cirq.PauliString({}),
                           half_turns=cirq.Symbol('a'))
    ext = cirq.Extensions()
    assert not op.try_cast_to(cirq.CompositeOperation, ext) is None
    assert not op.try_cast_to(cirq.BoundedEffect, ext) is None
    assert not op.try_cast_to(cirq.ParameterizableEffect, ext) is None
    assert op.try_cast_to(cirq.ExtrapolatableEffect, ext) is None
    assert op.try_cast_to(cirq.ReversibleEffect, ext) is None
    assert op.try_cast_to(Dummy, ext) is None



def test_is_parametrized():
    op = PauliStringPhasor(cirq.PauliString({}))
    assert not op.is_parameterized()
    assert not (op ** 0.1).is_parameterized()
    assert (op ** cirq.Symbol('a')).is_parameterized()


def test_with_parameters_resolved_by():
    op = PauliStringPhasor(cirq.PauliString({}),
                           half_turns=cirq.Symbol('a'))
    resolver = cirq.ParamResolver({'a': 0.1})
    actual = op.with_parameters_resolved_by(resolver)
    expected = PauliStringPhasor(cirq.PauliString({}), half_turns=0.1)
    assert actual == expected


def test_drop_negligible():
    q0, = _make_qubits(1)
    sym = cirq.Symbol('a')
    circuit = cirq.Circuit.from_ops(
        PauliStringPhasor(cirq.PauliString({q0: cirq.Pauli.Z})) ** 0.25,
        PauliStringPhasor(cirq.PauliString({q0: cirq.Pauli.Z})) ** 1e-10,
        PauliStringPhasor(cirq.PauliString({q0: cirq.Pauli.Z})) ** sym,
    )
    expected = cirq.Circuit.from_ops(
        PauliStringPhasor(cirq.PauliString({q0: cirq.Pauli.Z})) ** 0.25,
        PauliStringPhasor(cirq.PauliString({q0: cirq.Pauli.Z})) ** sym,
    )
    cirq.DropNegligible().optimize_circuit(circuit)
    cirq.DropEmptyMoments().optimize_circuit(circuit)
    assert circuit == expected


def test_manual_default_decompose():
    q0, q1, q2 = _make_qubits(3)

    mat = cirq.Circuit.from_ops(
        PauliStringPhasor(cirq.PauliString({q0: cirq.Pauli.Z})) ** 0.25,
        cirq.Z(q0) ** -0.25,
    ).to_unitary_matrix()
    cirq.testing.assert_allclose_up_to_global_phase(mat, np.eye(2),
                                                    rtol=1e-7, atol=1e-7)

    mat = cirq.Circuit.from_ops(
        PauliStringPhasor(cirq.PauliString({q0: cirq.Pauli.Y})) ** 0.25,
        cirq.Y(q0) ** -0.25,
    ).to_unitary_matrix()
    cirq.testing.assert_allclose_up_to_global_phase(mat, np.eye(2),
                                                    rtol=1e-7, atol=1e-7)

    mat = cirq.Circuit.from_ops(
        PauliStringPhasor(cirq.PauliString({q0: cirq.Pauli.Z,
                                            q1: cirq.Pauli.Z,
                                            q2: cirq.Pauli.Z}))
    ).to_unitary_matrix()
    cirq.testing.assert_allclose_up_to_global_phase(
        mat,
        np.diag([1, -1, -1, 1, -1, 1, 1, -1]),
        rtol=1e-7, atol=1e-7)

    mat = cirq.Circuit.from_ops(
        PauliStringPhasor(cirq.PauliString({q0: cirq.Pauli.Z,
                                            q1: cirq.Pauli.Y,
                                            q2: cirq.Pauli.X})) ** 0.5
    ).to_unitary_matrix()
    cirq.testing.assert_allclose_up_to_global_phase(
        mat,
        np.array([
            [1,  0,  0, -1,  0,  0,  0,  0],
            [0,  1, -1,  0,  0,  0,  0,  0],
            [0,  1,  1,  0,  0,  0,  0,  0],
            [1,  0,  0,  1,  0,  0,  0,  0],
            [0,  0,  0,  0,  1,  0,  0,  1],
            [0,  0,  0,  0,  0,  1,  1,  0],
            [0,  0,  0,  0,  0, -1,  1,  0],
            [0,  0,  0,  0, -1,  0,  0,  1],
        ]) / np.sqrt(2),
        rtol=1e-7, atol=1e-7)


@pytest.mark.parametrize('paulis,half_turns,neg',
    itertools.product(
        itertools.product(cirq.Pauli.XYZ + (None,), repeat=3),
        (0, 0.1, 0.5, 1, -0.25),
        (False, True)))
def test_default_decompose(paulis, half_turns, neg):
    paulis = [pauli for pauli in paulis if pauli is not None]
    qubits = _make_qubits(len(paulis))

    # Get matrix from decomposition
    pauli_string = cirq.PauliString({q: p for q, p in zip(qubits, paulis)}, neg)
    actual = cirq.Circuit.from_ops(
        PauliStringPhasor(pauli_string, half_turns=half_turns)
    ).to_unitary_matrix()

    # Calculate expected matrix
    to_z_mats = {cirq.Pauli.X: (cirq.Y ** -0.5).matrix(),
                 cirq.Pauli.Y: (cirq.X ** 0.5).matrix(),
                 cirq.Pauli.Z: np.eye(2)}
    expected_convert = np.eye(1)
    for pauli in paulis:
        expected_convert = np.kron(expected_convert, to_z_mats[pauli])
    t = 1j ** (half_turns * 2 * (-1 if neg else 1))
    expected_z = np.diag([1, t, t, 1, t, 1, 1, t][:2**len(paulis)])
    expected = expected_convert.T.conj().dot(expected_z).dot(expected_convert)

    cirq.testing.assert_allclose_up_to_global_phase(actual, expected,
                                                    rtol=1e-7, atol=1e-7)


def test_decompose_with_symbol():
    q0, = _make_qubits(1)
    ps = cirq.PauliString({q0: cirq.Pauli.Y})
    op = PauliStringPhasor(ps, half_turns=cirq.Symbol('a'))
    circuit = cirq.Circuit.from_ops(op)
    cirq.ExpandComposite().optimize_circuit(circuit)
    assert circuit.to_text_diagram() == "q0: ───X^0.5───Z^a───X^-0.5───"

    ps = cirq.PauliString({q0: cirq.Pauli.Y}, True)
    op = PauliStringPhasor(ps, half_turns=cirq.Symbol('a'))
    circuit = cirq.Circuit.from_ops(op)
    cirq.ExpandComposite().optimize_circuit(circuit)
    assert circuit.to_text_diagram() == "q0: ───X^0.5───X───Z^a───X───X^-0.5───"


def test_text_diagram():
    q0, q1, q2 = _make_qubits(3)
    circuit = cirq.Circuit.from_ops(
        PauliStringPhasor(cirq.PauliString({q0: cirq.Pauli.Z})),
        PauliStringPhasor(cirq.PauliString({q0: cirq.Pauli.Y})) ** 0.25,
        PauliStringPhasor(cirq.PauliString({q0: cirq.Pauli.Z,
                                            q1: cirq.Pauli.Z,
                                            q2: cirq.Pauli.Z})),
        PauliStringPhasor(cirq.PauliString({q0: cirq.Pauli.Z,
                                            q1: cirq.Pauli.Y,
                                            q2: cirq.Pauli.X}, True)) ** 0.5,
        PauliStringPhasor(cirq.PauliString({q0: cirq.Pauli.Z,
                                            q1: cirq.Pauli.Y,
                                            q2: cirq.Pauli.X}),
                          half_turns=cirq.Symbol('a')),
        PauliStringPhasor(cirq.PauliString({q0: cirq.Pauli.Z,
                                            q1: cirq.Pauli.Y,
                                            q2: cirq.Pauli.X}, True),
                          half_turns=cirq.Symbol('b')))
    assert circuit.to_text_diagram() == """
q0: ───[Z]───[Y]^0.25───[Z]───[Z]────────[Z]─────[Z]──────
                        │     │          │       │
q1: ────────────────────[Z]───[Y]────────[Y]─────[Y]──────
                        │     │          │       │
q2: ────────────────────[Z]───[X]^-0.5───[X]^a───[X]^-b───
""".strip()


def test_repr():
    q0, q1, q2 = _make_qubits(3)
    ps = PauliStringPhasor(cirq.PauliString({q2: cirq.Pauli.Z,
                                             q1: cirq.Pauli.Y,
                                             q0: cirq.Pauli.X})) ** 0.5
    assert (repr(ps) ==
            'PauliStringPhasor({+, q0:X, q1:Y, q2:Z}, half_turns=0.5)')

    ps = PauliStringPhasor(cirq.PauliString({q2: cirq.Pauli.Z,
                                             q1: cirq.Pauli.Y,
                                             q0: cirq.Pauli.X}, True)
                                ) ** -0.5
    assert (repr(ps) ==
            'PauliStringPhasor({-, q0:X, q1:Y, q2:Z}, half_turns=-0.5)')


def test_str():
    q0, q1, q2 = _make_qubits(3)
    ps = PauliStringPhasor(cirq.PauliString({q2: cirq.Pauli.Z,
                                             q1: cirq.Pauli.Y,
                                             q0: cirq.Pauli.X}, False)
                                ) ** 0.5
    assert (str(ps) == '{+, q0:X, q1:Y, q2:Z}**0.5')

    ps = PauliStringPhasor(cirq.PauliString({q2: cirq.Pauli.Z,
                                             q1: cirq.Pauli.Y,
                                             q0: cirq.Pauli.X}, True)) ** -0.5
    assert (str(ps) == '{-, q0:X, q1:Y, q2:Z}**-0.5')<|MERGE_RESOLUTION|>--- conflicted
+++ resolved
@@ -92,16 +92,9 @@
     eq = cirq.testing.EqualsTester()
     eq.add_equality_group(
         PauliStringPhasor(cirq.PauliString({}),
-                               half_turns=cirq.Symbol('a')),
+                          half_turns=cirq.Symbol('a')),
         PauliStringPhasor(cirq.PauliString({})) ** cirq.Symbol('a'))
     eq.add_equality_group(
-<<<<<<< HEAD
-        PauliStringPhasor(cirq.PauliString({})) ** cirq.value.Symbol('b'))
-    with pytest.raises(TypeError):
-        _ = PauliStringPhasor(cirq.PauliString({}), half_turns=0.5
-                              ) ** cirq.value.Symbol('b')
-    with pytest.raises(TypeError):
-=======
         PauliStringPhasor(cirq.PauliString({})) ** cirq.Symbol('b'))
     with pytest.raises(ValueError):
         _ = PauliStringPhasor(cirq.PauliString({}), half_turns=0.5
@@ -111,7 +104,6 @@
                               half_turns=cirq.Symbol('a')
                               ) ** 0.5
     with pytest.raises(ValueError):
->>>>>>> 47cc2f15
         _ = PauliStringPhasor(cirq.PauliString({}),
                               half_turns=cirq.Symbol('a')
                               ) ** cirq.Symbol('b')
