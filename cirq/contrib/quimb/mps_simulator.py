# Copyright 2019 The Cirq Developers
#
# Licensed under the Apache License, Version 2.0 (the "License");
# you may not use this file except in compliance with the License.
# You may obtain a copy of the License at
#
#     https://www.apache.org/licenses/LICENSE-2.0
#
# Unless required by applicable law or agreed to in writing, software
# distributed under the License is distributed on an "AS IS" BASIS,
# WITHOUT WARRANTIES OR CONDITIONS OF ANY KIND, either express or implied.
# See the License for the specific language governing permissions and
# limitations under the License.
"""An MPS simulator.

This is based on this paper:
https://arxiv.org/abs/2002.07730
"""

import dataclasses
import math
from typing import Any, Dict, List, Optional, Sequence, Set, TYPE_CHECKING, Iterable, Union

import numpy as np
import quimb.tensor as qtn

from cirq import circuits, devices, study, ops, protocols, value
from cirq.sim import simulator
from cirq.sim.act_on_args import ActOnArgs

if TYPE_CHECKING:
    import cirq


@dataclasses.dataclass(frozen=True)
class MPSOptions:
    # Some of these parameters are fed directly to Quimb so refer to the documentation for detail:
    # https://quimb.readthedocs.io/en/latest/_autosummary/ \
    #       quimb.tensor.tensor_core.html#quimb.tensor.tensor_core.tensor_split

    # How to split the tensor. Refer to the Quimb documentation for the exact meaning.
    method: str = 'svds'
    # If integer, the maxmimum number of singular values to keep, regardless of ``cutoff``.
    max_bond: Optional[int] = None
    # Method with which to apply the cutoff threshold. Refer to the Quimb documentation.
    cutoff_mode: str = 'rsum2'
    # The threshold below which to discard singular values. Refer to the Quimb documentation.
    cutoff: float = 1e-6
    # Because the computation is approximate, the sum of the probabilities is not 1.0. This
    # parameter is the absolute deviation from 1.0 that is allowed.
    sum_prob_atol: float = 1e-3


class MPSSimulator(
    simulator.SimulatesIntermediateState[
        'MPSSimulatorStepResult', 'MPSTrialResult', 'MPSState', 'MPSState'
    ],
):
    """An efficient simulator for MPS circuits."""

    def __init__(
        self,
        noise: 'cirq.NOISE_MODEL_LIKE' = None,
        seed: 'cirq.RANDOM_STATE_OR_SEED_LIKE' = None,
        simulation_options: MPSOptions = MPSOptions(),
        grouping: Optional[Dict['cirq.Qid', int]] = None,
    ):
        """Creates instance of `MPSSimulator`.

        Args:
            noise: A noise model to apply while simulating.
            seed: The random seed to use for this simulator.
            simulation_options: Numerical options for the simulation.
            grouping: How to group qubits together, if None all are individual.
        """
        self.init = True
        noise_model = devices.NoiseModel.from_noise_model_like(noise)
        if not protocols.has_mixture(noise_model):
            raise ValueError(f'noise must be unitary or mixture but was {noise_model}')
        self.simulation_options = simulation_options
        self.grouping = grouping
        super().__init__(
            noise=noise,
            seed=seed,
        )

    def create_act_on_args(
        self,
        initial_state: Union[int, 'MPSState'],
        qubits: Sequence['cirq.Qid'],
    ) -> 'MPSState':
        """Creates MPSState args for simulating the Circuit.

        Args:
            initial_state: The initial state for the simulation in the
                computational basis. Represented as a big endian int.
            qubits: Determines the canonical ordering of the qubits. This
                is often used in specifying the initial state, i.e. the
                ordering of the computational basis states.

        Returns:
            MPSState args for simulating the Circuit.
        """
        if isinstance(initial_state, MPSState):
            return initial_state

        return MPSState(
<<<<<<< HEAD
            qubit_map,
            self._prng,
            self.simulation_options,
            self.grouping,
=======
            qubits=qubits,
            prng=self.prng,
            simulation_options=self.simulation_options,
            grouping=self.grouping,
>>>>>>> d195016d
            initial_state=initial_state,
        )

    def _create_step_result(
        self,
<<<<<<< HEAD
        sim_state: 'MPSState',
        qubit_map: Dict['cirq.Qid', int],
    ):
        return MPSSimulatorStepResult(
            measurements=sim_state.log_of_measurement_results, state=sim_state
        )
=======
        circuit: circuits.Circuit,
        sim_state: 'MPSState',
    ):
        """Iterator over MPSSimulatorStepResult from Moments of a Circuit

        Args:
            circuit: The circuit to simulate.
            sim_state: The initial state args for the simulation in the
                computational basis.

        Yields:
            MPSStepResult from simulating a Moment of the Circuit.
        """
        if len(circuit) == 0:
            yield MPSSimulatorStepResult(
                measurements=sim_state.log_of_measurement_results, state=sim_state
            )
            return

        noisy_moments = self.noise.noisy_moments(circuit, sorted(circuit.all_qubits()))
        for op_tree in noisy_moments:
            for op in flatten_to_ops(op_tree):
                if protocols.is_measurement(op) or protocols.has_mixture(op):
                    sim_state.axes = tuple(sim_state.qubit_map[qubit] for qubit in op.qubits)
                    protocols.act_on(op, sim_state)
                else:
                    raise NotImplementedError(f"Unrecognized operation: {op!r}")

            yield MPSSimulatorStepResult(
                measurements=sim_state.log_of_measurement_results, state=sim_state
            )
            sim_state.log_of_measurement_results.clear()
>>>>>>> d195016d

    def _create_simulator_trial_result(
        self,
        params: study.ParamResolver,
        measurements: Dict[str, np.ndarray],
        final_simulator_state: 'MPSState',
    ) -> 'MPSTrialResult':
        """Creates a single trial results with the measurements.

        Args:
            circuit: The circuit to simulate.
            param_resolver: A ParamResolver for determining values of
                Symbols.
            measurements: A dictionary from measurement key (e.g. qubit) to the
                actual measurement array.
            final_simulator_state: The final state of the simulator.

        Returns:
            A single result.
        """
        return MPSTrialResult(
            params=params, measurements=measurements, final_simulator_state=final_simulator_state
        )


class MPSTrialResult(simulator.SimulationTrialResult):
    """A single trial reult"""

    def __init__(
        self,
        params: study.ParamResolver,
        measurements: Dict[str, np.ndarray],
        final_simulator_state: 'MPSState',
    ) -> None:
        super().__init__(
            params=params, measurements=measurements, final_simulator_state=final_simulator_state
        )

        self.final_state = final_simulator_state

    def __str__(self) -> str:
        samples = super().__str__()
        final = self._final_simulator_state
        return f'measurements: {samples}\noutput state: {final}'


class MPSSimulatorStepResult(simulator.StepResult['MPSState']):
    """A `StepResult` that can perform measurements."""

    def __init__(self, state, measurements):
        """Results of a step of the simulator.
        Attributes:
            state: A MPSState
            measurements: A dictionary from measurement gate key to measurement
                results, ordered by the qubits that the measurement operates on.
            qubit_map: A map from the Qubits in the Circuit to the the index
                of this qubit for a canonical ordering. This canonical ordering
                is used to define the state vector (see the state_vector()
                method).
        """
        self.measurements = measurements
        self.state = state.copy()

    def __str__(self) -> str:
        def bitstring(vals):
            return ','.join(str(v) for v in vals)

        results = sorted([(key, bitstring(val)) for key, val in self.measurements.items()])

        if len(results) == 0:
            measurements = ''
        else:
            measurements = ' '.join([f'{key}={val}' for key, val in results]) + '\n'

        final = self.state

        return f'{measurements}{final}'

    def _simulator_state(self):
        return self.state

    def sample(
        self,
        qubits: List[ops.Qid],
        repetitions: int = 1,
        seed: 'cirq.RANDOM_STATE_OR_SEED_LIKE' = None,
    ) -> np.ndarray:

        measurements: List[int] = []

        for _ in range(repetitions):
            measurements.append(
                self.state.perform_measurement(
                    qubits, value.parse_random_state(seed), collapse_state_vector=False
                )
            )

        return np.array(measurements, dtype=int)


@value.value_equality
class MPSState(ActOnArgs):
    """A state of the MPS simulation."""

    def __init__(
        self,
        qubits: Sequence['cirq.Qid'],
        prng: np.random.RandomState,
        simulation_options: MPSOptions = MPSOptions(),
        grouping: Optional[Dict['cirq.Qid', int]] = None,
        initial_state: int = 0,
        axes: Iterable[int] = None,
        log_of_measurement_results: Dict[str, Any] = None,
    ):
        """Creates and MPSState

        Args:
            qubits: Determines the canonical ordering of the qubits. This
                is often used in specifying the initial state, i.e. the
                ordering of the computational basis states.
            prng: A random number generator, used to simulate measurements.
            simulation_options: Numerical options for the simulation.
            grouping: How to group qubits together, if None all are individual.
            initial_state: An integer representing the initial state.
            axes: The indices of axes corresponding to the qubits that the
                operation is supposed to act upon.
            log_of_measurement_results: A mutable object that measurements are
                being recorded into.
        """
        super().__init__(prng, qubits, axes, log_of_measurement_results)
        qubit_map = self.qubit_map
        self.grouping = qubit_map if grouping is None else grouping
        if self.grouping.keys() != self.qubit_map.keys():
            raise ValueError('Grouping must cover exactly the qubits.')
        self.M = []
        for _ in range(max(self.grouping.values()) + 1):
            self.M.append(qtn.Tensor())

        # The order of the qubits matters, because the state |01> is different from |10>. Since
        # Quimb uses strings to name tensor indices, we want to be able to sort them too. If we are
        # working with, say, 123 qubits then we want qubit 3 to come before qubit 100, but then
        # we want write the string '003' which comes before '100' in lexicographic order. The code
        # below is just simple string formatting.
        max_num_digits = len(f'{max(qubit_map.values())}')
        self.format_i = f'i_{{:0{max_num_digits}}}'
        self.format_mu = 'mu_{}_{}'

        # TODO(tonybruguier): Instead of relying on sortable indices could you keep a parallel
        # mapping of e.g. qubit to string-index and do all "logic" on the qubits themselves and
        # only translate to string-indices when calling a quimb API.

        # TODO(tonybruguier): Refactor out so that the code below can also be used by
        # circuit_to_tensors in cirq.contrib.quimb.state_vector.

        for qubit in reversed(list(qubit_map.keys())):
            d = qubit.dimension
            x = np.zeros(d)
            x[initial_state % d] = 1.0

            i = qubit_map[qubit]
            n = self.grouping[qubit]
            self.M[n] @= qtn.Tensor(x, inds=(self.i_str(i),))
            initial_state = initial_state // d
        self.simulation_options = simulation_options
        self.estimated_gate_error_list: List[float] = []

    def i_str(self, i: int) -> str:
        # Returns the index name for the i'th qid.
        return self.format_i.format(i)

    def mu_str(self, i: int, j: int) -> str:
        # Returns the index name for the pair of the i'th and j'th qids. Note
        # that by convention, the lower index is always the first in the output
        # string.
        smallest = min(i, j)
        largest = max(i, j)
        return self.format_mu.format(smallest, largest)

    def __str__(self) -> str:
        return str(qtn.TensorNetwork(self.M))

    def _value_equality_values_(self) -> Any:
        return self.qubit_map, self.M, self.simulation_options, self.grouping

    def copy(self) -> 'MPSState':
        state = MPSState(
            qubits=self.qubits,
            prng=self.prng,
            simulation_options=self.simulation_options,
            grouping=self.grouping,
        )
        state.M = [x.copy() for x in self.M]
        state.estimated_gate_error_list = self.estimated_gate_error_list
        return state

    def state_vector(self) -> np.ndarray:
        """Returns the full state vector.

        Returns:
            A vector that contains the full state.
        """
        tensor_network = qtn.TensorNetwork(self.M)
        state_vector = tensor_network.contract(inplace=False)

        # Here, we rely on the formatting of the indices, and the fact that we have enough
        # leading zeros so that 003 comes before 100.
        sorted_ind = tuple(sorted(state_vector.inds))
        return state_vector.fuse({'i': sorted_ind}).data

    def partial_trace(self, keep_qubits: Set[ops.Qid]) -> np.ndarray:
        """Traces out all qubits except keep_qubits.

        Args:
            keep_qubits: The set of qubits that are left after computing the
                partial trace. For example, if we have a circuit for 3 qubits
                and this parameter only has one qubit, the entire density matrix
                would be 8x8, but this function returns a 2x2 matrix.

        Returns:
            An array that contains the partial trace.
        """

        contracted_inds = set(
            [self.i_str(i) for qubit, i in self.qubit_map.items() if qubit not in keep_qubits]
        )

        conj_pfx = "conj_"

        tensor_network = qtn.TensorNetwork(self.M)

        # Rename the internal indices to avoid collisions. Also rename the qubit
        # indices that are kept. We do not rename the qubit indices that are
        # traced out.
        conj_tensor_network = tensor_network.conj()
        reindex_mapping = {}
        for M in conj_tensor_network.tensors:
            for ind in M.inds:
                if ind not in contracted_inds:
                    reindex_mapping[ind] = conj_pfx + ind
        conj_tensor_network.reindex(reindex_mapping, inplace=True)
        partial_trace = conj_tensor_network @ tensor_network

        forward_inds = [self.i_str(self.qubit_map[keep_qubit]) for keep_qubit in keep_qubits]
        backward_inds = [conj_pfx + forward_ind for forward_ind in forward_inds]
        return partial_trace.to_dense(forward_inds, backward_inds)

    def to_numpy(self) -> np.ndarray:
        """An alias for the state vector."""
        return self.state_vector()

    def apply_op(self, op: 'cirq.Operation', prng: np.random.RandomState):
        """Applies a unitary operation, mutating the object to represent the new state.

        op:
            The operation that mutates the object. Note that currently, only 1-
            and 2- qubit operations are currently supported.
        """

        old_inds = tuple([self.i_str(self.qubit_map[qubit]) for qubit in op.qubits])
        new_inds = tuple(['new_' + old_ind for old_ind in old_inds])

        if protocols.has_unitary(op):
            U = protocols.unitary(op)
        else:
            mixtures = protocols.mixture(op)
            mixture_idx = int(prng.choice(len(mixtures), p=[mixture[0] for mixture in mixtures]))
            U = mixtures[mixture_idx][1]
        U = qtn.Tensor(
            U.reshape([qubit.dimension for qubit in op.qubits] * 2), inds=(new_inds + old_inds)
        )

        # TODO(tonybruguier): Explore using the Quimb's tensor network natively.

        if len(op.qubits) == 1:
            n = self.grouping[op.qubits[0]]

            self.M[n] = (U @ self.M[n]).reindex({new_inds[0]: old_inds[0]})
        elif len(op.qubits) == 2:
            n, p = [self.grouping[qubit] for qubit in op.qubits]

            if n == p:
                self.M[n] = (U @ self.M[n]).reindex(
                    {new_inds[0]: old_inds[0], new_inds[1]: old_inds[1]}
                )
            else:
                # This is the index on which we do the contraction. We need to add it iff it's
                # the first time that we do the joining for that specific pair.
                mu_ind = self.mu_str(n, p)
                if mu_ind not in self.M[n].inds:
                    self.M[n].new_ind(mu_ind)
                if mu_ind not in self.M[p].inds:
                    self.M[p].new_ind(mu_ind)

                T = U @ self.M[n] @ self.M[p]

                left_inds = tuple(set(T.inds) & set(self.M[n].inds)) + (new_inds[0],)
                X, Y = T.split(
                    left_inds,
                    method=self.simulation_options.method,
                    max_bond=self.simulation_options.max_bond,
                    cutoff=self.simulation_options.cutoff,
                    cutoff_mode=self.simulation_options.cutoff_mode,
                    get='tensors',
                    absorb='both',
                    bond_ind=mu_ind,
                )

                # Equations (13), (14), and (15):
                # TODO(tonybruguier): When Quimb 2.0.0 is released, the split()
                # function should have a 'renorm' that, when set to None, will
                # allow to compute e_n exactly as:
                # np.sum(abs((X @ Y).data) ** 2).real / np.sum(abs(T) ** 2).real
                #
                # The renormalization would then have to be done manually.
                #
                # However, for now, e_n are just the estimated value.
                e_n = self.simulation_options.cutoff
                self.estimated_gate_error_list.append(e_n)

                self.M[n] = X.reindex({new_inds[0]: old_inds[0]})
                self.M[p] = Y.reindex({new_inds[1]: old_inds[1]})
        else:
            # NOTE(tonybruguier): There could be a way to handle higher orders. I think this could
            # involve HOSVDs:
            # https://en.wikipedia.org/wiki/Higher-order_singular_value_decomposition
            #
            # TODO(tonybruguier): Evaluate whether it's even useful to implement and learn more
            # about HOSVDs.
            raise ValueError('Can only handle 1 and 2 qubit operations')
        return True

    def _act_on_fallback_(self, op: Any, allow_decompose: bool):
        """Delegates the action to self.apply_op"""
        return self.apply_op(op, self.prng)

    def estimation_stats(self):
        "Returns some statistics about the memory usage and quality of the approximation."

        num_coefs_used = sum([Mi.data.size for Mi in self.M])
        memory_bytes = sum([Mi.data.nbytes for Mi in self.M])

        # The computation below is done for numerical stability, instead of directly using the
        # formula:
        # estimated_fidelity = \prod_i (1 - estimated_gate_error_list_i)
        estimated_fidelity = 1.0 + np.expm1(
            sum(np.log1p(-x) for x in self.estimated_gate_error_list)
        )
        estimated_fidelity = round(estimated_fidelity, ndigits=3)

        return {
            "num_coefs_used": num_coefs_used,
            "memory_bytes": memory_bytes,
            "estimated_fidelity": estimated_fidelity,
        }

    def perform_measurement(
        self, qubits: Sequence[ops.Qid], prng: np.random.RandomState, collapse_state_vector=True
    ) -> List[int]:
        """Performs a measurement over one or more qubits.

        Args:
            qubits: The sequence of qids to measure, in that order.
            prng: A random number generator, used to simulate measurements.
            collapse_state_vector: A Boolean specifying whether we should mutate
                the state after the measurement.
        """
        results: List[int] = []

        if collapse_state_vector:
            state = self
        else:
            state = self.copy()

        for qubit in qubits:
            n = state.qubit_map[qubit]

            # Trace out other qubits
            M = state.partial_trace(keep_qubits={qubit})
            probs = np.diag(M).real
            sum_probs = sum(probs)

            # Because the computation is approximate, the probabilities do not
            # necessarily add up to 1.0, and thus we re-normalize them.
            if abs(sum_probs - 1.0) > self.simulation_options.sum_prob_atol:
                raise ValueError(f'Sum of probabilities exceeds tolerance: {sum_probs}')
            norm_probs = [x / sum_probs for x in probs]

            d = qubit.dimension
            result: int = int(prng.choice(d, p=norm_probs))

            collapser = np.zeros((d, d))
            collapser[result][result] = 1.0 / math.sqrt(probs[result])

            old_n = state.i_str(n)
            new_n = 'new_' + old_n

            collapser = qtn.Tensor(collapser, inds=(new_n, old_n))

            state.M[n] = (collapser @ state.M[n]).reindex({new_n: old_n})

            results.append(result)

        return results

    def _perform_measurement(self) -> List[int]:
        """Measures the axes specified by the simulator."""
        qubits = [self.qubits[key] for key in self.axes]
        return self.perform_measurement(qubits, self.prng)<|MERGE_RESOLUTION|>--- conflicted
+++ resolved
@@ -105,63 +105,21 @@
             return initial_state
 
         return MPSState(
-<<<<<<< HEAD
-            qubit_map,
-            self._prng,
-            self.simulation_options,
-            self.grouping,
-=======
             qubits=qubits,
-            prng=self.prng,
+            prng=self._prng,
             simulation_options=self.simulation_options,
             grouping=self.grouping,
->>>>>>> d195016d
             initial_state=initial_state,
         )
 
     def _create_step_result(
         self,
-<<<<<<< HEAD
         sim_state: 'MPSState',
         qubit_map: Dict['cirq.Qid', int],
     ):
         return MPSSimulatorStepResult(
             measurements=sim_state.log_of_measurement_results, state=sim_state
         )
-=======
-        circuit: circuits.Circuit,
-        sim_state: 'MPSState',
-    ):
-        """Iterator over MPSSimulatorStepResult from Moments of a Circuit
-
-        Args:
-            circuit: The circuit to simulate.
-            sim_state: The initial state args for the simulation in the
-                computational basis.
-
-        Yields:
-            MPSStepResult from simulating a Moment of the Circuit.
-        """
-        if len(circuit) == 0:
-            yield MPSSimulatorStepResult(
-                measurements=sim_state.log_of_measurement_results, state=sim_state
-            )
-            return
-
-        noisy_moments = self.noise.noisy_moments(circuit, sorted(circuit.all_qubits()))
-        for op_tree in noisy_moments:
-            for op in flatten_to_ops(op_tree):
-                if protocols.is_measurement(op) or protocols.has_mixture(op):
-                    sim_state.axes = tuple(sim_state.qubit_map[qubit] for qubit in op.qubits)
-                    protocols.act_on(op, sim_state)
-                else:
-                    raise NotImplementedError(f"Unrecognized operation: {op!r}")
-
-            yield MPSSimulatorStepResult(
-                measurements=sim_state.log_of_measurement_results, state=sim_state
-            )
-            sim_state.log_of_measurement_results.clear()
->>>>>>> d195016d
 
     def _create_simulator_trial_result(
         self,
