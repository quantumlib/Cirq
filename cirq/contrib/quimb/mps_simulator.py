# Copyright 2019 The Cirq Developers
#
# Licensed under the Apache License, Version 2.0 (the "License");
# you may not use this file except in compliance with the License.
# You may obtain a copy of the License at
#
#     https://www.apache.org/licenses/LICENSE-2.0
#
# Unless required by applicable law or agreed to in writing, software
# distributed under the License is distributed on an "AS IS" BASIS,
# WITHOUT WARRANTIES OR CONDITIONS OF ANY KIND, either express or implied.
# See the License for the specific language governing permissions and
# limitations under the License.
"""An MPS simulator.

This is based on this paper:
https://arxiv.org/abs/2002.07730
"""

<<<<<<< HEAD
import dataclasses
import math
from typing import Any, Dict, List, Optional, Sequence, Set, TYPE_CHECKING, Iterable
=======
import math
from typing import Any, Dict, List, Iterator, Optional, Sequence, Set, TYPE_CHECKING, Iterable
>>>>>>> c162e10c

import numpy as np
import quimb.tensor as qtn

from cirq import circuits, devices, study, ops, protocols, value
from cirq.ops import flatten_to_ops
from cirq.sim import simulator
from cirq.sim.act_on_args import ActOnArgs

if TYPE_CHECKING:
    import cirq


@dataclasses.dataclass(frozen=True)
class MPSOptions:
    # Some of these parameters are fed directly to Quimb so refer to the documentation for detail:
    # https://quimb.readthedocs.io/en/latest/_autosummary/ \
    #       quimb.tensor.tensor_core.html#quimb.tensor.tensor_core.tensor_split

    # How to split the tensor. Refer to the Quimb documentation for the exact meaning.
    method: str = 'svds'
    # If integer, the maxmimum number of singular values to keep, regardless of ``cutoff``.
    max_bond: Optional[int] = None
    # Method with which to apply the cutoff threshold. Refer to the Quimb documentation.
    cutoff_mode: str = 'rsum2'
    # The threshold below which to discard singular values. Refer to the Quimb documentation.
    cutoff: float = 1e-6
    # Because the computation is approximate, the sum of the probabilities is not 1.0. This
    # parameter is the absolute deviation from 1.0 that is allowed.
    sum_prob_atol: float = 1e-3


class MPSSimulator(
    simulator.SimulatesSamples,
    simulator.SimulatesIntermediateState[
        'MPSSimulatorStepResult', 'MPSTrialResult', 'MPSState', 'MPSState'
    ],
):
    """An efficient simulator for MPS circuits."""

    def __init__(
        self,
        noise: 'cirq.NOISE_MODEL_LIKE' = None,
        seed: 'cirq.RANDOM_STATE_OR_SEED_LIKE' = None,
        simulation_options: MPSOptions = MPSOptions(),
        grouping: Optional[Dict['cirq.Qid', int]] = None,
    ):
        """Creates instance of `MPSSimulator`.

        Args:
            noise: A noise model to apply while simulating.
            seed: The random seed to use for this simulator.
            simulation_options: Numerical options for the simulation.
            grouping: How to group qubits together, if None all are individual.
        """
        self.init = True
        noise_model = devices.NoiseModel.from_noise_model_like(noise)
        if not protocols.has_mixture(noise_model):
            raise ValueError(f'noise must be unitary or mixture but was {noise_model}')
        self.noise = noise_model
        self.prng = value.parse_random_state(seed)
        self.simulation_options = simulation_options
        self.grouping = grouping

    def create_act_on_args(
        self,
        circuit: circuits.Circuit,
        qubit_order: ops.QubitOrderOrList,
        initial_state: int,
    ):
        """Iterator over MPSSimulatorStepResult from Moments of a Circuit

        Args:
            circuit: The circuit to simulate.
            qubit_order: Determines the canonical ordering of the qubits. This
                is often used in specifying the initial state, i.e. the
                ordering of the computational basis states.
            initial_state: The initial state for the simulation in the
                computational basis. Represented as a big endian int.

        Yields:
            MPSStepResult from simulating a Moment of the Circuit.
        """
        qubits = ops.QubitOrder.as_qubit_order(qubit_order).order_for(circuit.all_qubits())

        qubit_map = {q: i for i, q in enumerate(qubits)}

<<<<<<< HEAD
        return MPSState(
=======
        if len(circuit) == 0:
            yield MPSSimulatorStepResult(
                measurements={},
                state=MPSState(
                    qubit_map,
                    self.prng,
                    self.simulation_options,
                    self.grouping,
                    initial_state=initial_state,
                ),
            )
            return

        state = MPSState(
>>>>>>> c162e10c
            qubit_map,
            self.prng,
            self.simulation_options,
            self.grouping,
            initial_state=initial_state,
        )

    def iterate_circuit(
        self,
        circuit: circuits.Circuit,
        qubit_order: ops.QubitOrderOrList,
        state: 'MPSState',
    ):
        if len(circuit) == 0:
            yield MPSSimulatorStepResult(measurements=state.log_of_measurement_results, state=state)
            return

        noisy_moments = self.noise.noisy_moments(circuit, sorted(circuit.all_qubits()))
        for op_tree in noisy_moments:
            for op in flatten_to_ops(op_tree):
                if protocols.is_measurement(op) or protocols.has_mixture(op):
<<<<<<< HEAD
                    state.axes = tuple(state.qubit_map[qubit] for qubit in op.qubits)
=======
                    state.axes = tuple(qubit_map[qubit] for qubit in op.qubits)
>>>>>>> c162e10c
                    protocols.act_on(op, state)
                else:
                    raise NotImplementedError(f"Unrecognized operation: {op!r}")

            yield MPSSimulatorStepResult(measurements=state.log_of_measurement_results, state=state)
            state.log_of_measurement_results.clear()

    def _create_simulator_trial_result(
        self,
        params: study.ParamResolver,
        measurements: Dict[str, np.ndarray],
        final_simulator_state: 'MPSState',
    ) -> 'MPSTrialResult':
        """Creates a single trial results with the measurements.

        Args:
            circuit: The circuit to simulate.
            param_resolver: A ParamResolver for determining values of
                Symbols.
            measurements: A dictionary from measurement key (e.g. qubit) to the
                actual measurement array.
            final_simulator_state: The final state of the simulator.

        Returns:
            A single result.
        """
        return MPSTrialResult(
            params=params, measurements=measurements, final_simulator_state=final_simulator_state
        )

    def _run(
        self, circuit: circuits.Circuit, param_resolver: study.ParamResolver, repetitions: int
    ) -> Dict[str, List[np.ndarray]]:
        """Repeats measurements multiple times.

        Args:
            circuit: The circuit to simulate.
            param_resolver: A ParamResolver for determining values of
                Symbols.
            repetitions: How many measurements to perform
            final_simulator_state: The final state of the simulator.

        Returns:
            A dictionay of measurement key (e.g. qubit) to a list of arrays that
            are the measurements.
        """
        param_resolver = param_resolver or study.ParamResolver({})
        resolved_circuit = protocols.resolve_parameters(circuit, param_resolver)
        self._check_all_resolved(resolved_circuit)

        measurements: Dict[str, List[np.ndarray]] = {}

        for _ in range(repetitions):
            all_step_results = self._base_iterator(
                resolved_circuit, qubit_order=ops.QubitOrder.DEFAULT, initial_state=0
            )

            for step_result in all_step_results:
                for k, v in step_result.measurements.items():
                    if not k in measurements:
                        measurements[k] = []
                    measurements[k].append(np.array(v, dtype=int))

        return {k: np.array(v) for k, v in measurements.items()}

    def _check_all_resolved(self, circuit):
        """Raises if the circuit contains unresolved symbols."""
        if protocols.is_parameterized(circuit):
            unresolved = [
                op for moment in circuit for op in moment if protocols.is_parameterized(op)
            ]
            raise ValueError(
                'Circuit contains ops whose symbols were not specified in '
                'parameter sweep. Ops: {}'.format(unresolved)
            )


class MPSTrialResult(simulator.SimulationTrialResult):
    """A single trial reult"""

    def __init__(
        self,
        params: study.ParamResolver,
        measurements: Dict[str, np.ndarray],
        final_simulator_state: 'MPSState',
    ) -> None:
        super().__init__(
            params=params, measurements=measurements, final_simulator_state=final_simulator_state
        )

        self.final_state = final_simulator_state

    def __str__(self) -> str:
        samples = super().__str__()
        final = self._final_simulator_state
        return f'measurements: {samples}\noutput state: {final}'


class MPSSimulatorStepResult(simulator.StepResult['MPSState']):
    """A `StepResult` that can perform measurements."""

    def __init__(self, state, measurements):
        """Results of a step of the simulator.
        Attributes:
            state: A MPSState
            measurements: A dictionary from measurement gate key to measurement
                results, ordered by the qubits that the measurement operates on.
            qubit_map: A map from the Qubits in the Circuit to the the index
                of this qubit for a canonical ordering. This canonical ordering
                is used to define the state vector (see the state_vector()
                method).
        """
        self.measurements = measurements
        self.state = state.copy()

    def __str__(self) -> str:
        def bitstring(vals):
            return ','.join(str(v) for v in vals)

        results = sorted([(key, bitstring(val)) for key, val in self.measurements.items()])

        if len(results) == 0:
            measurements = ''
        else:
            measurements = ' '.join([f'{key}={val}' for key, val in results]) + '\n'

        final = self.state

        return f'{measurements}{final}'

    def _simulator_state(self):
        return self.state

    def sample(
        self,
        qubits: List[ops.Qid],
        repetitions: int = 1,
        seed: 'cirq.RANDOM_STATE_OR_SEED_LIKE' = None,
    ) -> np.ndarray:

        measurements: List[int] = []

        for _ in range(repetitions):
            measurements.append(
                self.state.perform_measurement(
                    qubits, value.parse_random_state(seed), collapse_state_vector=False
                )
            )

        return np.array(measurements, dtype=int)


@value.value_equality
class MPSState(ActOnArgs):
    """A state of the MPS simulation."""

    def __init__(
        self,
        qubit_map: Dict['cirq.Qid', int],
        prng: np.random.RandomState,
        simulation_options: MPSOptions = MPSOptions(),
        grouping: Optional[Dict['cirq.Qid', int]] = None,
        initial_state: int = 0,
        axes: Iterable[int] = None,
        log_of_measurement_results: Dict[str, Any] = None,
    ):
        """Creates and MPSState

        Args:
            qubit_map: A map from Qid to an integer that uniquely identifies it.
            prng: A random number generator, used to simulate measurements.
            simulation_options: Numerical options for the simulation.
            grouping: How to group qubits together, if None all are individual.
            initial_state: An integer representing the initial state.
            axes: The indices of axes corresponding to the qubits that the
                operation is supposed to act upon.
            log_of_measurement_results: A mutable object that measurements are
                being recorded into.
        """
        super().__init__(prng, axes, log_of_measurement_results)
        self.qubit_map = qubit_map
        self.grouping = qubit_map if grouping is None else grouping
        if self.grouping.keys() != self.qubit_map.keys():
            raise ValueError('Grouping must cover exactly the qubits.')
        self.M = []
        for _ in range(max(self.grouping.values()) + 1):
            self.M.append(qtn.Tensor())

        # The order of the qubits matters, because the state |01> is different from |10>. Since
        # Quimb uses strings to name tensor indices, we want to be able to sort them too. If we are
        # working with, say, 123 qubits then we want qubit 3 to come before qubit 100, but then
        # we want write the string '003' which comes before '100' in lexicographic order. The code
        # below is just simple string formatting.
        max_num_digits = len(f'{max(qubit_map.values())}')
        self.format_i = f'i_{{:0{max_num_digits}}}'
        self.format_mu = 'mu_{}_{}'

        # TODO(tonybruguier): Instead of relying on sortable indices could you keep a parallel
        # mapping of e.g. qubit to string-index and do all "logic" on the qubits themselves and
        # only translate to string-indices when calling a quimb API.

        # TODO(tonybruguier): Refactor out so that the code below can also be used by
        # circuit_to_tensors in cirq.contrib.quimb.state_vector.

        for qubit in reversed(list(qubit_map.keys())):
            d = qubit.dimension
            x = np.zeros(d)
            x[initial_state % d] = 1.0

            i = qubit_map[qubit]
            n = self.grouping[qubit]
            self.M[n] @= qtn.Tensor(x, inds=(self.i_str(i),))
            initial_state = initial_state // d
        self.simulation_options = simulation_options
        self.estimated_gate_error_list: List[float] = []

    def i_str(self, i: int) -> str:
        # Returns the index name for the i'th qid.
        return self.format_i.format(i)

    def mu_str(self, i: int, j: int) -> str:
        # Returns the index name for the pair of the i'th and j'th qids. Note
        # that by convention, the lower index is always the first in the output
        # string.
        smallest = min(i, j)
        largest = max(i, j)
        return self.format_mu.format(smallest, largest)

    def __str__(self) -> str:
        return str(qtn.TensorNetwork(self.M))

    def _value_equality_values_(self) -> Any:
        return self.qubit_map, self.M, self.simulation_options, self.grouping

<<<<<<< HEAD
    def copy(self):
=======
    def copy(self) -> 'MPSState':
>>>>>>> c162e10c
        state = MPSState(
            self.qubit_map,
            self.prng,
            self.simulation_options,
            self.grouping,
        )
        state.M = [x.copy() for x in self.M]
        state.estimated_gate_error_list = self.estimated_gate_error_list
        return state

    def state_vector(self) -> np.ndarray:
        """Returns the full state vector.

        Returns:
            A vector that contains the full state.
        """
        tensor_network = qtn.TensorNetwork(self.M)
        state_vector = tensor_network.contract(inplace=False)

        # Here, we rely on the formatting of the indices, and the fact that we have enough
        # leading zeros so that 003 comes before 100.
        sorted_ind = tuple(sorted(state_vector.inds))
        return state_vector.fuse({'i': sorted_ind}).data

    def partial_trace(self, keep_qubits: Set[ops.Qid]) -> np.ndarray:
        """Traces out all qubits except keep_qubits.

        Args:
            keep_qubits: The set of qubits that are left after computing the
                partial trace. For example, if we have a circuit for 3 qubits
                and this parameter only has one qubit, the entire density matrix
                would be 8x8, but this function returns a 2x2 matrix.

        Returns:
            An array that contains the partial trace.
        """

        contracted_inds = set(
            [self.i_str(i) for qubit, i in self.qubit_map.items() if qubit not in keep_qubits]
        )

        conj_pfx = "conj_"

        tensor_network = qtn.TensorNetwork(self.M)

        # Rename the internal indices to avoid collisions. Also rename the qubit
        # indices that are kept. We do not rename the qubit indices that are
        # traced out.
        conj_tensor_network = tensor_network.conj()
        reindex_mapping = {}
        for M in conj_tensor_network.tensors:
            for ind in M.inds:
                if ind not in contracted_inds:
                    reindex_mapping[ind] = conj_pfx + ind
        conj_tensor_network.reindex(reindex_mapping, inplace=True)
        partial_trace = conj_tensor_network @ tensor_network

        forward_inds = [self.i_str(self.qubit_map[keep_qubit]) for keep_qubit in keep_qubits]
        backward_inds = [conj_pfx + forward_ind for forward_ind in forward_inds]
        return partial_trace.to_dense(forward_inds, backward_inds)

    def to_numpy(self) -> np.ndarray:
        """An alias for the state vector."""
        return self.state_vector()

    def apply_op(self, op: 'cirq.Operation', prng: np.random.RandomState):
        """Applies a unitary operation, mutating the object to represent the new state.

        op:
            The operation that mutates the object. Note that currently, only 1-
            and 2- qubit operations are currently supported.
        """

        old_inds = tuple([self.i_str(self.qubit_map[qubit]) for qubit in op.qubits])
        new_inds = tuple(['new_' + old_ind for old_ind in old_inds])

        if protocols.has_unitary(op):
            U = protocols.unitary(op)
        else:
            mixtures = protocols.mixture(op)
            mixture_idx = int(prng.choice(len(mixtures), p=[mixture[0] for mixture in mixtures]))
            U = mixtures[mixture_idx][1]
        U = qtn.Tensor(
            U.reshape([qubit.dimension for qubit in op.qubits] * 2), inds=(new_inds + old_inds)
        )

        # TODO(tonybruguier): Explore using the Quimb's tensor network natively.

        if len(op.qubits) == 1:
            n = self.grouping[op.qubits[0]]

            self.M[n] = (U @ self.M[n]).reindex({new_inds[0]: old_inds[0]})
        elif len(op.qubits) == 2:
            n, p = [self.grouping[qubit] for qubit in op.qubits]

            if n == p:
                self.M[n] = (U @ self.M[n]).reindex(
                    {new_inds[0]: old_inds[0], new_inds[1]: old_inds[1]}
                )
            else:
                # This is the index on which we do the contraction. We need to add it iff it's
                # the first time that we do the joining for that specific pair.
                mu_ind = self.mu_str(n, p)
                if mu_ind not in self.M[n].inds:
                    self.M[n].new_ind(mu_ind)
                if mu_ind not in self.M[p].inds:
                    self.M[p].new_ind(mu_ind)

                T = U @ self.M[n] @ self.M[p]

                left_inds = tuple(set(T.inds) & set(self.M[n].inds)) + (new_inds[0],)
                X, Y = T.split(
                    left_inds,
                    method=self.simulation_options.method,
                    max_bond=self.simulation_options.max_bond,
                    cutoff=self.simulation_options.cutoff,
                    cutoff_mode=self.simulation_options.cutoff_mode,
                    get='tensors',
                    absorb='both',
                    bond_ind=mu_ind,
                )

                # Equations (13), (14), and (15):
                # TODO(tonybruguier): When Quimb 2.0.0 is released, the split()
                # function should have a 'renorm' that, when set to None, will
                # allow to compute e_n exactly as:
                # np.sum(abs((X @ Y).data) ** 2).real / np.sum(abs(T) ** 2).real
                #
                # The renormalization would then have to be done manually.
                #
                # However, for now, e_n are just the estimated value.
                e_n = self.simulation_options.cutoff
                self.estimated_gate_error_list.append(e_n)

                self.M[n] = X.reindex({new_inds[0]: old_inds[0]})
                self.M[p] = Y.reindex({new_inds[1]: old_inds[1]})
        else:
            # NOTE(tonybruguier): There could be a way to handle higher orders. I think this could
            # involve HOSVDs:
            # https://en.wikipedia.org/wiki/Higher-order_singular_value_decomposition
            #
            # TODO(tonybruguier): Evaluate whether it's even useful to implement and learn more
            # about HOSVDs.
            raise ValueError('Can only handle 1 and 2 qubit operations')
        return True

    def _act_on_fallback_(self, op: Any, allow_decompose: bool):
        """Delegates the action to self.apply_op"""
        return self.apply_op(op, self.prng)

    def estimation_stats(self):
        "Returns some statistics about the memory usage and quality of the approximation."

        num_coefs_used = sum([Mi.data.size for Mi in self.M])
        memory_bytes = sum([Mi.data.nbytes for Mi in self.M])

        # The computation below is done for numerical stability, instead of directly using the
        # formula:
        # estimated_fidelity = \prod_i (1 - estimated_gate_error_list_i)
        estimated_fidelity = 1.0 + np.expm1(
            sum(np.log1p(-x) for x in self.estimated_gate_error_list)
        )
        estimated_fidelity = round(estimated_fidelity, ndigits=3)

        return {
            "num_coefs_used": num_coefs_used,
            "memory_bytes": memory_bytes,
            "estimated_fidelity": estimated_fidelity,
        }

    def perform_measurement(
        self, qubits: Sequence[ops.Qid], prng: np.random.RandomState, collapse_state_vector=True
    ) -> List[int]:
        """Performs a measurement over one or more qubits.

        Args:
            qubits: The sequence of qids to measure, in that order.
            prng: A random number generator, used to simulate measurements.
            collapse_state_vector: A Boolean specifying whether we should mutate
                the state after the measurement.
        """
        results: List[int] = []

        if collapse_state_vector:
            state = self
        else:
            state = self.copy()

        for qubit in qubits:
            n = state.qubit_map[qubit]

            # Trace out other qubits
            M = state.partial_trace(keep_qubits={qubit})
            probs = np.diag(M).real
            sum_probs = sum(probs)

            # Because the computation is approximate, the probabilities do not
            # necessarily add up to 1.0, and thus we re-normalize them.
            if abs(sum_probs - 1.0) > self.simulation_options.sum_prob_atol:
                raise ValueError(f'Sum of probabilities exceeds tolerance: {sum_probs}')
            norm_probs = [x / sum_probs for x in probs]

            d = qubit.dimension
            result: int = int(prng.choice(d, p=norm_probs))

            collapser = np.zeros((d, d))
            collapser[result][result] = 1.0 / math.sqrt(probs[result])

            old_n = state.i_str(n)
            new_n = 'new_' + old_n

            collapser = qtn.Tensor(collapser, inds=(new_n, old_n))

            state.M[n] = (collapser @ state.M[n]).reindex({new_n: old_n})

            results.append(result)

        return results

    def _perform_measurement(self) -> List[int]:
        """Measures the axes specified by the simulator."""
        qubit_map_inv = {v: k for k, v in self.qubit_map.items()}
        qubits = [qubit_map_inv[key] for key in self.axes]
        return self.perform_measurement(qubits, self.prng)<|MERGE_RESOLUTION|>--- conflicted
+++ resolved
@@ -17,14 +17,9 @@
 https://arxiv.org/abs/2002.07730
 """
 
-<<<<<<< HEAD
 import dataclasses
 import math
 from typing import Any, Dict, List, Optional, Sequence, Set, TYPE_CHECKING, Iterable
-=======
-import math
-from typing import Any, Dict, List, Iterator, Optional, Sequence, Set, TYPE_CHECKING, Iterable
->>>>>>> c162e10c
 
 import numpy as np
 import quimb.tensor as qtn
@@ -112,24 +107,7 @@
 
         qubit_map = {q: i for i, q in enumerate(qubits)}
 
-<<<<<<< HEAD
         return MPSState(
-=======
-        if len(circuit) == 0:
-            yield MPSSimulatorStepResult(
-                measurements={},
-                state=MPSState(
-                    qubit_map,
-                    self.prng,
-                    self.simulation_options,
-                    self.grouping,
-                    initial_state=initial_state,
-                ),
-            )
-            return
-
-        state = MPSState(
->>>>>>> c162e10c
             qubit_map,
             self.prng,
             self.simulation_options,
@@ -151,11 +129,7 @@
         for op_tree in noisy_moments:
             for op in flatten_to_ops(op_tree):
                 if protocols.is_measurement(op) or protocols.has_mixture(op):
-<<<<<<< HEAD
                     state.axes = tuple(state.qubit_map[qubit] for qubit in op.qubits)
-=======
-                    state.axes = tuple(qubit_map[qubit] for qubit in op.qubits)
->>>>>>> c162e10c
                     protocols.act_on(op, state)
                 else:
                     raise NotImplementedError(f"Unrecognized operation: {op!r}")
@@ -390,11 +364,7 @@
     def _value_equality_values_(self) -> Any:
         return self.qubit_map, self.M, self.simulation_options, self.grouping
 
-<<<<<<< HEAD
-    def copy(self):
-=======
     def copy(self) -> 'MPSState':
->>>>>>> c162e10c
         state = MPSState(
             self.qubit_map,
             self.prng,
