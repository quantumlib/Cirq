--- conflicted
+++ resolved
@@ -11,8 +11,6 @@
 # WITHOUT WARRANTIES OR CONDITIONS OF ANY KIND, either express or implied.
 # See the License for the specific language governing permissions and
 # limitations under the License.
-import pytest
-
 import pytest
 
 import cirq
@@ -30,7 +28,6 @@
         [cirq.X(cirq.GridQubit(0, 0))], device_graph)
 
 
-<<<<<<< HEAD
 def test_get_circuit_connectivity():
     a, b, c, d = cirq.LineQubit.range(4)
     circuit = cirq.Circuit(
@@ -46,12 +43,6 @@
     assert is_planar
 
 
-def test_get_circuit_connectivity_3q():
-    a, b, c = cirq.LineQubit.range(3)
-    circuit = cirq.Circuit(cirq.CCNOT(a, b, c))
-    with pytest.raises(ValueError):
-        ccr.get_circuit_connectivity(circuit)
-=======
 def test_is_valid_routing_with_bad_args():
     p, q, r = cirq.LineQubit.range(3)
     x, y = cirq.NamedQubit('x'), cirq.NamedQubit('y')
@@ -65,5 +56,4 @@
         raise ValueError
 
     with pytest.raises(ValueError):
-        ccr.is_valid_routing(circuit, swap_network, equals=equals)
->>>>>>> cc845214
+        ccr.is_valid_routing(circuit, swap_network, equals=equals)