--- conflicted
+++ resolved
@@ -11,24 +11,14 @@
 # WITHOUT WARRANTIES OR CONDITIONS OF ANY KIND, either express or implied.
 # See the License for the specific language governing permissions and
 # limitations under the License.
-<<<<<<< HEAD
-from cirq import protocols
-from cirq.devices.device import Device
-from cirq.value import Duration, value_equality
 
-
-@value_equality()
-class _UnconstrainedDeviceType(Device):
-    """A device that allows everything."""
-=======
-
-from cirq import value
+from cirq import value, protocols
 from cirq.devices import device
 
 
+@value.value_equality()
 class _UnconstrainedDevice(device.Device):
     """A device that allows everything, infinitely fast."""
->>>>>>> 9f4b9c37
 
     def duration_of(self, operation):
         return value.Duration(picos=0)
@@ -46,7 +36,7 @@
         pass
 
     def __repr__(self):
-        return 'cirq.UNCONSTRAINED_DEVICE'
+        return 'cirq.UnconstrainedDevice'  # coverage: ignore
 
     def _value_equality_values_(self):
         return ()
