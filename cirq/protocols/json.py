# Copyright 2019 The Cirq Developers
#
# Licensed under the Apache License, Version 2.0 (the "License");
# you may not use this file except in compliance with the License.
# You may obtain a copy of the License at
#
#     https://www.apache.org/licenses/LICENSE-2.0
#
# Unless required by applicable law or agreed to in writing, software
# distributed under the License is distributed on an "AS IS" BASIS,
# WITHOUT WARRANTIES OR CONDITIONS OF ANY KIND, either express or implied.
# See the License for the specific language governing permissions and
# limitations under the License.

import json
from typing import Union, Any, Dict, Optional, List, Callable, Type, cast, \
    TYPE_CHECKING, Iterable

import numpy as np
import pandas as pd
import sympy
from typing_extensions import Protocol

from cirq.ops import raw_types  # Tells mypy that the raw_types module exists
from cirq.type_workarounds import NotImplementedType

if TYPE_CHECKING:
    import cirq.ops.pauli_gates
    import cirq.devices.unconstrained_device


class _ResolverCache:
    """Lazily import and build registry to avoid circular imports."""

    def __init__(self):
        self._crd = None

    @property
    def cirq_class_resolver_dictionary(self) -> Dict[str, Type]:
        if self._crd is None:
            import cirq
            from cirq.google.known_devices import _NamedConstantXmonDevice
            self._crd = {
                'CCXPowGate': cirq.CCXPowGate,
                'CCZPowGate': cirq.CCZPowGate,
                'CNotPowGate': cirq.CNotPowGate,
                'CSwapGate': cirq.CSwapGate,
                'CZPowGate': cirq.CZPowGate,
                'Circuit': cirq.Circuit,
                'Duration': cirq.Duration,
                'FSimGate': cirq.FSimGate,
                'DensePauliString': cirq.DensePauliString,
                'MutableDensePauliString': cirq.MutableDensePauliString,
                'GateOperation': cirq.GateOperation,
                'GlobalPhaseOperation': cirq.GlobalPhaseOperation,
                'GridQubit': cirq.GridQubit,
                'HPowGate': cirq.HPowGate,
                'ISwapPowGate': cirq.ISwapPowGate,
                'IdentityGate': cirq.IdentityGate,
                'LineQubit': cirq.LineQubit,
                'LineQid': cirq.LineQid,
                'MeasurementGate': cirq.MeasurementGate,
                'Moment': cirq.Moment,
                '_NamedConstantXmonDevice': _NamedConstantXmonDevice,
                'NamedQubit': cirq.NamedQubit,
                '_PauliX': cirq.ops.pauli_gates._PauliX,
                '_PauliY': cirq.ops.pauli_gates._PauliY,
                '_PauliZ': cirq.ops.pauli_gates._PauliZ,
                'PauliString': cirq.PauliString,
                'PhaseGradientGate': cirq.PhaseGradientGate,
                'PhasedISwapPowGate': cirq.PhasedISwapPowGate,
                'PhasedXPowGate': cirq.PhasedXPowGate,
                'QuantumFourierTransformGate': cirq.QuantumFourierTransformGate,
                'SampleResult': cirq.SampleResult,
                'SingleQubitPauliStringGateOperation':
                cirq.SingleQubitPauliStringGateOperation,
                'SwapPowGate': cirq.SwapPowGate,
                'sympy.Symbol': sympy.Symbol,
                'pandas.DataFrame': pd.DataFrame,
                '_UnconstrainedDevice':
                cirq.devices.unconstrained_device._UnconstrainedDevice,
                'WaitGate': cirq.WaitGate,
                '_QubitAsQid': raw_types._QubitAsQid,
                'XPowGate': cirq.XPowGate,
                'XXPowGate': cirq.XXPowGate,
                'YPowGate': cirq.YPowGate,
                'YYPowGate': cirq.YYPowGate,
                'ZPowGate': cirq.ZPowGate,
                'ZZPowGate': cirq.ZZPowGate,

                # not a cirq class, but treated as one:
                'complex': complex,
            }
        return self._crd


RESOLVER_CACHE = _ResolverCache()


def _cirq_class_resolver(cirq_type: str) -> Union[None, Type]:
    return RESOLVER_CACHE.cirq_class_resolver_dictionary.get(cirq_type, None)


DEFAULT_RESOLVERS = [
    _cirq_class_resolver,
]
"""A default list of 'resolver' functions for use in read_json.

For more information about cirq_type resolution during deserialization
please read the docstring for `cirq.read_json`.

3rd party packages which extend Cirq's JSON serialization API should
provide their own resolver functions. 3rd party resolvers can be
prepended to this list:

    MY_DEFAULT_RESOLVERS = [_resolve_my_classes] \
                           + cirq.protocols.json.DEFAULT_RESOLVERS

    def my_read_json(file_or_fn, resolvers=None):
        if resolvers is None:
            resolvers = MY_DEFAULT_RESOLVERS
        return cirq.read_json(file_or_fn, resolvers=resolvers)
"""


class SupportsJSON(Protocol):
    """An object that can be turned into JSON dictionaries.

    The magic method _json_dict_ must return a trivially json-serializable
    type or other objects that support the SupportsJSON protocol.

    During deserialization, a class must be able to be resolved (see
    the docstring for `read_json`) and must be able to be (re-)constructed
    from the serialized parameters. If the type defines a classmethod
    `_from_json_dict_`, that will be called. Otherwise, the `cirq_type` key
    will be popped from the dictionary and used as kwargs to the type's
    constructor.
    """

    def _json_dict_(self) -> Union[None, NotImplementedType, Dict[Any, Any]]:
        pass


def obj_to_dict_helper(obj: Any,
                       attribute_names: Iterable[str],
                       namespace: Optional[str] = None) -> Dict[str, Any]:
    """Construct a dictionary containing attributes from obj

    This is useful as a helper function in objects implementing the
    SupportsJSON protocol, particularly in the _json_dict_ method.

    In addition to keys and values specified by `attribute_names`, the
    returned dictionary has an additional key "cirq_type" whose value
    is the string name of the type of `obj`.

    Args:
        obj: A python object with attributes to be placed in the dictionary.
        attribute_names: The names of attributes to serve as keys in the
            resultant dictionary. The values will be the attribute values.
        namespace: An optional prefix to the value associated with the
            key "cirq_type". The namespace name will be joined with the
            class name via a dot (.)
    """
    if namespace is not None:
        prefix = '{}.'.format(namespace)
    else:
        prefix = ''

    d = {'cirq_type': prefix + obj.__class__.__name__}
    for attr_name in attribute_names:
        d[attr_name] = getattr(obj, attr_name)
    return d


class CirqEncoder(json.JSONEncoder):
    """Extend json.JSONEncoder to support Cirq objects.

    This supports custom serialization. For details, see the documentation
    for the SupportsJSON protocol.

    In addition to serializing objects that implement the SupportsJSON
    protocol, this encoder deals with common, basic types:

     - Python complex numbers get saved as a dictionary keyed by 'real'
       and 'imag'.
     - Numpy ndarrays are converted to lists to use the json module's
       built-in support for lists.
     - Preliminary support for Sympy objects. Currently only sympy.Symbol.
       See https://github.com/quantumlib/Cirq/issues/2014
    """

    def default(self, o):
        if hasattr(o, '_json_dict_'):
            return o._json_dict_()
        if isinstance(o, complex):
            return {
                'cirq_type': 'complex',
                'real': o.real,
                'imag': o.imag,
            }
        if isinstance(o, np.ndarray):
            return o.tolist()

        # TODO: More support for sympy
        #       https://github.com/quantumlib/Cirq/issues/2014
        if isinstance(o, sympy.Symbol):
            return obj_to_dict_helper(o, ['name'], namespace='sympy')

        if isinstance(o, pd.DataFrame):
<<<<<<< HEAD
            items = [o[col].tolist() for col in o.columns]
            return {
                'cirq_type': 'pandas.DataFrame',
                'data': list(zip(*items)),
=======
            cols = [o[col].tolist() for col in o.columns]
            rows = list(zip(*cols))
            return {
                'cirq_type': 'pandas.DataFrame',
                'data': rows,
>>>>>>> b9e46a8f
                'columns': list(o.columns),
                'index': list(o.index),
            }

        return super().default(o)  # coverage: ignore


def _cirq_object_hook(d, resolvers: List[Callable[[str], Union[None, Type]]]):
    if 'cirq_type' not in d:
        return d

    for resolver in resolvers:
        cls = resolver(d['cirq_type'])
        if cls is not None:
            break
    else:
        raise ValueError("Could not resolve type '{}' "
                         "during deserialization".format(d['cirq_type']))

    if hasattr(cls, '_from_json_dict_'):
        return cls._from_json_dict_(**d)

    del d['cirq_type']
    return cls(**d)


def to_json(obj: Any, file_or_fn, *, indent=2, cls=CirqEncoder):
    """Write a JSON file containing a representation of obj.

    The object may be a cirq object or have data members that are cirq
    objects which implement the SupportsJSON protocol.

    Args:
        obj: An object which can be serialized to a JSON representation.
        file_or_fn: A filename (if a string), otherwise a file-like
            object to serve as the destination for `obj`.
        indent: Pretty-print the resulting file with this indent level.
            Passed to json.dump.
        cls: Passed to json.dump; the default value of CirqEncoder
            enables the serialization of Cirq objects which implement
            the SupportsJSON protocol. To support serialization of 3rd
            party classes, prefer adding the _json_dict_ magic method
            to your classes rather than overriding this default.
    """
    if isinstance(file_or_fn, str):
        with open(file_or_fn, 'w') as actually_a_file:
            return json.dump(obj, actually_a_file, indent=indent, cls=cls)

    return json.dump(obj, file_or_fn, indent=indent, cls=cls)


def read_json(
        file_or_fn,
        resolvers: Optional[List[Callable[[str], Union[None, Type]]]] = None):
    """Read a JSON file that optionally contains cirq objects.

    Args:
        file_or_fn: A filename (if a string), otherwise a file-like
            object from which we read in a representation of an object.
        resolvers: A list of functions that are called in order to turn
            the serialized `cirq_type` string into a constructable class.
            By default, top-level cirq objects that implement the SupportsJSON
            protocol are supported. You can extend the list of supported types
            by pre-pending custom resolvers. Each resolver should return `None`
            to indicate that it cannot resolve the given cirq_type and that
            the next resolver should be tried.
    """
    if resolvers is None:
        # This cast is required because mypy does not accept
        # assigning an expression of type T to a variable of type
        # Optional[T]. This cast may hide actual bugs, so be careful.
        resolvers = cast(Optional[List[Callable[[str], Union[None, Type]]]],
                         DEFAULT_RESOLVERS)

    def obj_hook(x):
        return _cirq_object_hook(x, resolvers)

    if isinstance(file_or_fn, str):
        with open(file_or_fn, 'r') as file:
            return json.load(file, object_hook=obj_hook)

    return json.load(file_or_fn, object_hook=obj_hook)<|MERGE_RESOLUTION|>--- conflicted
+++ resolved
@@ -207,18 +207,11 @@
             return obj_to_dict_helper(o, ['name'], namespace='sympy')
 
         if isinstance(o, pd.DataFrame):
-<<<<<<< HEAD
-            items = [o[col].tolist() for col in o.columns]
-            return {
-                'cirq_type': 'pandas.DataFrame',
-                'data': list(zip(*items)),
-=======
             cols = [o[col].tolist() for col in o.columns]
             rows = list(zip(*cols))
             return {
                 'cirq_type': 'pandas.DataFrame',
                 'data': rows,
->>>>>>> b9e46a8f
                 'columns': list(o.columns),
                 'index': list(o.index),
             }
