# Copyright 2019 The Cirq Developers
#
# Licensed under the Apache License, Version 2.0 (the "License");
# you may not use this file except in compliance with the License.
# You may obtain a copy of the License at
#
#     https://www.apache.org/licenses/LICENSE-2.0
#
# Unless required by applicable law or agreed to in writing, software
# distributed under the License is distributed on an "AS IS" BASIS,
# WITHOUT WARRANTIES OR CONDITIONS OF ANY KIND, either express or implied.
# See the License for the specific language governing permissions and
# limitations under the License.
import json
import numbers
import pathlib
from typing import (
    Union,
    Any,
    Dict,
    Optional,
    List,
    Callable,
    Type,
    cast,
    TYPE_CHECKING,
    Iterable,
    overload,
    IO,
)

import numpy as np
import pandas as pd
import sympy
from typing_extensions import Protocol

from cirq.ops import raw_types  # Tells mypy that the raw_types module exists
from cirq.type_workarounds import NotImplementedType

if TYPE_CHECKING:
    import cirq.ops.pauli_gates
    import cirq.devices.unconstrained_device


class _ResolverCache:
    """Lazily import and build registry to avoid circular imports."""

    def __init__(self):
        self._crd = None

    @property
    def cirq_class_resolver_dictionary(self) -> Dict[str, Type]:
        if self._crd is None:
            import cirq
            from cirq.devices.noise_model import _NoNoiseModel
            from cirq.google.devices.known_devices import (
                _NamedConstantXmonDevice)

            def _identity_operation_from_dict(qubits, **kwargs):
                return cirq.identity_each(*qubits)

            def single_qubit_matrix_gate(matrix):
                if not isinstance(matrix, np.ndarray):
                    matrix = np.array(matrix, dtype=np.complex128)
                return cirq.MatrixGate(matrix, qid_shape=(matrix.shape[0],))

            def two_qubit_matrix_gate(matrix):
                if not isinstance(matrix, np.ndarray):
                    matrix = np.array(matrix, dtype=np.complex128)
                return cirq.MatrixGate(matrix, qid_shape=(2, 2))

            self._crd = {
                'AmplitudeDampingChannel': cirq.AmplitudeDampingChannel,
                'AsymmetricDepolarizingChannel':
                cirq.AsymmetricDepolarizingChannel,
                'BitFlipChannel': cirq.BitFlipChannel,
                'CCXPowGate': cirq.CCXPowGate,
                'CCZPowGate': cirq.CCZPowGate,
                'CNotPowGate': cirq.CNotPowGate,
                'ControlledGate': cirq.ControlledGate,
                'ControlledOperation': cirq.ControlledOperation,
                'CSwapGate': cirq.CSwapGate,
                'CZPowGate': cirq.CZPowGate,
                'Circuit': cirq.Circuit,
                'DepolarizingChannel': cirq.DepolarizingChannel,
                'ConstantQubitNoiseModel': cirq.ConstantQubitNoiseModel,
                'Duration': cirq.Duration,
                'FSimGate': cirq.FSimGate,
                'DensePauliString': cirq.DensePauliString,
                'MutableDensePauliString': cirq.MutableDensePauliString,
                'GateOperation': cirq.GateOperation,
                'GeneralizedAmplitudeDampingChannel':
                cirq.GeneralizedAmplitudeDampingChannel,
                'GlobalPhaseOperation': cirq.GlobalPhaseOperation,
                'GridQubit': cirq.GridQubit,
                'HPowGate': cirq.HPowGate,
                'ISwapPowGate': cirq.ISwapPowGate,
                'IdentityGate': cirq.IdentityGate,
                'IdentityOperation': _identity_operation_from_dict,
                'LineQubit': cirq.LineQubit,
                'LineQid': cirq.LineQid,
                'MatrixGate': cirq.MatrixGate,
                'MeasurementGate': cirq.MeasurementGate,
                'Moment': cirq.Moment,
                '_NamedConstantXmonDevice': _NamedConstantXmonDevice,
                '_NoNoiseModel': _NoNoiseModel,
                'NamedQubit': cirq.NamedQubit,
                '_PauliX': cirq.ops.pauli_gates._PauliX,
                '_PauliY': cirq.ops.pauli_gates._PauliY,
                '_PauliZ': cirq.ops.pauli_gates._PauliZ,
                'ParamResolver': cirq.ParamResolver,
                'PauliString': cirq.PauliString,
                'PhaseDampingChannel': cirq.PhaseDampingChannel,
                'PhaseFlipChannel': cirq.PhaseFlipChannel,
                'PhaseGradientGate': cirq.PhaseGradientGate,
                'PhasedISwapPowGate': cirq.PhasedISwapPowGate,
                'PhasedXPowGate': cirq.PhasedXPowGate,
                'PhasedXZGate': cirq.PhasedXZGate,
                'QuantumFourierTransformGate': cirq.QuantumFourierTransformGate,
                'ResetChannel': cirq.ResetChannel,
                'SingleQubitMatrixGate': single_qubit_matrix_gate,
                'SingleQubitPauliStringGateOperation':
                cirq.SingleQubitPauliStringGateOperation,
                'SingleQubitReadoutCalibrationResult':
                cirq.experiments.SingleQubitReadoutCalibrationResult,
                'SwapPowGate': cirq.SwapPowGate,
                'SycamoreGate': cirq.google.SycamoreGate,
<<<<<<< HEAD
                'TrialResult': cirq.TrialResult,
                'TwoQubitMatrixGate': cirq.TwoQubitMatrixGate,
=======
                'TwoQubitMatrixGate': two_qubit_matrix_gate,
>>>>>>> 55c15907
                '_UnconstrainedDevice':
                cirq.devices.unconstrained_device._UnconstrainedDevice,
                'WaitGate': cirq.WaitGate,
                '_QubitAsQid': raw_types._QubitAsQid,
                'XPowGate': cirq.XPowGate,
                'XXPowGate': cirq.XXPowGate,
                'YPowGate': cirq.YPowGate,
                'YYPowGate': cirq.YYPowGate,
                'ZPowGate': cirq.ZPowGate,
                'ZZPowGate': cirq.ZZPowGate,

                # not a cirq class, but treated as one:
                'pandas.DataFrame': pd.DataFrame,
                'pandas.Index': pd.Index,
                'pandas.MultiIndex': pd.MultiIndex.from_tuples,
                'sympy.Symbol': sympy.Symbol,
                'sympy.Add': lambda args: sympy.Add(*args),
                'sympy.Mul': lambda args: sympy.Mul(*args),
                'sympy.Pow': lambda args: sympy.Pow(*args),
                'sympy.Float': lambda approx: sympy.Float(approx),
                'sympy.Integer': sympy.Integer,
                'sympy.Rational': sympy.Rational,
                'complex': complex,
            }
        return self._crd


RESOLVER_CACHE = _ResolverCache()


def _cirq_class_resolver(cirq_type: str) -> Union[None, Type]:
    return RESOLVER_CACHE.cirq_class_resolver_dictionary.get(cirq_type, None)


DEFAULT_RESOLVERS = [
    _cirq_class_resolver,
]
"""A default list of 'resolver' functions for use in read_json.

For more information about cirq_type resolution during deserialization
please read the docstring for `cirq.read_json`.

3rd party packages which extend Cirq's JSON serialization API should
provide their own resolver functions. 3rd party resolvers can be
prepended to this list:

    MY_DEFAULT_RESOLVERS = [_resolve_my_classes] \
                           + cirq.protocols.json.DEFAULT_RESOLVERS

    def my_read_json(file_or_fn, resolvers=None):
        if resolvers is None:
            resolvers = MY_DEFAULT_RESOLVERS
        return cirq.read_json(file_or_fn, resolvers=resolvers)
"""


class SupportsJSON(Protocol):
    """An object that can be turned into JSON dictionaries.

    The magic method _json_dict_ must return a trivially json-serializable
    type or other objects that support the SupportsJSON protocol.

    During deserialization, a class must be able to be resolved (see
    the docstring for `read_json`) and must be able to be (re-)constructed
    from the serialized parameters. If the type defines a classmethod
    `_from_json_dict_`, that will be called. Otherwise, the `cirq_type` key
    will be popped from the dictionary and used as kwargs to the type's
    constructor.
    """

    def _json_dict_(self) -> Union[None, NotImplementedType, Dict[Any, Any]]:
        pass


def obj_to_dict_helper(obj: Any,
                       attribute_names: Iterable[str],
                       namespace: Optional[str] = None) -> Dict[str, Any]:
    """Construct a dictionary containing attributes from obj

    This is useful as a helper function in objects implementing the
    SupportsJSON protocol, particularly in the _json_dict_ method.

    In addition to keys and values specified by `attribute_names`, the
    returned dictionary has an additional key "cirq_type" whose value
    is the string name of the type of `obj`.

    Args:
        obj: A python object with attributes to be placed in the dictionary.
        attribute_names: The names of attributes to serve as keys in the
            resultant dictionary. The values will be the attribute values.
        namespace: An optional prefix to the value associated with the
            key "cirq_type". The namespace name will be joined with the
            class name via a dot (.)
    """
    if namespace is not None:
        prefix = '{}.'.format(namespace)
    else:
        prefix = ''

    d = {'cirq_type': prefix + obj.__class__.__name__}
    for attr_name in attribute_names:
        d[attr_name] = getattr(obj, attr_name)
    return d


class CirqEncoder(json.JSONEncoder):
    """Extend json.JSONEncoder to support Cirq objects.

    This supports custom serialization. For details, see the documentation
    for the SupportsJSON protocol.

    In addition to serializing objects that implement the SupportsJSON
    protocol, this encoder deals with common, basic types:

     - Python complex numbers get saved as a dictionary keyed by 'real'
       and 'imag'.
     - Numpy ndarrays are converted to lists to use the json module's
       built-in support for lists.
     - Preliminary support for Sympy objects. Currently only sympy.Symbol.
       See https://github.com/quantumlib/Cirq/issues/2014
    """

    def default(self, o):
        if hasattr(o, '_json_dict_'):
            return o._json_dict_()
        if isinstance(o, np.bool_):
            return bool(o)
        if isinstance(o, numbers.Integral):
            return int(o)
        if isinstance(o, numbers.Real):
            return float(o)
        if isinstance(o, numbers.Complex):
            return {
                'cirq_type': 'complex',
                'real': o.real,
                'imag': o.imag,
            }
        if isinstance(o, np.ndarray):
            return o.tolist()

        # TODO: More support for sympy
        #       https://github.com/quantumlib/Cirq/issues/2014
        if isinstance(o, sympy.Symbol):
            return obj_to_dict_helper(o, ['name'], namespace='sympy')

        if isinstance(o, (sympy.Add, sympy.Mul, sympy.Pow)):
            return obj_to_dict_helper(o, ['args'], namespace='sympy')

        if isinstance(o, sympy.Integer):
            return {'cirq_type': 'sympy.Integer', 'i': o.p}

        if isinstance(o, sympy.Float):
            return {'cirq_type': 'sympy.Float', 'approx': float(o)}

        if isinstance(o, sympy.Rational):
            return {
                'cirq_type': 'sympy.Rational',
                'p': o.p,
                'q': o.q,
            }

        if isinstance(o, pd.MultiIndex):
            return {
                'cirq_type': 'pandas.MultiIndex',
                'tuples': list(o),
                'names': list(o.names),
            }

        if isinstance(o, pd.Index):
            return {
                'cirq_type': 'pandas.Index',
                'data': list(o),
                'name': o.name,
            }

        if isinstance(o, pd.DataFrame):
            cols = [o[col].tolist() for col in o.columns]
            rows = list(zip(*cols))
            return {
                'cirq_type': 'pandas.DataFrame',
                'data': rows,
                'columns': o.columns,
                'index': o.index,
            }

        return super().default(o)  # coverage: ignore


def _cirq_object_hook(d, resolvers: List[Callable[[str], Union[None, Type]]]):
    if 'cirq_type' not in d:
        return d

    for resolver in resolvers:
        cls = resolver(d['cirq_type'])
        if cls is not None:
            break
    else:
        raise ValueError("Could not resolve type '{}' "
                         "during deserialization".format(d['cirq_type']))

    if hasattr(cls, '_from_json_dict_'):
        return cls._from_json_dict_(**d)

    del d['cirq_type']
    return cls(**d)


# pylint: disable=function-redefined
@overload
def to_json(obj: Any,
            file_or_fn: Union[IO, pathlib.Path, str],
            *,
            indent=2,
            cls=CirqEncoder) -> None:
    pass


@overload
def to_json(obj: Any, file_or_fn: None = None, *, indent=2,
            cls=CirqEncoder) -> str:
    pass


def to_json(obj: Any,
            file_or_fn: Union[None, IO, pathlib.Path, str] = None,
            *,
            indent: int = 2,
            cls: Type[json.JSONEncoder] = CirqEncoder) -> Optional[str]:
    """Write a JSON file containing a representation of obj.

    The object may be a cirq object or have data members that are cirq
    objects which implement the SupportsJSON protocol.

    Args:
        obj: An object which can be serialized to a JSON representation.
        file_or_fn: A filename (if a string or `pathlib.Path`) to write to, or
            an IO object (such as a file or buffer) to write to, or `None` to
            indicate that the method should return the JSON text as its result.
            Defaults to `None`.
        indent: Pretty-print the resulting file with this indent level.
            Passed to json.dump.
        cls: Passed to json.dump; the default value of CirqEncoder
            enables the serialization of Cirq objects which implement
            the SupportsJSON protocol. To support serialization of 3rd
            party classes, prefer adding the _json_dict_ magic method
            to your classes rather than overriding this default.
    """
    if file_or_fn is None:
        return json.dumps(obj, indent=indent, cls=cls)

    if isinstance(file_or_fn, (str, pathlib.Path)):
        with open(file_or_fn, 'w') as actually_a_file:
            json.dump(obj, actually_a_file, indent=indent, cls=cls)
            return None

    json.dump(obj, file_or_fn, indent=indent, cls=cls)
    return None


# pylint: enable=function-redefined


def read_json(
        file_or_fn: Union[None, IO, pathlib.Path, str] = None,
        *,
        json_text: Optional[str] = None,
        resolvers: Optional[List[Callable[[str], Union[None, Type]]]] = None):
    """Read a JSON file that optionally contains cirq objects.

    Args:
        file_or_fn: A filename (if a string or `pathlib.Path`) to read from, or
            an IO object (such as a file or buffer) to read from, or `None` to
            indicate that `json_text` argument should be used. Defaults to
            `None`.
        json_text: A string representation of the JSON to parse the object from,
            or else `None` indicating `file_or_fn` should be used. Defaults to
            `None`.
        resolvers: A list of functions that are called in order to turn
            the serialized `cirq_type` string into a constructable class.
            By default, top-level cirq objects that implement the SupportsJSON
            protocol are supported. You can extend the list of supported types
            by pre-pending custom resolvers. Each resolver should return `None`
            to indicate that it cannot resolve the given cirq_type and that
            the next resolver should be tried.
    """
    if (file_or_fn is None) == (json_text is None):
        raise ValueError('Must specify ONE of "file_or_fn" or "json".')

    if resolvers is None:
        # This cast is required because mypy does not accept
        # assigning an expression of type T to a variable of type
        # Optional[T]. This cast may hide actual bugs, so be careful.
        resolvers = cast(Optional[List[Callable[[str], Union[None, Type]]]],
                         DEFAULT_RESOLVERS)

    def obj_hook(x):
        return _cirq_object_hook(x, resolvers)

    if json_text is not None:
        return json.loads(json_text, object_hook=obj_hook)

    if isinstance(file_or_fn, (str, pathlib.Path)):
        with open(file_or_fn, 'r') as file:
            return json.load(file, object_hook=obj_hook)

    return json.load(cast(IO, file_or_fn), object_hook=obj_hook)<|MERGE_RESOLUTION|>--- conflicted
+++ resolved
@@ -125,12 +125,8 @@
                 cirq.experiments.SingleQubitReadoutCalibrationResult,
                 'SwapPowGate': cirq.SwapPowGate,
                 'SycamoreGate': cirq.google.SycamoreGate,
-<<<<<<< HEAD
                 'TrialResult': cirq.TrialResult,
-                'TwoQubitMatrixGate': cirq.TwoQubitMatrixGate,
-=======
                 'TwoQubitMatrixGate': two_qubit_matrix_gate,
->>>>>>> 55c15907
                 '_UnconstrainedDevice':
                 cirq.devices.unconstrained_device._UnconstrainedDevice,
                 'WaitGate': cirq.WaitGate,
