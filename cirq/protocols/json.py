--- conflicted
+++ resolved
@@ -101,11 +101,8 @@
                 'pandas.DataFrame': pd.DataFrame,
                 'pandas.Index': pd.Index,
                 'pandas.MultiIndex': pd.MultiIndex.from_tuples,
-<<<<<<< HEAD
                 'Tag': cirq.Tag,
-=======
                 'TwoQubitMatrixGate': cirq.TwoQubitMatrixGate,
->>>>>>> 0f868450
                 '_UnconstrainedDevice':
                 cirq.devices.unconstrained_device._UnconstrainedDevice,
                 'WaitGate': cirq.WaitGate,
