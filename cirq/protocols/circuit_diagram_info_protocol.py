--- conflicted
+++ resolved
@@ -134,22 +134,14 @@
                                          self.use_unicode_characters,
                                          self.precision, self.qubit_map))
 
-<<<<<<< HEAD
-    def format_real(self, val: Union[sympy.Basic, int, float]):
-=======
     def format_real(self, val: Union[sympy.Basic, int, float]) -> str:
->>>>>>> f14ed205
         if isinstance(val, sympy.Basic):
             return str(val)
         if val == int(val):
             return str(int(val))
         if self.precision is None:
             return str(val)
-<<<<<<< HEAD
-        return '{{:.{}}}'.format(self.precision).format(float(val))
-=======
         return f'{float(val):.{self.precision}}'
->>>>>>> f14ed205
 
     def copy(self):
         return self.__class__(
