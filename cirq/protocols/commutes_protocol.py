--- conflicted
+++ resolved
@@ -182,36 +182,4 @@
         return NotImplemented
     if v1.shape != v2.shape:
         return None
-<<<<<<< HEAD
-    return linalg.matrix_commutes(v1, v2, atol=atol)
-=======
-    return linalg.matrix_commutes(v1, v2, atol=atol)
-
-
-def _strat_commutes_from_operation(
-    v1: Any,
-    v2: Any,
-    *,
-    atol: float,
-) -> Union[bool, NotImplementedType, None]:
-    if not isinstance(v1, ops.Operation) or not isinstance(v2, ops.Operation):
-        return NotImplemented
-
-    if set(v1.qubits).isdisjoint(v2.qubits):
-        return True
-
-    from cirq import circuits
-
-    circuit12 = circuits.Circuit(v1, v2)
-    circuit21 = circuits.Circuit(v2, v1)
-
-    # Don't create gigantic matrices.
-    if np.product(qid_shape_protocol.qid_shape(circuit12)) > 2 ** 10:
-        return NotImplemented  # coverage: ignore
-
-    m12 = unitary_protocol.unitary(circuit12, default=None)
-    m21 = unitary_protocol.unitary(circuit21, default=None)
-    if m12 is None:
-        return NotImplemented
-    return np.allclose(m12, m21, atol=atol)
->>>>>>> 226d52f5
+    return linalg.matrix_commutes(v1, v2, atol=atol)