--- conflicted
+++ resolved
@@ -106,11 +106,7 @@
 
     with pytest.raises(ValueError) as e:
         cirq.read_json(buffer)
-<<<<<<< HEAD
-    assert e.match("Could not resolve type 'MyCustomClass' " "during deserialization")
-=======
     assert e.match("Could not resolve type 'MyCustomClass' during deserialization")
->>>>>>> bd3d95a2
 
 
 QUBITS = cirq.LineQubit.range(5)
@@ -646,17 +642,11 @@
         path.read_text(),
         {
             'cirq': cirq,
-<<<<<<< HEAD
-            'pd': pd,
-            'sympy': sympy,
-            'np': np,
-=======
             'datetime': datetime,
             'pd': pd,
             'sympy': sympy,
             'np': np,
             'datetime': datetime,
->>>>>>> bd3d95a2
         },
         {},
     )
