--- conflicted
+++ resolved
@@ -104,11 +104,7 @@
 
     with pytest.raises(ValueError) as e:
         cirq.read_json(buffer)
-<<<<<<< HEAD
-    assert e.match("Could not resolve type 'MyCustomClass' " "during deserialization")
-=======
     assert e.match("Could not resolve type 'MyCustomClass' during deserialization")
->>>>>>> 28764bef
 
 
 QUBITS = cirq.LineQubit.range(5)
