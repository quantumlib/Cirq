--- conflicted
+++ resolved
@@ -240,21 +240,13 @@
     'DEFAULT_RESOLVERS',
     # Quantum Engine
     'ALL_ANGLES_FLOQUET_PHASED_FSIM_CHARACTERIZATION',
-<<<<<<< HEAD
-    'CircuitCalibration',
-=======
     'CircuitWithCalibration',
->>>>>>> 94826f91
     'Engine',
     'EngineJob',
     'EngineProcessor',
     'EngineProgram',
     'EngineTimeSlot',
-<<<<<<< HEAD
-    'PhaseCorrectedFSimOperations',
-=======
     'FSimPhaseCorrections',
->>>>>>> 94826f91
     'PhasedFSimEngineSimulator',
     'QuantumEngineSampler',
     'SQRT_ISWAP_PARAMETERS',
