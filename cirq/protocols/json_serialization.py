--- conflicted
+++ resolved
@@ -45,170 +45,7 @@
     import cirq.ops.pauli_gates
     import cirq.devices.unconstrained_device
 
-
-<<<<<<< HEAD
-class _ResolverCache:
-    """Lazily import and build registry to avoid circular imports."""
-
-    def __init__(self):
-        self._crd = None
-
-    @property
-    def cirq_class_resolver_dictionary(self) -> Dict[str, Type]:
-        if self._crd is None:
-            import cirq
-            from cirq.devices.noise_model import _NoNoiseModel
-            from cirq.experiments import (CrossEntropyResult,
-                                          CrossEntropyResultDict,
-                                          GridInteractionLayer)
-            from cirq.experiments.grid_parallel_two_qubit_xeb import (
-                GridParallelXEBMetadata)
-            from cirq.google.devices.known_devices import (
-                _NamedConstantXmonDevice)
-
-            def _identity_operation_from_dict(qubits, **kwargs):
-                return cirq.identity_each(*qubits)
-
-            def single_qubit_matrix_gate(matrix):
-                if not isinstance(matrix, np.ndarray):
-                    matrix = np.array(matrix, dtype=np.complex128)
-                return cirq.MatrixGate(matrix, qid_shape=(matrix.shape[0],))
-
-            def two_qubit_matrix_gate(matrix):
-                if not isinstance(matrix, np.ndarray):
-                    matrix = np.array(matrix, dtype=np.complex128)
-                return cirq.MatrixGate(matrix, qid_shape=(2, 2))
-
-            self._crd = {
-                'AmplitudeDampingChannel': cirq.AmplitudeDampingChannel,
-                'AsymmetricDepolarizingChannel':
-                cirq.AsymmetricDepolarizingChannel,
-                'BitFlipChannel': cirq.BitFlipChannel,
-                'ProductState': cirq.ProductState,
-                'CCNotPowGate': cirq.CCNotPowGate,
-                'CCXPowGate': cirq.CCXPowGate,
-                'CCZPowGate': cirq.CCZPowGate,
-                'CNotPowGate': cirq.CNotPowGate,
-                'Calibration': cirq.google.Calibration,
-                'CalibrationLayer': cirq.google.CalibrationLayer,
-                'CalibrationResult': cirq.google.CalibrationResult,
-                'CalibrationTag': cirq.google.CalibrationTag,
-                'ControlledGate': cirq.ControlledGate,
-                'ControlledOperation': cirq.ControlledOperation,
-                'CSwapGate': cirq.CSwapGate,
-                'CXPowGate': cirq.CXPowGate,
-                'CZPowGate': cirq.CZPowGate,
-                'CrossEntropyResult': CrossEntropyResult,
-                'CrossEntropyResultDict': CrossEntropyResultDict,
-                'Circuit': cirq.Circuit,
-                'CliffordState': cirq.CliffordState,
-                'CliffordTableau': cirq.CliffordTableau,
-                'DepolarizingChannel': cirq.DepolarizingChannel,
-                'ConstantQubitNoiseModel': cirq.ConstantQubitNoiseModel,
-                'Duration': cirq.Duration,
-                'FrozenCircuit': cirq.FrozenCircuit,
-                'FSimGate': cirq.FSimGate,
-                'DensePauliString': cirq.DensePauliString,
-                'MutableDensePauliString': cirq.MutableDensePauliString,
-                'MutablePauliString': cirq.MutablePauliString,
-                'GateOperation': cirq.GateOperation,
-                'GateTabulation': cirq.google.GateTabulation,
-                'GeneralizedAmplitudeDampingChannel':
-                cirq.GeneralizedAmplitudeDampingChannel,
-                'GlobalPhaseOperation': cirq.GlobalPhaseOperation,
-                'GridInteractionLayer': GridInteractionLayer,
-                'GridParallelXEBMetadata': GridParallelXEBMetadata,
-                'GridQid': cirq.GridQid,
-                'GridQubit': cirq.GridQubit,
-                'HPowGate': cirq.HPowGate,
-                'ISwapPowGate': cirq.ISwapPowGate,
-                'IdentityGate': cirq.IdentityGate,
-                'IdentityOperation': _identity_operation_from_dict,
-                'InitObsSetting': cirq.work.InitObsSetting,
-                'LinearDict': cirq.LinearDict,
-                'LineQubit': cirq.LineQubit,
-                'LineQid': cirq.LineQid,
-                'MatrixGate': cirq.MatrixGate,
-                'MeasurementGate': cirq.MeasurementGate,
-                '_MeasurementSpec': cirq.work._MeasurementSpec,
-                'Moment': cirq.Moment,
-                '_XEigenState':
-                cirq.value.product_state._XEigenState,  # type: ignore
-                '_YEigenState':
-                cirq.value.product_state._YEigenState,  # type: ignore
-                '_ZEigenState':
-                cirq.value.product_state._ZEigenState,  # type: ignore
-                '_NamedConstantXmonDevice': _NamedConstantXmonDevice,
-                '_NoNoiseModel': _NoNoiseModel,
-                'NamedQubit': cirq.NamedQubit,
-                'NamedQid': cirq.NamedQid,
-                'NoIdentifierQubit': cirq.testing.NoIdentifierQubit,
-                '_PauliX': cirq.ops.pauli_gates._PauliX,
-                '_PauliY': cirq.ops.pauli_gates._PauliY,
-                '_PauliZ': cirq.ops.pauli_gates._PauliZ,
-                'ParamResolver': cirq.ParamResolver,
-                'PasqalDevice': cirq.pasqal.PasqalDevice,
-                'PasqalVirtualDevice': cirq.pasqal.PasqalVirtualDevice,
-                'PauliString': cirq.PauliString,
-                'PhaseDampingChannel': cirq.PhaseDampingChannel,
-                'PhaseFlipChannel': cirq.PhaseFlipChannel,
-                'PhaseGradientGate': cirq.PhaseGradientGate,
-                'PhasedFSimGate': cirq.PhasedFSimGate,
-                'PhasedISwapPowGate': cirq.PhasedISwapPowGate,
-                'PhasedXPowGate': cirq.PhasedXPowGate,
-                'PhasedXZGate': cirq.PhasedXZGate,
-                'PhysicalZTag': cirq.google.PhysicalZTag,
-                'Projector': cirq.Projector,
-                'RandomGateChannel': cirq.RandomGateChannel,
-                'QuantumFourierTransformGate': cirq.QuantumFourierTransformGate,
-                'ResetChannel': cirq.ResetChannel,
-                'SingleQubitMatrixGate': single_qubit_matrix_gate,
-                'SingleQubitPauliStringGateOperation':
-                cirq.SingleQubitPauliStringGateOperation,
-                'SingleQubitReadoutCalibrationResult':
-                cirq.experiments.SingleQubitReadoutCalibrationResult,
-                'StabilizerStateChForm': cirq.StabilizerStateChForm,
-                'SwapPowGate': cirq.SwapPowGate,
-                'SycamoreGate': cirq.google.SycamoreGate,
-                'TaggedOperation': cirq.TaggedOperation,
-                'ThreeDQubit': cirq.pasqal.ThreeDQubit,
-                'Result': cirq.Result,
-                'TrialResult': cirq.TrialResult,
-                'TwoDQubit': cirq.pasqal.TwoDQubit,
-                'TwoQubitMatrixGate': two_qubit_matrix_gate,
-                'TwoQubitDiagonalGate': cirq.TwoQubitDiagonalGate,
-                '_UnconstrainedDevice':
-                cirq.devices.unconstrained_device._UnconstrainedDevice,
-                'VirtualTag': cirq.VirtualTag,
-                'WaitGate': cirq.WaitGate,
-                '_QubitAsQid': raw_types._QubitAsQid,
-                'XPowGate': cirq.XPowGate,
-                'XXPowGate': cirq.XXPowGate,
-                'YPowGate': cirq.YPowGate,
-                'YYPowGate': cirq.YYPowGate,
-                'ZPowGate': cirq.ZPowGate,
-                'ZZPowGate': cirq.ZZPowGate,
-
-                # not a cirq class, but treated as one:
-                'pandas.DataFrame': pd.DataFrame,
-                'pandas.Index': pd.Index,
-                'pandas.MultiIndex': pd.MultiIndex.from_tuples,
-                'sympy.Symbol': sympy.Symbol,
-                'sympy.Add': lambda args: sympy.Add(*args),
-                'sympy.Mul': lambda args: sympy.Mul(*args),
-                'sympy.Pow': lambda args: sympy.Pow(*args),
-                'sympy.Float': lambda approx: sympy.Float(approx),
-                'sympy.Integer': sympy.Integer,
-                'sympy.Rational': sympy.Rational,
-                'complex': complex,
-            }
-        return self._crd
-
-
-RESOLVER_CACHE = _ResolverCache()
-=======
 ObjectFactory = Union[Type, Callable[..., Any]]
-
 
 @functools.lru_cache(maxsize=1)
 def _cirq_class_resolver_dictionary() -> Dict[str, ObjectFactory]:
@@ -308,6 +145,7 @@
         'PhasedXPowGate': cirq.PhasedXPowGate,
         'PhasedXZGate': cirq.PhasedXZGate,
         'PhysicalZTag': cirq.google.PhysicalZTag,
+        'Projector': cirq.Projector,
         'RandomGateChannel': cirq.RandomGateChannel,
         'QuantumFourierTransformGate': cirq.QuantumFourierTransformGate,
         'ResetChannel': cirq.ResetChannel,
@@ -351,7 +189,6 @@
         'sympy.Rational': sympy.Rational,
         'complex': complex,
     }
->>>>>>> 47d34182
 
 
 class JsonResolver(Protocol):
