# Copyright 2019 The Cirq Developers
#
# Licensed under the Apache License, Version 2.0 (the "License");
# you may not use this file except in compliance with the License.
# You may obtain a copy of the License at
#
#     https://www.apache.org/licenses/LICENSE-2.0
#
# Unless required by applicable law or agreed to in writing, software
# distributed under the License is distributed on an "AS IS" BASIS,
# WITHOUT WARRANTIES OR CONDITIONS OF ANY KIND, either express or implied.
# See the License for the specific language governing permissions and
# limitations under the License.
import dataclasses
import functools
import json
import numbers
import pathlib
from typing import (
    Any,
    Callable,
    cast,
    Dict,
    IO,
    Iterable,
    List,
    Optional,
    overload,
    Sequence,
    Type,
    TYPE_CHECKING,
    Union,
)

import numpy as np
import pandas as pd
import sympy
from typing_extensions import Protocol

from cirq._doc import doc_private
from cirq.ops import raw_types
from cirq.type_workarounds import NotImplementedType

if TYPE_CHECKING:
    import cirq.ops.pauli_gates
    import cirq.devices.unconstrained_device


ObjectFactory = Union[Type, Callable[..., Any]]


@functools.lru_cache(maxsize=1)
def _cirq_class_resolver_dictionary() -> Dict[str, ObjectFactory]:
    import cirq
    from cirq.devices.noise_model import _NoNoiseModel
    from cirq.experiments import CrossEntropyResult, CrossEntropyResultDict, GridInteractionLayer
    from cirq.experiments.grid_parallel_two_qubit_xeb import GridParallelXEBMetadata
    from cirq.google.devices.known_devices import _NamedConstantXmonDevice

    def _identity_operation_from_dict(qubits, **kwargs):
        return cirq.identity_each(*qubits)

    def single_qubit_matrix_gate(matrix):
        if not isinstance(matrix, np.ndarray):
            matrix = np.array(matrix, dtype=np.complex128)
        return cirq.MatrixGate(matrix, qid_shape=(matrix.shape[0],))

    def two_qubit_matrix_gate(matrix):
        if not isinstance(matrix, np.ndarray):
            matrix = np.array(matrix, dtype=np.complex128)
        return cirq.MatrixGate(matrix, qid_shape=(2, 2))

    return {
        'AmplitudeDampingChannel': cirq.AmplitudeDampingChannel,
        'AsymmetricDepolarizingChannel': cirq.AsymmetricDepolarizingChannel,
        'BitFlipChannel': cirq.BitFlipChannel,
        'BitstringAccumulator': cirq.work.BitstringAccumulator,
        'ProductState': cirq.ProductState,
        'CCNotPowGate': cirq.CCNotPowGate,
        'CCXPowGate': cirq.CCXPowGate,
        'CCZPowGate': cirq.CCZPowGate,
        'CNotPowGate': cirq.CNotPowGate,
        'Calibration': cirq.google.Calibration,
        'CalibrationLayer': cirq.google.CalibrationLayer,
        'CalibrationResult': cirq.google.CalibrationResult,
        'CalibrationTag': cirq.google.CalibrationTag,
        'ControlledGate': cirq.ControlledGate,
        'ControlledOperation': cirq.ControlledOperation,
        'CSwapGate': cirq.CSwapGate,
        'CXPowGate': cirq.CXPowGate,
        'CZPowGate': cirq.CZPowGate,
        'CrossEntropyResult': CrossEntropyResult,
        'CrossEntropyResultDict': CrossEntropyResultDict,
        'Circuit': cirq.Circuit,
        'CircuitOperation': cirq.CircuitOperation,
        'CliffordState': cirq.CliffordState,
        'CliffordTableau': cirq.CliffordTableau,
        'DepolarizingChannel': cirq.DepolarizingChannel,
        'ConstantQubitNoiseModel': cirq.ConstantQubitNoiseModel,
        'Duration': cirq.Duration,
        'FrozenCircuit': cirq.FrozenCircuit,
        'FSimGate': cirq.FSimGate,
        'DensePauliString': cirq.DensePauliString,
        'MutableDensePauliString': cirq.MutableDensePauliString,
        'MutablePauliString': cirq.MutablePauliString,
        'GateOperation': cirq.GateOperation,
        'GateTabulation': cirq.google.GateTabulation,
        'GeneralizedAmplitudeDampingChannel': cirq.GeneralizedAmplitudeDampingChannel,
        'GlobalPhaseOperation': cirq.GlobalPhaseOperation,
        'GridInteractionLayer': GridInteractionLayer,
        'GridParallelXEBMetadata': GridParallelXEBMetadata,
        'GridQid': cirq.GridQid,
        'GridQubit': cirq.GridQubit,
        'HPowGate': cirq.HPowGate,
        'ISwapPowGate': cirq.ISwapPowGate,
        'IdentityGate': cirq.IdentityGate,
        'IdentityOperation': _identity_operation_from_dict,
        'InitObsSetting': cirq.work.InitObsSetting,
        'LinearDict': cirq.LinearDict,
        'LineQubit': cirq.LineQubit,
        'LineQid': cirq.LineQid,
        'MatrixGate': cirq.MatrixGate,
        'MeasurementGate': cirq.MeasurementGate,
        '_MeasurementSpec': cirq.work._MeasurementSpec,
        'Moment': cirq.Moment,
        '_XEigenState': cirq.value.product_state._XEigenState,
        '_YEigenState': cirq.value.product_state._YEigenState,
        '_ZEigenState': cirq.value.product_state._ZEigenState,
        '_NamedConstantXmonDevice': _NamedConstantXmonDevice,
        '_NoNoiseModel': _NoNoiseModel,
        'NamedQubit': cirq.NamedQubit,
        'NamedQid': cirq.NamedQid,
        'NoIdentifierQubit': cirq.testing.NoIdentifierQubit,
        'ObservableMeasuredResult': cirq.work.ObservableMeasuredResult,
        '_PauliX': cirq.ops.pauli_gates._PauliX,
        '_PauliY': cirq.ops.pauli_gates._PauliY,
        '_PauliZ': cirq.ops.pauli_gates._PauliZ,
        'ParamResolver': cirq.ParamResolver,
        'ParallelGateOperation': cirq.ParallelGateOperation,
        'PasqalDevice': cirq.pasqal.PasqalDevice,
        'PasqalVirtualDevice': cirq.pasqal.PasqalVirtualDevice,
        'PauliString': cirq.PauliString,
        'PhaseDampingChannel': cirq.PhaseDampingChannel,
        'PhaseFlipChannel': cirq.PhaseFlipChannel,
        'PhaseGradientGate': cirq.PhaseGradientGate,
        'PhasedFSimGate': cirq.PhasedFSimGate,
<<<<<<< HEAD
        'PhasedFSimParameters': cirq.google.PhasedFSimParameters,
=======
        'PhasedFSimCharacterization': cirq.google.PhasedFSimCharacterization,
>>>>>>> e9c09d35
        'PhasedISwapPowGate': cirq.PhasedISwapPowGate,
        'PhasedXPowGate': cirq.PhasedXPowGate,
        'PhasedXZGate': cirq.PhasedXZGate,
        'PhysicalZTag': cirq.google.PhysicalZTag,
        'RandomGateChannel': cirq.RandomGateChannel,
        'QuantumFourierTransformGate': cirq.QuantumFourierTransformGate,
        'ResetChannel': cirq.ResetChannel,
        'SingleQubitMatrixGate': single_qubit_matrix_gate,
        'SingleQubitPauliStringGateOperation': cirq.SingleQubitPauliStringGateOperation,
        'SingleQubitReadoutCalibrationResult': cirq.experiments.SingleQubitReadoutCalibrationResult,
        'StabilizerStateChForm': cirq.StabilizerStateChForm,
        'SwapPowGate': cirq.SwapPowGate,
        'SycamoreGate': cirq.google.SycamoreGate,
        'TaggedOperation': cirq.TaggedOperation,
        'ThreeDQubit': cirq.pasqal.ThreeDQubit,
        'Result': cirq.Result,
        'TrialResult': cirq.TrialResult,
        'TwoDQubit': cirq.pasqal.TwoDQubit,
        'TwoQubitMatrixGate': two_qubit_matrix_gate,
        'TwoQubitDiagonalGate': cirq.TwoQubitDiagonalGate,
        '_UnconstrainedDevice': cirq.devices.unconstrained_device._UnconstrainedDevice,
        'VirtualTag': cirq.VirtualTag,
        'WaitGate': cirq.WaitGate,
        '_QubitAsQid': raw_types._QubitAsQid,
        'XPowGate': cirq.XPowGate,
        'XXPowGate': cirq.XXPowGate,
        'YPowGate': cirq.YPowGate,
        'YYPowGate': cirq.YYPowGate,
        'ZPowGate': cirq.ZPowGate,
        'ZZPowGate': cirq.ZZPowGate,
        # not a cirq class, but treated as one:
        'pandas.DataFrame': pd.DataFrame,
        'pandas.Index': pd.Index,
        'pandas.MultiIndex': pd.MultiIndex.from_tuples,
        'sympy.Symbol': sympy.Symbol,
        'sympy.Add': lambda args: sympy.Add(*args),
        'sympy.Mul': lambda args: sympy.Mul(*args),
        'sympy.Pow': lambda args: sympy.Pow(*args),
        'sympy.Float': lambda approx: sympy.Float(approx),
        'sympy.Integer': sympy.Integer,
        'sympy.Rational': sympy.Rational,
        'complex': complex,
    }


class JsonResolver(Protocol):
    """Protocol for json resolver functions passed to read_json."""

    def __call__(self, cirq_type: str) -> Optional[ObjectFactory]:
        ...


def _cirq_class_resolver(cirq_type: str) -> Optional[ObjectFactory]:
    return _cirq_class_resolver_dictionary().get(cirq_type, None)


DEFAULT_RESOLVERS: List[JsonResolver] = [
    _cirq_class_resolver,
]
"""A default list of 'JsonResolver' functions for use in read_json.

For more information about cirq_type resolution during deserialization
please read the docstring for `cirq.read_json`.

3rd party packages which extend Cirq's JSON serialization API should
provide their own resolver functions. 3rd party resolvers can be
prepended to this list:

    MY_DEFAULT_RESOLVERS = [_resolve_my_classes] \
                           + cirq.protocols.json.DEFAULT_RESOLVERS

    def my_read_json(file_or_fn, resolvers=None):
        if resolvers is None:
            resolvers = MY_DEFAULT_RESOLVERS
        return cirq.read_json(file_or_fn, resolvers=resolvers)
"""


class SupportsJSON(Protocol):
    """An object that can be turned into JSON dictionaries.

    The magic method _json_dict_ must return a trivially json-serializable
    type or other objects that support the SupportsJSON protocol.

    During deserialization, a class must be able to be resolved (see
    the docstring for `read_json`) and must be able to be (re-)constructed
    from the serialized parameters. If the type defines a classmethod
    `_from_json_dict_`, that will be called. Otherwise, the `cirq_type` key
    will be popped from the dictionary and used as kwargs to the type's
    constructor.
    """

    @doc_private
    def _json_dict_(self) -> Union[None, NotImplementedType, Dict[Any, Any]]:
        pass


def obj_to_dict_helper(
    obj: Any, attribute_names: Iterable[str], namespace: Optional[str] = None
) -> Dict[str, Any]:
    """Construct a dictionary containing attributes from obj

    This is useful as a helper function in objects implementing the
    SupportsJSON protocol, particularly in the _json_dict_ method.

    In addition to keys and values specified by `attribute_names`, the
    returned dictionary has an additional key "cirq_type" whose value
    is the string name of the type of `obj`.

    Args:
        obj: A python object with attributes to be placed in the dictionary.
        attribute_names: The names of attributes to serve as keys in the
            resultant dictionary. The values will be the attribute values.
        namespace: An optional prefix to the value associated with the
            key "cirq_type". The namespace name will be joined with the
            class name via a dot (.)
    """
    if namespace is not None:
        prefix = '{}.'.format(namespace)
    else:
        prefix = ''

    d = {'cirq_type': prefix + obj.__class__.__name__}
    for attr_name in attribute_names:
        d[attr_name] = getattr(obj, attr_name)
    return d


# Copying the Python API, whose usage of `repr` annoys pylint.
# pylint: disable=redefined-builtin
def json_serializable_dataclass(
    _cls: Optional[Type] = None,
    *,
    namespace: Optional[str] = None,
    init: bool = True,
    repr: bool = True,
    eq: bool = True,
    order: bool = False,
    unsafe_hash: bool = False,
    frozen: bool = False,
):
    """
    Create a dataclass that supports JSON serialization

    This function defers to the ordinary ``dataclass`` decorator but appends
    the ``_json_dict_`` protocol method which automatically determines
    the appropriate fields from the dataclass.

    Args:
        namespace: An optional prefix to the value associated with the
            key "cirq_type". The namespace name will be joined with the
            class name via a dot (.)
        init, repr, eq, order, unsafe_hash, frozen: Forwarded to the
            ``dataclass`` constructor.
    """

    def wrap(cls):
        cls = dataclasses.dataclass(
            cls, init=init, repr=repr, eq=eq, order=order, unsafe_hash=unsafe_hash, frozen=frozen
        )

        cls._json_dict_ = lambda obj: obj_to_dict_helper(
            obj, [f.name for f in dataclasses.fields(cls)], namespace=namespace
        )

        return cls

    # _cls is used to deduce if we're being called as
    # @json_serializable_dataclass or @json_serializable_dataclass().
    if _cls is None:
        # We're called with parens.
        return wrap

    # We're called as @dataclass without parens.
    return wrap(_cls)


# pylint: enable=redefined-builtin


class CirqEncoder(json.JSONEncoder):
    """Extend json.JSONEncoder to support Cirq objects.

    This supports custom serialization. For details, see the documentation
    for the SupportsJSON protocol.

    In addition to serializing objects that implement the SupportsJSON
    protocol, this encoder deals with common, basic types:

     - Python complex numbers get saved as a dictionary keyed by 'real'
       and 'imag'.
     - Numpy ndarrays are converted to lists to use the json module's
       built-in support for lists.
     - Preliminary support for Sympy objects. Currently only sympy.Symbol.
       See https://github.com/quantumlib/Cirq/issues/2014
    """

    def default(self, o):
        # Object with custom method?
        if hasattr(o, '_json_dict_'):
            return o._json_dict_()

        # Sympy object? (Must come before general number checks.)
        # TODO: More support for sympy
        # Github issue: https://github.com/quantumlib/Cirq/issues/2014
        if isinstance(o, sympy.Symbol):
            return obj_to_dict_helper(o, ['name'], namespace='sympy')

        if isinstance(o, (sympy.Add, sympy.Mul, sympy.Pow)):
            return obj_to_dict_helper(o, ['args'], namespace='sympy')

        if isinstance(o, sympy.Integer):
            return {'cirq_type': 'sympy.Integer', 'i': o.p}

        if isinstance(o, sympy.Float):
            return {'cirq_type': 'sympy.Float', 'approx': float(o)}

        if isinstance(o, sympy.Rational):
            return {
                'cirq_type': 'sympy.Rational',
                'p': o.p,
                'q': o.q,
            }

        # A basic number object?
        if isinstance(o, numbers.Integral):
            return int(o)
        if isinstance(o, numbers.Real):
            return float(o)
        if isinstance(o, numbers.Complex):
            return {
                'cirq_type': 'complex',
                'real': o.real,
                'imag': o.imag,
            }

        # Numpy object?
        if isinstance(o, np.bool_):
            return bool(o)
        if isinstance(o, np.ndarray):
            return o.tolist()

        # Pandas object?
        if isinstance(o, pd.MultiIndex):
            return {
                'cirq_type': 'pandas.MultiIndex',
                'tuples': list(o),
                'names': list(o.names),
            }
        if isinstance(o, pd.Index):
            return {
                'cirq_type': 'pandas.Index',
                'data': list(o),
                'name': o.name,
            }
        if isinstance(o, pd.DataFrame):
            cols = [o[col].tolist() for col in o.columns]
            rows = list(zip(*cols))
            return {
                'cirq_type': 'pandas.DataFrame',
                'data': rows,
                'columns': o.columns,
                'index': o.index,
            }

        return super().default(o)  # coverage: ignore


def _cirq_object_hook(d, resolvers: Sequence[JsonResolver], context_map: Dict[str, Any]):
    if 'cirq_type' not in d:
        return d

    if d['cirq_type'] == '_SerializedKey':
        return _SerializedKey.read_from_context(context_map, **d)

    if d['cirq_type'] == '_SerializedContext':
        _SerializedContext.update_context(context_map, **d)
        return None

    if d['cirq_type'] == '_ContextualSerialization':
        return _ContextualSerialization.deserialize_with_context(**d)

    for resolver in resolvers:
        cls = resolver(d['cirq_type'])
        if cls is not None:
            break
    else:
        raise ValueError(
            "Could not resolve type '{}' during deserialization".format(d['cirq_type'])
        )

    from_json_dict = getattr(cls, '_from_json_dict_', None)
    if from_json_dict is not None:
        return from_json_dict(**d)

    del d['cirq_type']
    return cls(**d)


class SerializableByKey(SupportsJSON):
    """Protocol for objects that can be serialized to a key + context."""

    @doc_private
    def _serialization_key_(self) -> str:
        """Returns a unique string identifier for this object.

        This should only return the same value for two objects if they are
        equal; otherwise, an error will occur if both are serialized into the
        same JSON string.
        """


class _SerializedKey(SupportsJSON):
    """Internal object for holding a SerializableByKey key.

    This is a private type used in contextual serialization. Its deserialization
    is context-dependent, and is not expected to match the original; in other
    words, `cls._from_json_dict_(obj._json_dict_())` does not return
    the original `obj` for this type.
    """

    def __init__(self, obj: SerializableByKey):
        self.key = obj._serialization_key_()

    def _json_dict_(self):
        return obj_to_dict_helper(self, ['key'])

    @classmethod
    def _from_json_dict_(cls, **kwargs):
        raise TypeError(f'Internal error: {cls} should never deserialize with _from_json_dict_.')

    @classmethod
    def read_from_context(cls, context_map, key, **kwargs):
        return context_map[key]


class _SerializedContext(SupportsJSON):
    """Internal object for a single SerializableByKey key-to-object mapping.

    This is a private type used in contextual serialization. Its deserialization
    is context-dependent, and is not expected to match the original; in other
    words, `cls._from_json_dict_(obj._json_dict_())` does not return
    the original `obj` for this type.
    """

    def __init__(self, obj: SerializableByKey):
        self.key = obj._serialization_key_()
        self.obj = obj

    def _json_dict_(self):
        return obj_to_dict_helper(self, ['key', 'obj'])

    @classmethod
    def _from_json_dict_(cls, **kwargs):
        raise TypeError(f'Internal error: {cls} should never deserialize with _from_json_dict_.')

    @classmethod
    def update_context(cls, context_map, key, obj, **kwargs):
        context_map.update({key: obj})


class _ContextualSerialization(SupportsJSON):
    """Internal object for serializing an object with its context.

    This is a private type used in contextual serialization. Its deserialization
    is context-dependent, and is not expected to match the original; in other
    words, `cls._from_json_dict_(obj._json_dict_())` does not return
    the original `obj` for this type.
    """

    def __init__(self, obj: Any):
        # Context information and the wrapped object are stored together in
        # `object_dag` to ensure consistent serialization ordering.
        self.object_dag = []
        context_keys = set()
        for sbk in get_serializable_by_keys(obj):
            new_sc = _SerializedContext(sbk)
            if new_sc.key not in context_keys:
                self.object_dag.append(new_sc)
                context_keys.add(new_sc.key)
        self.object_dag += [obj]

    def _json_dict_(self):
        return obj_to_dict_helper(self, ['object_dag'])

    @classmethod
    def _from_json_dict_(cls, **kwargs):
        raise TypeError(f'Internal error: {cls} should never deserialize with _from_json_dict_.')

    @classmethod
    def deserialize_with_context(cls, object_dag, **kwargs):
        # The last element of object_dag is the object to be deserialized.
        return object_dag[-1]


def has_serializable_by_keys(obj: Any) -> bool:
    """Returns true if obj contains one or more SerializableByKey objects."""
    if hasattr(obj, '_serialization_key_'):
        return True
    json_dict = getattr(obj, '_json_dict_', lambda: None)()
    if isinstance(json_dict, Dict):
        return any(has_serializable_by_keys(v) for v in json_dict.values())

    # Handle primitive container types.
    if isinstance(obj, Dict):
        return any(has_serializable_by_keys(elem) for pair in obj.items() for elem in pair)
    if hasattr(obj, '__iter__') and not isinstance(obj, str):
        return any(has_serializable_by_keys(elem) for elem in obj)
    return False


def get_serializable_by_keys(obj: Any) -> List[SerializableByKey]:
    """Returns all SerializableByKeys contained by obj.

    Objects are ordered such that nested objects appear before the object they
    are nested inside. This is required to ensure
    """
    result = []
    if hasattr(obj, '_serialization_key_'):
        result.append(obj)
    json_dict = getattr(obj, '_json_dict_', lambda: None)()
    if isinstance(json_dict, Dict):
        for v in json_dict.values():
            result = get_serializable_by_keys(v) + result
    if result:
        return result

    # Handle primitive container types.
    if isinstance(obj, Dict):
        return [sbk for pair in obj.items() for sbk in get_serializable_by_keys(pair)]
    if hasattr(obj, '__iter__') and not isinstance(obj, str):
        return [sbk for v in obj for sbk in get_serializable_by_keys(v)]
    return []


# pylint: disable=function-redefined
@overload
def to_json(
    obj: Any, file_or_fn: Union[IO, pathlib.Path, str], *, indent=2, cls=CirqEncoder
) -> None:
    pass


@overload
def to_json(obj: Any, file_or_fn: None = None, *, indent=2, cls=CirqEncoder) -> str:
    pass


def to_json(
    obj: Any,
    file_or_fn: Union[None, IO, pathlib.Path, str] = None,
    *,
    indent: int = 2,
    cls: Type[json.JSONEncoder] = CirqEncoder,
) -> Optional[str]:
    """Write a JSON file containing a representation of obj.

    The object may be a cirq object or have data members that are cirq
    objects which implement the SupportsJSON protocol.

    Args:
        obj: An object which can be serialized to a JSON representation.
        file_or_fn: A filename (if a string or `pathlib.Path`) to write to, or
            an IO object (such as a file or buffer) to write to, or `None` to
            indicate that the method should return the JSON text as its result.
            Defaults to `None`.
        indent: Pretty-print the resulting file with this indent level.
            Passed to json.dump.
        cls: Passed to json.dump; the default value of CirqEncoder
            enables the serialization of Cirq objects which implement
            the SupportsJSON protocol. To support serialization of 3rd
            party classes, prefer adding the _json_dict_ magic method
            to your classes rather than overriding this default.
    """
    if has_serializable_by_keys(obj):

        class ContextualEncoder(cls):  # type: ignore
            """An encoder with a context map for concise serialization."""

            # This map is populated gradually during serialization. An object
            # with components defined in this map will represent those
            # components using their keys instead of inline definition.
            context_map: Dict[str, 'SerializableByKey'] = {}

            def default(self, o):
                skey = getattr(o, '_serialization_key_', lambda: None)()
                if skey in ContextualEncoder.context_map:
                    if ContextualEncoder.context_map[skey] == o._json_dict_():
                        return _SerializedKey(o)._json_dict_()
                    raise ValueError(
                        'Found different objects with the same serialization key:'
                        f'\n{ContextualEncoder.context_map[skey]}\n{o}'
                    )
                if skey is not None:
                    ContextualEncoder.context_map[skey] = o._json_dict_()
                return super().default(o)

        obj = _ContextualSerialization(obj)
        cls = ContextualEncoder

    if file_or_fn is None:
        return json.dumps(obj, indent=indent, cls=cls)

    if isinstance(file_or_fn, (str, pathlib.Path)):
        with open(file_or_fn, 'w') as actually_a_file:
            json.dump(obj, actually_a_file, indent=indent, cls=cls)
            return None

    json.dump(obj, file_or_fn, indent=indent, cls=cls)
    return None


# pylint: enable=function-redefined


def read_json(
    file_or_fn: Union[None, IO, pathlib.Path, str] = None,
    *,
    json_text: Optional[str] = None,
    resolvers: Optional[Sequence[JsonResolver]] = None,
):
    """Read a JSON file that optionally contains cirq objects.

    Args:
        file_or_fn: A filename (if a string or `pathlib.Path`) to read from, or
            an IO object (such as a file or buffer) to read from, or `None` to
            indicate that `json_text` argument should be used. Defaults to
            `None`.
        json_text: A string representation of the JSON to parse the object from,
            or else `None` indicating `file_or_fn` should be used. Defaults to
            `None`.
        resolvers: A list of functions that are called in order to turn
            the serialized `cirq_type` string into a constructable class.
            By default, top-level cirq objects that implement the SupportsJSON
            protocol are supported. You can extend the list of supported types
            by pre-pending custom resolvers. Each resolver should return `None`
            to indicate that it cannot resolve the given cirq_type and that
            the next resolver should be tried.
    """
    if (file_or_fn is None) == (json_text is None):
        raise ValueError('Must specify ONE of "file_or_fn" or "json".')

    if resolvers is None:
        resolvers = DEFAULT_RESOLVERS

    context_map: Dict[str, 'SerializableByKey'] = {}

    def obj_hook(x):
        return _cirq_object_hook(x, resolvers, context_map)

    if json_text is not None:
        return json.loads(json_text, object_hook=obj_hook)

    if isinstance(file_or_fn, (str, pathlib.Path)):
        with open(file_or_fn, 'r') as file:
            return json.load(file, object_hook=obj_hook)

    return json.load(cast(IO, file_or_fn), object_hook=obj_hook)<|MERGE_RESOLUTION|>--- conflicted
+++ resolved
@@ -144,11 +144,7 @@
         'PhaseFlipChannel': cirq.PhaseFlipChannel,
         'PhaseGradientGate': cirq.PhaseGradientGate,
         'PhasedFSimGate': cirq.PhasedFSimGate,
-<<<<<<< HEAD
-        'PhasedFSimParameters': cirq.google.PhasedFSimParameters,
-=======
         'PhasedFSimCharacterization': cirq.google.PhasedFSimCharacterization,
->>>>>>> e9c09d35
         'PhasedISwapPowGate': cirq.PhasedISwapPowGate,
         'PhasedXPowGate': cirq.PhasedXPowGate,
         'PhasedXZGate': cirq.PhasedXZGate,
