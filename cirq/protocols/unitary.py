--- conflicted
+++ resolved
@@ -18,9 +18,6 @@
     TypeVar,
     Union,
     Optional,
-    Tuple,
-    List,
-    Sequence,
 )
 
 import numpy as np
@@ -149,7 +146,6 @@
     """Attempts to compute a value's unitary via its _unitary_ method."""
     getter = getattr(val, '_unitary_', None)
     if getter is None:
-<<<<<<< HEAD
         return NotImplemented
     result = getter()
     if result is NotImplemented:
@@ -191,9 +187,9 @@
     """Attempts to compute a value's unitary via its _decompose_ method."""
     from cirq.protocols.apply_unitary import ApplyUnitaryArgs, apply_unitaries
 
-    # Check for the magic method.
+    # Check if there's a decomposition.
     from cirq.protocols.has_unitary import (
-        _try_decompose_into_operations_and_qubits,)
+        _try_decompose_into_operations_and_qubits)
     operations, qubits = _try_decompose_into_operations_and_qubits(val)
     if operations is None:
         return NotImplemented
@@ -209,57 +205,4 @@
     # Package result.
     if result is None:
         return None
-    return result.reshape((1 << n, 1 << n))
-=======
-        raise TypeError("object of type '{}' "
-                        "has no _unitary_ method.".format(type(val)))
-    raise TypeError("object of type '{}' does have a _unitary_ method, "
-                    "but it returned NotImplemented.".format(type(val)))
-
-
-def _decompose_and_get_unitary(val: Union['cirq.Operation', 'cirq.Gate']
-                               ) -> np.ndarray:
-    """Try to decompose a cirq.Operation or cirq.Gate, and return its unitary
-    if it exists.
-
-    Returns:
-        If `val` can be decomposed into unitaries, calculate the resulting
-        unitary and return it. If it doesn't exist, None is returned.
-    """
-    from cirq.protocols.apply_unitary import apply_unitary, ApplyUnitaryArgs
-    from cirq.protocols.decompose import (decompose_once,
-                                          decompose_once_with_qubits)
-    from cirq import Gate, LineQubit, Operation
-
-    if isinstance(val, Operation):
-        qubits = val.qubits
-        decomposed_val = decompose_once(val, default=None)
-    elif isinstance(val, Gate):
-        # Since gates don't know about qubits, we need to create some
-        qubits = tuple(LineQubit.range(val.num_qubits()))
-        decomposed_val = decompose_once_with_qubits(val,
-                                                    qubits,
-                                                    default=None)
-
-    if decomposed_val is not None:
-        # Calculate the resulting unitary (if it exists)
-        n = len(qubits)
-        state = np.eye(1 << n, dtype=np.complex128)
-        state.shape = (2,) * (2 * n)
-        buffer = np.zeros(state.shape, dtype=np.complex128)
-        qubit_map = {q: i for i, q in enumerate(qubits)}
-        result = state
-        for op in decomposed_val:
-            indices = [qubit_map[q] for q in op.qubits]
-            result = apply_unitary(
-                unitary_value=op,
-                args=ApplyUnitaryArgs(state, buffer, indices),
-                default=None)
-            if result is None:
-                return None
-            if result is buffer:
-                buffer = state
-            state = result
-        if result is not None:
-            return result.reshape((1 << n, 1 << n))
->>>>>>> e17823e6
+    return result.reshape((1 << n, 1 << n))