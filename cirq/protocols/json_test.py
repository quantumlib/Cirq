--- conflicted
+++ resolved
@@ -123,7 +123,6 @@
 QUBITS = cirq.LineQubit.range(5)
 Q0, Q1, Q2, Q3, Q4 = QUBITS
 
-<<<<<<< HEAD
 TEST_OBJECTS = {
     'AmplitudeDampingChannel':
     cirq.AmplitudeDampingChannel(0.5),
@@ -325,13 +324,6 @@
     cirq.ZZ,
     'ZZPowGate': [cirq.ZZPowGate(), cirq.ZZ**0.789],
 }
-=======
-# TODO: Include cirq.Rx in the Circuit test case file.
-# Note that even the following doesn't work because theta gets
-#       multiplied by 1/pi.
-#       https://github.com/quantumlib/Cirq/issues/2014
-# cirq.Circuit(cirq.Rx(sympy.Symbol('theta')).on(Q0)),
->>>>>>> 781e84c9
 
 SHOULDNT_BE_SERIALIZED = [
 
