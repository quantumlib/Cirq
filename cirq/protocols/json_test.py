# Copyright 2019 The Cirq Developers
#
# Licensed under the Apache License, Version 2.0 (the "License");
# you may not use this file except in compliance with the License.
# You may obtain a copy of the License at
#
#     https://www.apache.org/licenses/LICENSE-2.0
#
# Unless required by applicable law or agreed to in writing, software
# distributed under the License is distributed on an "AS IS" BASIS,
# WITHOUT WARRANTIES OR CONDITIONS OF ANY KIND, either express or implied.
# See the License for the specific language governing permissions and
# limitations under the License.
import abc
import inspect

import io
import json
import os
import pathlib
import textwrap
from typing import Tuple, Iterator, Type, List, Set, Any

import pytest

import numpy as np
import pandas as pd
import sympy

import cirq
<<<<<<< HEAD
from cirq._compat import proper_repr, proper_eq

TEST_DATA_PATH = pathlib.Path(__file__).parent / 'json_test_data'
TEST_DATA_REL = 'cirq/protocols/json_test_data'


def assert_roundtrip(obj, text_should_be=None):
    buffer = io.StringIO()
    cirq.to_json(obj, buffer)

    if text_should_be is not None:
        buffer.seek(0)
        text = buffer.read()
        assert text == text_should_be

    buffer.seek(0)
    restored_obj = cirq.read_json(buffer)
    if isinstance(obj, np.ndarray):
        np.testing.assert_equal(restored_obj, obj)
    elif isinstance(obj, pd.DataFrame):
        pd.testing.assert_frame_equal(restored_obj, obj)
    elif isinstance(obj, pd.Index):
        pd.testing.assert_index_equal(restored_obj, obj)
    else:
        assert restored_obj == obj
=======
import cirq.protocols
from cirq.testing import assert_json_roundtrip_works
>>>>>>> 943a9a32


def test_line_qubit_roundtrip():
    q1 = cirq.LineQubit(12)
    assert_json_roundtrip_works(q1,
                                text_should_be="""{
  "cirq_type": "LineQubit",
  "x": 12
}""")


def test_gridqubit_roundtrip():
    q = cirq.GridQubit(15, 18)
    assert_json_roundtrip_works(q,
                                text_should_be="""{
  "cirq_type": "GridQubit",
  "row": 15,
  "col": 18
}""")


def test_op_roundtrip():
    q = cirq.LineQubit(5)
    op1 = cirq.Rx(.123).on(q)
    assert_json_roundtrip_works(op1,
                                text_should_be="""{
  "cirq_type": "GateOperation",
  "gate": {
    "cirq_type": "XPowGate",
    "exponent": 0.03915211600060625,
    "global_shift": -0.5
  },
  "qubits": [
    {
      "cirq_type": "LineQubit",
      "x": 5
    }
  ]
}""")


def test_op_roundtrip_filename(tmpdir):
    filename = f'{tmpdir}/op.json'
    q = cirq.LineQubit(5)
    op1 = cirq.Rx(.123).on(q)
    cirq.to_json(op1, filename)
    assert os.path.exists(filename)
    op2 = cirq.read_json(filename)
    assert op1 == op2


def test_fail_to_resolve():
    buffer = io.StringIO()
    buffer.write("""
    {
      "cirq_type": "MyCustomClass",
      "data": [1, 2, 3]
    }
    """)
    buffer.seek(0)

    with pytest.raises(ValueError) as e:
        cirq.read_json(buffer)
    assert e.match("Could not resolve type 'MyCustomClass' "
                   "during deserialization")


QUBITS = cirq.LineQubit.range(5)
Q0, Q1, Q2, Q3, Q4 = QUBITS

# TODO: Include cirq.Rx in the Circuit test case file.
# Note that even the following doesn't work because theta gets
#       multiplied by 1/pi.
#       https://github.com/quantumlib/Cirq/issues/2014
# cirq.Circuit(cirq.Rx(sympy.Symbol('theta')).on(Q0)),

SHOULDNT_BE_SERIALIZED = [

    # Circuit optimizers are function-like. Only attributes
    # are ignore_failures, tolerance, and other feature flags
    'ConvertToCzAndSingleGates',
    'ConvertToIonGates',
    'ConvertToNeutralAtomGates',
    'ConvertToXmonGates',
    'DropEmptyMoments',
    'DropNegligible',
    'EjectPhasedPaulis',
    'EjectZ',
    'ExpandComposite',
    'MergeInteractions',
    'MergeSingleQubitGates',
    'PointOptimizer',
    'SynchronizeTerminalMeasurements',

    # global objects
    'CONTROL_TAG',
    'PAULI_BASIS',

    # abstract, but not inspect.isabstract():
    'InterchangeableQubitsGate',
    'Pauli',
    'SingleQubitGate',
    'ThreeQubitGate',
    'TwoQubitGate',

    # protocols:
    'SupportsApplyChannel',
    'SupportsApplyMixture',
    'SupportsApproximateEquality',
    'SupportsChannel',
    'SupportsCircuitDiagramInfo',
    'SupportsConsistentApplyUnitary',
    'SupportsDecompose',
    'SupportsDecomposeWithQubits',
    'SupportsEqualUpToGlobalPhase',
    'SupportsExplicitHasUnitary',
    'SupportsExplicitNumQubits',
    'SupportsExplicitQidShape',
    'SupportsJSON',
    'SupportsMeasurementKey',
    'SupportsMixture',
    'SupportsParameterization',
    'SupportsPhase',
    'SupportsQasm',
    'SupportsQasmWithArgs',
    'SupportsQasmWithArgsAndQubits',
    'SupportsTraceDistanceBound',
    'SupportsUnitary',

    # mypy types:
    'DURATION_LIKE',
    'NOISE_MODEL_LIKE',
    'OP_TREE',
    'PAULI_STRING_LIKE',
    'ParamResolverOrSimilarType',
    'PauliSumLike',
    'QubitOrderOrList',
    'STATE_VECTOR_LIKE',
    'Sweepable',
    'TParamVal',
    'ParamDictType',

    # utility:
    'AnnealSequenceSearchStrategy',
    'DeserializingArg',
    'GateOpDeserializer',
    'GateOpSerializer',
    'GreedySequenceSearchStrategy',
    'SerializingArg',
    'Unique',

    # Quantum Engine
    'Engine',
    'EngineJob',
    'EngineProgram',
    'QuantumEngineSampler',

    # enums
    'ProtoVersion'
]


def _get_all_public_classes(module) -> Iterator[Tuple[str, Type]]:
    for name, obj in inspect.getmembers(module):
        if inspect.isfunction(obj) or inspect.ismodule(obj):
            continue

        if name in SHOULDNT_BE_SERIALIZED:
            continue

        if not inspect.isclass(obj):
            # singletons, for instance
            obj = obj.__class__

        if name.startswith('_'):
            continue

        if (inspect.isclass(obj) and
            (inspect.isabstract(obj) or issubclass(obj, abc.ABCMeta))):
            continue

        yield name, obj


def _get_all_names() -> Iterator[str]:

    def not_module_or_function(x):
        return not (inspect.ismodule(x) or inspect.isfunction(x))

    for name, _ in inspect.getmembers(cirq, not_module_or_function):
        yield name
    for name, _ in inspect.getmembers(cirq.google, not_module_or_function):
        yield name


def test_shouldnt_be_serialized_no_superfluous():
    # everything in the list should be ignored for a reason
    names = set(_get_all_names())
    for name in SHOULDNT_BE_SERIALIZED:
        assert name in names


def test_not_yet_serializable_no_superfluous():
    # everything in the list should be ignored for a reason
    names = set(_get_all_names())
    for name in NOT_YET_SERIALIZABLE:
        assert name in names


def test_mutually_exclusive_blacklist():
    assert len(set(SHOULDNT_BE_SERIALIZED) & set(NOT_YET_SERIALIZABLE)) == 0


NOT_YET_SERIALIZABLE = [
    'ApplyChannelArgs',
    'ApplyMixtureArgs',
    'ApplyUnitaryArgs',
    'AsymmetricDepolarizingChannel',
    'AxisAngleDecomposition',
    'Calibration',
    'CircuitDag',
    'CircuitDiagramInfo',
    'CircuitDiagramInfoArgs',
    'CircuitSampleJob',
    'CliffordSimulator',
    'CliffordSimulatorStepResult',
    'CliffordState',
    'CliffordTableau',
    'CliffordTrialResult',
    'ConstantQubitNoiseModel',
    'DensityMatrixSimulator',
    'DensityMatrixSimulatorState',
    'DensityMatrixStepResult',
    'DensityMatrixTrialResult',
    'ExpressionMap',
    'Heatmap',
    'InsertStrategy',
    'IonDevice',
    'JobConfig',
    'KakDecomposition',
    'LinearCombinationOfGates',
    'LinearCombinationOfOperations',
    'LinearDict',
    'Linspace',
    'ListSweep',
    'NeutralAtomDevice',
    'ParallelGateOperation',
    'PauliInteractionGate',
    'PauliStringPhasor',
    'PauliSum',
    'PauliSumCollector',
    'PauliTransform',
    'PeriodicValue',
    'PointOptimizationSummary',
    'Points',
    'Product',
    'QasmArgs',
    'QasmOutput',
    'QubitOrder',
    'Schedule',
    'ScheduledOperation',
    'SerializableDevice',
    'SerializableGateSet',
    'SimulationTrialResult',
    'Simulator',
    'SingleQubitCliffordGate',
    'SparseSimulatorStep',
    'SQRT_ISWAP_GATESET',
    'StabilizerStateChForm',
    'StateVectorMixin',
    'SYC_GATESET',
    'Sycamore',
    'TextDiagramDrawer',
    'ThreeQubitDiagonalGate',
    'Timestamp',
    'TrialResult',
    'UnitSweep',
    'WaveFunctionSimulatorState',
    'WaveFunctionTrialResult',
    'XmonDevice',
    'XMON',
    'Zip',
]


def _find_classes_that_should_serialize() -> Set[Tuple[str, Type]]:
    result: Set[Tuple[str, Type]] = set()
    result.update(_get_all_public_classes(cirq))
    result.update(_get_all_public_classes(cirq.google))

    from cirq.protocols.json import RESOLVER_CACHE
    for k, v in RESOLVER_CACHE.cirq_class_resolver_dictionary.items():
        t = v if isinstance(v, type) else None
        result.add((k, t))
    return result


def test_builtins():
    assert_json_roundtrip_works(True)
    assert_json_roundtrip_works(1)
    assert_json_roundtrip_works(1 + 2j)
    assert_json_roundtrip_works({
        'test': [123, 5.5],
        'key2': 'asdf',
        '3': None,
        '0.0': [],
    })


def test_numpy():
    x = np.ones(1)[0]

    assert_json_roundtrip_works(x.astype(np.bool))
    assert_json_roundtrip_works(x.astype(np.int8))
    assert_json_roundtrip_works(x.astype(np.int16))
    assert_json_roundtrip_works(x.astype(np.int32))
    assert_json_roundtrip_works(x.astype(np.int64))
    assert_json_roundtrip_works(x.astype(np.uint8))
    assert_json_roundtrip_works(x.astype(np.uint16))
    assert_json_roundtrip_works(x.astype(np.uint32))
    assert_json_roundtrip_works(x.astype(np.uint64))
    assert_json_roundtrip_works(x.astype(np.float32))
    assert_json_roundtrip_works(x.astype(np.float64))
    assert_json_roundtrip_works(x.astype(np.complex64))
    assert_json_roundtrip_works(x.astype(np.complex128))

    assert_json_roundtrip_works(np.ones((11, 5)))
    assert_json_roundtrip_works(np.arange(3))


def test_pandas():
    assert_json_roundtrip_works(
        pd.DataFrame(data=[[1, 2, 3], [4, 5, 6]],
                     columns=['x', 'y', 'z'],
                     index=[2, 5]))
    assert_json_roundtrip_works(pd.Index([1, 2, 3], name='test'))
    assert_json_roundtrip_works(
        pd.MultiIndex.from_tuples([(1, 2), (3, 4), (5, 6)],
                                  names=['alice', 'bob']))

    assert_json_roundtrip_works(
        pd.DataFrame(index=pd.Index([1, 2, 3], name='test'),
                     data=[[11, 21.0], [12, 22.0], [13, 23.0]],
                     columns=['a', 'b']))
    assert_json_roundtrip_works(
        pd.DataFrame(index=pd.MultiIndex.from_tuples([(1, 2), (2, 3), (3, 4)],
                                                     names=['x', 'y']),
                     data=[[11, 21.0], [12, 22.0], [13, 23.0]],
                     columns=pd.Index(['a', 'b'], name='c')))


def test_sympy():
    # Raw values.
    assert_json_roundtrip_works(sympy.Symbol('theta'))
    assert_json_roundtrip_works(sympy.Integer(5))
    assert_json_roundtrip_works(sympy.Rational(2, 3))
    assert_json_roundtrip_works(sympy.Float(1.1))

    # Basic operations.
    s = sympy.Symbol('s')
    t = sympy.Symbol('t')
    assert_json_roundtrip_works(t + s)
    assert_json_roundtrip_works(t * s)
    assert_json_roundtrip_works(t / s)
    assert_json_roundtrip_works(t - s)
    assert_json_roundtrip_works(t**s)

    # Linear combinations.
    assert_json_roundtrip_works(t * 2)
    assert_json_roundtrip_works(4 * t + 3 * s + 2)


def _write_test_data(key: str, *test_instances: Any):
    """Helper method for creating initial test data."""
    # coverage: ignore
    cirq.to_json(test_instances, TEST_DATA_PATH / f'{key}.json')
    with open(TEST_DATA_PATH / f'{key}.repr', 'w') as f:
        f.write('[\n')
        for e in test_instances:
            f.write(proper_repr(e))
            f.write(',\n')
        f.write(']')


@pytest.mark.parametrize('cirq_obj_name,cls',
                         _find_classes_that_should_serialize())
def test_json_test_data_coverage(cirq_obj_name: str, cls):
    if cirq_obj_name in NOT_YET_SERIALIZABLE:
        return pytest.xfail(reason="Not serializable (yet)")

    json_path = TEST_DATA_PATH / f'{cirq_obj_name}.json'
    json_path2 = TEST_DATA_PATH / f'{cirq_obj_name}.json_inward'

    if not json_path.exists() and not json_path2.exists():
        # coverage: ignore
        raise NotImplementedError(
            textwrap.fill(
                f"Hello intrepid developer. There is a new public or "
                f"serializable object named '{cirq_obj_name}' that does not "
                f"have associated test data.\n"
                f"\n"
                f"You must create the file\n"
                f"    cirq/protocols/json_test_data/{cirq_obj_name}.json\n"
                f"and the file\n"
                f"    cirq/protocols/json_test_data/{cirq_obj_name}.repr\n"
                f"in order to guarantee this public object is, and will "
                f"remain, serializable.\n"
                f"\n"
                f"The content of the .repr file should be the string returned "
                f"by `repr(obj)` where `obj` is a test {cirq_obj_name} value "
                f"or list of such values. To get this to work you may need to "
                f"implement a __repr__ method for {cirq_obj_name}. The repr "
                f"must be a parsable python expression that evaluates to "
                f"something equal to `obj`."
                f"\n"
                f"The content of the .json file should be the string returned "
                f"by `cirq.to_json(obj)` where `obj` is the same object or "
                f"list of test objects.\n"
                f"To get this to work you likely need "
                f"to add {cirq_obj_name} to the "
                f"`cirq_class_resolver_dictionary` method in "
                f"the cirq/protocols/json.py source file. "
                f"You may also need to add a _json_dict_ method to "
                f"{cirq_obj_name}. In some cases you will also need to add a "
                f"_from_json_dict_ method to {cirq_obj_name}."
                f"\n"
                f"For more information on JSON serialization, please read the "
                f"docstring for protocols.SupportsJSON. If this object or "
                f"class is not appropriate for serialization, add its name to "
<<<<<<< HEAD
                f"the SHOULDNT_BE_SERIALIZED list in the "
                f"cirq/protocols/json_test.py source file."))

    repr_file = TEST_DATA_PATH / f'{cirq_obj_name}.repr'
    if repr_file.exists() and cls is not None:
        objs = _eval_repr_data_file(repr_file)
        if not isinstance(objs, list):
            objs = [objs]

        for obj in objs:
            assert type(obj) == cls, (
                f"Value in {TEST_DATA_REL}/{cirq_obj_name}.repr must be of "
                f"exact type {cls}, or a list of instances of that type. But "
                f"the value (or one of the list entries) had type "
                f"{type(obj)}.\n"
                f"\n"
                f"If using a value of the wrong type is intended, move the "
                f"value to {TEST_DATA_REL}/{cirq_obj_name}.repr_inward\n"
                f"\n"
                f"Value with wrong type:\n{obj!r}.")
=======
                f"SHOULDNT_BE_SERIALIZED."))

    if not isinstance(objs, list):
        objs = [objs]

    for obj in objs:
        assert isinstance(obj, cls)

        # more strict: must be exact (no subclasses)
        assert type(obj) == cls
        assert_json_roundtrip_works(obj)
>>>>>>> 943a9a32


def test_to_from_strings():
    x_json_text = """{
  "cirq_type": "_PauliX",
  "exponent": 1.0,
  "global_shift": 0.0
}"""
    assert cirq.to_json(cirq.X) == x_json_text
    assert cirq.read_json(json_text=x_json_text) == cirq.X

    with pytest.raises(ValueError, match='specify ONE'):
        cirq.read_json(io.StringIO(), json_text=x_json_text)


def _eval_repr_data_file(path: pathlib.Path):
    return eval(path.read_text(), {
        'cirq': cirq,
        'pd': pd,
        'sympy': sympy,
        'np': np,
    }, {})


def assert_repr_and_json_test_data_agree(repr_path: pathlib.Path,
                                         json_path: pathlib.Path,
                                         inward_only: bool):
    if not repr_path.exists() and not json_path.exists():
        return

    rel_repr_path = f'{TEST_DATA_REL}/{repr_path.name}'
    rel_json_path = f'{TEST_DATA_REL}/{json_path.name}'

    try:
        json_from_file = json_path.read_text()
        json_obj = cirq.read_json(json_text=json_from_file)
    except Exception as ex:  # coverage: ignore
        # coverage: ignore
        raise IOError(
            f'Failed to parse test json data from {rel_json_path}.') from ex

    try:
        repr_obj = _eval_repr_data_file(repr_path)
    except Exception as ex:  # coverage: ignore
        # coverage: ignore
        raise IOError(
            f'Failed to parse test repr data from {rel_repr_path}.') from ex

    assert proper_eq(json_obj, repr_obj), (
        f'The json data from {rel_json_path} did not parse '
        f'into an object equivalent to the repr data from {rel_repr_path}.\n'
        f'\n'
        f'json object: {json_obj!r}\n'
        f'repr object: {repr_obj!r}\n')

    if not inward_only:
        json_from_cirq = cirq.to_json(repr_obj)
        json_from_cirq_obj = json.loads(json_from_cirq)
        json_from_file_obj = json.loads(json_from_file)
        assert json_from_cirq_obj == json_from_file_obj, (
            f'The json produced by cirq no longer agrees with the json in the '
            f'{rel_json_path} test data file.\n'
            f'\n'
            f'You must either fix the cirq code to continue to produce the '
            f'same output, or you must move the old test data to '
            f'{rel_json_path}_inward and create a fresh {rel_json_path} file.\n'
            f'\n'
            f'test data json:\n'
            f'{json_from_file}\n'
            f'\n'
            f'cirq produced json:\n'
            f'{json_from_cirq}\n')


def all_test_data_keys() -> List[str]:
    seen = set()
    for file in TEST_DATA_PATH.iterdir():
        name = file.name
        if name.endswith('.json') or name.endswith('.repr'):
            seen.add(file.name[:-len('.json')])
        elif name.endswith('.json_inward') or name.endswith('.repr_inward'):
            seen.add(file.name[:-len('.json_inward')])
    return sorted(seen)


@pytest.mark.parametrize('key', all_test_data_keys())
def test_json_and_repr_data(key: str):
    assert_repr_and_json_test_data_agree(
        repr_path=TEST_DATA_PATH / f'{key}.repr',
        json_path=TEST_DATA_PATH / f'{key}.json',
        inward_only=False)
    assert_repr_and_json_test_data_agree(
        repr_path=TEST_DATA_PATH / f'{key}.repr_inward',
        json_path=TEST_DATA_PATH / f'{key}.json_inward',
        inward_only=True)


def test_pathlib_paths(tmpdir):
    path = pathlib.Path(tmpdir) / 'op.json'
    cirq.to_json(cirq.X, path)
    assert cirq.read_json(path) == cirq.X<|MERGE_RESOLUTION|>--- conflicted
+++ resolved
@@ -28,36 +28,11 @@
 import sympy
 
 import cirq
-<<<<<<< HEAD
 from cirq._compat import proper_repr, proper_eq
+from cirq.testing import assert_json_roundtrip_works
 
 TEST_DATA_PATH = pathlib.Path(__file__).parent / 'json_test_data'
 TEST_DATA_REL = 'cirq/protocols/json_test_data'
-
-
-def assert_roundtrip(obj, text_should_be=None):
-    buffer = io.StringIO()
-    cirq.to_json(obj, buffer)
-
-    if text_should_be is not None:
-        buffer.seek(0)
-        text = buffer.read()
-        assert text == text_should_be
-
-    buffer.seek(0)
-    restored_obj = cirq.read_json(buffer)
-    if isinstance(obj, np.ndarray):
-        np.testing.assert_equal(restored_obj, obj)
-    elif isinstance(obj, pd.DataFrame):
-        pd.testing.assert_frame_equal(restored_obj, obj)
-    elif isinstance(obj, pd.Index):
-        pd.testing.assert_index_equal(restored_obj, obj)
-    else:
-        assert restored_obj == obj
-=======
-import cirq.protocols
-from cirq.testing import assert_json_roundtrip_works
->>>>>>> 943a9a32
 
 
 def test_line_qubit_roundtrip():
@@ -487,7 +462,6 @@
                 f"For more information on JSON serialization, please read the "
                 f"docstring for protocols.SupportsJSON. If this object or "
                 f"class is not appropriate for serialization, add its name to "
-<<<<<<< HEAD
                 f"the SHOULDNT_BE_SERIALIZED list in the "
                 f"cirq/protocols/json_test.py source file."))
 
@@ -508,19 +482,6 @@
                 f"value to {TEST_DATA_REL}/{cirq_obj_name}.repr_inward\n"
                 f"\n"
                 f"Value with wrong type:\n{obj!r}.")
-=======
-                f"SHOULDNT_BE_SERIALIZED."))
-
-    if not isinstance(objs, list):
-        objs = [objs]
-
-    for obj in objs:
-        assert isinstance(obj, cls)
-
-        # more strict: must be exact (no subclasses)
-        assert type(obj) == cls
-        assert_json_roundtrip_works(obj)
->>>>>>> 943a9a32
 
 
 def test_to_from_strings():
