--- conflicted
+++ resolved
@@ -336,11 +336,8 @@
     'SupportsUnitary',
 
     # mypy types:
-<<<<<<< HEAD
+    'DURATION_LIKE',
     'NOISE_MODEL_LIKE',
-=======
-    'DURATION_LIKE',
->>>>>>> b9e46a8f
     'OP_TREE',
     'PAULI_STRING_LIKE',
     'ParamResolverOrSimilarType',
