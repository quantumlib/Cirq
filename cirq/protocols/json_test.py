--- conflicted
+++ resolved
@@ -213,13 +213,10 @@
         }),
         cirq.X(Q0) * cirq.Y(Q1) * 123
     ],
-<<<<<<< HEAD
+    'PhaseGradientGate':
+    cirq.PhaseGradientGate(num_qubits=3, exponent=0.235),
     'PhasedISwapPowGate':
     cirq.PhasedISwapPowGate(phase_exponent=0.1, exponent=0.2, global_shift=0.3),
-=======
-    'PhaseGradientGate':
-    cirq.PhaseGradientGate(num_qubits=3, exponent=0.235),
->>>>>>> 1788d077
     'PhasedXPowGate':
     cirq.PhasedXPowGate(phase_exponent=0.123,
                         exponent=0.456,
