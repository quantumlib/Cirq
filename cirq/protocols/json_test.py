# Copyright 2019 The Cirq Developers
#
# Licensed under the Apache License, Version 2.0 (the "License");
# you may not use this file except in compliance with the License.
# You may obtain a copy of the License at
#
#     https://www.apache.org/licenses/LICENSE-2.0
#
# Unless required by applicable law or agreed to in writing, software
# distributed under the License is distributed on an "AS IS" BASIS,
# WITHOUT WARRANTIES OR CONDITIONS OF ANY KIND, either express or implied.
# See the License for the specific language governing permissions and
# limitations under the License.
import abc
import inspect

import io
import json
import os
import pathlib
import textwrap
from typing import Tuple, Iterator, Type, List, Set, Any

import pytest

import numpy as np
import pandas as pd
import sympy

import cirq
from cirq._compat import proper_repr, proper_eq

TEST_DATA_PATH = pathlib.Path(__file__).parent / 'json_test_data'
TEST_DATA_REL = 'cirq/protocols/json_test_data'


def assert_roundtrip(obj, text_should_be=None):
    buffer = io.StringIO()
    cirq.to_json(obj, buffer)

    if text_should_be is not None:
        buffer.seek(0)
        text = buffer.read()
        assert text == text_should_be

    buffer.seek(0)
    restored_obj = cirq.read_json(buffer)
    if isinstance(obj, np.ndarray):
        np.testing.assert_equal(restored_obj, obj)
    elif isinstance(obj, pd.DataFrame):
        pd.testing.assert_frame_equal(restored_obj, obj)
    elif isinstance(obj, pd.Index):
        pd.testing.assert_index_equal(restored_obj, obj)
    else:
        assert restored_obj == obj


def test_line_qubit_roundtrip():
    q1 = cirq.LineQubit(12)
    assert_roundtrip(q1,
                     text_should_be="""{
  "cirq_type": "LineQubit",
  "x": 12
}""")


def test_gridqubit_roundtrip():
    q = cirq.GridQubit(15, 18)
    assert_roundtrip(q,
                     text_should_be="""{
  "cirq_type": "GridQubit",
  "row": 15,
  "col": 18
}""")


def test_op_roundtrip():
    q = cirq.LineQubit(5)
    op1 = cirq.Rx(.123).on(q)
    assert_roundtrip(op1,
                     text_should_be="""{
  "cirq_type": "GateOperation",
  "gate": {
    "cirq_type": "XPowGate",
    "exponent": 0.03915211600060625,
    "global_shift": -0.5
  },
  "qubits": [
    {
      "cirq_type": "LineQubit",
      "x": 5
    }
  ]
}""")


def test_op_roundtrip_filename(tmpdir):
    filename = f'{tmpdir}/op.json'
    q = cirq.LineQubit(5)
    op1 = cirq.Rx(.123).on(q)
    cirq.to_json(op1, filename)
    assert os.path.exists(filename)
    op2 = cirq.read_json(filename)
    assert op1 == op2


def test_fail_to_resolve():
    buffer = io.StringIO()
    buffer.write("""
    {
      "cirq_type": "MyCustomClass",
      "data": [1, 2, 3]
    }
    """)
    buffer.seek(0)

    with pytest.raises(ValueError) as e:
        cirq.read_json(buffer)
    assert e.match("Could not resolve type 'MyCustomClass' "
                   "during deserialization")


QUBITS = cirq.LineQubit.range(5)
Q0, Q1, Q2, Q3, Q4 = QUBITS

<<<<<<< HEAD
TEST_OBJECTS = {
    'AmplitudeDampingChannel':
    cirq.AmplitudeDampingChannel(0.5),
    'AsymmetricDepolarizingChannel':
    cirq.AsymmetricDepolarizingChannel(0.1, 0.2, 0.3),
    'BitFlipChannel':
    cirq.BitFlipChannel(0.5),
    'Bristlecone':
    cirq.google.Bristlecone,
    'CCNOT':
    cirq.CCNOT,
    'CCX':
    cirq.CCX,
    'CCXPowGate':
    cirq.CCXPowGate(exponent=0.123, global_shift=0.456),
    'CCZ':
    cirq.CCZ,
    'CCZPowGate':
    cirq.CCZPowGate(exponent=0.123, global_shift=0.456),
    'CNOT':
    cirq.CNOT,
    'CNotPowGate':
    cirq.CNotPowGate(exponent=0.123, global_shift=0.456),
    'ControlledOperation':
    cirq.ControlledOperation(sub_operation=cirq.Y(cirq.NamedQubit('target')),
                             controls=cirq.LineQubit.range(2),
                             control_values=[0, 1]),
    'ControlledGate':
    cirq.ControlledGate(sub_gate=cirq.Y,
                        num_controls=2,
                        control_values=[0, 1],
                        control_qid_shape=(3, 2)),
    'CX':
    cirq.CX,
    'CSWAP':
    cirq.CSWAP,
    'CSwapGate':
    cirq.CSwapGate(),
    'CZ':
    cirq.CZ,
    'CZPowGate':
    cirq.CZPowGate(exponent=0.123, global_shift=0.456),
    'Circuit': [
        cirq.Circuit(cirq.H.on_each(QUBITS), cirq.measure(*QUBITS)),
        cirq.Circuit(cirq.CCNOT(Q0, Q1, Q2),
                     cirq.X(Q0)**0.123),
        cirq.Circuit(
            cirq.XPowGate(exponent=sympy.Symbol('theta'),
                          global_shift=0).on(Q0)),
        # TODO: even the following doesn't work because theta gets
        #       multiplied by 1/pi.
        #       https://github.com/quantumlib/Cirq/issues/2014
        # cirq.Circuit(cirq.Rx(sympy.Symbol('theta')).on(Q0)),
    ],
    'ConstantQubitNoiseModel':
    cirq.ConstantQubitNoiseModel(cirq.X),
    'Duration':
    cirq.Duration(picos=6),
    'DensePauliString':
    cirq.DensePauliString('XYZI', coefficient=1j),
    'DepolarizingChannel':
    cirq.DepolarizingChannel(0.5),
    'MutableDensePauliString':
    cirq.MutableDensePauliString('XXZZ', coefficient=-2),
    'FREDKIN':
    cirq.FREDKIN,
    'FSimGate':
    cirq.FSimGate(theta=0.123, phi=.456),
    'Foxtail':
    cirq.google.Foxtail,
    'GateOperation': [
        cirq.CCNOT(*cirq.LineQubit.range(3)),
        cirq.CCZ(*cirq.LineQubit.range(3)),
        cirq.CNOT(*cirq.LineQubit.range(2)),
        cirq.CSWAP(*cirq.LineQubit.range(3)),
        cirq.CZ(*cirq.LineQubit.range(2))
    ],
    'GeneralizedAmplitudeDampingChannel':
    cirq.GeneralizedAmplitudeDampingChannel(0.1, 0.2),
    'GlobalPhaseOperation':
    cirq.GlobalPhaseOperation(-1j),
    'GridQubit':
    cirq.GridQubit(10, 11),
    'H':
    cirq.H,
    'HPowGate': [cirq.HPowGate(exponent=-8), cirq.H**0.123],
    'I':
    cirq.I,
    'ISWAP':
    cirq.ISWAP,
    'ISwapPowGate': [cirq.ISwapPowGate(exponent=-8), cirq.ISWAP**0.123],
    'IdentityGate': [
        cirq.I,
        cirq.IdentityGate(num_qubits=5),
        cirq.IdentityGate(num_qubits=5, qid_shape=(3,) * 5)
    ],
    'IdentityOperation': [
        cirq.IdentityOperation(cirq.LineQubit.range(2)),
        cirq.IdentityOperation(cirq.LineQubit.range(5))
    ],
    'LineQubit': [cirq.LineQubit(0), cirq.LineQubit(123)],
    'LineQid': [cirq.LineQid(0, 1),
                cirq.LineQid(123, 2),
                cirq.LineQid(-4, 5)],
    'MatrixGate': [
        cirq.MatrixGate(matrix=np.diag([1, -1, 1j, 1j, -1j, -1]),
                        qid_shape=(2, 3)),
    ],
    'MeasurementGate': [
        cirq.MeasurementGate(num_qubits=3, key='z'),
        cirq.MeasurementGate(num_qubits=3,
                             key='z',
                             invert_mask=(True, False, True)),
        cirq.MeasurementGate(num_qubits=3,
                             key='z',
                             invert_mask=(True, False),
                             qid_shape=(1, 2, 3)),
    ],
    'Moment': [
        cirq.Moment(operations=[cirq.X(Q0), cirq.Y(Q1),
                                cirq.Z(Q2)]),
    ],
    'NO_NOISE':
    cirq.NO_NOISE,
    'NamedQubit':
    cirq.NamedQubit('hi mom'),
    'PauliString': [
        cirq.PauliString({
            Q0: cirq.X,
            Q1: cirq.Y,
            Q2: cirq.Z
        }),
        cirq.X(Q0) * cirq.Y(Q1) * 123
    ],
    'PhaseDampingChannel':
    cirq.PhaseDampingChannel(0.5),
    'PhaseFlipChannel':
    cirq.PhaseFlipChannel(0.5),
    'PhaseGradientGate':
    cirq.PhaseGradientGate(num_qubits=3, exponent=0.235),
    'PhasedISwapPowGate':
    cirq.PhasedISwapPowGate(phase_exponent=0.1, exponent=0.2),
    'PhasedXPowGate':
    cirq.PhasedXPowGate(phase_exponent=0.123,
                        exponent=0.456,
                        global_shift=0.789),
    'QuantumFourierTransformGate':
    cirq.QuantumFourierTransformGate(num_qubits=2, without_reverse=True),
    'ResetChannel':
    cirq.ResetChannel(),
    'X':
    cirq.X,
    'Y':
    cirq.Y,
    'Z':
    cirq.Z,
    'S':
    cirq.S,
    'SWAP':
    cirq.SWAP,
    'SingleQubitPauliStringGateOperation':
    cirq.X(Q0),
    'SingleQubitReadoutCalibrationResult':
    cirq.experiments.SingleQubitReadoutCalibrationResult(
        zero_state_errors={cirq.LineQubit(0): 0.0},
        one_state_errors={cirq.LineQubit(0): 0.0},
        repetitions=1000,
        timestamp=0.0),
    'SwapPowGate': [cirq.SwapPowGate(), cirq.SWAP**0.5],
    'SYC':
    cirq.google.SYC,
    'SycamoreGate':
    cirq.google.SycamoreGate(),
    'T':
    cirq.T,
    'TOFFOLI':
    cirq.TOFFOLI,
    'TwoQubitMatrixGate':
    cirq.TwoQubitMatrixGate(np.eye(4)),
    'SingleQubitMatrixGate':
    cirq.SingleQubitMatrixGate(np.diag([1j, -1, 1])),
    'UNCONSTRAINED_DEVICE':
    cirq.UNCONSTRAINED_DEVICE,
    'WaitGate':
    cirq.WaitGate(cirq.Duration(nanos=10)),
    '_QubitAsQid': [
        cirq.NamedQubit('a').with_dimension(5),
        cirq.GridQubit(1, 2).with_dimension(1)
    ],
    'XPowGate':
    cirq.X**0.123,
    'XX':
    cirq.XX,
    'XXPowGate': [cirq.XXPowGate(), cirq.XX**0.123],
    'YPowGate':
    cirq.Y**0.456,
    'YY':
    cirq.YY,
    'YYPowGate': [cirq.YYPowGate(), cirq.YY**0.456],
    'ZPowGate':
    cirq.Z**0.789,
    'ZZ':
    cirq.ZZ,
    'ZZPowGate': [cirq.ZZPowGate(), cirq.ZZ**0.789],
}
=======
# TODO: Include cirq.Rx in the Circuit test case file.
# Note that even the following doesn't work because theta gets
#       multiplied by 1/pi.
#       https://github.com/quantumlib/Cirq/issues/2014
# cirq.Circuit(cirq.Rx(sympy.Symbol('theta')).on(Q0)),
>>>>>>> 4ff38cf6

SHOULDNT_BE_SERIALIZED = [

    # Circuit optimizers are function-like. Only attributes
    # are ignore_failures, tolerance, and other feature flags
    'ConvertToCzAndSingleGates',
    'ConvertToIonGates',
    'ConvertToNeutralAtomGates',
    'ConvertToXmonGates',
    'DropEmptyMoments',
    'DropNegligible',
    'EjectPhasedPaulis',
    'EjectZ',
    'ExpandComposite',
    'MergeInteractions',
    'MergeSingleQubitGates',
    'PointOptimizer',
    'SynchronizeTerminalMeasurements',

    # global objects
    'CONTROL_TAG',
    'PAULI_BASIS',

    # abstract, but not inspect.isabstract():
    'InterchangeableQubitsGate',
    'Pauli',
    'SingleQubitGate',
    'ThreeQubitGate',
    'TwoQubitGate',

    # protocols:
    'SupportsApplyChannel',
    'SupportsApplyMixture',
    'SupportsApproximateEquality',
    'SupportsChannel',
    'SupportsCircuitDiagramInfo',
    'SupportsConsistentApplyUnitary',
    'SupportsDecompose',
    'SupportsDecomposeWithQubits',
    'SupportsEqualUpToGlobalPhase',
    'SupportsExplicitHasUnitary',
    'SupportsExplicitNumQubits',
    'SupportsExplicitQidShape',
    'SupportsJSON',
    'SupportsMeasurementKey',
    'SupportsMixture',
    'SupportsParameterization',
    'SupportsPhase',
    'SupportsQasm',
    'SupportsQasmWithArgs',
    'SupportsQasmWithArgsAndQubits',
    'SupportsTraceDistanceBound',
    'SupportsUnitary',

    # mypy types:
    'DURATION_LIKE',
    'NOISE_MODEL_LIKE',
    'OP_TREE',
    'PAULI_STRING_LIKE',
    'ParamResolverOrSimilarType',
    'PauliSumLike',
    'QubitOrderOrList',
    'STATE_VECTOR_LIKE',
    'Sweepable',
    'TParamVal',
    'ParamDictType',

    # utility:
    'AnnealSequenceSearchStrategy',
    'DeserializingArg',
    'GateOpDeserializer',
    'GateOpSerializer',
    'GreedySequenceSearchStrategy',
    'SerializingArg',
    'Unique',

    # Quantum Engine
    'Engine',
    'EngineJob',
    'EngineProgram',
    'QuantumEngineSampler',

    # enums
    'ProtoVersion'
]


def _get_all_public_classes(module) -> Iterator[Tuple[str, Type]]:
    for name, obj in inspect.getmembers(module):
        if inspect.isfunction(obj) or inspect.ismodule(obj):
            continue

        if name in SHOULDNT_BE_SERIALIZED:
            continue

        if not inspect.isclass(obj):
            # singletons, for instance
            obj = obj.__class__

        if name.startswith('_'):
            continue

        if (inspect.isclass(obj) and
            (inspect.isabstract(obj) or issubclass(obj, abc.ABCMeta))):
            continue

        yield name, obj


def _get_all_names() -> Iterator[str]:

    def not_module_or_function(x):
        return not (inspect.ismodule(x) or inspect.isfunction(x))

    for name, _ in inspect.getmembers(cirq, not_module_or_function):
        yield name
    for name, _ in inspect.getmembers(cirq.google, not_module_or_function):
        yield name


def test_shouldnt_be_serialized_no_superfluous():
    # everything in the list should be ignored for a reason
    names = set(_get_all_names())
    for name in SHOULDNT_BE_SERIALIZED:
        assert name in names


def test_not_yet_serializable_no_superfluous():
    # everything in the list should be ignored for a reason
    names = set(_get_all_names())
    for name in NOT_YET_SERIALIZABLE:
        assert name in names


def test_mutually_exclusive_blacklist():
    assert len(set(SHOULDNT_BE_SERIALIZED) & set(NOT_YET_SERIALIZABLE)) == 0


NOT_YET_SERIALIZABLE = [
    'ApplyChannelArgs',
    'ApplyMixtureArgs',
    'ApplyUnitaryArgs',
    'AsymmetricDepolarizingChannel',
    'AxisAngleDecomposition',
    'Calibration',
    'CircuitDag',
    'CircuitDiagramInfo',
    'CircuitDiagramInfoArgs',
    'CircuitSampleJob',
    'CliffordSimulator',
    'CliffordSimulatorStepResult',
    'CliffordState',
    'CliffordTableau',
    'CliffordTrialResult',
    'ConstantQubitNoiseModel',
    'DensityMatrixSimulator',
    'DensityMatrixSimulatorState',
    'DensityMatrixStepResult',
    'DensityMatrixTrialResult',
    'ExpressionMap',
    'Heatmap',
    'InsertStrategy',
    'IonDevice',
    'JobConfig',
    'KakDecomposition',
    'LinearCombinationOfGates',
    'LinearCombinationOfOperations',
    'LinearDict',
    'Linspace',
    'ListSweep',
    'NeutralAtomDevice',
    'ParallelGateOperation',
    'ParamResolver',
    'PauliInteractionGate',
    'PauliStringPhasor',
    'PauliSum',
    'PauliSumCollector',
    'PauliTransform',
    'PeriodicValue',
    'PointOptimizationSummary',
    'Points',
    'Product',
    'QasmArgs',
    'QasmOutput',
    'QubitOrder',
    'Schedule',
    'ScheduledOperation',
    'SerializableDevice',
    'SerializableGateSet',
    'SimulationTrialResult',
    'Simulator',
    'SingleQubitCliffordGate',
    'SparseSimulatorStep',
    'SQRT_ISWAP_GATESET',
    'StabilizerStateChForm',
    'StateVectorMixin',
    'SYC_GATESET',
    'Sycamore',
    'TextDiagramDrawer',
    'ThreeQubitDiagonalGate',
    'Timestamp',
    'TrialResult',
    'UnitSweep',
    'WaveFunctionSimulatorState',
    'WaveFunctionTrialResult',
    'XmonDevice',
    'XMON',
    'Zip',
]


def _find_classes_that_should_serialize() -> Set[Tuple[str, Type]]:
    result: Set[Tuple[str, Type]] = set()
    result.update(_get_all_public_classes(cirq))
    result.update(_get_all_public_classes(cirq.google))

<<<<<<< HEAD
    # Objects not listed at top level.
    yield '_QubitAsQid', type(cirq.NamedQubit('a').with_dimension(5))
    yield ('SingleQubitReadoutCalibrationResult',
           cirq.experiments.SingleQubitReadoutCalibrationResult)
=======
    from cirq.protocols.json import RESOLVER_CACHE
    for k, v in RESOLVER_CACHE.cirq_class_resolver_dictionary.items():
        t = v if isinstance(v, type) else None
        result.add((k, t))
    return result
>>>>>>> 4ff38cf6


def test_builtins():
    assert_roundtrip(True)
    assert_roundtrip(1)
    assert_roundtrip(1 + 2j)
    assert_roundtrip({
        'test': [123, 5.5],
        'key2': 'asdf',
        '3': None,
        '0.0': [],
    })


def test_numpy():
    x = np.ones(1)[0]

    assert_roundtrip(x.astype(np.bool))
    assert_roundtrip(x.astype(np.int8))
    assert_roundtrip(x.astype(np.int16))
    assert_roundtrip(x.astype(np.int32))
    assert_roundtrip(x.astype(np.int64))
    assert_roundtrip(x.astype(np.uint8))
    assert_roundtrip(x.astype(np.uint16))
    assert_roundtrip(x.astype(np.uint32))
    assert_roundtrip(x.astype(np.uint64))
    assert_roundtrip(x.astype(np.float32))
    assert_roundtrip(x.astype(np.float64))
    assert_roundtrip(x.astype(np.complex64))
    assert_roundtrip(x.astype(np.complex128))

    assert_roundtrip(np.ones((11, 5)))
    assert_roundtrip(np.arange(3))


def test_pandas():
    assert_roundtrip(
        pd.DataFrame(data=[[1, 2, 3], [4, 5, 6]],
                     columns=['x', 'y', 'z'],
                     index=[2, 5]))
    assert_roundtrip(pd.Index([1, 2, 3], name='test'))
    assert_roundtrip(
        pd.MultiIndex.from_tuples([(1, 2), (3, 4), (5, 6)],
                                  names=['alice', 'bob']))

    assert_roundtrip(
        pd.DataFrame(index=pd.Index([1, 2, 3], name='test'),
                     data=[[11, 21.0], [12, 22.0], [13, 23.0]],
                     columns=['a', 'b']))
    assert_roundtrip(
        pd.DataFrame(index=pd.MultiIndex.from_tuples([(1, 2), (2, 3), (3, 4)],
                                                     names=['x', 'y']),
                     data=[[11, 21.0], [12, 22.0], [13, 23.0]],
                     columns=pd.Index(['a', 'b'], name='c')))


def test_sympy():
    # Raw values.
    assert_roundtrip(sympy.Symbol('theta'))
    assert_roundtrip(sympy.Integer(5))
    assert_roundtrip(sympy.Rational(2, 3))
    assert_roundtrip(sympy.Float(1.1))

    # Basic operations.
    s = sympy.Symbol('s')
    t = sympy.Symbol('t')
    assert_roundtrip(t + s)
    assert_roundtrip(t * s)
    assert_roundtrip(t / s)
    assert_roundtrip(t - s)
    assert_roundtrip(t**s)

    # Linear combinations.
    assert_roundtrip(t * 2)
    assert_roundtrip(4 * t + 3 * s + 2)


def _write_test_data(key: str, *test_instances: Any):
    """Helper method for creating initial test data."""
    # coverage: ignore
    cirq.to_json(test_instances, TEST_DATA_PATH / f'{key}.json')
    with open(TEST_DATA_PATH / f'{key}.repr', 'w') as f:
        f.write('[\n')
        for e in test_instances:
            f.write(proper_repr(e))
            f.write(',\n')
        f.write(']')


@pytest.mark.parametrize('cirq_obj_name,cls',
                         _find_classes_that_should_serialize())
def test_json_test_data_coverage(cirq_obj_name: str, cls):
    if cirq_obj_name in NOT_YET_SERIALIZABLE:
        return pytest.xfail(reason="Not serializable (yet)")

    json_path = TEST_DATA_PATH / f'{cirq_obj_name}.json'
    json_path2 = TEST_DATA_PATH / f'{cirq_obj_name}.json_inward'

    if not json_path.exists() and not json_path2.exists():
        # coverage: ignore
        raise NotImplementedError(
            textwrap.fill(
                f"Hello intrepid developer. There is a new public or "
                f"serializable object named '{cirq_obj_name}' that does not "
                f"have associated test data.\n"
                f"\n"
                f"You must create the file\n"
                f"    cirq/protocols/json_test_data/{cirq_obj_name}.json\n"
                f"and the file\n"
                f"    cirq/protocols/json_test_data/{cirq_obj_name}.repr\n"
                f"in order to guarantee this public object is, and will "
                f"remain, serializable.\n"
                f"\n"
                f"The content of the .repr file should be the string returned "
                f"by `repr(obj)` where `obj` is a test {cirq_obj_name} value "
                f"or list of such values. To get this to work you may need to "
                f"implement a __repr__ method for {cirq_obj_name}. The repr "
                f"must be a parsable python expression that evaluates to "
                f"something equal to `obj`."
                f"\n"
                f"The content of the .json file should be the string returned "
                f"by `cirq.to_json(obj)` where `obj` is the same object or "
                f"list of test objects.\n"
                f"To get this to work you likely need "
                f"to add {cirq_obj_name} to the "
                f"`cirq_class_resolver_dictionary` method in "
                f"the cirq/protocols/json.py source file. "
                f"You may also need to add a _json_dict_ method to "
                f"{cirq_obj_name}. In some cases you will also need to add a "
                f"_from_json_dict_ method to {cirq_obj_name}."
                f"\n"
                f"For more information on JSON serialization, please read the "
                f"docstring for protocols.SupportsJSON. If this object or "
                f"class is not appropriate for serialization, add its name to "
                f"the SHOULDNT_BE_SERIALIZED list in the "
                f"cirq/protocols/json_test.py source file."))

    repr_file = TEST_DATA_PATH / f'{cirq_obj_name}.repr'
    if repr_file.exists() and cls is not None:
        objs = _eval_repr_data_file(repr_file)
        if not isinstance(objs, list):
            objs = [objs]

        for obj in objs:
            assert type(obj) == cls, (
                f"Value in {TEST_DATA_REL}/{cirq_obj_name}.repr must be of "
                f"exact type {cls}, or a list of instances of that type. But "
                f"the value (or one of the list entries) had type "
                f"{type(obj)}.\n"
                f"\n"
                f"If using a value of the wrong type is intended, move the "
                f"value to {TEST_DATA_REL}/{cirq_obj_name}.repr_inward\n"
                f"\n"
                f"Value with wrong type:\n{obj!r}.")


def test_to_from_strings():
    x_json_text = """{
  "cirq_type": "_PauliX",
  "exponent": 1.0,
  "global_shift": 0.0
}"""
    assert cirq.to_json(cirq.X) == x_json_text
    assert cirq.read_json(json_text=x_json_text) == cirq.X

    with pytest.raises(ValueError, match='specify ONE'):
        cirq.read_json(io.StringIO(), json_text=x_json_text)


def _eval_repr_data_file(path: pathlib.Path):
    return eval(path.read_text(), {
        'cirq': cirq,
        'pd': pd,
        'sympy': sympy,
        'np': np,
    }, {})


def assert_repr_and_json_test_data_agree(repr_path: pathlib.Path,
                                         json_path: pathlib.Path,
                                         inward_only: bool):
    if not repr_path.exists() and not json_path.exists():
        return

    rel_repr_path = f'{TEST_DATA_REL}/{repr_path.name}'
    rel_json_path = f'{TEST_DATA_REL}/{json_path.name}'

    try:
        json_from_file = json_path.read_text()
        json_obj = cirq.read_json(json_text=json_from_file)
    except Exception as ex:  # coverage: ignore
        # coverage: ignore
        raise IOError(
            f'Failed to parse test json data from {rel_json_path}.') from ex

    try:
        repr_obj = _eval_repr_data_file(repr_path)
    except Exception as ex:  # coverage: ignore
        # coverage: ignore
        raise IOError(
            f'Failed to parse test repr data from {rel_repr_path}.') from ex

    assert proper_eq(json_obj, repr_obj), (
        f'The json data from {rel_json_path} did not parse '
        f'into an object equivalent to the repr data from {rel_repr_path}.\n'
        f'\n'
        f'json object: {json_obj!r}\n'
        f'repr object: {repr_obj!r}\n')

    if not inward_only:
        json_from_cirq = cirq.to_json(repr_obj)
        json_from_cirq_obj = json.loads(json_from_cirq)
        json_from_file_obj = json.loads(json_from_file)
        assert json_from_cirq_obj == json_from_file_obj, (
            f'The json produced by cirq no longer agrees with the json in the '
            f'{rel_json_path} test data file.\n'
            f'\n'
            f'You must either fix the cirq code to continue to produce the '
            f'same output, or you must move the old test data to '
            f'{rel_json_path}_inward and create a fresh {rel_json_path} file.\n'
            f'\n'
            f'test data json:\n'
            f'{json_from_file}\n'
            f'\n'
            f'cirq produced json:\n'
            f'{json_from_cirq}\n')


def all_test_data_keys() -> List[str]:
    seen = set()
    for file in TEST_DATA_PATH.iterdir():
        name = file.name
        if name.endswith('.json') or name.endswith('.repr'):
            seen.add(file.name[:-len('.json')])
        elif name.endswith('.json_inward') or name.endswith('.repr_inward'):
            seen.add(file.name[:-len('.json_inward')])
    return sorted(seen)


@pytest.mark.parametrize('key', all_test_data_keys())
def test_json_and_repr_data(key: str):
    assert_repr_and_json_test_data_agree(
        repr_path=TEST_DATA_PATH / f'{key}.repr',
        json_path=TEST_DATA_PATH / f'{key}.json',
        inward_only=False)
    assert_repr_and_json_test_data_agree(
        repr_path=TEST_DATA_PATH / f'{key}.repr_inward',
        json_path=TEST_DATA_PATH / f'{key}.json_inward',
        inward_only=True)


def test_pathlib_paths(tmpdir):
    path = pathlib.Path(tmpdir) / 'op.json'
    cirq.to_json(cirq.X, path)
    assert cirq.read_json(path) == cirq.X<|MERGE_RESOLUTION|>--- conflicted
+++ resolved
@@ -123,219 +123,11 @@
 QUBITS = cirq.LineQubit.range(5)
 Q0, Q1, Q2, Q3, Q4 = QUBITS
 
-<<<<<<< HEAD
-TEST_OBJECTS = {
-    'AmplitudeDampingChannel':
-    cirq.AmplitudeDampingChannel(0.5),
-    'AsymmetricDepolarizingChannel':
-    cirq.AsymmetricDepolarizingChannel(0.1, 0.2, 0.3),
-    'BitFlipChannel':
-    cirq.BitFlipChannel(0.5),
-    'Bristlecone':
-    cirq.google.Bristlecone,
-    'CCNOT':
-    cirq.CCNOT,
-    'CCX':
-    cirq.CCX,
-    'CCXPowGate':
-    cirq.CCXPowGate(exponent=0.123, global_shift=0.456),
-    'CCZ':
-    cirq.CCZ,
-    'CCZPowGate':
-    cirq.CCZPowGate(exponent=0.123, global_shift=0.456),
-    'CNOT':
-    cirq.CNOT,
-    'CNotPowGate':
-    cirq.CNotPowGate(exponent=0.123, global_shift=0.456),
-    'ControlledOperation':
-    cirq.ControlledOperation(sub_operation=cirq.Y(cirq.NamedQubit('target')),
-                             controls=cirq.LineQubit.range(2),
-                             control_values=[0, 1]),
-    'ControlledGate':
-    cirq.ControlledGate(sub_gate=cirq.Y,
-                        num_controls=2,
-                        control_values=[0, 1],
-                        control_qid_shape=(3, 2)),
-    'CX':
-    cirq.CX,
-    'CSWAP':
-    cirq.CSWAP,
-    'CSwapGate':
-    cirq.CSwapGate(),
-    'CZ':
-    cirq.CZ,
-    'CZPowGate':
-    cirq.CZPowGate(exponent=0.123, global_shift=0.456),
-    'Circuit': [
-        cirq.Circuit(cirq.H.on_each(QUBITS), cirq.measure(*QUBITS)),
-        cirq.Circuit(cirq.CCNOT(Q0, Q1, Q2),
-                     cirq.X(Q0)**0.123),
-        cirq.Circuit(
-            cirq.XPowGate(exponent=sympy.Symbol('theta'),
-                          global_shift=0).on(Q0)),
-        # TODO: even the following doesn't work because theta gets
-        #       multiplied by 1/pi.
-        #       https://github.com/quantumlib/Cirq/issues/2014
-        # cirq.Circuit(cirq.Rx(sympy.Symbol('theta')).on(Q0)),
-    ],
-    'ConstantQubitNoiseModel':
-    cirq.ConstantQubitNoiseModel(cirq.X),
-    'Duration':
-    cirq.Duration(picos=6),
-    'DensePauliString':
-    cirq.DensePauliString('XYZI', coefficient=1j),
-    'DepolarizingChannel':
-    cirq.DepolarizingChannel(0.5),
-    'MutableDensePauliString':
-    cirq.MutableDensePauliString('XXZZ', coefficient=-2),
-    'FREDKIN':
-    cirq.FREDKIN,
-    'FSimGate':
-    cirq.FSimGate(theta=0.123, phi=.456),
-    'Foxtail':
-    cirq.google.Foxtail,
-    'GateOperation': [
-        cirq.CCNOT(*cirq.LineQubit.range(3)),
-        cirq.CCZ(*cirq.LineQubit.range(3)),
-        cirq.CNOT(*cirq.LineQubit.range(2)),
-        cirq.CSWAP(*cirq.LineQubit.range(3)),
-        cirq.CZ(*cirq.LineQubit.range(2))
-    ],
-    'GeneralizedAmplitudeDampingChannel':
-    cirq.GeneralizedAmplitudeDampingChannel(0.1, 0.2),
-    'GlobalPhaseOperation':
-    cirq.GlobalPhaseOperation(-1j),
-    'GridQubit':
-    cirq.GridQubit(10, 11),
-    'H':
-    cirq.H,
-    'HPowGate': [cirq.HPowGate(exponent=-8), cirq.H**0.123],
-    'I':
-    cirq.I,
-    'ISWAP':
-    cirq.ISWAP,
-    'ISwapPowGate': [cirq.ISwapPowGate(exponent=-8), cirq.ISWAP**0.123],
-    'IdentityGate': [
-        cirq.I,
-        cirq.IdentityGate(num_qubits=5),
-        cirq.IdentityGate(num_qubits=5, qid_shape=(3,) * 5)
-    ],
-    'IdentityOperation': [
-        cirq.IdentityOperation(cirq.LineQubit.range(2)),
-        cirq.IdentityOperation(cirq.LineQubit.range(5))
-    ],
-    'LineQubit': [cirq.LineQubit(0), cirq.LineQubit(123)],
-    'LineQid': [cirq.LineQid(0, 1),
-                cirq.LineQid(123, 2),
-                cirq.LineQid(-4, 5)],
-    'MatrixGate': [
-        cirq.MatrixGate(matrix=np.diag([1, -1, 1j, 1j, -1j, -1]),
-                        qid_shape=(2, 3)),
-    ],
-    'MeasurementGate': [
-        cirq.MeasurementGate(num_qubits=3, key='z'),
-        cirq.MeasurementGate(num_qubits=3,
-                             key='z',
-                             invert_mask=(True, False, True)),
-        cirq.MeasurementGate(num_qubits=3,
-                             key='z',
-                             invert_mask=(True, False),
-                             qid_shape=(1, 2, 3)),
-    ],
-    'Moment': [
-        cirq.Moment(operations=[cirq.X(Q0), cirq.Y(Q1),
-                                cirq.Z(Q2)]),
-    ],
-    'NO_NOISE':
-    cirq.NO_NOISE,
-    'NamedQubit':
-    cirq.NamedQubit('hi mom'),
-    'PauliString': [
-        cirq.PauliString({
-            Q0: cirq.X,
-            Q1: cirq.Y,
-            Q2: cirq.Z
-        }),
-        cirq.X(Q0) * cirq.Y(Q1) * 123
-    ],
-    'PhaseDampingChannel':
-    cirq.PhaseDampingChannel(0.5),
-    'PhaseFlipChannel':
-    cirq.PhaseFlipChannel(0.5),
-    'PhaseGradientGate':
-    cirq.PhaseGradientGate(num_qubits=3, exponent=0.235),
-    'PhasedISwapPowGate':
-    cirq.PhasedISwapPowGate(phase_exponent=0.1, exponent=0.2),
-    'PhasedXPowGate':
-    cirq.PhasedXPowGate(phase_exponent=0.123,
-                        exponent=0.456,
-                        global_shift=0.789),
-    'QuantumFourierTransformGate':
-    cirq.QuantumFourierTransformGate(num_qubits=2, without_reverse=True),
-    'ResetChannel':
-    cirq.ResetChannel(),
-    'X':
-    cirq.X,
-    'Y':
-    cirq.Y,
-    'Z':
-    cirq.Z,
-    'S':
-    cirq.S,
-    'SWAP':
-    cirq.SWAP,
-    'SingleQubitPauliStringGateOperation':
-    cirq.X(Q0),
-    'SingleQubitReadoutCalibrationResult':
-    cirq.experiments.SingleQubitReadoutCalibrationResult(
-        zero_state_errors={cirq.LineQubit(0): 0.0},
-        one_state_errors={cirq.LineQubit(0): 0.0},
-        repetitions=1000,
-        timestamp=0.0),
-    'SwapPowGate': [cirq.SwapPowGate(), cirq.SWAP**0.5],
-    'SYC':
-    cirq.google.SYC,
-    'SycamoreGate':
-    cirq.google.SycamoreGate(),
-    'T':
-    cirq.T,
-    'TOFFOLI':
-    cirq.TOFFOLI,
-    'TwoQubitMatrixGate':
-    cirq.TwoQubitMatrixGate(np.eye(4)),
-    'SingleQubitMatrixGate':
-    cirq.SingleQubitMatrixGate(np.diag([1j, -1, 1])),
-    'UNCONSTRAINED_DEVICE':
-    cirq.UNCONSTRAINED_DEVICE,
-    'WaitGate':
-    cirq.WaitGate(cirq.Duration(nanos=10)),
-    '_QubitAsQid': [
-        cirq.NamedQubit('a').with_dimension(5),
-        cirq.GridQubit(1, 2).with_dimension(1)
-    ],
-    'XPowGate':
-    cirq.X**0.123,
-    'XX':
-    cirq.XX,
-    'XXPowGate': [cirq.XXPowGate(), cirq.XX**0.123],
-    'YPowGate':
-    cirq.Y**0.456,
-    'YY':
-    cirq.YY,
-    'YYPowGate': [cirq.YYPowGate(), cirq.YY**0.456],
-    'ZPowGate':
-    cirq.Z**0.789,
-    'ZZ':
-    cirq.ZZ,
-    'ZZPowGate': [cirq.ZZPowGate(), cirq.ZZ**0.789],
-}
-=======
 # TODO: Include cirq.Rx in the Circuit test case file.
 # Note that even the following doesn't work because theta gets
 #       multiplied by 1/pi.
 #       https://github.com/quantumlib/Cirq/issues/2014
 # cirq.Circuit(cirq.Rx(sympy.Symbol('theta')).on(Q0)),
->>>>>>> 4ff38cf6
 
 SHOULDNT_BE_SERIALIZED = [
 
@@ -552,18 +344,11 @@
     result.update(_get_all_public_classes(cirq))
     result.update(_get_all_public_classes(cirq.google))
 
-<<<<<<< HEAD
-    # Objects not listed at top level.
-    yield '_QubitAsQid', type(cirq.NamedQubit('a').with_dimension(5))
-    yield ('SingleQubitReadoutCalibrationResult',
-           cirq.experiments.SingleQubitReadoutCalibrationResult)
-=======
     from cirq.protocols.json import RESOLVER_CACHE
     for k, v in RESOLVER_CACHE.cirq_class_resolver_dictionary.items():
         t = v if isinstance(v, type) else None
         result.add((k, t))
     return result
->>>>>>> 4ff38cf6
 
 
 def test_builtins():
