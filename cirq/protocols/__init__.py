# Copyright 2018 The Cirq Developers
#
# Licensed under the Apache License, Version 2.0 (the "License");
# you may not use this file except in compliance with the License.
# You may obtain a copy of the License at
#
#     https://www.apache.org/licenses/LICENSE-2.0
#
# Unless required by applicable law or agreed to in writing, software
# distributed under the License is distributed on an "AS IS" BASIS,
# WITHOUT WARRANTIES OR CONDITIONS OF ANY KIND, either express or implied.
# See the License for the specific language governing permissions and
# limitations under the License.


from cirq.protocols.apply_unitary_to_tensor import (
    SupportsApplyUnitaryToTensor,
    apply_unitary_to_tensor,
)
from cirq.protocols.circuit_diagram_info import (
    CircuitDiagramInfo,
    CircuitDiagramInfoArgs,
    circuit_diagram_info,
    SupportsCircuitDiagramInfo,
)
from cirq.protocols.inverse import (
    inverse,
)
from cirq.protocols.unitary import (
    SupportsUnitary,
    unitary,
)
<<<<<<< HEAD
from cirq.protocols.trace_distance_bound import (
    TraceDistanceBound,
    trace_distance_bound,
=======
from cirq.protocols.resolve_parameters import (
    SupportsParameterization,
    is_parameterized,
    resolve_parameters,
>>>>>>> 50b7c30d
)<|MERGE_RESOLUTION|>--- conflicted
+++ resolved
@@ -30,14 +30,12 @@
     SupportsUnitary,
     unitary,
 )
-<<<<<<< HEAD
 from cirq.protocols.trace_distance_bound import (
     TraceDistanceBound,
     trace_distance_bound,
-=======
+)
 from cirq.protocols.resolve_parameters import (
     SupportsParameterization,
     is_parameterized,
     resolve_parameters,
->>>>>>> 50b7c30d
 )