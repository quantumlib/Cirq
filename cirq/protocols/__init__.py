# Copyright 2018 The Cirq Developers
#
# Licensed under the Apache License, Version 2.0 (the "License");
# you may not use this file except in compliance with the License.
# You may obtain a copy of the License at
#
#     https://www.apache.org/licenses/LICENSE-2.0
#
# Unless required by applicable law or agreed to in writing, software
# distributed under the License is distributed on an "AS IS" BASIS,
# WITHOUT WARRANTIES OR CONDITIONS OF ANY KIND, either express or implied.
# See the License for the specific language governing permissions and
# limitations under the License.


from cirq.protocols.apply_unitary_protocol import (
    apply_unitaries,
    apply_unitary,
    ApplyUnitaryArgs,
    SupportsConsistentApplyUnitary,
)
from cirq.protocols.apply_channel_protocol import (
    apply_channel,
    ApplyChannelArgs,
    SupportsApplyChannel,
)
from cirq.protocols.approximate_equality_protocol import (
    approx_eq,
    SupportsApproximateEquality,
)
from cirq.protocols.channel import (
    channel,
    has_channel,
    SupportsChannel,
)
from cirq.protocols.circuit_diagram_info_protocol import (
    circuit_diagram_info,
    CircuitDiagramInfo,
    CircuitDiagramInfoArgs,
    SupportsCircuitDiagramInfo,
)
from cirq.protocols.decompose_protocol import (
    decompose,
    decompose_once,
    decompose_once_with_qubits,
    SupportsDecompose,
    SupportsDecomposeWithQubits,
)
from cirq.protocols.equal_up_to_global_phase_protocol import (
    equal_up_to_global_phase,)
from cirq.protocols.inverse_protocol import (
    inverse,)
from cirq.protocols.json import (
    to_json,
    read_json,
    obj_to_dict_helper,
)
from cirq.protocols.measurement_key_protocol import (
    is_measurement,
    measurement_key,
)
from cirq.protocols.mixture_protocol import (
    has_mixture,
    has_mixture_channel,
    mixture,
    mixture_channel,
    SupportsMixture,
    validate_mixture,
)
<<<<<<< HEAD
from cirq.protocols.mul_protocol import (
    mul,)
from cirq.protocols.pauli_expansion import (
    pauli_expansion,
)
=======
from cirq.protocols.mul import (
    mul,
)
from cirq.protocols.pauli_expansion_protocol import (
    pauli_expansion,)
>>>>>>> 8cdba2e7
# pylint: disable=redefined-builtin
from cirq.protocols.pow_protocol import (
    pow,)
# pylint: enable=redefined-builtin
from cirq.protocols.qasm import (
    qasm,
    QasmArgs,
    SupportsQasm,
    SupportsQasmWithArgs,
    SupportsQasmWithArgsAndQubits,
)
from cirq.protocols.trace_distance_bound import (
    SupportsTraceDistanceBound,
    trace_distance_bound,
    trace_distance_from_angle_list,
)
from cirq.protocols.resolve_parameters import (
    is_parameterized,
    resolve_parameters,
    SupportsParameterization,
)
from cirq.protocols.phase_protocol import (
    phase_by,
    SupportsPhase,
)
from cirq.protocols.qid_shape_protocol import (
    num_qubits,
    qid_shape,
    SupportsExplicitQidShape,
    SupportsExplicitNumQubits,
)
from cirq.protocols.unitary import (
    SupportsUnitary,
    unitary,
)
from cirq.protocols.has_unitary_protocol import (
    has_unitary,
    SupportsExplicitHasUnitary,
)<|MERGE_RESOLUTION|>--- conflicted
+++ resolved
@@ -67,19 +67,10 @@
     SupportsMixture,
     validate_mixture,
 )
-<<<<<<< HEAD
 from cirq.protocols.mul_protocol import (
     mul,)
-from cirq.protocols.pauli_expansion import (
-    pauli_expansion,
-)
-=======
-from cirq.protocols.mul import (
-    mul,
-)
 from cirq.protocols.pauli_expansion_protocol import (
     pauli_expansion,)
->>>>>>> 8cdba2e7
 # pylint: disable=redefined-builtin
 from cirq.protocols.pow_protocol import (
     pow,)
