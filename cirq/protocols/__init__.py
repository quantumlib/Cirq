# Copyright 2018 The Cirq Developers
#
# Licensed under the Apache License, Version 2.0 (the "License");
# you may not use this file except in compliance with the License.
# You may obtain a copy of the License at
#
#     https://www.apache.org/licenses/LICENSE-2.0
#
# Unless required by applicable law or agreed to in writing, software
# distributed under the License is distributed on an "AS IS" BASIS,
# WITHOUT WARRANTIES OR CONDITIONS OF ANY KIND, either express or implied.
# See the License for the specific language governing permissions and
# limitations under the License.


from cirq.protocols.inverse import (
    inverse,
)
from cirq.protocols.unitary import (
    SupportsUnitary,
    unitary,
)
<<<<<<< HEAD
from cirq.protocols.diagram_info import (
=======
from cirq.protocols.circuit_diagram_info import (
>>>>>>> 9562d5f1
    CircuitDiagramInfo,
    CircuitDiagramInfoArgs,
    circuit_diagram_info,
    SupportsCircuitDiagramInfo,
)<|MERGE_RESOLUTION|>--- conflicted
+++ resolved
@@ -20,11 +20,7 @@
     SupportsUnitary,
     unitary,
 )
-<<<<<<< HEAD
-from cirq.protocols.diagram_info import (
-=======
 from cirq.protocols.circuit_diagram_info import (
->>>>>>> 9562d5f1
     CircuitDiagramInfo,
     CircuitDiagramInfoArgs,
     circuit_diagram_info,
