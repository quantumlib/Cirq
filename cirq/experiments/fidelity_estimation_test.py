# Copyright 2019 The Cirq Developers
#
# Licensed under the Apache License, Version 2.0 (the "License");
# you may not use this file except in compliance with the License.
# You may obtain a copy of the License at
#
#     https://www.apache.org/licenses/LICENSE-2.0
#
# Unless required by applicable law or agreed to in writing, software
# distributed under the License is distributed on an "AS IS" BASIS,
# WITHOUT WARRANTIES OR CONDITIONS OF ANY KIND, either express or implied.
# See the License for the specific language governing permissions and
# limitations under the License.
import multiprocessing
import time
<<<<<<< HEAD
import timeit
=======
>>>>>>> 86328650
from typing import Sequence, Dict, Any, cast, Optional
import itertools
import math

import numpy as np
import pytest
import pandas as pd

import cirq
from cirq.experiments.fidelity_estimation import (
    SQRT_ISWAP,
    sample_2q_xeb_circuits,
    simulate_2q_xeb_circuits,
    benchmark_2q_xeb_fidelities,
    parameterize_phased_fsim_circuit,
    characterize_phased_fsim_parameters_with_xeb,
    SqrtISwapXEBOptions,
)
import cirq.experiments.random_quantum_circuit_generation as rqcg


def sample_noisy_bitstrings(
    circuit: cirq.Circuit, qubit_order: Sequence[cirq.Qid], depolarization: float, repetitions: int
) -> np.ndarray:
    assert 0 <= depolarization <= 1
    dim = np.product(circuit.qid_shape())
    n_incoherent = int(depolarization * repetitions)
    n_coherent = repetitions - n_incoherent
    incoherent_samples = np.random.randint(dim, size=n_incoherent)
    circuit_with_measurements = cirq.Circuit(circuit, cirq.measure(*qubit_order, key='m'))
    r = cirq.sample(circuit_with_measurements, repetitions=n_coherent)
    coherent_samples = r.data['m'].to_numpy()
    return np.concatenate((coherent_samples, incoherent_samples))


def make_random_quantum_circuit(qubits: Sequence[cirq.Qid], depth: int) -> cirq.Circuit:
    SQ_GATES = [cirq.X ** 0.5, cirq.Y ** 0.5, cirq.T]
    circuit = cirq.Circuit()
    cz_start = 0
    for q in qubits:
        circuit.append(cirq.H(q))
    for _ in range(depth):
        for q in qubits:
            random_gate = SQ_GATES[np.random.randint(len(SQ_GATES))]
            circuit.append(random_gate(q))
        for q0, q1 in zip(
            itertools.islice(qubits, cz_start, None, 2),
            itertools.islice(qubits, cz_start + 1, None, 2),
        ):
            circuit.append(cirq.CNOT(q0, q1))
        cz_start = 1 - cz_start
    for q in qubits:
        circuit.append(cirq.H(q))
    return circuit


@pytest.mark.parametrize(
    'depolarization, estimator',
    itertools.product(
        (0.0, 0.2, 0.7, 1.0),
        (
            cirq.hog_score_xeb_fidelity_from_probabilities,
            cirq.linear_xeb_fidelity_from_probabilities,
            cirq.log_xeb_fidelity_from_probabilities,
        ),
    ),
)
def test_xeb_fidelity(depolarization, estimator):
    prng_state = np.random.get_state()
    np.random.seed(0)

    fs = []
    for _ in range(10):
        qubits = cirq.LineQubit.range(5)
        circuit = make_random_quantum_circuit(qubits, depth=12)
        bitstrings = sample_noisy_bitstrings(circuit, qubits, depolarization, repetitions=5000)

        f = cirq.xeb_fidelity(circuit, bitstrings, qubits, estimator=estimator)
        amplitudes = cirq.final_state_vector(circuit)
        f2 = cirq.xeb_fidelity(
            circuit, bitstrings, qubits, amplitudes=amplitudes, estimator=estimator
        )
        assert np.abs(f - f2) < 1e-6

        fs.append(f)

    estimated_fidelity = np.mean(fs)
    expected_fidelity = 1 - depolarization
    assert np.isclose(estimated_fidelity, expected_fidelity, atol=0.04)

    np.random.set_state(prng_state)


def test_linear_and_log_xeb_fidelity():
    prng_state = np.random.get_state()
    np.random.seed(0)

    depolarization = 0.5

    fs_log = []
    fs_lin = []
    for _ in range(10):
        qubits = cirq.LineQubit.range(5)
        circuit = make_random_quantum_circuit(qubits, depth=12)
        bitstrings = sample_noisy_bitstrings(
            circuit, qubits, depolarization=depolarization, repetitions=5000
        )

        f_log = cirq.log_xeb_fidelity(circuit, bitstrings, qubits)
        f_lin = cirq.linear_xeb_fidelity(circuit, bitstrings, qubits)

        fs_log.append(f_log)
        fs_lin.append(f_lin)

    assert np.isclose(np.mean(fs_log), 1 - depolarization, atol=0.01)
    assert np.isclose(np.mean(fs_lin), 1 - depolarization, atol=0.09)

    np.random.set_state(prng_state)


def test_xeb_fidelity_invalid_qubits():
    q0, q1, q2 = cirq.LineQubit.range(3)
    circuit = cirq.Circuit(cirq.H(q0), cirq.CNOT(q0, q1))
    bitstrings = sample_noisy_bitstrings(circuit, (q0, q1, q2), 0.9, 10)
    with pytest.raises(ValueError):
        cirq.xeb_fidelity(circuit, bitstrings, (q0, q2))


def test_xeb_fidelity_invalid_bitstrings():
    q0, q1 = cirq.LineQubit.range(2)
    circuit = cirq.Circuit(cirq.H(q0), cirq.CNOT(q0, q1))
    bitstrings = [0, 1, 2, 3, 4]
    with pytest.raises(ValueError):
        cirq.xeb_fidelity(circuit, bitstrings, (q0, q1))


def test_xeb_fidelity_tuple_input():
    q0, q1 = cirq.LineQubit.range(2)
    circuit = cirq.Circuit(cirq.H(q0), cirq.CNOT(q0, q1))
    bitstrings = [0, 1, 2]
    f1 = cirq.xeb_fidelity(circuit, bitstrings, (q0, q1))
    f2 = cirq.xeb_fidelity(circuit, tuple(bitstrings), (q0, q1))
    assert f1 == f2


def test_least_squares_xeb_fidelity_from_expectations():
    prng_state = np.random.get_state()
    np.random.seed(0)

    depolarization = 0.5

    n_qubits = 5
    dim = 2 ** n_qubits
    n_circuits = 10
    qubits = cirq.LineQubit.range(n_qubits)

    measured_expectations_lin = []
    exact_expectations_lin = []
    measured_expectations_log = []
    exact_expectations_log = []
    uniform_expectations_log = []
    for _ in range(n_circuits):
        circuit = make_random_quantum_circuit(qubits, depth=12)
        bitstrings = sample_noisy_bitstrings(
            circuit, qubits, depolarization=depolarization, repetitions=5000
        )
        amplitudes = cirq.final_state_vector(circuit)
        probabilities = np.abs(amplitudes) ** 2

        measured_expectations_lin.append(dim * np.mean(probabilities[bitstrings]))
        exact_expectations_lin.append(dim * np.sum(probabilities ** 2))

        measured_expectations_log.append(np.mean(np.log(dim * probabilities[bitstrings])))
        exact_expectations_log.append(np.sum(probabilities * np.log(dim * probabilities)))
        uniform_expectations_log.append(np.mean(np.log(dim * probabilities)))

    f_lin, r_lin = cirq.experiments.least_squares_xeb_fidelity_from_expectations(
        measured_expectations_lin, exact_expectations_lin, [1.0] * n_circuits
    )
    f_log, r_log = cirq.experiments.least_squares_xeb_fidelity_from_expectations(
        measured_expectations_log, exact_expectations_log, uniform_expectations_log
    )

    assert np.isclose(f_lin, 1 - depolarization, atol=0.01)
    assert np.isclose(f_log, 1 - depolarization, atol=0.01)
    np.testing.assert_allclose(np.sum(np.array(r_lin) ** 2), 0.0, atol=1e-2)
    np.testing.assert_allclose(np.sum(np.array(r_log) ** 2), 0.0, atol=1e-2)

    np.random.set_state(prng_state)


def test_least_squares_xeb_fidelity_from_expectations_bad_length():
    with pytest.raises(ValueError) as exception_info:
        _ = cirq.experiments.least_squares_xeb_fidelity_from_expectations([1.0], [1.0], [1.0, 2.0])
    assert '1, 1, and 2' in str(exception_info.value)


def test_least_squares_xeb_fidelity_from_probabilities():
    prng_state = np.random.get_state()
    np.random.seed(0)

    depolarization = 0.5

    n_qubits = 5
    dim = 2 ** n_qubits
    n_circuits = 10
    qubits = cirq.LineQubit.range(n_qubits)

    all_probabilities = []
    observed_probabilities = []
    for _ in range(n_circuits):
        circuit = make_random_quantum_circuit(qubits, depth=12)
        bitstrings = sample_noisy_bitstrings(
            circuit, qubits, depolarization=depolarization, repetitions=5000
        )
        amplitudes = cirq.final_state_vector(circuit)
        probabilities = np.abs(amplitudes) ** 2

        all_probabilities.append(probabilities)
        observed_probabilities.append(probabilities[bitstrings])

    f_lin, r_lin = cirq.least_squares_xeb_fidelity_from_probabilities(
        dim, observed_probabilities, all_probabilities, None, True
    )
    f_log_np, r_log_np = cirq.least_squares_xeb_fidelity_from_probabilities(
        dim, observed_probabilities, all_probabilities, np.log, True
    )
    f_log_math, r_log_math = cirq.least_squares_xeb_fidelity_from_probabilities(
        dim, observed_probabilities, all_probabilities, math.log, False
    )

    assert np.isclose(f_lin, 1 - depolarization, atol=0.01)
    assert np.isclose(f_log_np, 1 - depolarization, atol=0.01)
    assert np.isclose(f_log_math, 1 - depolarization, atol=0.01)
    np.testing.assert_allclose(np.sum(np.array(r_lin) ** 2), 0.0, atol=1e-2)
    np.testing.assert_allclose(np.sum(np.array(r_log_np) ** 2), 0.0, atol=1e-2)
    np.testing.assert_allclose(np.sum(np.array(r_log_math) ** 2), 0.0, atol=1e-2)

    np.random.set_state(prng_state)


def test_sample_2q_xeb_circuits():
    q0, q1 = cirq.LineQubit.range(2)
    circuits = [
        rqcg.random_rotations_between_two_qubit_circuit(
            q0,
            q1,
            depth=20,
            two_qubit_op_factory=lambda a, b, _: SQRT_ISWAP(a, b),
        )
        for _ in range(2)
    ]
    cycle_depths = np.arange(3, 20, 6)

    df = sample_2q_xeb_circuits(
        sampler=cirq.Simulator(),
        circuits=circuits,
        cycle_depths=cycle_depths,
    )
    assert len(df) == len(cycle_depths) * len(circuits)
    for (circuit_i, cycle_depth), row in df.iterrows():
        assert 0 <= circuit_i < len(circuits)
        assert cycle_depth in cycle_depths
        assert len(row['sampled_probs']) == 4
        assert np.isclose(np.sum(row['sampled_probs']), 1)


def test_sample_2q_xeb_circuits_error():
    qubits = cirq.LineQubit.range(3)
    circuits = [cirq.testing.random_circuit(qubits, n_moments=5, op_density=0.8, random_state=52)]
    cycle_depths = np.arange(3, 50, 9)
    with pytest.raises(ValueError):  # three qubit circuits
        _ = sample_2q_xeb_circuits(
            sampler=cirq.Simulator(),
            circuits=circuits,
            cycle_depths=cycle_depths,
        )


def test_sample_2q_xeb_circuits_no_progress(capsys):
    qubits = cirq.LineQubit.range(2)
    circuits = [cirq.testing.random_circuit(qubits, n_moments=7, op_density=0.8, random_state=52)]
    cycle_depths = np.arange(3, 4)
    _ = sample_2q_xeb_circuits(
        sampler=cirq.Simulator(),
        circuits=circuits,
        cycle_depths=cycle_depths,
        progress_bar=None,
    )
    captured = capsys.readouterr()
    assert captured.out == ''
    assert captured.err == ''


def test_simulate_2q_xeb_circuits():
    q0, q1 = cirq.LineQubit.range(2)
    circuits = [
        rqcg.random_rotations_between_two_qubit_circuit(
            q0,
            q1,
            depth=50,
            two_qubit_op_factory=lambda a, b, _: SQRT_ISWAP(a, b),
        )
        for _ in range(2)
    ]
    cycle_depths = np.arange(3, 50, 9)

    df = simulate_2q_xeb_circuits(
        circuits=circuits,
        cycle_depths=cycle_depths,
    )
    assert len(df) == len(cycle_depths) * len(circuits)
    for (circuit_i, cycle_depth), row in df.iterrows():
        assert 0 <= circuit_i < len(circuits)
        assert cycle_depth in cycle_depths
        assert len(row['pure_probs']) == 4
        assert np.isclose(np.sum(row['pure_probs']), 1)

    with multiprocessing.Pool() as pool:
        df2 = simulate_2q_xeb_circuits(circuits, cycle_depths, pool=pool)

    pd.testing.assert_frame_equal(df, df2)


def test_simulate_2q_xeb_fidelities():
    q0, q1 = cirq.LineQubit.range(2)
    circuits = [
        rqcg.random_rotations_between_two_qubit_circuit(
            q0, q1, depth=50, two_qubit_op_factory=lambda a, b, _: SQRT_ISWAP(a, b), seed=52
        )
        for _ in range(2)
    ]
    cycle_depths = np.arange(3, 50, 9)

    sampled_df = sample_2q_xeb_circuits(
        sampler=cirq.Simulator(seed=53), circuits=circuits, cycle_depths=cycle_depths
    )
    fid_df = benchmark_2q_xeb_fidelities(sampled_df, circuits, cycle_depths)
    assert len(fid_df) == len(cycle_depths)
    for _, row in fid_df.iterrows():
        assert row['cycle_depth'] in cycle_depths
        assert row['fidelity'] > 0.98


def test_parameterize_phased_fsim_circuit():
    q0, q1 = cirq.LineQubit.range(2)
    circuit = rqcg.random_rotations_between_two_qubit_circuit(
        q0, q1, depth=3, two_qubit_op_factory=lambda a, b, _: SQRT_ISWAP(a, b), seed=52
    )

    p_circuit = parameterize_phased_fsim_circuit(circuit, SqrtISwapXEBOptions())
    cirq.testing.assert_has_diagram(
        p_circuit,
        """\
0                                    1
│                                    │
Y^0.5                                X^0.5
│                                    │
PhFSim(theta, zeta, chi, gamma, phi)─PhFSim(theta, zeta, chi, gamma, phi)
│                                    │
PhX(0.25)^0.5                        Y^0.5
│                                    │
PhFSim(theta, zeta, chi, gamma, phi)─PhFSim(theta, zeta, chi, gamma, phi)
│                                    │
Y^0.5                                X^0.5
│                                    │
PhFSim(theta, zeta, chi, gamma, phi)─PhFSim(theta, zeta, chi, gamma, phi)
│                                    │
X^0.5                                PhX(0.25)^0.5
│                                    │
    """,
        transpose=True,
    )


def test_get_initial_simplex():
    options = SqrtISwapXEBOptions()
    simplex, names = options.get_initial_simplex_and_names()
    assert names == ['theta', 'zeta', 'chi', 'gamma', 'phi']
    assert len(simplex) == len(names) + 1
    assert simplex.shape[1] == len(names)


def test_characterize_phased_fsim_parameters_with_xeb():
    q0, q1 = cirq.LineQubit.range(2)
    rs = np.random.RandomState(52)
    circuits = [
        rqcg.random_rotations_between_two_qubit_circuit(
            q0,
            q1,
            depth=20,
            two_qubit_op_factory=lambda a, b, _: SQRT_ISWAP(a, b),
            seed=rs,
        )
        for _ in range(2)
    ]
    cycle_depths = np.arange(3, 20, 6)
    sampled_df = sample_2q_xeb_circuits(
        sampler=cirq.Simulator(seed=rs),
        circuits=circuits,
        cycle_depths=cycle_depths,
        progress_bar=None,
    )
    # only optimize theta so it goes faster.
    options = SqrtISwapXEBOptions(
        parameterize_theta=True,
        parameterize_gamma=False,
        parameterize_chi=False,
        parameterize_zeta=False,
        parameterize_phi=False,
    )
    p_circuits = [parameterize_phased_fsim_circuit(circuit, options) for circuit in circuits]
    result = characterize_phased_fsim_parameters_with_xeb(
        sampled_df=sampled_df,
        parameterized_circuits=p_circuits,
        cycle_depths=cycle_depths,
        phased_fsim_options=options,
        # speed up with looser tolerances:
        fatol=1e-2,
        xatol=1e-2,
        pool=multiprocessing.Pool(),
    )
    print()
    print(result)
    print()
    assert np.abs(result.x[0] + np.pi / 4) < 0.1
    assert np.abs(result.fun) < 0.1  # noiseless simulator


def _ref_simulate_2q_xeb_circuit(task: Dict[str, Any]):
    """Helper function for simulating a given (circuit, cycle_depth)."""
    circuit_i = task['circuit_i']
    cycle_depth = task['cycle_depth']
    circuit = task['circuit']
    param_resolver = task['param_resolver']

    circuit_depth = cycle_depth * 2 + 1
    assert circuit_depth <= len(circuit)
    tcircuit = circuit[:circuit_depth]
    tcircuit = cirq.resolve_parameters_once(tcircuit, param_resolver=param_resolver)

    pure_sim = cirq.Simulator()
    psi = cast(cirq.StateVectorTrialResult, pure_sim.simulate(tcircuit))
    psi = psi.final_state_vector
    pure_probs = np.abs(psi) ** 2

    return {
        'circuit_i': circuit_i,
        'cycle_depth': cycle_depth,
        'pure_probs': pure_probs,
    }


<<<<<<< HEAD
def ref_simulate_2q_xeb_circuits(
=======
def _ref_simulate_2q_xeb_circuits(
>>>>>>> 86328650
    circuits: Sequence['cirq.Circuit'],
    cycle_depths: Sequence[int],
    param_resolver: 'cirq.ParamResolverOrSimilarType' = None,
    pool: Optional['multiprocessing.pool.Pool'] = None,
):
    """Reference implementation for `simulate_2q_xeb_circuits` that
    does each circuit independently instead of using intermediate states.

    You can also try editing the helper function to use QSimSimulator() for
    benchmarking. This simulator does not support intermediate states, so
    you can't use it with the new functionality.
    https://github.com/quantumlib/qsim/issues/101
    """
    tasks = []
    for cycle_depth in cycle_depths:
        for circuit_i, circuit in enumerate(circuits):
            tasks += [
                {
                    'circuit_i': circuit_i,
                    'cycle_depth': cycle_depth,
                    'circuit': circuit,
                    'param_resolver': param_resolver,
                }
            ]

    if pool is not None:
        records = pool.map(_ref_simulate_2q_xeb_circuit, tasks, chunksize=4)
    else:
        records = [_ref_simulate_2q_xeb_circuit(record) for record in tasks]

    return pd.DataFrame(records).set_index(['circuit_i', 'cycle_depth']).sort_index()


def test_incremental_simulate():
    q0, q1 = cirq.LineQubit.range(2)
    circuits = [
        rqcg.random_rotations_between_two_qubit_circuit(
            q0,
            q1,
            depth=100,
            two_qubit_op_factory=lambda a, b, _: SQRT_ISWAP(a, b),
        )
        for _ in range(20)
    ]
    cycle_depths = np.arange(3, 100, 9)
    pool = multiprocessing.Pool()

    start = time.perf_counter()
<<<<<<< HEAD
    df_ref = ref_simulate_2q_xeb_circuits(
=======
    df_ref = _ref_simulate_2q_xeb_circuits(
>>>>>>> 86328650
        circuits=circuits,
        cycle_depths=cycle_depths,
        pool=pool,
    )
    end1 = time.perf_counter()

    df = simulate_2q_xeb_circuits(circuits=circuits, cycle_depths=cycle_depths, pool=pool)
    end2 = time.perf_counter()
    print()
    print("new:", end2 - end1, "old:", end1 - start)
    print()

    pd.testing.assert_frame_equal(df_ref, df)

    # Use below for approximate equality, if e.g. you're using qsim:
    # assert len(df_ref) == len(df)
    # assert df_ref.columns == df.columns
    # for (i1, row1), (i2, row2) in zip(df_ref.iterrows(), df.iterrows()):
    #     assert i1 == i2
    #     np.testing.assert_allclose(row1['pure_probs'], row2['pure_probs'], atol=5e-5)<|MERGE_RESOLUTION|>--- conflicted
+++ resolved
@@ -13,10 +13,6 @@
 # limitations under the License.
 import multiprocessing
 import time
-<<<<<<< HEAD
-import timeit
-=======
->>>>>>> 86328650
 from typing import Sequence, Dict, Any, cast, Optional
 import itertools
 import math
@@ -470,11 +466,7 @@
     }
 
 
-<<<<<<< HEAD
-def ref_simulate_2q_xeb_circuits(
-=======
 def _ref_simulate_2q_xeb_circuits(
->>>>>>> 86328650
     circuits: Sequence['cirq.Circuit'],
     cycle_depths: Sequence[int],
     param_resolver: 'cirq.ParamResolverOrSimilarType' = None,
@@ -523,11 +515,7 @@
     pool = multiprocessing.Pool()
 
     start = time.perf_counter()
-<<<<<<< HEAD
-    df_ref = ref_simulate_2q_xeb_circuits(
-=======
     df_ref = _ref_simulate_2q_xeb_circuits(
->>>>>>> 86328650
         circuits=circuits,
         cycle_depths=cycle_depths,
         pool=pool,
