--- conflicted
+++ resolved
@@ -80,11 +80,7 @@
 
         self.rot_circuit = circuits.Circuit(operations)
         self.rot_sweep = study.Product(*sweeps)
-<<<<<<< HEAD
-        self.mat = self._make_state_tomography_matrix()
-=======
         self.mat = self._make_state_tomography_matrix(qubits)
->>>>>>> 24d8c90c
 
     def _make_state_tomography_matrix(
             self,
@@ -106,13 +102,8 @@
 
         # Unitary matrices of each rotation circuit.
         unitaries = np.array([
-<<<<<<< HEAD
-            protocols.unitary(
-                protocols.resolve_parameters(self.rot_circuit, rots))
-=======
             protocols.resolve_parameters(self.rot_circuit,
                                          rots).unitary(qubit_order=qubits)
->>>>>>> 24d8c90c
             for rots in self.rot_sweep
         ])
         mat = np.einsum('jkm,jkn->jkmn', unitaries, unitaries.conj())
