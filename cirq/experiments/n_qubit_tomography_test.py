# Copyright 2019 The Cirq Developers
#
# Licensed under the Apache License, Version 2.0 (the "License");
# you may not use this file except in compliance with the License.
# You may obtain a copy of the License at
#
#     https://www.apache.org/licenses/LICENSE-2.0
#
# Unless required by applicable law or agreed to in writing, software
# distributed under the License is distributed on an "AS IS" BASIS,
# WITHOUT WARRANTIES OR CONDITIONS OF ANY KIND, either express or implied.
# See the License for the specific language governing permissions and
# limitations under the License.
from typing import Sequence

import numpy as np
import pytest

import cirq
<<<<<<< HEAD
=======

Q0, Q1, Q2, Q3 = cirq.LineQubit.range(4)
>>>>>>> 24d8c90c


def test_state_tomography_diagonal():
    n = 2
    qubits = cirq.LineQubit.range(n)
    for state in range(2**n):
        circuit = cirq.Circuit()
        for i, q in enumerate(qubits):
            bit = state & (1 << (n - i - 1))
            if bit:
                circuit.append(cirq.X(q))
        res = cirq.experiments.state_tomography(cirq.Simulator(),
                                                qubits,
                                                circuit,
<<<<<<< HEAD
                                                repetitions=10000,
=======
                                                repetitions=1000,
>>>>>>> 24d8c90c
                                                prerotations=[(0, 0), (0, 0.5),
                                                              (0.5, 0.5)])
        should_be = np.zeros((2**n, 2**n))
        should_be[state, state] = 1
        assert np.allclose(res.data, should_be, atol=0.05)


def test_state_tomography_ghz_state():
    circuit = cirq.Circuit()
    circuit.append(cirq.H(cirq.LineQubit(0)))
    circuit.append(cirq.CNOT(cirq.LineQubit(0), cirq.LineQubit(1)))
    circuit.append(cirq.CNOT(cirq.LineQubit(0), cirq.LineQubit(2)))
    res = cirq.experiments.state_tomography(
        cirq.Simulator(),
        [cirq.LineQubit(0),
         cirq.LineQubit(1),
         cirq.LineQubit(2)],
        circuit,
        repetitions=1000)
    should_be = np.zeros((8, 8))
    should_be[0, 0] = .5
    should_be[7, 7] = .5
    should_be[0, 7] = .5
    should_be[7, 0] = .5
    assert np.allclose(res.data, should_be, atol=0.05)


def test_make_experiment_no_rots():
    exp = cirq.experiments.StateTomographyExperiment(
        [cirq.LineQubit(0),
         cirq.LineQubit(1),
         cirq.LineQubit(2)])
    assert len(exp.rot_sweep) > 0


def compute_density_matrix(circuit: cirq.Circuit,
                           qubits: Sequence[cirq.Qid]) -> np.ndarray:
    """Computes density matrix prepared by circuit based on its unitary."""
    u = circuit.unitary(qubit_order=qubits)
    phi = u[:, 0]
    rho = np.outer(phi, np.conjugate(phi))
    return rho


@pytest.mark.parametrize('circuit, qubits', (
    (cirq.Circuit(cirq.X(Q0)**0.25), (Q0,)),
    (cirq.Circuit(cirq.CNOT(Q0, Q1)**0.25), (Q0, Q1)),
    (cirq.Circuit(cirq.CNOT(Q0, Q1)**0.25), (Q1, Q0)),
    (cirq.Circuit(cirq.TOFFOLI(Q0, Q1, Q2)), (Q1, Q0, Q2)),
    (cirq.Circuit(
        cirq.H(Q0),
        cirq.H(Q1),
        cirq.CNOT(Q0, Q2),
        cirq.CNOT(Q1, Q3),
        cirq.X(Q0),
        cirq.X(Q1),
        cirq.CNOT(Q1, Q0),
    ), (Q1, Q0, Q2, Q3)),
))
def test_density_matrix_from_state_tomography_is_correct(circuit, qubits):
    sim = cirq.Simulator()
    tomography_result = cirq.experiments.state_tomography(sim,
                                                          qubits,
                                                          circuit,
                                                          repetitions=5000)
    actual_rho = tomography_result.data
    expected_rho = compute_density_matrix(circuit, qubits)
    error_rho = actual_rho - expected_rho
    assert np.linalg.norm(error_rho) < 0.05
    assert np.max(np.abs(error_rho)) < 0.05


@pytest.mark.parametrize('circuit', (
    cirq.Circuit(cirq.CNOT(Q0, Q1)**0.3),
    cirq.Circuit(cirq.H(Q0), cirq.CNOT(Q0, Q1)),
    cirq.Circuit(cirq.X(Q0)**0.25, cirq.ISWAP(Q0, Q1)),
))
def test_agrees_with_two_qubit_state_tomography(circuit):
    qubits = (Q0, Q1)
    sim = cirq.Simulator()
    tomography_result = cirq.experiments.state_tomography(sim,
                                                          qubits,
                                                          circuit,
                                                          repetitions=5000)
    actual_rho = tomography_result.data

    two_qubit_tomography_result = cirq.experiments.two_qubit_state_tomography(
        sim, qubits[0], qubits[1], circuit, repetitions=5000)
    expected_rho = two_qubit_tomography_result.data

    error_rho = actual_rho - expected_rho

    assert np.linalg.norm(error_rho) < 0.05
    assert np.max(np.abs(error_rho)) < 0.05<|MERGE_RESOLUTION|>--- conflicted
+++ resolved
@@ -17,11 +17,8 @@
 import pytest
 
 import cirq
-<<<<<<< HEAD
-=======
 
 Q0, Q1, Q2, Q3 = cirq.LineQubit.range(4)
->>>>>>> 24d8c90c
 
 
 def test_state_tomography_diagonal():
@@ -36,11 +33,7 @@
         res = cirq.experiments.state_tomography(cirq.Simulator(),
                                                 qubits,
                                                 circuit,
-<<<<<<< HEAD
-                                                repetitions=10000,
-=======
                                                 repetitions=1000,
->>>>>>> 24d8c90c
                                                 prerotations=[(0, 0), (0, 0.5),
                                                               (0.5, 0.5)])
         should_be = np.zeros((2**n, 2**n))
