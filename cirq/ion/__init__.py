--- conflicted
+++ resolved
@@ -16,16 +16,6 @@
 """
 
 from cirq.ion.ion_gates import (
-<<<<<<< HEAD
-    MS,
-)
-from cirq.ion.ion_decomposition import (
-    two_qubit_matrix_to_ion_operations,
-)
-from cirq.ion.ion_device import (
-    IonDevice,
-)
-=======
     MS,)
 
 from cirq.ion.ion_decomposition import (
@@ -34,7 +24,15 @@
 from cirq.ion.ion_device import (
     IonDevice,)
 
->>>>>>> 447b2c76
+from cirq.ion.convert_to_ion_gates import (
+    ConvertToIonGates,
+)
+from cirq.ion.ion_decomposition import (
+    two_qubit_matrix_to_ion_operations,
+)
+from cirq.ion.ion_device import (
+    IonDevice,
+)
 from cirq.ion.convert_to_ion_gates import (
     ConvertToIonGates,
 )