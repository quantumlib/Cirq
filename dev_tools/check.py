--- conflicted
+++ resolved
@@ -25,11 +25,7 @@
     """Output of a status check that passed, failed, or error'ed."""
 
     def __init__(
-<<<<<<< HEAD
-        self, check: Check, success: bool, message: str, unexpected_error: Optional[Exception]
-=======
-        self, check: 'Check', success: bool, message: str, unexpected_error: Exception | None
->>>>>>> 9c376c4e
+        self, check: Check, success: bool, message: str, unexpected_error: Exception | None
     ) -> None:
         self.check = check
         self.success = success
@@ -73,11 +69,7 @@
         return False
 
     def run(
-<<<<<<< HEAD
-        self, env: env_tools.PreparedEnv, verbose: bool, previous_failures: Set[Check]
-=======
-        self, env: env_tools.PreparedEnv, verbose: bool, previous_failures: set['Check']
->>>>>>> 9c376c4e
+        self, env: env_tools.PreparedEnv, verbose: bool, previous_failures: set[Check]
     ) -> CheckResult:
         """Evaluates this check.
 
@@ -116,11 +108,7 @@
         return result
 
     def pick_env_and_run_and_report(
-<<<<<<< HEAD
-        self, env: env_tools.PreparedEnv, verbose: bool, previous_failures: Set[Check]
-=======
-        self, env: env_tools.PreparedEnv, verbose: bool, previous_failures: set['Check']
->>>>>>> 9c376c4e
+        self, env: env_tools.PreparedEnv, verbose: bool, previous_failures: set[Check]
     ) -> CheckResult:
         """Evaluates this check in python 3 or 2.7, and reports to github.
 
