--- conflicted
+++ resolved
@@ -9,8 +9,5 @@
 -r deps/cirq-all-no-contrib.txt
 
 # one of the _compat_test.py tests uses flynt for testing metadata
-<<<<<<< HEAD
-=======
 
->>>>>>> 3d5a1f5b
 -r deps/flynt.txt