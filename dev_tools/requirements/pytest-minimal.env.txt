# see conf/pip-install-minimal-for-pytest-changed-files.sh

-r deps/pytest.txt

# we could exclude the non-core requirements conditionally but that would
# require reflecting in the PYTHONPATH as well conditioned on whether non-core
# modules changed or not - for now we include all of them here too.

-r deps/cirq-all-no-contrib.txt

<<<<<<< HEAD
-r deps/ipython.txt
=======
# one of the _compat_test.py tests uses flynt for testing metadata

-r deps/flynt.txt
>>>>>>> 2f07cc9e
<|MERGE_RESOLUTION|>--- conflicted
+++ resolved
@@ -8,10 +8,6 @@
 
 -r deps/cirq-all-no-contrib.txt
 
-<<<<<<< HEAD
--r deps/ipython.txt
-=======
 # one of the _compat_test.py tests uses flynt for testing metadata
 
--r deps/flynt.txt
->>>>>>> 2f07cc9e
+-r deps/flynt.txt