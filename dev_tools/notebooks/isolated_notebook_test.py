--- conflicted
+++ resolved
@@ -48,14 +48,9 @@
     'docs/simulate/noisy_simulation.ipynb',
     'docs/simulate/quantum_virtual_machine.ipynb',
     'docs/simulate/qvm_basic_example.ipynb',
-<<<<<<< HEAD
-    'docs/simulate/qvm_builder_code.ipynb',
-    'docs/simulate/qvm_stabilizer_example.ipynb',
-=======
     # Remove once the renaming of `whitelisted_users` -> `allowlisted_users`
     # throughout cirq_google is released.
     'docs/simulate/virtual_engine_interface.ipynb',
->>>>>>> 17c4e95d
 ]
 
 # By default all notebooks should be tested, however, this list contains exceptions to the rule
