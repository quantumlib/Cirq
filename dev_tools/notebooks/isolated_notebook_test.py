# Copyright 2020 The Cirq Developers
#
# Licensed under the Apache License, Version 2.0 (the "License");
# you may not use this file except in compliance with the License.
# You may obtain a copy of the License at
#
#     https://www.apache.org/licenses/LICENSE-2.0
#
# Unless required by applicable law or agreed to in writing, software
# distributed under the License is distributed on an "AS IS" BASIS,
# WITHOUT WARRANTIES OR CONDITIONS OF ANY KIND, either express or implied.
# See the License for the specific language governing permissions and
# limitations under the License.

# ========================== ISOLATED NOTEBOOK TESTS ============================================
#
# In these tests are only changed notebooks are tested. It is assumed that notebooks install cirq
# conditionally if they can't import cirq. This installation path is the main focus and it is
# exercised in an isolated virtual environment for each notebook. This is also the path that is
# tested in the devsite workflows, these tests meant to provide earlier feedback.
#
# In case the dev environment changes or this particular file changes, all notebooks are executed!
# This can take a long time and even lead to timeout on Github Actions, hence partitioning of the
# tests is possible, via setting the NOTEBOOK_PARTITIONS env var to e.g. 5, and then passing to
# pytest the `-k partition-0` or `-k partition-1`, etc. argument to limit to the given partition.
import os
import re
import subprocess
import sys
import warnings
from typing import Set, List

import pytest

from dev_tools import shell_tools
from dev_tools.notebooks import list_all_notebooks, filter_notebooks, rewrite_notebook

# these notebooks rely on features that are not released yet
# after every release we should raise a PR and empty out this list
# note that these notebooks are still tested in dev_tools/notebook_test.py
# Please, always indicate in comments the feature used for easier bookkeeping.

NOTEBOOKS_DEPENDING_ON_UNRELEASED_FEATURES: List[str] = [
    # Hardcoded qubit placement
    'docs/google/qubit-placement.ipynb',
    # get_qcs_objects_for_notebook
    'docs/noise/calibration_api.ipynb',
    'docs/tutorials/google/colab.ipynb',
    'docs/tutorials/google/identifying_hardware_changes.ipynb',
    'docs/tutorials/google/echoes.ipynb',
    'docs/noise/floquet_calibration_example.ipynb',
    'docs/tutorials/google/spin_echoes.ipynb',
    'docs/tutorials/google/start.ipynb',
    'docs/tutorials/google/visualizing_calibration_metrics.ipynb',
    'docs/noise/qcvv/xeb_calibration_example.ipynb',
    'docs/named_topologies.ipynb',
<<<<<<< HEAD
    'docs/representing_noise.ipynb',
    'docs/tutorials/educators/intro.ipynb',
=======
    'docs/start/intro.ipynb',
>>>>>>> 2adb34f9
]

# By default all notebooks should be tested, however, this list contains exceptions to the rule
# please always add a reason for skipping.
SKIP_NOTEBOOKS = [
    # skipping vendor notebooks as we don't have auth sorted out
    "**/aqt/*.ipynb",
    "**/azure-quantum/*.ipynb",
    "**/google/*.ipynb",
    "**/ionq/*.ipynb",
    "**/pasqal/*.ipynb",
    # Rigetti uses local simulation with docker, so should work
    # if you run into issues locally, run
    # `docker compose -f cirq-rigetti/docker-compose.test.yaml up`
    "**/rigetti/*.ipynb",
    # skipping fidelity estimation due to
    # https://github.com/quantumlib/Cirq/issues/3502
    "examples/*fidelity*",
    # Also skipping stabilizer code testing.
    "examples/*stabilizer_code*",
    *NOTEBOOKS_DEPENDING_ON_UNRELEASED_FEATURES,
]

# The Rigetti integration requires Python >= 3.7.
if sys.version_info < (3, 7):
    SKIP_NOTEBOOKS.append("**/rigetti/*.ipynb")

# As these notebooks run in an isolated env, we want to minimize dependencies that are
# installed. We assume colab packages (feel free to add dependencies here that appear in colab, as
# needed by the notebooks) exist. These packages are installed into a base environment as a starting
# point, that is then cloned to a separate folder for each test.
PACKAGES = [
    # for running the notebooks
    "papermill",
    "jupyter",
    # assumed to be part of colab
    "seaborn~=0.11.1",
    # https://github.com/nteract/papermill/issues/519
    'ipykernel==5.3.4',
    # https://github.com/ipython/ipython/issues/12941
    'ipython==7.22',
    # to ensure networkx works nicely
    # https://github.com/networkx/networkx/issues/4718 pinned networkx 2.5.1 to 4.4.2
    # however, jupyter brings in 5.0.6
    'decorator<5',
]


# TODO(3577): extract these out to common utilities when we rewrite bash scripts in python
def _find_base_revision():
    for rev in ['upstream/master', 'origin/master', 'master']:
        try:
            result = subprocess.run(
                f'git cat-file -t {rev}'.split(), stdout=subprocess.PIPE, universal_newlines=True
            )
            if result.stdout == "commit\n":
                return rev
        except subprocess.CalledProcessError as e:
            print(e)
    raise ValueError("Can't find a base revision to compare the files with.")


def _list_changed_notebooks() -> Set[str]:
    try:
        rev = _find_base_revision()
        output = subprocess.check_output(f'git diff --diff-filter=d --name-only {rev}'.split())
        lines = output.decode('utf-8').splitlines()
        # run all tests if this file or any of the dev tool dependencies change
        if any(
            l
            for l in lines
            if l.endswith("isolated_notebook_test.py") or l.startswith("dev_tools/requirements")
        ):
            return list_all_notebooks()
        return set(l for l in lines if l.endswith(".ipynb"))
    except ValueError as e:
        # It would be nicer if we could somehow automatically skip the execution of this completely,
        # however, in order to be able to rely on parallel pytest (xdist) we need parametrization to
        # work, thus this will be executed during the collection phase even when the notebook tests
        # are not included (the "-m slow" flag is not passed to pytest). So, in order to not break
        # the complete test collection phase in other tests where there is no git history
        # (fetch-depth:1), we'll just swallow the error here with a warning.
        warnings.warn(
            f"No changed notebooks are tested "
            f"(this is expected in non-notebook tests in CI): {e}"
        )
        return set()


def _partitioned_test_cases(notebooks):
    n_partitions = int(os.environ.get("NOTEBOOK_PARTITIONS", "1"))
    return [(f"partition-{i%n_partitions}", notebook) for i, notebook in enumerate(notebooks)]


@pytest.mark.slow
@pytest.mark.parametrize(
    "partition, notebook_path",
    _partitioned_test_cases(filter_notebooks(_list_changed_notebooks(), SKIP_NOTEBOOKS)),
)
def test_notebooks_against_released_cirq(partition, notebook_path, cloned_env):
    """Tests the notebooks in isolated virtual environments.

    In order to speed up the execution of these tests an auxiliary file may be supplied which
    performs substitutions on the notebook to make it faster.

    Specifically for a notebook file notebook.ipynb, one can supply a file notebook.tst which
    contains the substitutes.  The substitutions are provide in the form `pattern->replacement`
    where the pattern is what is matched and replaced. While the pattern is compiled as a
    regular expression, it is considered best practice to not use complicated regular expressions.
    Lines in this file that do not have `->` are ignored.
    """
    notebook_file = os.path.basename(notebook_path)
    notebook_rel_dir = os.path.dirname(os.path.relpath(notebook_path, "."))
    out_path = f"out/{notebook_rel_dir}/{notebook_file[:-6]}.out.ipynb"
    notebook_env = cloned_env("isolated_notebook_tests", *PACKAGES)

    notebook_file = os.path.basename(notebook_path)

    rewritten_notebook_descriptor, rewritten_notebook_path = rewrite_notebook(notebook_path)

    cmd = f"""
mkdir -p out/{notebook_rel_dir}
cd {notebook_env}
. ./bin/activate
pip list
papermill {rewritten_notebook_path} {os.getcwd()}/{out_path}"""
    result = shell_tools.run(
        cmd,
        log_run_to_stderr=False,
        shell=True,
        check=False,
        capture_output=True,
        # important to get rid of PYTHONPATH specifically, which contains
        # the Cirq repo path due to check/pytest
        env={},
    )

    if result.returncode != 0:
        print(result.stdout)
        print(result.stderr)
        pytest.fail(
            f"Notebook failure: {notebook_file}, please see {out_path} for the output "
            f"notebook (in Github Actions, you can download it from the workflow artifact"
            f" 'notebook-outputs'). \n"
            f"If this is a new failure in this notebook due to a new change, "
            f"that is only available in master for now, consider adding `pip install --pre cirq` "
            f"instead of `pip install cirq` to this notebook, and exclude it from "
            f"dev_tools/notebooks/isolated_notebook_test.py."
        )

    if rewritten_notebook_descriptor:
        os.close(rewritten_notebook_descriptor)


@pytest.mark.parametrize("notebook_path", NOTEBOOKS_DEPENDING_ON_UNRELEASED_FEATURES)
def test_ensure_unreleased_notebooks_install_cirq_pre(notebook_path):
    # utf-8 is important for Windows testing, otherwise characters like ┌──┐ fail on cp1252
    with open(notebook_path, encoding="utf-8") as notebook:
        content = notebook.read()
        mandatory_matches = [
            r"!pip install --quiet cirq(-google)? --pre",
            r"Note: this notebook relies on unreleased Cirq features\. "
            r"If you want to try these features, make sure you install cirq(-google)? via "
            r"`pip install cirq(-google)? --pre`\.",
        ]

        for m in mandatory_matches:
            assert re.search(m, content), (
                f"{notebook_path} is marked as NOTEBOOKS_DEPENDING_ON_UNRELEASED_FEATURES, "
                f"however it contains no line matching:\n{m}"
            )<|MERGE_RESOLUTION|>--- conflicted
+++ resolved
@@ -54,12 +54,9 @@
     'docs/tutorials/google/visualizing_calibration_metrics.ipynb',
     'docs/noise/qcvv/xeb_calibration_example.ipynb',
     'docs/named_topologies.ipynb',
-<<<<<<< HEAD
     'docs/representing_noise.ipynb',
+    'docs/start/intro.ipynb',
     'docs/tutorials/educators/intro.ipynb',
-=======
-    'docs/start/intro.ipynb',
->>>>>>> 2adb34f9
 ]
 
 # By default all notebooks should be tested, however, this list contains exceptions to the rule
