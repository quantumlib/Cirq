# Copyright 2020 The Cirq Developers
#
# Licensed under the Apache License, Version 2.0 (the "License");
# you may not use this file except in compliance with the License.
# You may obtain a copy of the License at
#
#     https://www.apache.org/licenses/LICENSE-2.0
#
# Unless required by applicable law or agreed to in writing, software
# distributed under the License is distributed on an "AS IS" BASIS,
# WITHOUT WARRANTIES OR CONDITIONS OF ANY KIND, either express or implied.
# See the License for the specific language governing permissions and
# limitations under the License.

# ========================== ISOLATED NOTEBOOK TESTS ============================================
#
# In these tests are only changed notebooks are tested. It is assumed that notebooks install cirq
# conditionally if they can't import cirq. This installation path is the main focus and it is
# excercised in an isolated virtual environment for each notebook. This is also the path that is
# tested in the devsite workflows, these tests meant to provide earlier feedback.

import os
import subprocess
import sys
import warnings
from typing import Set

import pytest
from filelock import FileLock

from dev_tools import shell_tools
from dev_tools.env_tools import create_virtual_env
from dev_tools.notebooks import list_all_notebooks, filter_notebooks, rewrite_notebook

# these notebooks rely on features that are not released yet
# after every release we should raise a PR and empty out this list
# note that these notebooks are still tested in dev_tools/notebook_test.py

NOTEBOOKS_DEPENDING_ON_UNRELEASED_FEATURES = [
    # the notebook depends on new `cirq.R*` gates.
    'docs/tutorials/educators/intro.ipynb',
    # the notebook uses cirq.vis.integrated_histogram.
    'docs/tutorials/google/visualizing_calibration_metrics.ipynb',
<<<<<<< HEAD
    # the notebook uses cirq.vis.plot_state_histogram.
    'docs/tutorials/state_histograms.ipynb',
=======
    # the notebook uses updated funcationality in cirq.Heatmap()
    'docs/tutorials/heatmaps.ipynb',
>>>>>>> ca38fa33
    # these notebooks now use cirq.contrib.calculate_quantum_volume(...device_qubits...)
    # the device_or_qubits parameter is deprecated
    'examples/advanced/quantum_volume_routing.ipynb',
    'examples/advanced/quantum_volume_errors.ipynb',
    # these notebooks use cirq_google and hence depend on cirq pre-releases
    'docs/qcvv/xeb_coherent_noise.ipynb',
    'docs/qcvv/xeb_theory.ipynb',
    'docs/tutorials/google/floquet.ipynb',
]

# By default all notebooks should be tested, however, this list contains exceptions to the rule
# please always add a reason for skipping.
SKIP_NOTEBOOKS = [
    # skipping vendor notebooks as we don't have auth sorted out
    "**/aqt/*.ipynb",
    "**/google/*.ipynb",
    "**/ionq/*.ipynb",
    "**/pasqal/*.ipynb",
    # skipping fidelity estimation due to
    # https://github.com/quantumlib/Cirq/issues/3502
    "examples/*fidelity*",
    # Also skipping stabilizer code testing.
    "examples/*stabilizer_code*",
] + NOTEBOOKS_DEPENDING_ON_UNRELEASED_FEATURES

# As these notebooks run in an isolated env, we want to minimize dependencies that are
# installed. We assume colab packages (feel free to add dependencies here that appear in colab, as
# needed by the notebooks) exist. These packages are installed into a base environment as a starting
# point, that is then cloned to a separate folder for each test.
PACKAGES = [
    # for running the notebooks
    "papermill",
    "jupyter",
    "virtualenv-clone",
    # assumed to be part of colab
    "seaborn~=0.11.1",
    # https://github.com/nteract/papermill/issues/519
    'ipykernel==5.3.4',
    # https://github.com/ipython/ipython/issues/12941
    'ipython==7.22',
    # to ensure networkx works nicely
    # https://github.com/networkx/networkx/issues/4718 pinned networkx 2.5.1 to 4.4.2
    # however, jupyter brings in 5.0.6
    'decorator<5',
]


# TODO(3577): extract these out to common utilities when we rewrite bash scripts in python
def _find_base_revision():
    for rev in ['upstream/master', 'origin/master', 'master']:
        try:
            result = subprocess.run(
                f'git cat-file -t {rev}'.split(), stdout=subprocess.PIPE, universal_newlines=True
            )
            if result.stdout == "commit\n":
                return rev
        except subprocess.CalledProcessError as e:
            print(e)
    raise ValueError("Can't find a base revision to compare the files with.")


def _list_changed_notebooks() -> Set[str]:
    try:
        rev = _find_base_revision()
        output = subprocess.check_output(f'git diff --name-only {rev}'.split())
        lines = output.decode('utf-8').splitlines()
        if any(l for l in lines if l.endswith("isolated_notebook_test.py")):
            return list_all_notebooks()
        return set(l for l in lines if l.endswith(".ipynb"))
    except ValueError as e:
        # It would be nicer if we could somehow automatically skip the execution of this completely,
        # however, in order to be able to rely on parallel pytest (xdist) we need parametrization to
        # work, thus this will be executed during the collection phase even when the notebook tests
        # are not included (the "-m slow" flag is not passed to pytest). So, in order to not break
        # the complete test collection phase in other tests where there is no git history
        # (fetch-depth:1), we'll just swallow the error here with a warning.
        warnings.warn(
            f"No changed notebooks are tested "
            f"(this is expected in non-notebook tests in CI): {e}"
        )
        return set()


@pytest.mark.slow
@pytest.fixture(scope="session")
def base_env(tmp_path_factory, worker_id):
    # get the temp directory shared by all workers
    root_tmp_dir = tmp_path_factory.getbasetemp().parent.parent
    proto_dir = root_tmp_dir / "proto_dir"
    with FileLock(str(proto_dir) + ".lock"):
        if proto_dir.is_dir():
            print(f"{worker_id} returning as {proto_dir} is a dir!")
            print(
                f"If all the notebooks are failing, the test framework might "
                f"have left this directory around. Try 'rm -rf {proto_dir}'"
            )
        else:
            print(f"{worker_id} creating stuff...")
            _create_base_env(proto_dir)

    return root_tmp_dir, proto_dir


def _create_base_env(proto_dir):
    create_virtual_env(str(proto_dir), [], sys.executable, True)
    pip_path = str(proto_dir / "bin" / "pip")
    shell_tools.run_cmd(pip_path, "install", *PACKAGES)


@pytest.mark.slow
@pytest.mark.parametrize(
    "notebook_path", filter_notebooks(_list_changed_notebooks(), SKIP_NOTEBOOKS)
)
def test_notebooks_against_released_cirq(notebook_path, base_env):
    """Tests the notebooks in isolated virtual environments.

    In order to speed up the execution of these tests an auxiliary file may be supplied which
    performs substitutions on the notebook to make it faster.

    Specifically for a notebook file notebook.ipynb, one can supply a file notebook.tst which
    contains the substitutes.  The substitutions are provide in the form `pattern->replacement`
    where the pattern is what is matched and replaced. While the pattern is compiled as a
    regular expression, it is considered best practice to not use complicated regular expressions.
    Lines in this file that do not have `->` are ignored.
    """
    notebook_file = os.path.basename(notebook_path)
    notebook_rel_dir = os.path.dirname(os.path.relpath(notebook_path, "."))
    out_path = f"out/{notebook_rel_dir}/{notebook_file[:-6]}.out.ipynb"
    tmpdir, proto_dir = base_env

    notebook_file = os.path.basename(notebook_path)
    dir_name = notebook_file.rstrip(".ipynb")

    notebook_env = os.path.join(tmpdir, f"{dir_name}")

    rewritten_notebook_descriptor, rewritten_notebook_path = rewrite_notebook(notebook_path)

    cmd = f"""
mkdir -p out/{notebook_rel_dir}
{proto_dir}/bin/virtualenv-clone {proto_dir} {notebook_env}
cd {notebook_env}
. ./bin/activate
papermill {rewritten_notebook_path} {os.getcwd()}/{out_path}"""
    _, stderr, status = shell_tools.run_shell(
        cmd=cmd,
        log_run_to_stderr=False,
        raise_on_fail=False,
        out=shell_tools.TeeCapture(),
        err=shell_tools.TeeCapture(),
    )

    if status != 0:
        print(stderr)
        pytest.fail(
            f"Notebook failure: {notebook_file}, please see {out_path} for the output "
            f"notebook (in Github Actions, you can download it from the workflow artifact"
            f" 'notebook-outputs')"
        )

    if rewritten_notebook_descriptor:
        os.close(rewritten_notebook_descriptor)<|MERGE_RESOLUTION|>--- conflicted
+++ resolved
@@ -41,13 +41,10 @@
     'docs/tutorials/educators/intro.ipynb',
     # the notebook uses cirq.vis.integrated_histogram.
     'docs/tutorials/google/visualizing_calibration_metrics.ipynb',
-<<<<<<< HEAD
     # the notebook uses cirq.vis.plot_state_histogram.
     'docs/tutorials/state_histograms.ipynb',
-=======
-    # the notebook uses updated funcationality in cirq.Heatmap()
+    # the notebook uses updated functionality in cirq.Heatmap()
     'docs/tutorials/heatmaps.ipynb',
->>>>>>> ca38fa33
     # these notebooks now use cirq.contrib.calculate_quantum_volume(...device_qubits...)
     # the device_or_qubits parameter is deprecated
     'examples/advanced/quantum_volume_routing.ipynb',
