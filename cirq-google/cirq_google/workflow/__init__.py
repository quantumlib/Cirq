--- conflicted
+++ resolved
@@ -24,7 +24,7 @@
     QubitPlacer,
     CouldNotPlaceError,
     NaiveQubitPlacer,
-<<<<<<< HEAD
+    RandomDevicePlacer,
 )
 
 from cirq_google.workflow.processor_record import (
@@ -32,7 +32,4 @@
     EngineProcessorRecord,
     SimulatedProcessorRecord,
     SimulatedProcessorWithLocalDeviceRecord,
-=======
-    RandomDevicePlacer,
->>>>>>> ee744bd2
 )