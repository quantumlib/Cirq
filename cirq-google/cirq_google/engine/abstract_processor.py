# Copyright 2021 The Cirq Developers
#
# Licensed under the Apache License, Version 2.0 (the "License");
# you may not use this file except in compliance with the License.
# You may obtain a copy of the License at
#
#     https://www.apache.org/licenses/LICENSE-2.0
#
# Unless required by applicable law or agreed to in writing, software
# distributed under the License is distributed on an "AS IS" BASIS,
# WITHOUT WARRANTIES OR CONDITIONS OF ANY KIND, either express or implied.
# See the License for the specific language governing permissions and
# limitations under the License.
"""Abstract interface for a quantum processor.

This interface can run circuits, sweeps, batches, or calibration
requests.  Inheritors of this interface should implement all
methods.
"""

from __future__ import annotations

import abc
import datetime
from typing import Optional, TYPE_CHECKING

import duet

import cirq

if TYPE_CHECKING:
    import cirq_google as cg
    import cirq_google.api.v2 as v2
    import cirq_google.cloud.quantum as quantum
    import cirq_google.engine.abstract_engine as abstract_engine
    import cirq_google.engine.abstract_job as abstract_job
<<<<<<< HEAD
=======
    import cirq_google.engine.calibration as calibration
    import cirq_google.serialization.serializer as serializer
>>>>>>> d8e4a9bc


class AbstractProcessor(abc.ABC):
    """An abstract interface for a quantum processor.

    This quantum processor has the ability to execute single circuits
    (via the run method), parameter sweeps (via run_sweep), batched
    lists of circuits (via run_batch), and calibration
    requests (via run_calibration).  Running circuits can also be
    done using the `cirq.Sampler` by calling get_sampler.

    The processor interface also includes methods to create, list,
    and remove reservations on the processor for dedicated access.
    The processor can also list calibration metrics for the processor
    given a time period.

    This is an abstract class.  Inheritors should implement abstract methods.
    """

    async def run_async(
        self,
        program: cirq.Circuit,
        *,
        device_config_name: str,
        run_name: str = "",
        snapshot_id: str = "",
        program_id: str | None = None,
        job_id: str | None = None,
        param_resolver: cirq.ParamResolver | None = None,
        repetitions: int = 1,
        program_description: str | None = None,
        program_labels: dict[str, str] | None = None,
        job_description: str | None = None,
        job_labels: dict[str, str] | None = None,
    ) -> cirq.Result:
        """Runs the supplied Circuit on this processor.

        Args:
            program: The Circuit to execute. If a circuit is
                provided, a moment by moment schedule will be used.
            run_name: A unique identifier representing an automation run for the
                processor. An Automation Run contains a collection of device
                configurations for the processor. `snapshot_id` and `run_name`
                should not both be set. Choose one.
            snapshot_id: A unique identifier for an immutable snapshot reference.
                A snapshot contains a collection of device configurations for the
                processor. `snapshot_id` and `run_name` should not both be set.
                Choose one.
            device_config_name: An identifier used to select the processor configuration
                utilized to run the job. A configuration identifies the set of
                available qubits, couplers, and supported gates in the processor.
            program_id: A user-provided identifier for the program. This must
                be unique within the Google Cloud project being used. If this
                parameter is not provided, a random id of the format
                'prog-################YYMMDD' will be generated, where # is
                alphanumeric and YYMMDD is the current year, month, and day.
            job_id: Job identifier to use. If this is not provided, a random id
                of the format 'job-################YYMMDD' will be generated,
                where # is alphanumeric and YYMMDD is the current year, month,
                and day.
            param_resolver: Parameters to run with the program.
            repetitions: The number of repetitions to simulate.
            program_description: An optional description to set on the program.
            program_labels: Optional set of labels to set on the program.
            job_description: An optional description to set on the job.
            job_labels: Optional set of labels to set on the job.

        Returns:
            A single Result for this run.
        """
        job = await self.run_sweep_async(
            program=program,
            program_id=program_id,
            job_id=job_id,
            params=[param_resolver or cirq.ParamResolver({})],
            repetitions=repetitions,
            program_description=program_description,
            program_labels=program_labels,
            job_description=job_description,
            job_labels=job_labels,
            run_name=run_name,
            snapshot_id=snapshot_id,
            device_config_name=device_config_name,
        )
        return job.results()[0]

    run = duet.sync(run_async)

    @abc.abstractmethod
    async def run_sweep_async(
        self,
        program: cirq.AbstractCircuit,
        *,
        device_config_name: str,
        run_name: str = "",
        snapshot_id: str = "",
        program_id: str | None = None,
        job_id: str | None = None,
        params: cirq.Sweepable = None,
        repetitions: int = 1,
<<<<<<< HEAD
        program_description: str | None = None,
        program_labels: dict[str, str] | None = None,
        job_description: str | None = None,
        job_labels: dict[str, str] | None = None,
    ) -> 'abstract_job.AbstractJob':
=======
        program_description: Optional[str] = None,
        program_labels: Optional[Dict[str, str]] = None,
        job_description: Optional[str] = None,
        job_labels: Optional[Dict[str, str]] = None,
    ) -> abstract_job.AbstractJob:
>>>>>>> d8e4a9bc
        """Runs the supplied Circuit on this processor.

        In contrast to run, this runs across multiple parameter sweeps, and
        does not block until a result is returned.
        Args:
            program: The Circuit to execute. If a circuit is
                provided, a moment by moment schedule will be used.
            run_name: A unique identifier representing an automation run for the
                processor. An Automation Run contains a collection of device
                configurations for the processor.
            device_config_name: An identifier used to select the processor configuration
                utilized to run the job. A configuration identifies the set of
                available qubits, couplers, and supported gates in the processor.
            snapshot_id: A unique identifier for an immutable snapshot reference.
                A snapshot contains a collection of device configurations for the
                processor. Both `snapshot_id` and `run_name` should not be set.
            program_id: A user-provided identifier for the program. This must
                be unique within the Google Cloud project being used. If this
                parameter is not provided, a random id of the format
                'prog-################YYMMDD' will be generated, where # is
                alphanumeric and YYMMDD is the current year, month, and day.
            job_id: Job identifier to use. If this is not provided, a random id
                of the format 'job-################YYMMDD' will be generated,
                where # is alphanumeric and YYMMDD is the current year, month,
                and day.
            params: Parameters to run with the program.
            repetitions: The number of circuit repetitions to run.
            program_description: An optional description to set on the program.
            program_labels: Optional set of labels to set on the program.
            job_description: An optional description to set on the job.
            job_labels: Optional set of labels to set on the job.

        Returns:
            An AbstractJob. If this is iterated over it returns a list of
            `cirq.Result`, one for each parameter sweep.
        """

    run_sweep = duet.sync(run_sweep_async)

    @abc.abstractmethod
    def get_sampler(self, run_name: str = "", device_config_name: str = "") -> cg.ProcessorSampler:
        """Returns a sampler backed by the processor.

        Args:
            run_name: A unique identifier representing an automation run for the
                processor. An Automation Run contains a collection of device
                configurations for the processor.
            device_config_name: An identifier used to select the processor configuration
                utilized to run the job. A configuration identifies the set of
                available qubits, couplers, and supported gates in the processor.
        """

    @abc.abstractmethod
    def engine(self) -> Optional[abstract_engine.AbstractEngine]:
        """Returns the parent Engine object.

        Returns:
            The program's parent Engine.
        """

    @abc.abstractmethod
    def health(self) -> str:
        """Returns the current health of processor."""

    @abc.abstractmethod
<<<<<<< HEAD
    def expected_down_time(self) -> 'datetime.datetime | None':
=======
    def expected_down_time(self) -> Optional[datetime.datetime]:
>>>>>>> d8e4a9bc
        """Returns the start of the next expected down time of the processor, if
        set."""

    @abc.abstractmethod
<<<<<<< HEAD
    def expected_recovery_time(self) -> 'datetime.datetime | None':
=======
    def expected_recovery_time(self) -> Optional[datetime.datetime]:
>>>>>>> d8e4a9bc
        """Returns the expected the processor should be available, if set."""

    @abc.abstractmethod
    def supported_languages(self) -> list[str]:
        """Returns the list of processor supported program languages."""

    @abc.abstractmethod
    def get_device_specification(self) -> v2.device_pb2.DeviceSpecification | None:
        """Returns a device specification proto for use in determining
        information about the device.

        Returns:
            Device specification proto if present.
        """

    @abc.abstractmethod
    def get_device(self) -> cirq.Device:
        """Returns a `Device` created from the processor's device specification.

        This method queries the processor to retrieve the device specification,
        which is then use to create a `Device` that will validate
        that operations are supported and use the correct qubits.

        Args:
            gate_sets: An iterable of serializers that can be used in the device.

        Returns:
            A `cirq.Devive` representing the processor.
        """

    @abc.abstractmethod
    def list_calibrations(
        self,
        earliest_timestamp: datetime.datetime | datetime.date | int | None = None,
        latest_timestamp: datetime.datetime | datetime.date | int | None = None,
    ) -> list[calibration.Calibration]:
        """Retrieve metadata about a specific calibration run.

        Args:
            earliest_timestamp: The earliest timestamp of a calibration
                to return in UTC.
            latest_timestamp: The latest timestamp of a calibration to
                return in UTC.

        Returns:
            The list of calibration data with the most recent first.
        """

    @abc.abstractmethod
    def get_calibration(self, calibration_timestamp_seconds: int) -> calibration.Calibration:
        """Retrieve metadata about a specific calibration run.

        Args:
            calibration_timestamp_seconds: The timestamp of the calibration in
                seconds since epoch.

        Returns:
            The calibration data.
        """

    @abc.abstractmethod
    def get_current_calibration(self) -> calibration.Calibration | None:
        """Returns metadata about the current calibration for a processor.

        Returns:
            The calibration data or None if there is no current calibration.
        """

    @abc.abstractmethod
    def create_reservation(
        self,
        start_time: datetime.datetime,
        end_time: datetime.datetime,
        whitelisted_users: list[str] | None = None,
    ) -> quantum.QuantumReservation:
        """Creates a reservation on this processor.

        Args:
            start_time: the starting date/time of the reservation.
            end_time: the ending date/time of the reservation.
            whitelisted_users: a list of emails that are allowed
              to send programs during this reservation (in addition to users
              with permission "quantum.reservations.use" on the project).
        """

    @abc.abstractmethod
    def remove_reservation(self, reservation_id: str) -> None:
        """Removes a reservation on this processor."""

    @abc.abstractmethod
    def get_reservation(self, reservation_id: str) -> quantum.QuantumReservation | None:
        """Retrieve a reservation given its id."""

    @abc.abstractmethod
    def update_reservation(
        self,
        reservation_id: str,
        start_time: datetime.datetime | None = None,
        end_time: datetime.datetime | None = None,
        whitelisted_users: list[str] | None = None,
    ):
        """Updates a reservation with new information.

        Updates a reservation with a new start date, end date, or
        list of additional users.  For each field, it the argument is left as
        None, it will not be updated.
        """

    @abc.abstractmethod
    def list_reservations(
        self,
        from_time: None | datetime.datetime | datetime.timedelta,
        to_time: None | datetime.datetime | datetime.timedelta,
    ) -> list[quantum.QuantumReservation]:
        """Retrieves the reservations from a processor.

        Only reservations from this processor and project will be
        returned. The schedule may be filtered by starting and ending time.

        Args:
            from_time: Filters the returned reservations to only include entries
                that end no earlier than the given value. Specified either as an
                absolute time (datetime.datetime) or as a time relative to now
                (datetime.timedelta). Defaults to now (a relative time of 0).
                Set to None to omit this filter.
            to_time: Filters the returned reservations to only include entries
                that start no later than the given value. Specified either as an
                absolute time (datetime.datetime) or as a time relative to now
                (datetime.timedelta). Defaults to two weeks from now (a relative
                time of two weeks). Set to None to omit this filter.

        Returns:
            A list of reservations.
        """

    @abc.abstractmethod
    def get_schedule(
        self,
        from_time: None | datetime.datetime | datetime.timedelta = datetime.timedelta(),
        to_time: None | datetime.datetime | datetime.timedelta = datetime.timedelta(weeks=2),
        time_slot_type: quantum.QuantumTimeSlot.TimeSlotType | None = None,
    ) -> list[quantum.QuantumTimeSlot]:
        """Retrieves the schedule for a processor.

        The schedule may be filtered by time.

        Time slot type will be supported in the future.

        Args:
            from_time: Filters the returned schedule to only include entries
                that end no earlier than the given value. Specified either as an
                absolute time (datetime.datetime) or as a time relative to now
                (datetime.timedelta). Defaults to now (a relative time of 0).
                Set to None to omit this filter.
            to_time: Filters the returned schedule to only include entries
                that start no later than the given value. Specified either as an
                absolute time (datetime.datetime) or as a time relative to now
                (datetime.timedelta). Defaults to two weeks from now (a relative
                time of two weeks). Set to None to omit this filter.
            time_slot_type: Filters the returned schedule to only include
                entries with a given type (e.g. maintenance, open swim).
                Defaults to None. Set to None to omit this filter.

        Returns:
            Schedule time slots.
        """<|MERGE_RESOLUTION|>--- conflicted
+++ resolved
@@ -34,11 +34,8 @@
     import cirq_google.cloud.quantum as quantum
     import cirq_google.engine.abstract_engine as abstract_engine
     import cirq_google.engine.abstract_job as abstract_job
-<<<<<<< HEAD
-=======
     import cirq_google.engine.calibration as calibration
     import cirq_google.serialization.serializer as serializer
->>>>>>> d8e4a9bc
 
 
 class AbstractProcessor(abc.ABC):
@@ -139,19 +136,11 @@
         job_id: str | None = None,
         params: cirq.Sweepable = None,
         repetitions: int = 1,
-<<<<<<< HEAD
         program_description: str | None = None,
         program_labels: dict[str, str] | None = None,
         job_description: str | None = None,
         job_labels: dict[str, str] | None = None,
-    ) -> 'abstract_job.AbstractJob':
-=======
-        program_description: Optional[str] = None,
-        program_labels: Optional[Dict[str, str]] = None,
-        job_description: Optional[str] = None,
-        job_labels: Optional[Dict[str, str]] = None,
     ) -> abstract_job.AbstractJob:
->>>>>>> d8e4a9bc
         """Runs the supplied Circuit on this processor.
 
         In contrast to run, this runs across multiple parameter sweeps, and
@@ -217,20 +206,12 @@
         """Returns the current health of processor."""
 
     @abc.abstractmethod
-<<<<<<< HEAD
-    def expected_down_time(self) -> 'datetime.datetime | None':
-=======
-    def expected_down_time(self) -> Optional[datetime.datetime]:
->>>>>>> d8e4a9bc
+    def expected_down_time(self) -> datetime.datetime | None:
         """Returns the start of the next expected down time of the processor, if
         set."""
 
     @abc.abstractmethod
-<<<<<<< HEAD
-    def expected_recovery_time(self) -> 'datetime.datetime | None':
-=======
-    def expected_recovery_time(self) -> Optional[datetime.datetime]:
->>>>>>> d8e4a9bc
+    def expected_recovery_time(self) -> datetime.datetime | None:
         """Returns the expected the processor should be available, if set."""
 
     @abc.abstractmethod
