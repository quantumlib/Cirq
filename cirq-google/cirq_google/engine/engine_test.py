# Copyright 2018 The Cirq Developers
#
# Licensed under the Apache License, Version 2.0 (the "License");
# you may not use this file except in compliance with the License.
# You may obtain a copy of the License at
#
#     https://www.apache.org/licenses/LICENSE-2.0
#
# Unless required by applicable law or agreed to in writing, software
# distributed under the License is distributed on an "AS IS" BASIS,
# WITHOUT WARRANTIES OR CONDITIONS OF ANY KIND, either express or implied.
# See the License for the specific language governing permissions and
# limitations under the License.

"""Tests for engine."""

from __future__ import annotations

import datetime
import time
from unittest import mock

import duet
import numpy as np
import pytest
from google.protobuf import any_pb2
from google.protobuf.text_format import Merge

import cirq
import cirq_google
import cirq_google as cg
from cirq_google.api import v1, v2
from cirq_google.cloud import quantum
from cirq_google.engine import util
<<<<<<< HEAD
from cirq_google.engine.engine import EngineContext, processor_config
=======
from cirq_google.engine.engine import EngineContext
from cirq_google.engine.processor_config import Run, Snapshot
>>>>>>> 64f4c218

_CIRCUIT = cirq.Circuit(
    cirq.X(cirq.GridQubit(5, 2)) ** 0.5, cirq.measure(cirq.GridQubit(5, 2), key='result')
)


_CIRCUIT2 = cirq.FrozenCircuit(
    cirq.Y(cirq.GridQubit(5, 2)) ** 0.5, cirq.measure(cirq.GridQubit(5, 2), key='result')
)


_A_RESULT = util.pack_any(
    Merge(
        """
sweep_results: [{
        repetitions: 1,
        measurement_keys: [{
            key: 'q',
            qubits: [{
                row: 1,
                col: 1
            }]
        }],
        parameterized_results: [{
            params: {
                assignments: {
                    key: 'a'
                    value: 1
                }
            },
            measurement_results: '\000\001'
        }]
    }]
""",
        v1.program_pb2.Result(),
    )
)

_RESULTS = util.pack_any(
    Merge(
        """
sweep_results: [{
        repetitions: 1,
        measurement_keys: [{
            key: 'q',
            qubits: [{
                row: 1,
                col: 1
            }]
        }],
        parameterized_results: [{
            params: {
                assignments: {
                    key: 'a'
                    value: 1
                }
            },
            measurement_results: '\000\001'
        },{
            params: {
                assignments: {
                    key: 'a'
                    value: 2
                }
            },
            measurement_results: '\000\001'
        }]
    }]
""",
        v1.program_pb2.Result(),
    )
)

_RESULTS_V2 = util.pack_any(
    Merge(
        """
sweep_results: [{
        repetitions: 1,
        parameterized_results: [{
            params: {
                assignments: {
                    key: 'a'
                    value: 1
                }
            },
            measurement_results: {
                key: 'q'
                qubit_measurement_results: [{
                  qubit: {
                    id: '1_1'
                  }
                  results: '\000\001'
                }]
            }
        },{
            params: {
                assignments: {
                    key: 'a'
                    value: 2
                }
            },
            measurement_results: {
                key: 'q'
                qubit_measurement_results: [{
                  qubit: {
                    id: '1_1'
                  }
                  results: '\000\001'
                }]
            }
        }]
    }]
""",
        v2.result_pb2.Result(),
    )
)


def test_make_random_id():
    with mock.patch('random.choice', return_value='A'):
        random_id = cg.engine.engine._make_random_id('prefix-', length=4)
        assert random_id[:11] == 'prefix-AAAA'
    random_id = cg.engine.engine._make_random_id('prefix-')
    time.sleep(1)
    random_id2 = cg.engine.engine._make_random_id('prefix-')
    # Verify %H%M%S is populated
    assert random_id[-7:] != '-000000' or random_id2[-7:] != '-000000'
    # Verify program id generate distinct even if random is seeded
    assert random_id != random_id2


@pytest.fixture(scope='module', autouse=True)
def mock_grpc_client_async():
    with mock.patch(
        'cirq_google.engine.engine_client.quantum.QuantumEngineServiceAsyncClient', autospec=True
    ) as _fixture:
        yield _fixture


@mock.patch('cirq_google.engine.engine_client.EngineClient')
def test_create_context(client):
    with pytest.raises(ValueError, match='specify service_args and verbose or client'):
        EngineContext(cg.engine.engine.ProtoVersion.V1, {'args': 'test'}, True, mock.Mock())
    with pytest.raises(ValueError, match='no longer supported'):
        _ = EngineContext(cg.engine.engine.ProtoVersion.V1, {'args': 'test'}, True)

    context = EngineContext(cg.engine.engine.ProtoVersion.V2, {'args': 'test'}, True)
    assert context.proto_version == cg.engine.engine.ProtoVersion.V2
    client.assert_called_with(service_args={'args': 'test'}, verbose=True)

    assert context.copy().proto_version == context.proto_version
    assert context.copy().client == context.client
    assert context.copy() == context


@mock.patch('cirq_google.engine.engine_client.EngineClient', autospec=True)
def test_create_engine(client):
    with pytest.raises(
        ValueError, match='provide context or proto_version, service_args and verbose'
    ):
        cg.Engine(
            'proj',
            proto_version=cg.engine.engine.ProtoVersion.V2,
            service_args={'args': 'test'},
            verbose=True,
            context=mock.Mock(),
        )

    assert (
        cg.Engine(
            'proj',
            proto_version=cg.engine.engine.ProtoVersion.V2,
            service_args={'args': 'test'},
            verbose=True,
        ).context.proto_version
        == cg.engine.engine.ProtoVersion.V2
    )
    client.assert_called_with({'args': 'test'}, True)


def test_engine_str():
    engine = cg.Engine(
        'proj', proto_version=cg.engine.engine.ProtoVersion.V2, service_args={}, verbose=True
    )
    assert str(engine) == "Engine(project_id='proj')"


_DT = datetime.datetime.now(tz=datetime.timezone.utc)


def setup_run_circuit_with_result_(client, result):
    client().create_program_async.return_value = (
        'prog',
        quantum.QuantumProgram(name='projects/proj/programs/prog'),
    )
    client().create_job_async.return_value = (
        'job-id',
        quantum.QuantumJob(
            name='projects/proj/programs/prog/jobs/job-id', execution_status={'state': 'READY'}
        ),
    )
    client().get_job_async.return_value = quantum.QuantumJob(
        execution_status={'state': 'SUCCESS'}, update_time=_DT
    )
    client().get_job_results_async.return_value = quantum.QuantumResult(result=result)
    stream_future = duet.AwaitableFuture()
    stream_future.try_set_result(quantum.QuantumResult(result=result))
    client().run_job_over_stream.return_value = stream_future


@mock.patch('cirq_google.engine.engine_client.EngineClient', autospec=True)
@pytest.mark.parametrize('compress_run_context', [True, False])
def test_run_circuit_with_unary_rpcs(client, compress_run_context):
    setup_run_circuit_with_result_(client, _A_RESULT)

    engine = cg.Engine(
        project_id='proj',
        context=EngineContext(
            service_args={'client_info': 1},
            enable_streaming=False,
            compress_run_context=compress_run_context,
        ),
    )
    result = engine.run(program=_CIRCUIT, program_id='prog', job_id='job-id', processor_id='mysim')
    if compress_run_context:
        expected_sweep = util.pack_any(
            v2.run_context_to_proto(cirq.UnitSweep, 1, compress_proto=True)
        )
    else:
        expected_sweep = util.pack_any(
            v2.run_context_pb2.RunContext(
                parameter_sweeps=[v2.run_context_pb2.ParameterSweep(repetitions=1)]
            )
        )

    assert result.repetitions == 1
    assert result.params.param_dict == {'a': 1}
    assert result.measurements == {'q': np.array([[0]], dtype='uint8')}
    client.assert_called_with(service_args={'client_info': 1}, verbose=None)
    client().create_program_async.assert_called_once()
    client().create_job_async.assert_called_once_with(
        project_id='proj',
        program_id='prog',
        job_id='job-id',
        processor_id='mysim',
        run_context=expected_sweep,
        description=None,
        labels=None,
        run_name='',
        snapshot_id='',
        device_config_name='',
    )
    client().get_job_async.assert_called_once_with('proj', 'prog', 'job-id', False)
    client().get_job_results_async.assert_called_once_with('proj', 'prog', 'job-id')


@mock.patch('cirq_google.engine.engine_client.EngineClient', autospec=True)
def test_engine_get_sampler_with_snapshot_id_passes_to_unary_rpc(client):
    setup_run_circuit_with_result_(client, _A_RESULT)
    engine = cg.Engine(
        project_id='proj',
        context=EngineContext(service_args={'client_info': 1}, enable_streaming=False),
    )
    snapshot_id = Snapshot(id="123")
    sampler = engine.get_sampler('mysim', device_config_name="config", device_version=snapshot_id)
    _ = sampler.run_sweep(_CIRCUIT, params=[cirq.ParamResolver({'a': 1})])

    kwargs = client().create_job_async.call_args_list[0].kwargs

    # We care about asserting that the snapshot_id is correctly passed.
    assert kwargs["snapshot_id"] == "123"
    assert kwargs["run_name"] == ""
    assert kwargs["device_config_name"] == "config"


@mock.patch('cirq_google.engine.engine_client.EngineClient', autospec=True)
def test_run_circuit_with_stream_rpcs_passes(client):
    setup_run_circuit_with_result_(client, _A_RESULT)

    engine = cg.Engine(
        project_id='proj',
        context=EngineContext(service_args={'client_info': 1}, enable_streaming=True),
    )
    result = engine.run(program=_CIRCUIT, program_id='prog', job_id='job-id', processor_id='mysim')

    assert result.repetitions == 1
    assert result.params.param_dict == {'a': 1}
    assert result.measurements == {'q': np.array([[0]], dtype='uint8')}
    client.assert_called_with(service_args={'client_info': 1}, verbose=None)
    client().run_job_over_stream.assert_called_once_with(
        project_id='proj',
        program_id='prog',
        code=mock.ANY,
        job_id='job-id',
        run_context=util.pack_any(
            v2.run_context_pb2.RunContext(
                parameter_sweeps=[v2.run_context_pb2.ParameterSweep(repetitions=1)]
            )
        ),
        program_description=None,
        program_labels=None,
        job_description=None,
        job_labels=None,
        processor_id='mysim',
        run_name='',
        snapshot_id='',
        device_config_name='',
    )


@mock.patch('cirq_google.engine.engine_client.EngineClient', autospec=True)
def test_run_circuit_snapshot_id_with_stream_rpcs(client):
    setup_run_circuit_with_result_(client, _A_RESULT)

    engine = cg.Engine(
        project_id='proj',
        context=EngineContext(service_args={'client_info': 1}, enable_streaming=True),
    )
    result = engine.run(
        program=_CIRCUIT,
        program_id='prog',
        job_id='job-id',
        processor_id='mysim',
        snapshot_id="123",
        device_config_name="config",
    )

    assert result.repetitions == 1
    assert result.params.param_dict == {'a': 1}
    assert result.measurements == {'q': np.array([[0]], dtype='uint8')}
    client.assert_called_with(service_args={'client_info': 1}, verbose=None)
    client().run_job_over_stream.assert_called_once_with(
        project_id='proj',
        program_id='prog',
        code=mock.ANY,
        job_id='job-id',
        run_context=util.pack_any(
            v2.run_context_pb2.RunContext(
                parameter_sweeps=[v2.run_context_pb2.ParameterSweep(repetitions=1)]
            )
        ),
        program_description=None,
        program_labels=None,
        job_description=None,
        job_labels=None,
        processor_id='mysim',
        run_name='',
        snapshot_id="123",
        device_config_name='config',
    )


def test_no_gate_set():
    engine = cg.Engine(project_id='project-id')
    assert engine.context.serializer == cg.CIRCUIT_SERIALIZER


def test_unsupported_program_type():
    engine = cg.Engine(project_id='project-id')
    with pytest.raises(TypeError, match='program'):
        engine.run(program="this isn't even the right type of thing!", processor_id='processor0')


@mock.patch('cirq_google.engine.engine_client.EngineClient', autospec=True)
def test_run_circuit_failed_with_unary_rpcs(client):
    client().create_program_async.return_value = (
        'prog',
        quantum.QuantumProgram(name='projects/proj/programs/prog'),
    )
    client().create_job_async.return_value = (
        'job-id',
        quantum.QuantumJob(
            name='projects/proj/programs/prog/jobs/job-id', execution_status={'state': 'READY'}
        ),
    )
    client().get_job_async.return_value = quantum.QuantumJob(
        name='projects/proj/programs/prog/jobs/job-id',
        execution_status={
            'state': 'FAILURE',
            'processor_name': 'myqc',
            'failure': {'error_code': 'SYSTEM_ERROR', 'error_message': 'Not good'},
        },
    )

    engine = cg.Engine(project_id='proj', context=EngineContext(enable_streaming=False))
    with pytest.raises(
        RuntimeError,
        match='Job projects/proj/programs/prog/jobs/job-id on processor'
        ' myqc failed. SYSTEM_ERROR: Not good',
    ):
        engine.run(program=_CIRCUIT, processor_id='processor0')


@mock.patch('cirq_google.engine.engine_client.EngineClient', autospec=True)
def test_run_circuit_failed_with_stream_rpcs(client):
    failed_job = quantum.QuantumJob(
        name='projects/proj/programs/prog/jobs/job-id',
        execution_status={
            'state': 'FAILURE',
            'processor_name': 'myqc',
            'failure': {'error_code': 'SYSTEM_ERROR', 'error_message': 'Not good'},
        },
    )
    stream_future = duet.AwaitableFuture()
    stream_future.try_set_result(failed_job)
    client().run_job_over_stream.return_value = stream_future

    engine = cg.Engine(project_id='proj', context=EngineContext(enable_streaming=True))
    with pytest.raises(
        RuntimeError,
        match='Job projects/proj/programs/prog/jobs/job-id on processor'
        ' myqc failed. SYSTEM_ERROR: Not good',
    ):
        engine.run(program=_CIRCUIT, processor_id='processor0')


@mock.patch('cirq_google.engine.engine_client.EngineClient', autospec=True)
def test_run_circuit_failed_missing_processor_name_with_unary_rpcs(client):
    client().create_program_async.return_value = (
        'prog',
        quantum.QuantumProgram(name='projects/proj/programs/prog'),
    )
    client().create_job_async.return_value = (
        'job-id',
        quantum.QuantumJob(
            name='projects/proj/programs/prog/jobs/job-id', execution_status={'state': 'READY'}
        ),
    )
    client().get_job_async.return_value = quantum.QuantumJob(
        name='projects/proj/programs/prog/jobs/job-id',
        execution_status={
            'state': 'FAILURE',
            'failure': {'error_code': 'SYSTEM_ERROR', 'error_message': 'Not good'},
        },
    )

    engine = cg.Engine(project_id='proj', context=EngineContext(enable_streaming=False))
    with pytest.raises(
        RuntimeError,
        match='Job projects/proj/programs/prog/jobs/job-id on processor'
        ' UNKNOWN failed. SYSTEM_ERROR: Not good',
    ):
        engine.run(program=_CIRCUIT, processor_id='processor0')


@mock.patch('cirq_google.engine.engine_client.EngineClient', autospec=True)
def test_run_circuit_failed_missing_processor_name_with_stream_rpcs(client):
    failed_job = quantum.QuantumJob(
        name='projects/proj/programs/prog/jobs/job-id',
        execution_status={
            'state': 'FAILURE',
            'failure': {'error_code': 'SYSTEM_ERROR', 'error_message': 'Not good'},
        },
    )
    stream_future = duet.AwaitableFuture()
    stream_future.try_set_result(failed_job)
    client().run_job_over_stream.return_value = stream_future

    engine = cg.Engine(project_id='proj', context=EngineContext(enable_streaming=True))
    with pytest.raises(
        RuntimeError,
        match='Job projects/proj/programs/prog/jobs/job-id on processor'
        ' UNKNOWN failed. SYSTEM_ERROR: Not good',
    ):
        engine.run(program=_CIRCUIT, processor_id='processor0')


@mock.patch('cirq_google.engine.engine_client.EngineClient', autospec=True)
def test_run_circuit_cancelled_with_unary_rpcs(client):
    client().create_program_async.return_value = (
        'prog',
        quantum.QuantumProgram(name='projects/proj/programs/prog'),
    )
    client().create_job_async.return_value = (
        'job-id',
        quantum.QuantumJob(
            name='projects/proj/programs/prog/jobs/job-id', execution_status={'state': 'READY'}
        ),
    )
    client().get_job_async.return_value = quantum.QuantumJob(
        name='projects/proj/programs/prog/jobs/job-id', execution_status={'state': 'CANCELLED'}
    )

    engine = cg.Engine(project_id='proj', context=EngineContext(enable_streaming=False))
    with pytest.raises(
        RuntimeError, match='Job projects/proj/programs/prog/jobs/job-id failed in state CANCELLED.'
    ):
        engine.run(program=_CIRCUIT, processor_id='processor0')


@mock.patch('cirq_google.engine.engine_client.EngineClient', autospec=True)
def test_run_circuit_cancelled_with_stream_rpcs(client):
    canceled_job = quantum.QuantumJob(
        name='projects/proj/programs/prog/jobs/job-id', execution_status={'state': 'CANCELLED'}
    )
    stream_future = duet.AwaitableFuture()
    stream_future.try_set_result(canceled_job)
    client().run_job_over_stream.return_value = stream_future

    engine = cg.Engine(project_id='proj', context=EngineContext(enable_streaming=True))
    with pytest.raises(
        RuntimeError, match='Job projects/proj/programs/prog/jobs/job-id failed in state CANCELLED.'
    ):
        engine.run(program=_CIRCUIT, processor_id='processor0')


@mock.patch('cirq_google.engine.engine_client.EngineClient', autospec=True)
def test_run_sweep_params_with_unary_rpcs(client):
    setup_run_circuit_with_result_(client, _RESULTS)

    engine = cg.Engine(project_id='proj', context=EngineContext(enable_streaming=False))
    job = engine.run_sweep(
        program=_CIRCUIT,
        processor_id='processor0',
        params=[cirq.ParamResolver({'a': 1}), cirq.ParamResolver({'a': 2})],
    )
    results = job.results()
    assert len(results) == 2
    for i, v in enumerate([1, 2]):
        assert results[i].repetitions == 1
        assert results[i].params.param_dict == {'a': v}
        assert results[i].measurements == {'q': np.array([[0]], dtype='uint8')}

    client().create_program_async.assert_called_once()
    client().create_job_async.assert_called_once()

    run_context = v2.run_context_pb2.RunContext()
    client().create_job_async.call_args[1]['run_context'].Unpack(run_context)
    sweeps = run_context.parameter_sweeps
    assert len(sweeps) == 2
    for i, v in enumerate([1, 2]):
        assert sweeps[i].repetitions == 1
        assert sweeps[i].sweep.sweep_function.sweeps[0].single_sweep.const_value.int_value == v
    client().get_job_async.assert_called_once()
    client().get_job_results_async.assert_called_once()


@mock.patch('cirq_google.engine.engine_client.EngineClient', autospec=True)
def test_run_sweep_params_with_stream_rpcs(client):
    setup_run_circuit_with_result_(client, _RESULTS)

    engine = cg.Engine(project_id='proj', context=EngineContext(enable_streaming=True))
    job = engine.run_sweep(
        program=_CIRCUIT,
        processor_id='processor0',
        params=[cirq.ParamResolver({'a': 1}), cirq.ParamResolver({'a': 2})],
    )
    results = job.results()
    assert len(results) == 2
    for i, v in enumerate([1, 2]):
        assert results[i].repetitions == 1
        assert results[i].params.param_dict == {'a': v}
        assert results[i].measurements == {'q': np.array([[0]], dtype='uint8')}

    client().run_job_over_stream.assert_called_once()

    run_context = v2.run_context_pb2.RunContext()
    client().run_job_over_stream.call_args[1]['run_context'].Unpack(run_context)
    sweeps = run_context.parameter_sweeps
    assert len(sweeps) == 2
    for i, v in enumerate([1, 2]):
        assert sweeps[i].repetitions == 1
        assert sweeps[i].sweep.sweep_function.sweeps[0].single_sweep.const_value.int_value == v


@mock.patch('cirq_google.engine.engine_client.EngineClient', autospec=True)
def test_run_multiple_times(client):
    setup_run_circuit_with_result_(client, _RESULTS)

    engine = cg.Engine(project_id='proj', proto_version=cg.engine.engine.ProtoVersion.V2)
    program = engine.create_program(program=_CIRCUIT)
    program.run(
        processor_id='processor0',
        param_resolver=cirq.ParamResolver({'a': 1}),
        run_name="run",
        device_config_name="config_alias",
    )
    run_context = v2.run_context_pb2.RunContext()
    client().create_job_async.call_args[1]['run_context'].Unpack(run_context)
    sweeps1 = run_context.parameter_sweeps
    job2 = program.run_sweep(
        processor_id='processor0',
        repetitions=2,
        params=cirq.Points('a', [3, 4]),
        run_name="run",
        device_config_name="config_alias",
    )
    client().create_job_async.call_args[1]['run_context'].Unpack(run_context)
    sweeps2 = run_context.parameter_sweeps
    results = job2.results()
    assert engine.context.proto_version == cg.engine.engine.ProtoVersion.V2
    assert len(results) == 2
    for i, v in enumerate([1, 2]):
        assert results[i].repetitions == 1
        assert results[i].params.param_dict == {'a': v}
        assert results[i].measurements == {'q': np.array([[0]], dtype='uint8')}
    assert len(sweeps1) == 1
    assert sweeps1[0].repetitions == 1
    assert sweeps1[0].sweep.sweep_function.sweeps[0].single_sweep.const_value.int_value == 1
    assert len(sweeps2) == 1
    assert sweeps2[0].repetitions == 2
    assert sweeps2[0].sweep.single_sweep.points.points == [3, 4]
    assert client().get_job_async.call_count == 2
    assert client().get_job_results_async.call_count == 2


@mock.patch('cirq_google.engine.engine_client.EngineClient', autospec=True)
def test_run_sweep_v2_with_unary_rpcs(client):
    setup_run_circuit_with_result_(client, _RESULTS_V2)

    engine = cg.Engine(
        project_id='proj',
        context=EngineContext(
            proto_version=cg.engine.engine.ProtoVersion.V2, enable_streaming=False
        ),
    )
    job = engine.run_sweep(
        program=_CIRCUIT,
        processor_id='processor0',
        job_id='job-id',
        params=cirq.Points('a', [1, 2]),
    )
    results = job.results()
    assert len(results) == 2
    for i, v in enumerate([1, 2]):
        assert results[i].repetitions == 1
        assert results[i].params.param_dict == {'a': v}
        assert results[i].measurements == {'q': np.array([[0]], dtype='uint8')}
    client().create_program_async.assert_called_once()
    client().create_job_async.assert_called_once()
    run_context = v2.run_context_pb2.RunContext()
    client().create_job_async.call_args[1]['run_context'].Unpack(run_context)
    sweeps = run_context.parameter_sweeps
    assert len(sweeps) == 1
    assert sweeps[0].repetitions == 1
    assert sweeps[0].sweep.single_sweep.points.points == [1, 2]
    client().get_job_async.assert_called_once()
    client().get_job_results_async.assert_called_once()


@mock.patch('cirq_google.engine.engine_client.EngineClient', autospec=True)
def test_run_sweep_v2_with_stream_rpcs(client):
    setup_run_circuit_with_result_(client, _RESULTS_V2)

    engine = cg.Engine(
        project_id='proj',
        context=EngineContext(
            proto_version=cg.engine.engine.ProtoVersion.V2, enable_streaming=True
        ),
    )
    job = engine.run_sweep(
        program=_CIRCUIT,
        processor_id='processor0',
        job_id='job-id',
        params=cirq.Points('a', [1, 2]),
    )
    results = job.results()
    assert len(results) == 2
    for i, v in enumerate([1, 2]):
        assert results[i].repetitions == 1
        assert results[i].params.param_dict == {'a': v}
        assert results[i].measurements == {'q': np.array([[0]], dtype='uint8')}
    client().run_job_over_stream.assert_called_once()
    run_context = v2.run_context_pb2.RunContext()
    client().run_job_over_stream.call_args[1]['run_context'].Unpack(run_context)
    sweeps = run_context.parameter_sweeps
    assert len(sweeps) == 1
    assert sweeps[0].repetitions == 1
    assert sweeps[0].sweep.single_sweep.points.points == [1, 2]


def test_bad_sweep_proto():
    engine = cg.Engine(project_id='project-id', proto_version=cg.ProtoVersion.UNDEFINED)
    program = cg.EngineProgram('proj', 'prog', engine.context)
    with pytest.raises(ValueError, match='invalid run context proto version'):
        program.run_sweep(
            processor_id='processor0', run_name="run", device_config_name="config_alias"
        )


@mock.patch('cirq_google.engine.engine_client.EngineClient', autospec=True)
def test_bad_result_proto(client):
    result = any_pb2.Any()
    result.CopyFrom(_RESULTS_V2)
    result.type_url = 'type.googleapis.com/unknown'
    setup_run_circuit_with_result_(client, result)

    engine = cg.Engine(project_id='project-id', proto_version=cg.engine.engine.ProtoVersion.V2)
    job = engine.run_sweep(
        program=_CIRCUIT,
        processor_id='processor0',
        job_id='job-id',
        params=cirq.Points('a', [1, 2]),
    )
    with pytest.raises(ValueError, match='invalid result proto version'):
        job.results()


def test_bad_program_proto():
    engine = cg.Engine(
        project_id='project-id', proto_version=cg.engine.engine.ProtoVersion.UNDEFINED
    )
    with pytest.raises(ValueError, match='invalid (program|run context) proto version'):
        engine.run_sweep(program=_CIRCUIT, processor_id='processor0')
    with pytest.raises(ValueError, match='invalid program proto version'):
        engine.create_program(_CIRCUIT)


def test_get_program():
    assert cg.Engine(project_id='proj').get_program('prog').program_id == 'prog'


@mock.patch('cirq_google.engine.engine_client.EngineClient.list_programs_async')
def test_list_programs(list_programs_async):
    prog1 = quantum.QuantumProgram(name='projects/proj/programs/prog-YBGR48THF3JHERZW200804')
    prog2 = quantum.QuantumProgram(name='projects/otherproj/programs/prog-V3ZRTV6TTAFNTYJV200804')
    list_programs_async.return_value = [prog1, prog2]

    result = cg.Engine(project_id='proj').list_programs()
    list_programs_async.assert_called_once_with(
        'proj', created_after=None, created_before=None, has_labels=None
    )
    assert [(p.program_id, p.project_id, p._program) for p in result] == [
        ('prog-YBGR48THF3JHERZW200804', 'proj', prog1),
        ('prog-V3ZRTV6TTAFNTYJV200804', 'otherproj', prog2),
    ]


@mock.patch('cirq_google.engine.engine_client.EngineClient', autospec=True)
def test_create_program(client):
    client().create_program_async.return_value = ('prog', quantum.QuantumProgram())
    result = cg.Engine(project_id='proj').create_program(_CIRCUIT, 'prog')
    client().create_program_async.assert_called_once()
    assert result.program_id == 'prog'


@mock.patch('cirq_google.engine.engine_client.EngineClient.list_jobs_async')
def test_list_jobs(list_jobs_async):
    job1 = quantum.QuantumJob(name='projects/proj/programs/prog1/jobs/job1')
    job2 = quantum.QuantumJob(name='projects/proj/programs/prog2/jobs/job2')
    list_jobs_async.return_value = [job1, job2]

    ctx = EngineContext()
    result = cg.Engine(project_id='proj', context=ctx).list_jobs()
    list_jobs_async.assert_called_once_with(
        'proj',
        None,
        created_after=None,
        created_before=None,
        has_labels=None,
        execution_states=None,
    )
    assert [(j.project_id, j.program_id, j.job_id, j.context, j._job) for j in result] == [
        ('proj', 'prog1', 'job1', ctx, job1),
        ('proj', 'prog2', 'job2', ctx, job2),
    ]


@mock.patch('cirq_google.engine.engine_client.EngineClient.list_processors_async')
def test_list_processors(list_processors_async):
    processor1 = quantum.QuantumProcessor(name='projects/proj/processors/xmonsim')
    processor2 = quantum.QuantumProcessor(name='projects/proj/processors/gmonsim')
    list_processors_async.return_value = [processor1, processor2]

    result = cg.Engine(project_id='proj').list_processors()
    list_processors_async.assert_called_once_with('proj')
    assert [p.processor_id for p in result] == ['xmonsim', 'gmonsim']


def test_get_processor():
    assert cg.Engine(project_id='proj').get_processor('xmonsim').processor_id == 'xmonsim'


def test_get_sampler_initializes_max_concurrent_jobs():
    max_concurrent_jobs = 5
    engine = cg.Engine(project_id='proj')
    sampler = engine.get_sampler(processor_id='tmp', max_concurrent_jobs=max_concurrent_jobs)

    assert sampler.max_concurrent_jobs == max_concurrent_jobs


def test_get_sampler_from_run_name():
    processor_id = 'test_processor_id'
    run = Run(id="test_run_name")
    device_config_name = 'test_config_alias'
    project_id = 'test_proj'
    engine = cg.Engine(project_id=project_id)
    processor = engine.get_processor(processor_id=processor_id)

    processor_sampler = processor.get_sampler(
        device_version=run, device_config_name=device_config_name
    )
    engine_sampler = engine.get_sampler(
        processor_id=processor_id, device_version=run, device_config_name=device_config_name
    )

    assert processor_sampler.run_name == engine_sampler.run_name
    assert processor_sampler.device_config_name == engine_sampler.device_config_name


def test_get_sampler_from_snapshot():
    processor_id = 'test_processor_id'
    snapshot_id = Snapshot(id='test_snapshot_id')
    device_config_name = 'test_config_alias'
    project_id = 'test_proj'
    engine = cg.Engine(project_id=project_id)
    processor = engine.get_processor(processor_id=processor_id)

    processor_sampler = processor.get_sampler(
        device_version=snapshot_id, device_config_name=device_config_name
    )
    engine_sampler = engine.get_sampler(
        processor_id=processor_id, device_config_name=device_config_name, device_version=snapshot_id
    )

    assert processor_sampler.snapshot_id == engine_sampler.snapshot_id
    assert processor_sampler.device_config_name == engine_sampler.device_config_name


@mock.patch('cirq_google.engine.engine_client.EngineClient', autospec=True)
def test_sampler_with_unary_rpcs(client):
    setup_run_circuit_with_result_(client, _RESULTS)

    engine = cg.Engine(project_id='proj', context=EngineContext(enable_streaming=False))
    sampler = engine.get_sampler(processor_id='tmp')
    results = sampler.run_sweep(
        program=_CIRCUIT, params=[cirq.ParamResolver({'a': 1}), cirq.ParamResolver({'a': 2})]
    )
    assert len(results) == 2
    for i, v in enumerate([1, 2]):
        assert results[i].repetitions == 1
        assert results[i].params.param_dict == {'a': v}
        assert results[i].measurements == {'q': np.array([[0]], dtype='uint8')}
    assert client().create_program_async.call_args[0][0] == 'proj'

    with pytest.raises(ValueError, match='list of processors'):
        _ = engine.get_sampler(['test1', 'test2'])


@mock.patch('cirq_google.engine.engine_client.EngineClient', autospec=True)
def test_sampler_with_stream_rpcs(client):
    setup_run_circuit_with_result_(client, _RESULTS)

    engine = cg.Engine(project_id='proj', context=EngineContext(enable_streaming=True))
    sampler = engine.get_sampler(processor_id='tmp')
    results = sampler.run_sweep(
        program=_CIRCUIT, params=[cirq.ParamResolver({'a': 1}), cirq.ParamResolver({'a': 2})]
    )
    assert len(results) == 2
    for i, v in enumerate([1, 2]):
        assert results[i].repetitions == 1
        assert results[i].params.param_dict == {'a': v}
        assert results[i].measurements == {'q': np.array([[0]], dtype='uint8')}
    assert client().run_job_over_stream.call_args[1]['project_id'] == 'proj'

    with pytest.raises(ValueError, match='list of processors'):
        _ = engine.get_sampler(['test1', 'test2'])


@mock.patch('cirq_google.cloud.quantum.QuantumEngineServiceClient')
def test_get_engine(build):
    # Default project id present.
    with mock.patch('google.auth.default', lambda *args, **kwargs: (None, 'project!')):
        eng = cirq_google.get_engine()
        assert eng.project_id == 'project!'

    # Nothing present.
    with mock.patch('google.auth.default', lambda *args, **kwargs: (None, None)):
        with pytest.raises(EnvironmentError, match='GOOGLE_CLOUD_PROJECT'):
            _ = cirq_google.get_engine()
        _ = cirq_google.get_engine('project!')


@mock.patch('cirq_google.engine.engine_client.EngineClient.get_processor')
def test_get_engine_device(get_processor):
    device_spec = util.pack_any(
        Merge(
            """
valid_qubits: "0_0"
valid_qubits: "1_1"
valid_qubits: "2_2"
valid_targets {
  name: "2_qubit_targets"
  target_ordering: SYMMETRIC
  targets {
    ids: "0_0"
    ids: "1_1"
  }
}
valid_gates {
  gate_duration_picos: 1000
  cz {
  }
}
valid_gates {
  phased_xz {
  }
}
""",
            v2.device_pb2.DeviceSpecification(),
        )
    )

    get_processor.return_value = quantum.QuantumProcessor(device_spec=device_spec)
    device = cirq_google.get_engine_device('rainbow', 'project')
    assert device.metadata.qubit_set == frozenset(
        [cirq.GridQubit(0, 0), cirq.GridQubit(1, 1), cirq.GridQubit(2, 2)]
    )
    device.validate_operation(cirq.X(cirq.GridQubit(2, 2)))
    device.validate_operation(cirq.CZ(cirq.GridQubit(0, 0), cirq.GridQubit(1, 1)))
    with pytest.raises(ValueError):
        device.validate_operation(cirq.X(cirq.GridQubit(1, 2)))
    with pytest.raises(ValueError):
        device.validate_operation(
            cirq.testing.DoesNotSupportSerializationGate()(cirq.GridQubit(0, 0))
        )
    with pytest.raises(ValueError):
        device.validate_operation(cirq.CZ(cirq.GridQubit(1, 1), cirq.GridQubit(2, 2)))


@mock.patch('cirq_google.engine.engine_client.EngineClient.get_quantum_processor_config_async')
def test_get_processor_config_from_snapshot(get_quantum_config_async):
    project_id = "test_project_id"
    processor_id = "test_processor_id"
    snapshot = Snapshot(id="test_snapshot_id")
    config_name = "test_config_name"
    resource_name = (
        f'projects/{project_id}/'
        f'processors/{processor_id}/'
        f'configSnapshots/{snapshot.id}/'
        f'configs/{config_name}'
    )
    quantum_confg = quantum.QuantumProcessorConfig(name=resource_name)

    get_quantum_config_async.return_value = quantum_confg

    result = cg.Engine(project_id=project_id).get_processor_config(
        processor_id=processor_id, device_version=snapshot, config_name=config_name
    )

    get_quantum_config_async.assert_called_with(
        project_id=project_id,
        processor_id=processor_id,
        device_version=snapshot,
        config_name=config_name,
    )
    assert result.processor_id == processor_id
    assert result.snapshot_id == snapshot.id
    assert result.config_name == config_name
    assert result.run_name == ''


@mock.patch('cirq_google.engine.engine_client.EngineClient.get_quantum_processor_config_async')
def test_get_processor_config_from_run(get_quantum_config_async):
    project_id = "test_project_id"
    processor_id = "test_processor_id"
    snapshot_id = "test_snapshot_id"
    config_name = "test_config_name"
    run = Run(id="test_run_name")
    resource_name = (
        f'projects/{project_id}/'
        f'processors/{processor_id}/'
        f'configSnapshots/{snapshot_id}/'
        f'configs/{config_name}'
    )
    quantum_confg = quantum.QuantumProcessorConfig(name=resource_name)

    get_quantum_config_async.return_value = quantum_confg

    result = cg.Engine(project_id=project_id).get_processor_config(
        processor_id=processor_id, device_version=run, config_name=config_name
    )

    get_quantum_config_async.assert_called_with(
        project_id=project_id,
        processor_id=processor_id,
        device_version=run,
        config_name=config_name,
    )
    assert result.processor_id == processor_id
    assert result.snapshot_id == snapshot_id
    assert result.run_name == run.id
    assert result.config_name == config_name


@mock.patch('cirq_google.engine.engine_client.EngineClient.get_quantum_processor_config_async')
def test_get_processor_config_from_snapshot_none(get_quantum_config_async):
    project_id = "test_project_id"
    processor_id = "test_processor_id"
<<<<<<< HEAD
    snapshot_id = "test_snapshot_id"
    config_name = "test_config_name"

    get_quantum_config_async.return_value = None

    result = cg.Engine(project_id=project_id).get_processor_config_from_snapshot(
        processor_id=processor_id, snapshot_id=snapshot_id, config_name=config_name
    )

    assert result is None


@mock.patch(
    'cirq_google.engine.engine_client.EngineClient.get_quantum_processor_config_from_run_async'
)
def test_get_processor_config_from_run_none(get_quantum_config_async):
    project_id = "test_project_id"
    processor_id = "test_processor_id"
=======
>>>>>>> 64f4c218
    config_name = "test_config_name"

    get_quantum_config_async.return_value = None

    result = cg.Engine(project_id=project_id).get_processor_config(
        processor_id=processor_id, config_name=config_name
    )

    assert result is None


@mock.patch(
    'cirq_google.engine.engine_client.EngineClient.list_quantum_processor_configs_from_run_async'
)
def test_list_configs_from_run(list_configs_async):
    project_id = "test_project_id"
    processor_id = "test_processor_id"
    run_name = "test_run_name"
    snapshot_id = 'test_snapshot_id'
    response_parent_resource = (
        f'projects/{project_id}/' f'processors/{processor_id}/' f'configSnapshots/{snapshot_id}'
    )
    expected_configs = [
        quantum.QuantumProcessorConfig(name=f'{response_parent_resource}/configs/test_config_1'),
        quantum.QuantumProcessorConfig(name=f'{response_parent_resource}/configs/test_config_2'),
    ]

    list_configs_async.return_value = expected_configs

    results = cg.Engine(project_id=project_id).list_configs_from_run(
        processor_id=processor_id, run_name=run_name
    )

    list_configs_async.assert_called_once_with(
        project_id=project_id, processor_id=processor_id, run_name=run_name
    )
    assert [
        (config.config_name, config.processor_id, config.run_name, config.snapshot_id)
        for config in results
    ] == [
        ('test_config_1', processor_id, run_name, snapshot_id),
        ('test_config_2', processor_id, run_name, snapshot_id),
    ]


@mock.patch(
    'cirq_google.engine.engine_client.EngineClient.list_quantum_processor_configs_from_run_async'
)
def test_list_configs_from_run_default(list_configs_async):
    project_id = "test_project_id"
    processor_id = "test_processor_id"
    default_run_name = "default"
    snapshot_id = "test_snapshot_id"
    response_parent_resource = (
        f'projects/{project_id}/' f'processors/{processor_id}/' f'configSnapshots/{snapshot_id}'
    )
    expected_configs = [
        quantum.QuantumProcessorConfig(name=f'{response_parent_resource}/configs/test_config_1'),
        quantum.QuantumProcessorConfig(name=f'{response_parent_resource}/configs/test_config_2'),
    ]

    list_configs_async.return_value = expected_configs

    results = cg.Engine(project_id=project_id).list_configs_from_run(processor_id=processor_id)

    list_configs_async.assert_called_once_with(
        project_id=project_id, processor_id=processor_id, run_name=default_run_name
    )
    assert [
        (config.config_name, config.processor_id, config.run_name, config.snapshot_id)
        for config in results
    ] == [
        ('test_config_1', processor_id, default_run_name, snapshot_id),
        ('test_config_2', processor_id, default_run_name, snapshot_id),
    ]


@mock.patch(
    'cirq_google.engine.engine_client.EngineClient.list_quantum_processor_configs_from_snapshot_async'
)
def test_list_configs_from_snapshot(list_configs_async):
    project_id = "test_project_id"
    processor_id = "test_processor_id"
    snapshot_id = "test_snapshot_id"
    response_parent_resource = (
        f'projects/{project_id}/' f'processors/{processor_id}/' f'configSnapshots/{snapshot_id}'
    )
    expected_configs = [
        quantum.QuantumProcessorConfig(name=f'{response_parent_resource}/configs/test_config_1'),
        quantum.QuantumProcessorConfig(name=f'{response_parent_resource}/configs/test_config_2'),
    ]

    list_configs_async.return_value = expected_configs

    results = cg.Engine(project_id=project_id).list_configs_from_snapshot(
        processor_id=processor_id, snapshot_id=snapshot_id
    )

    list_configs_async.assert_called_once_with(
        project_id=project_id, processor_id=processor_id, snapshot_id=snapshot_id
    )
    assert [
        (config.config_name, config.processor_id, config.run_name, config.snapshot_id)
        for config in results
    ] == [
        ('test_config_1', processor_id, '', snapshot_id),
        ('test_config_2', processor_id, '', snapshot_id),
    ]<|MERGE_RESOLUTION|>--- conflicted
+++ resolved
@@ -32,12 +32,8 @@
 from cirq_google.api import v1, v2
 from cirq_google.cloud import quantum
 from cirq_google.engine import util
-<<<<<<< HEAD
-from cirq_google.engine.engine import EngineContext, processor_config
-=======
 from cirq_google.engine.engine import EngineContext
 from cirq_google.engine.processor_config import Run, Snapshot
->>>>>>> 64f4c218
 
 _CIRCUIT = cirq.Circuit(
     cirq.X(cirq.GridQubit(5, 2)) ** 0.5, cirq.measure(cirq.GridQubit(5, 2), key='result')
@@ -1027,27 +1023,6 @@
 def test_get_processor_config_from_snapshot_none(get_quantum_config_async):
     project_id = "test_project_id"
     processor_id = "test_processor_id"
-<<<<<<< HEAD
-    snapshot_id = "test_snapshot_id"
-    config_name = "test_config_name"
-
-    get_quantum_config_async.return_value = None
-
-    result = cg.Engine(project_id=project_id).get_processor_config_from_snapshot(
-        processor_id=processor_id, snapshot_id=snapshot_id, config_name=config_name
-    )
-
-    assert result is None
-
-
-@mock.patch(
-    'cirq_google.engine.engine_client.EngineClient.get_quantum_processor_config_from_run_async'
-)
-def test_get_processor_config_from_run_none(get_quantum_config_async):
-    project_id = "test_project_id"
-    processor_id = "test_processor_id"
-=======
->>>>>>> 64f4c218
     config_name = "test_config_name"
 
     get_quantum_config_async.return_value = None
