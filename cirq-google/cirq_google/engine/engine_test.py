# Copyright 2018 The Cirq Developers
#
# Licensed under the Apache License, Version 2.0 (the "License");
# you may not use this file except in compliance with the License.
# You may obtain a copy of the License at
#
#     https://www.apache.org/licenses/LICENSE-2.0
#
# Unless required by applicable law or agreed to in writing, software
# distributed under the License is distributed on an "AS IS" BASIS,
# WITHOUT WARRANTIES OR CONDITIONS OF ANY KIND, either express or implied.
# See the License for the specific language governing permissions and
# limitations under the License.

"""Tests for engine."""

from __future__ import annotations

import datetime
import time
from unittest import mock

import duet
import numpy as np
import pytest
from google.protobuf import any_pb2
from google.protobuf.text_format import Merge

import cirq
import cirq_google
import cirq_google as cg
from cirq_google.api import v1, v2
from cirq_google.cloud import quantum
from cirq_google.engine import util
from cirq_google.engine.engine import EngineContext
from cirq_google.engine.processor_config import Run, Snapshot

_CIRCUIT = cirq.Circuit(
    cirq.X(cirq.GridQubit(5, 2)) ** 0.5, cirq.measure(cirq.GridQubit(5, 2), key='result')
)


_CIRCUIT2 = cirq.FrozenCircuit(
    cirq.Y(cirq.GridQubit(5, 2)) ** 0.5, cirq.measure(cirq.GridQubit(5, 2), key='result')
)


_A_RESULT = util.pack_any(
    Merge(
        """
sweep_results: [{
        repetitions: 1,
        measurement_keys: [{
            key: 'q',
            qubits: [{
                row: 1,
                col: 1
            }]
        }],
        parameterized_results: [{
            params: {
                assignments: {
                    key: 'a'
                    value: 1
                }
            },
            measurement_results: '\000\001'
        }]
    }]
""",
        v1.program_pb2.Result(),
    )
)

_RESULTS = util.pack_any(
    Merge(
        """
sweep_results: [{
        repetitions: 1,
        measurement_keys: [{
            key: 'q',
            qubits: [{
                row: 1,
                col: 1
            }]
        }],
        parameterized_results: [{
            params: {
                assignments: {
                    key: 'a'
                    value: 1
                }
            },
            measurement_results: '\000\001'
        },{
            params: {
                assignments: {
                    key: 'a'
                    value: 2
                }
            },
            measurement_results: '\000\001'
        }]
    }]
""",
        v1.program_pb2.Result(),
    )
)

_RESULTS_V2 = util.pack_any(
    Merge(
        """
sweep_results: [{
        repetitions: 1,
        parameterized_results: [{
            params: {
                assignments: {
                    key: 'a'
                    value: 1
                }
            },
            measurement_results: {
                key: 'q'
                qubit_measurement_results: [{
                  qubit: {
                    id: '1_1'
                  }
                  results: '\000\001'
                }]
            }
        },{
            params: {
                assignments: {
                    key: 'a'
                    value: 2
                }
            },
            measurement_results: {
                key: 'q'
                qubit_measurement_results: [{
                  qubit: {
                    id: '1_1'
                  }
                  results: '\000\001'
                }]
            }
        }]
    }]
""",
        v2.result_pb2.Result(),
    )
)


def test_make_random_id():
    with mock.patch('random.choice', return_value='A'):
        random_id = cg.engine.engine._make_random_id('prefix-', length=4)
        assert random_id[:11] == 'prefix-AAAA'
    random_id = cg.engine.engine._make_random_id('prefix-')
    time.sleep(1)
    random_id2 = cg.engine.engine._make_random_id('prefix-')
    # Verify %H%M%S is populated
    assert random_id[-7:] != '-000000' or random_id2[-7:] != '-000000'
    # Verify program id generate distinct even if random is seeded
    assert random_id != random_id2


@pytest.fixture(scope='module', autouse=True)
def mock_grpc_client_async():
    with mock.patch(
        'cirq_google.engine.engine_client.quantum.QuantumEngineServiceAsyncClient', autospec=True
    ) as _fixture:
        yield _fixture


@mock.patch('cirq_google.engine.engine_client.EngineClient')
def test_create_context(client):
    with pytest.raises(ValueError, match='specify service_args and verbose or client'):
        EngineContext(cg.engine.engine.ProtoVersion.V1, {'args': 'test'}, True, mock.Mock())
    with pytest.raises(ValueError, match='no longer supported'):
        _ = EngineContext(cg.engine.engine.ProtoVersion.V1, {'args': 'test'}, True)

    context = EngineContext(cg.engine.engine.ProtoVersion.V2, {'args': 'test'}, True)
    assert context.proto_version == cg.engine.engine.ProtoVersion.V2
    client.assert_called_with(service_args={'args': 'test'}, verbose=True)

    assert context.copy().proto_version == context.proto_version
    assert context.copy().client == context.client
    assert context.copy() == context


@mock.patch('cirq_google.engine.engine_client.EngineClient', autospec=True)
def test_create_engine(client):
    with pytest.raises(
        ValueError, match='provide context or proto_version, service_args and verbose'
    ):
        cg.Engine(
            'proj',
            proto_version=cg.engine.engine.ProtoVersion.V2,
            service_args={'args': 'test'},
            verbose=True,
            context=mock.Mock(),
        )

    assert (
        cg.Engine(
            'proj',
            proto_version=cg.engine.engine.ProtoVersion.V2,
            service_args={'args': 'test'},
            verbose=True,
        ).context.proto_version
        == cg.engine.engine.ProtoVersion.V2
    )
    client.assert_called_with({'args': 'test'}, True)


def test_engine_str():
    engine = cg.Engine(
        'proj', proto_version=cg.engine.engine.ProtoVersion.V2, service_args={}, verbose=True
    )
    assert str(engine) == "Engine(project_id='proj')"


_DT = datetime.datetime.now(tz=datetime.timezone.utc)


def setup_run_circuit_with_result_(client, result):
    client().create_program_async.return_value = (
        'prog',
        quantum.QuantumProgram(name='projects/proj/programs/prog'),
    )
    client().create_job_async.return_value = (
        'job-id',
        quantum.QuantumJob(
            name='projects/proj/programs/prog/jobs/job-id', execution_status={'state': 'READY'}
        ),
    )
    client().get_job_async.return_value = quantum.QuantumJob(
        execution_status={'state': 'SUCCESS'}, update_time=_DT
    )
    client().get_job_results_async.return_value = quantum.QuantumResult(result=result)
    stream_future = duet.AwaitableFuture()
    stream_future.try_set_result(quantum.QuantumResult(result=result))
    client().run_job_over_stream.return_value = stream_future


@mock.patch('cirq_google.engine.engine_client.EngineClient', autospec=True)
@pytest.mark.parametrize('compress_run_context', [True, False])
def test_run_circuit_with_unary_rpcs(client, compress_run_context):
    setup_run_circuit_with_result_(client, _A_RESULT)

    engine = cg.Engine(
        project_id='proj',
        context=EngineContext(
            service_args={'client_info': 1},
            enable_streaming=False,
            compress_run_context=compress_run_context,
        ),
    )
    result = engine.run(program=_CIRCUIT, program_id='prog', job_id='job-id', processor_id='mysim')
    if compress_run_context:
        expected_sweep = util.pack_any(
            v2.run_context_to_proto(cirq.UnitSweep, 1, compress_proto=True)
        )
    else:
        expected_sweep = util.pack_any(
            v2.run_context_pb2.RunContext(
                parameter_sweeps=[v2.run_context_pb2.ParameterSweep(repetitions=1)]
            )
        )

    assert result.repetitions == 1
    assert result.params.param_dict == {'a': 1}
    assert result.measurements == {'q': np.array([[0]], dtype='uint8')}
    client.assert_called_with(service_args={'client_info': 1}, verbose=None)
    client().create_program_async.assert_called_once()
    client().create_job_async.assert_called_once_with(
        project_id='proj',
        program_id='prog',
        job_id='job-id',
        processor_id='mysim',
        run_context=expected_sweep,
        description=None,
        labels=None,
        run_name='',
        snapshot_id='',
        device_config_name='',
    )
    client().get_job_async.assert_called_once_with('proj', 'prog', 'job-id', False)
    client().get_job_results_async.assert_called_once_with('proj', 'prog', 'job-id')


@mock.patch('cirq_google.engine.engine_client.EngineClient', autospec=True)
def test_engine_get_sampler_with_snapshot_id_passes_to_unary_rpc(client):
    setup_run_circuit_with_result_(client, _A_RESULT)
    engine = cg.Engine(
        project_id='proj',
        context=EngineContext(service_args={'client_info': 1}, enable_streaming=False),
    )
    snapshot_id = Snapshot(id="123")
<<<<<<< HEAD
    sampler = engine.get_sampler('mysim', device_config_name="config", device_version=snapshot_id)
=======
    sampler = engine.get_sampler(
        'mysim', device_config_name="config", device_config_revision=snapshot_id
    )
>>>>>>> a764b67c
    _ = sampler.run_sweep(_CIRCUIT, params=[cirq.ParamResolver({'a': 1})])

    kwargs = client().create_job_async.call_args_list[0].kwargs

    # We care about asserting that the snapshot_id is correctly passed.
    assert kwargs["snapshot_id"] == "123"
    assert kwargs["run_name"] == ""
    assert kwargs["device_config_name"] == "config"


@mock.patch('cirq_google.engine.engine_client.EngineClient', autospec=True)
def test_run_circuit_with_stream_rpcs_passes(client):
    setup_run_circuit_with_result_(client, _A_RESULT)

    engine = cg.Engine(
        project_id='proj',
        context=EngineContext(service_args={'client_info': 1}, enable_streaming=True),
    )
    result = engine.run(program=_CIRCUIT, program_id='prog', job_id='job-id', processor_id='mysim')

    assert result.repetitions == 1
    assert result.params.param_dict == {'a': 1}
    assert result.measurements == {'q': np.array([[0]], dtype='uint8')}
    client.assert_called_with(service_args={'client_info': 1}, verbose=None)
    client().run_job_over_stream.assert_called_once_with(
        project_id='proj',
        program_id='prog',
        code=mock.ANY,
        job_id='job-id',
        run_context=util.pack_any(
            v2.run_context_pb2.RunContext(
                parameter_sweeps=[v2.run_context_pb2.ParameterSweep(repetitions=1)]
            )
        ),
        program_description=None,
        program_labels=None,
        job_description=None,
        job_labels=None,
        processor_id='mysim',
        run_name='',
        snapshot_id='',
        device_config_name='',
    )


@mock.patch('cirq_google.engine.engine_client.EngineClient', autospec=True)
def test_run_circuit_snapshot_id_with_stream_rpcs(client):
    setup_run_circuit_with_result_(client, _A_RESULT)

    engine = cg.Engine(
        project_id='proj',
        context=EngineContext(service_args={'client_info': 1}, enable_streaming=True),
    )
    result = engine.run(
        program=_CIRCUIT,
        program_id='prog',
        job_id='job-id',
        processor_id='mysim',
        snapshot_id="123",
        device_config_name="config",
    )

    assert result.repetitions == 1
    assert result.params.param_dict == {'a': 1}
    assert result.measurements == {'q': np.array([[0]], dtype='uint8')}
    client.assert_called_with(service_args={'client_info': 1}, verbose=None)
    client().run_job_over_stream.assert_called_once_with(
        project_id='proj',
        program_id='prog',
        code=mock.ANY,
        job_id='job-id',
        run_context=util.pack_any(
            v2.run_context_pb2.RunContext(
                parameter_sweeps=[v2.run_context_pb2.ParameterSweep(repetitions=1)]
            )
        ),
        program_description=None,
        program_labels=None,
        job_description=None,
        job_labels=None,
        processor_id='mysim',
        run_name='',
        snapshot_id="123",
        device_config_name='config',
    )


def test_no_gate_set():
    engine = cg.Engine(project_id='project-id')
    assert engine.context.serializer == cg.CIRCUIT_SERIALIZER


def test_unsupported_program_type():
    engine = cg.Engine(project_id='project-id')
    with pytest.raises(TypeError, match='program'):
        engine.run(program="this isn't even the right type of thing!", processor_id='processor0')


@mock.patch('cirq_google.engine.engine_client.EngineClient', autospec=True)
def test_run_circuit_failed_with_unary_rpcs(client):
    client().create_program_async.return_value = (
        'prog',
        quantum.QuantumProgram(name='projects/proj/programs/prog'),
    )
    client().create_job_async.return_value = (
        'job-id',
        quantum.QuantumJob(
            name='projects/proj/programs/prog/jobs/job-id', execution_status={'state': 'READY'}
        ),
    )
    client().get_job_async.return_value = quantum.QuantumJob(
        name='projects/proj/programs/prog/jobs/job-id',
        execution_status={
            'state': 'FAILURE',
            'processor_name': 'myqc',
            'failure': {'error_code': 'SYSTEM_ERROR', 'error_message': 'Not good'},
        },
    )

    engine = cg.Engine(project_id='proj', context=EngineContext(enable_streaming=False))
    with pytest.raises(
        RuntimeError,
        match='Job projects/proj/programs/prog/jobs/job-id on processor'
        ' myqc failed. SYSTEM_ERROR: Not good',
    ):
        engine.run(program=_CIRCUIT, processor_id='processor0')


@mock.patch('cirq_google.engine.engine_client.EngineClient', autospec=True)
def test_run_circuit_failed_with_stream_rpcs(client):
    failed_job = quantum.QuantumJob(
        name='projects/proj/programs/prog/jobs/job-id',
        execution_status={
            'state': 'FAILURE',
            'processor_name': 'myqc',
            'failure': {'error_code': 'SYSTEM_ERROR', 'error_message': 'Not good'},
        },
    )
    stream_future = duet.AwaitableFuture()
    stream_future.try_set_result(failed_job)
    client().run_job_over_stream.return_value = stream_future

    engine = cg.Engine(project_id='proj', context=EngineContext(enable_streaming=True))
    with pytest.raises(
        RuntimeError,
        match='Job projects/proj/programs/prog/jobs/job-id on processor'
        ' myqc failed. SYSTEM_ERROR: Not good',
    ):
        engine.run(program=_CIRCUIT, processor_id='processor0')


@mock.patch('cirq_google.engine.engine_client.EngineClient', autospec=True)
def test_run_circuit_failed_missing_processor_name_with_unary_rpcs(client):
    client().create_program_async.return_value = (
        'prog',
        quantum.QuantumProgram(name='projects/proj/programs/prog'),
    )
    client().create_job_async.return_value = (
        'job-id',
        quantum.QuantumJob(
            name='projects/proj/programs/prog/jobs/job-id', execution_status={'state': 'READY'}
        ),
    )
    client().get_job_async.return_value = quantum.QuantumJob(
        name='projects/proj/programs/prog/jobs/job-id',
        execution_status={
            'state': 'FAILURE',
            'failure': {'error_code': 'SYSTEM_ERROR', 'error_message': 'Not good'},
        },
    )

    engine = cg.Engine(project_id='proj', context=EngineContext(enable_streaming=False))
    with pytest.raises(
        RuntimeError,
        match='Job projects/proj/programs/prog/jobs/job-id on processor'
        ' UNKNOWN failed. SYSTEM_ERROR: Not good',
    ):
        engine.run(program=_CIRCUIT, processor_id='processor0')


@mock.patch('cirq_google.engine.engine_client.EngineClient', autospec=True)
def test_run_circuit_failed_missing_processor_name_with_stream_rpcs(client):
    failed_job = quantum.QuantumJob(
        name='projects/proj/programs/prog/jobs/job-id',
        execution_status={
            'state': 'FAILURE',
            'failure': {'error_code': 'SYSTEM_ERROR', 'error_message': 'Not good'},
        },
    )
    stream_future = duet.AwaitableFuture()
    stream_future.try_set_result(failed_job)
    client().run_job_over_stream.return_value = stream_future

    engine = cg.Engine(project_id='proj', context=EngineContext(enable_streaming=True))
    with pytest.raises(
        RuntimeError,
        match='Job projects/proj/programs/prog/jobs/job-id on processor'
        ' UNKNOWN failed. SYSTEM_ERROR: Not good',
    ):
        engine.run(program=_CIRCUIT, processor_id='processor0')


@mock.patch('cirq_google.engine.engine_client.EngineClient', autospec=True)
def test_run_circuit_cancelled_with_unary_rpcs(client):
    client().create_program_async.return_value = (
        'prog',
        quantum.QuantumProgram(name='projects/proj/programs/prog'),
    )
    client().create_job_async.return_value = (
        'job-id',
        quantum.QuantumJob(
            name='projects/proj/programs/prog/jobs/job-id', execution_status={'state': 'READY'}
        ),
    )
    client().get_job_async.return_value = quantum.QuantumJob(
        name='projects/proj/programs/prog/jobs/job-id', execution_status={'state': 'CANCELLED'}
    )

    engine = cg.Engine(project_id='proj', context=EngineContext(enable_streaming=False))
    with pytest.raises(
        RuntimeError, match='Job projects/proj/programs/prog/jobs/job-id failed in state CANCELLED.'
    ):
        engine.run(program=_CIRCUIT, processor_id='processor0')


@mock.patch('cirq_google.engine.engine_client.EngineClient', autospec=True)
def test_run_circuit_cancelled_with_stream_rpcs(client):
    canceled_job = quantum.QuantumJob(
        name='projects/proj/programs/prog/jobs/job-id', execution_status={'state': 'CANCELLED'}
    )
    stream_future = duet.AwaitableFuture()
    stream_future.try_set_result(canceled_job)
    client().run_job_over_stream.return_value = stream_future

    engine = cg.Engine(project_id='proj', context=EngineContext(enable_streaming=True))
    with pytest.raises(
        RuntimeError, match='Job projects/proj/programs/prog/jobs/job-id failed in state CANCELLED.'
    ):
        engine.run(program=_CIRCUIT, processor_id='processor0')


@mock.patch('cirq_google.engine.engine_client.EngineClient', autospec=True)
def test_run_sweep_params_with_unary_rpcs(client):
    setup_run_circuit_with_result_(client, _RESULTS)

    engine = cg.Engine(project_id='proj', context=EngineContext(enable_streaming=False))
    job = engine.run_sweep(
        program=_CIRCUIT,
        processor_id='processor0',
        params=[cirq.ParamResolver({'a': 1}), cirq.ParamResolver({'a': 2})],
    )
    results = job.results()
    assert len(results) == 2
    for i, v in enumerate([1, 2]):
        assert results[i].repetitions == 1
        assert results[i].params.param_dict == {'a': v}
        assert results[i].measurements == {'q': np.array([[0]], dtype='uint8')}

    client().create_program_async.assert_called_once()
    client().create_job_async.assert_called_once()

    run_context = v2.run_context_pb2.RunContext()
    client().create_job_async.call_args[1]['run_context'].Unpack(run_context)
    sweeps = run_context.parameter_sweeps
    assert len(sweeps) == 2
    for i, v in enumerate([1, 2]):
        assert sweeps[i].repetitions == 1
        assert sweeps[i].sweep.sweep_function.sweeps[0].single_sweep.const_value.int_value == v
    client().get_job_async.assert_called_once()
    client().get_job_results_async.assert_called_once()


@mock.patch('cirq_google.engine.engine_client.EngineClient', autospec=True)
def test_run_sweep_params_with_stream_rpcs(client):
    setup_run_circuit_with_result_(client, _RESULTS)

    engine = cg.Engine(project_id='proj', context=EngineContext(enable_streaming=True))
    job = engine.run_sweep(
        program=_CIRCUIT,
        processor_id='processor0',
        params=[cirq.ParamResolver({'a': 1}), cirq.ParamResolver({'a': 2})],
    )
    results = job.results()
    assert len(results) == 2
    for i, v in enumerate([1, 2]):
        assert results[i].repetitions == 1
        assert results[i].params.param_dict == {'a': v}
        assert results[i].measurements == {'q': np.array([[0]], dtype='uint8')}

    client().run_job_over_stream.assert_called_once()

    run_context = v2.run_context_pb2.RunContext()
    client().run_job_over_stream.call_args[1]['run_context'].Unpack(run_context)
    sweeps = run_context.parameter_sweeps
    assert len(sweeps) == 2
    for i, v in enumerate([1, 2]):
        assert sweeps[i].repetitions == 1
        assert sweeps[i].sweep.sweep_function.sweeps[0].single_sweep.const_value.int_value == v


@mock.patch('cirq_google.engine.engine_client.EngineClient', autospec=True)
def test_run_multiple_times(client):
    setup_run_circuit_with_result_(client, _RESULTS)

    engine = cg.Engine(project_id='proj', proto_version=cg.engine.engine.ProtoVersion.V2)
    program = engine.create_program(program=_CIRCUIT)
    program.run(
        processor_id='processor0',
        param_resolver=cirq.ParamResolver({'a': 1}),
        run_name="run",
        device_config_name="config_alias",
    )
    run_context = v2.run_context_pb2.RunContext()
    client().create_job_async.call_args[1]['run_context'].Unpack(run_context)
    sweeps1 = run_context.parameter_sweeps
    job2 = program.run_sweep(
        processor_id='processor0',
        repetitions=2,
        params=cirq.Points('a', [3, 4]),
        run_name="run",
        device_config_name="config_alias",
    )
    client().create_job_async.call_args[1]['run_context'].Unpack(run_context)
    sweeps2 = run_context.parameter_sweeps
    results = job2.results()
    assert engine.context.proto_version == cg.engine.engine.ProtoVersion.V2
    assert len(results) == 2
    for i, v in enumerate([1, 2]):
        assert results[i].repetitions == 1
        assert results[i].params.param_dict == {'a': v}
        assert results[i].measurements == {'q': np.array([[0]], dtype='uint8')}
    assert len(sweeps1) == 1
    assert sweeps1[0].repetitions == 1
    assert sweeps1[0].sweep.sweep_function.sweeps[0].single_sweep.const_value.int_value == 1
    assert len(sweeps2) == 1
    assert sweeps2[0].repetitions == 2
    assert sweeps2[0].sweep.single_sweep.points.points == [3, 4]
    assert client().get_job_async.call_count == 2
    assert client().get_job_results_async.call_count == 2


@mock.patch('cirq_google.engine.engine_client.EngineClient', autospec=True)
def test_run_sweep_v2_with_unary_rpcs(client):
    setup_run_circuit_with_result_(client, _RESULTS_V2)

    engine = cg.Engine(
        project_id='proj',
        context=EngineContext(
            proto_version=cg.engine.engine.ProtoVersion.V2, enable_streaming=False
        ),
    )
    job = engine.run_sweep(
        program=_CIRCUIT,
        processor_id='processor0',
        job_id='job-id',
        params=cirq.Points('a', [1, 2]),
    )
    results = job.results()
    assert len(results) == 2
    for i, v in enumerate([1, 2]):
        assert results[i].repetitions == 1
        assert results[i].params.param_dict == {'a': v}
        assert results[i].measurements == {'q': np.array([[0]], dtype='uint8')}
    client().create_program_async.assert_called_once()
    client().create_job_async.assert_called_once()
    run_context = v2.run_context_pb2.RunContext()
    client().create_job_async.call_args[1]['run_context'].Unpack(run_context)
    sweeps = run_context.parameter_sweeps
    assert len(sweeps) == 1
    assert sweeps[0].repetitions == 1
    assert sweeps[0].sweep.single_sweep.points.points == [1, 2]
    client().get_job_async.assert_called_once()
    client().get_job_results_async.assert_called_once()


@mock.patch('cirq_google.engine.engine_client.EngineClient', autospec=True)
def test_run_sweep_v2_with_stream_rpcs(client):
    setup_run_circuit_with_result_(client, _RESULTS_V2)

    engine = cg.Engine(
        project_id='proj',
        context=EngineContext(
            proto_version=cg.engine.engine.ProtoVersion.V2, enable_streaming=True
        ),
    )
    job = engine.run_sweep(
        program=_CIRCUIT,
        processor_id='processor0',
        job_id='job-id',
        params=cirq.Points('a', [1, 2]),
    )
    results = job.results()
    assert len(results) == 2
    for i, v in enumerate([1, 2]):
        assert results[i].repetitions == 1
        assert results[i].params.param_dict == {'a': v}
        assert results[i].measurements == {'q': np.array([[0]], dtype='uint8')}
    client().run_job_over_stream.assert_called_once()
    run_context = v2.run_context_pb2.RunContext()
    client().run_job_over_stream.call_args[1]['run_context'].Unpack(run_context)
    sweeps = run_context.parameter_sweeps
    assert len(sweeps) == 1
    assert sweeps[0].repetitions == 1
    assert sweeps[0].sweep.single_sweep.points.points == [1, 2]


def test_bad_sweep_proto():
    engine = cg.Engine(project_id='project-id', proto_version=cg.ProtoVersion.UNDEFINED)
    program = cg.EngineProgram('proj', 'prog', engine.context)
    with pytest.raises(ValueError, match='invalid run context proto version'):
        program.run_sweep(
            processor_id='processor0', run_name="run", device_config_name="config_alias"
        )


@mock.patch('cirq_google.engine.engine_client.EngineClient', autospec=True)
def test_bad_result_proto(client):
    result = any_pb2.Any()
    result.CopyFrom(_RESULTS_V2)
    result.type_url = 'type.googleapis.com/unknown'
    setup_run_circuit_with_result_(client, result)

    engine = cg.Engine(project_id='project-id', proto_version=cg.engine.engine.ProtoVersion.V2)
    job = engine.run_sweep(
        program=_CIRCUIT,
        processor_id='processor0',
        job_id='job-id',
        params=cirq.Points('a', [1, 2]),
    )
    with pytest.raises(ValueError, match='invalid result proto version'):
        job.results()


def test_bad_program_proto():
    engine = cg.Engine(
        project_id='project-id', proto_version=cg.engine.engine.ProtoVersion.UNDEFINED
    )
    with pytest.raises(ValueError, match='invalid (program|run context) proto version'):
        engine.run_sweep(program=_CIRCUIT, processor_id='processor0')
    with pytest.raises(ValueError, match='invalid program proto version'):
        engine.create_program(_CIRCUIT)


def test_get_program():
    assert cg.Engine(project_id='proj').get_program('prog').program_id == 'prog'


@mock.patch('cirq_google.engine.engine_client.EngineClient.list_programs_async')
def test_list_programs(list_programs_async):
    prog1 = quantum.QuantumProgram(name='projects/proj/programs/prog-YBGR48THF3JHERZW200804')
    prog2 = quantum.QuantumProgram(name='projects/otherproj/programs/prog-V3ZRTV6TTAFNTYJV200804')
    list_programs_async.return_value = [prog1, prog2]

    result = cg.Engine(project_id='proj').list_programs()
    list_programs_async.assert_called_once_with(
        'proj', created_after=None, created_before=None, has_labels=None
    )
    assert [(p.program_id, p.project_id, p._program) for p in result] == [
        ('prog-YBGR48THF3JHERZW200804', 'proj', prog1),
        ('prog-V3ZRTV6TTAFNTYJV200804', 'otherproj', prog2),
    ]


@mock.patch('cirq_google.engine.engine_client.EngineClient', autospec=True)
def test_create_program(client):
    client().create_program_async.return_value = ('prog', quantum.QuantumProgram())
    result = cg.Engine(project_id='proj').create_program(_CIRCUIT, 'prog')
    client().create_program_async.assert_called_once()
    assert result.program_id == 'prog'


@mock.patch('cirq_google.engine.engine_client.EngineClient.list_jobs_async')
def test_list_jobs(list_jobs_async):
    job1 = quantum.QuantumJob(name='projects/proj/programs/prog1/jobs/job1')
    job2 = quantum.QuantumJob(name='projects/proj/programs/prog2/jobs/job2')
    list_jobs_async.return_value = [job1, job2]

    ctx = EngineContext()
    result = cg.Engine(project_id='proj', context=ctx).list_jobs()
    list_jobs_async.assert_called_once_with(
        'proj',
        None,
        created_after=None,
        created_before=None,
        has_labels=None,
        execution_states=None,
    )
    assert [(j.project_id, j.program_id, j.job_id, j.context, j._job) for j in result] == [
        ('proj', 'prog1', 'job1', ctx, job1),
        ('proj', 'prog2', 'job2', ctx, job2),
    ]


@mock.patch('cirq_google.engine.engine_client.EngineClient.list_processors_async')
def test_list_processors(list_processors_async):
    processor1 = quantum.QuantumProcessor(name='projects/proj/processors/xmonsim')
    processor2 = quantum.QuantumProcessor(name='projects/proj/processors/gmonsim')
    list_processors_async.return_value = [processor1, processor2]

    result = cg.Engine(project_id='proj').list_processors()
    list_processors_async.assert_called_once_with('proj')
    assert [p.processor_id for p in result] == ['xmonsim', 'gmonsim']


def test_get_processor():
    assert cg.Engine(project_id='proj').get_processor('xmonsim').processor_id == 'xmonsim'


def test_get_sampler_initializes_max_concurrent_jobs():
    max_concurrent_jobs = 5
    engine = cg.Engine(project_id='proj')
    sampler = engine.get_sampler(processor_id='tmp', max_concurrent_jobs=max_concurrent_jobs)

    assert sampler.max_concurrent_jobs == max_concurrent_jobs


def test_get_sampler_from_run_name():
    processor_id = 'test_processor_id'
    run = Run(id="test_run_name")
    device_config_name = 'test_config_alias'
    project_id = 'test_proj'
    engine = cg.Engine(project_id=project_id)
    processor = engine.get_processor(processor_id=processor_id)

    processor_sampler = processor.get_sampler(
<<<<<<< HEAD
        device_version=run, device_config_name=device_config_name
    )
    engine_sampler = engine.get_sampler(
        processor_id=processor_id, device_version=run, device_config_name=device_config_name
=======
        device_config_revision=run, device_config_name=device_config_name
    )
    engine_sampler = engine.get_sampler(
        processor_id=processor_id, device_config_revision=run, device_config_name=device_config_name
>>>>>>> a764b67c
    )

    assert processor_sampler.run_name == engine_sampler.run_name
    assert processor_sampler.device_config_name == engine_sampler.device_config_name


def test_get_sampler_from_snapshot():
    processor_id = 'test_processor_id'
    snapshot_id = Snapshot(id='test_snapshot_id')
    device_config_name = 'test_config_alias'
    project_id = 'test_proj'
    engine = cg.Engine(project_id=project_id)
    processor = engine.get_processor(processor_id=processor_id)

    processor_sampler = processor.get_sampler(
<<<<<<< HEAD
        device_version=snapshot_id, device_config_name=device_config_name
    )
    engine_sampler = engine.get_sampler(
        processor_id=processor_id, device_config_name=device_config_name, device_version=snapshot_id
=======
        device_config_revision=snapshot_id, device_config_name=device_config_name
    )
    engine_sampler = engine.get_sampler(
        processor_id=processor_id,
        device_config_name=device_config_name,
        device_config_revision=snapshot_id,
>>>>>>> a764b67c
    )

    assert processor_sampler.snapshot_id == engine_sampler.snapshot_id
    assert processor_sampler.device_config_name == engine_sampler.device_config_name


@mock.patch('cirq_google.engine.engine_client.EngineClient', autospec=True)
def test_sampler_with_unary_rpcs(client):
    setup_run_circuit_with_result_(client, _RESULTS)

    engine = cg.Engine(project_id='proj', context=EngineContext(enable_streaming=False))
    sampler = engine.get_sampler(processor_id='tmp')
    results = sampler.run_sweep(
        program=_CIRCUIT, params=[cirq.ParamResolver({'a': 1}), cirq.ParamResolver({'a': 2})]
    )
    assert len(results) == 2
    for i, v in enumerate([1, 2]):
        assert results[i].repetitions == 1
        assert results[i].params.param_dict == {'a': v}
        assert results[i].measurements == {'q': np.array([[0]], dtype='uint8')}
    assert client().create_program_async.call_args[0][0] == 'proj'

    with pytest.raises(ValueError, match='list of processors'):
        _ = engine.get_sampler(['test1', 'test2'])


@mock.patch('cirq_google.engine.engine_client.EngineClient', autospec=True)
def test_sampler_with_stream_rpcs(client):
    setup_run_circuit_with_result_(client, _RESULTS)

    engine = cg.Engine(project_id='proj', context=EngineContext(enable_streaming=True))
    sampler = engine.get_sampler(processor_id='tmp')
    results = sampler.run_sweep(
        program=_CIRCUIT, params=[cirq.ParamResolver({'a': 1}), cirq.ParamResolver({'a': 2})]
    )
    assert len(results) == 2
    for i, v in enumerate([1, 2]):
        assert results[i].repetitions == 1
        assert results[i].params.param_dict == {'a': v}
        assert results[i].measurements == {'q': np.array([[0]], dtype='uint8')}
    assert client().run_job_over_stream.call_args[1]['project_id'] == 'proj'

    with pytest.raises(ValueError, match='list of processors'):
        _ = engine.get_sampler(['test1', 'test2'])


@mock.patch('cirq_google.cloud.quantum.QuantumEngineServiceClient')
def test_get_engine(build):
    # Default project id present.
    with mock.patch('google.auth.default', lambda *args, **kwargs: (None, 'project!')):
        eng = cirq_google.get_engine()
        assert eng.project_id == 'project!'

    # Nothing present.
    with mock.patch('google.auth.default', lambda *args, **kwargs: (None, None)):
        with pytest.raises(EnvironmentError, match='GOOGLE_CLOUD_PROJECT'):
            _ = cirq_google.get_engine()
        _ = cirq_google.get_engine('project!')


@mock.patch('cirq_google.engine.engine_client.EngineClient.get_processor')
def test_get_engine_device(get_processor):
    device_spec = util.pack_any(
        Merge(
            """
valid_qubits: "0_0"
valid_qubits: "1_1"
valid_qubits: "2_2"
valid_targets {
  name: "2_qubit_targets"
  target_ordering: SYMMETRIC
  targets {
    ids: "0_0"
    ids: "1_1"
  }
}
valid_gates {
  gate_duration_picos: 1000
  cz {
  }
}
valid_gates {
  phased_xz {
  }
}
""",
            v2.device_pb2.DeviceSpecification(),
        )
    )

    get_processor.return_value = quantum.QuantumProcessor(device_spec=device_spec)
    device = cirq_google.get_engine_device('rainbow', 'project')
    assert device.metadata.qubit_set == frozenset(
        [cirq.GridQubit(0, 0), cirq.GridQubit(1, 1), cirq.GridQubit(2, 2)]
    )
    device.validate_operation(cirq.X(cirq.GridQubit(2, 2)))
    device.validate_operation(cirq.CZ(cirq.GridQubit(0, 0), cirq.GridQubit(1, 1)))
    with pytest.raises(ValueError):
        device.validate_operation(cirq.X(cirq.GridQubit(1, 2)))
    with pytest.raises(ValueError):
        device.validate_operation(
            cirq.testing.DoesNotSupportSerializationGate()(cirq.GridQubit(0, 0))
        )
    with pytest.raises(ValueError):
        device.validate_operation(cirq.CZ(cirq.GridQubit(1, 1), cirq.GridQubit(2, 2)))


@mock.patch('cirq_google.engine.engine_client.EngineClient.get_quantum_processor_config_async')
def test_get_processor_config_from_snapshot(get_quantum_config_async):
    project_id = "test_project_id"
    processor_id = "test_processor_id"
    snapshot = Snapshot(id="test_snapshot_id")
    config_name = "test_config_name"
    resource_name = (
        f'projects/{project_id}/'
        f'processors/{processor_id}/'
        f'configSnapshots/{snapshot.id}/'
        f'configs/{config_name}'
    )
    quantum_confg = quantum.QuantumProcessorConfig(name=resource_name)

    get_quantum_config_async.return_value = quantum_confg

    result = cg.Engine(project_id=project_id).get_processor_config(
<<<<<<< HEAD
        processor_id=processor_id, device_version=snapshot, config_name=config_name
=======
        processor_id=processor_id, device_config_revision=snapshot, config_name=config_name
>>>>>>> a764b67c
    )

    get_quantum_config_async.assert_called_with(
        project_id=project_id,
        processor_id=processor_id,
<<<<<<< HEAD
        device_version=snapshot,
=======
        device_config_revision=snapshot,
>>>>>>> a764b67c
        config_name=config_name,
    )
    assert result.processor_id == processor_id
    assert result.snapshot_id == snapshot.id
    assert result.config_name == config_name
    assert result.run_name == ''


@mock.patch('cirq_google.engine.engine_client.EngineClient.get_quantum_processor_config_async')
def test_get_processor_config_from_run(get_quantum_config_async):
    project_id = "test_project_id"
    processor_id = "test_processor_id"
    snapshot_id = "test_snapshot_id"
    config_name = "test_config_name"
    run = Run(id="test_run_name")
    resource_name = (
        f'projects/{project_id}/'
        f'processors/{processor_id}/'
        f'configSnapshots/{snapshot_id}/'
        f'configs/{config_name}'
    )
    quantum_confg = quantum.QuantumProcessorConfig(name=resource_name)

    get_quantum_config_async.return_value = quantum_confg

    result = cg.Engine(project_id=project_id).get_processor_config(
<<<<<<< HEAD
        processor_id=processor_id, device_version=run, config_name=config_name
=======
        processor_id=processor_id, device_config_revision=run, config_name=config_name
>>>>>>> a764b67c
    )

    get_quantum_config_async.assert_called_with(
        project_id=project_id,
        processor_id=processor_id,
<<<<<<< HEAD
        device_version=run,
=======
        device_config_revision=run,
>>>>>>> a764b67c
        config_name=config_name,
    )
    assert result.processor_id == processor_id
    assert result.snapshot_id == snapshot_id
    assert result.run_name == run.id
    assert result.config_name == config_name


@mock.patch('cirq_google.engine.engine_client.EngineClient.get_quantum_processor_config_async')
def test_get_processor_config_from_snapshot_none(get_quantum_config_async):
    project_id = "test_project_id"
    processor_id = "test_processor_id"
    config_name = "test_config_name"
<<<<<<< HEAD

    get_quantum_config_async.return_value = None

    result = cg.Engine(project_id=project_id).get_processor_config(
        processor_id=processor_id, config_name=config_name
    )

    assert result is None


@mock.patch('cirq_google.engine.engine_client.EngineClient.list_quantum_processor_configs_async')
def test_list_configs_from_run(list_configs_async):
    project_id = "test_project_id"
    processor_id = "test_processor_id"
    run = Run(id="test_run_name")
    snapshot_id = 'test_snapshot_id'
    response_parent_resource = (
        f'projects/{project_id}/' f'processors/{processor_id}/' f'configSnapshots/{snapshot_id}'
    )
    expected_configs = [
        quantum.QuantumProcessorConfig(name=f'{response_parent_resource}/configs/test_config_1'),
        quantum.QuantumProcessorConfig(name=f'{response_parent_resource}/configs/test_config_2'),
    ]
=======
>>>>>>> a764b67c

    list_configs_async.return_value = expected_configs

    results = cg.Engine(project_id=project_id).list_configs(
        processor_id=processor_id, device_version=run
    )

    list_configs_async.assert_called_once_with(
        project_id=project_id, processor_id=processor_id, device_version=run
    )
    assert [
        (config.config_name, config.processor_id, config.run_name, config.snapshot_id)
        for config in results
    ] == [
        ('test_config_1', processor_id, run.id, snapshot_id),
        ('test_config_2', processor_id, run.id, snapshot_id),
    ]


@mock.patch('cirq_google.engine.engine_client.EngineClient.list_quantum_processor_configs_async')
def test_list_configs_from_run_default(list_configs_async):
    project_id = "test_project_id"
    processor_id = "test_processor_id"
    default_run = Run(id="current")
    snapshot_id = "test_snapshot_id"
    response_parent_resource = (
        f'projects/{project_id}/' f'processors/{processor_id}/' f'configSnapshots/{snapshot_id}'
    )
    expected_configs = [
        quantum.QuantumProcessorConfig(name=f'{response_parent_resource}/configs/test_config_1'),
        quantum.QuantumProcessorConfig(name=f'{response_parent_resource}/configs/test_config_2'),
    ]

<<<<<<< HEAD
    list_configs_async.return_value = expected_configs

    results = cg.Engine(project_id=project_id).list_configs(processor_id=processor_id)

    list_configs_async.assert_called_once_with(
        project_id=project_id, processor_id=processor_id, device_version=default_run
=======
    result = cg.Engine(project_id=project_id).get_processor_config(
        processor_id=processor_id, config_name=config_name
>>>>>>> a764b67c
    )
    assert [
        (config.config_name, config.processor_id, config.run_name, config.snapshot_id)
        for config in results
    ] == [
        ('test_config_1', processor_id, default_run.id, snapshot_id),
        ('test_config_2', processor_id, default_run.id, snapshot_id),
    ]


@mock.patch('cirq_google.engine.engine_client.EngineClient.list_quantum_processor_configs_async')
def test_list_configs_from_snapshot(list_configs_async):
    project_id = "test_project_id"
    processor_id = "test_processor_id"
    snapshot = Snapshot(id="test_snapshot_id")
    response_parent_resource = (
        f'projects/{project_id}/' f'processors/{processor_id}/' f'configSnapshots/{snapshot.id}'
    )
    expected_configs = [
        quantum.QuantumProcessorConfig(name=f'{response_parent_resource}/configs/test_config_1'),
        quantum.QuantumProcessorConfig(name=f'{response_parent_resource}/configs/test_config_2'),
    ]

    list_configs_async.return_value = expected_configs

    results = cg.Engine(project_id=project_id).list_configs(
        processor_id=processor_id, device_version=snapshot
    )

    list_configs_async.assert_called_once_with(
        project_id=project_id, processor_id=processor_id, device_version=snapshot
    )
    assert [
        (config.config_name, config.processor_id, config.run_name, config.snapshot_id)
        for config in results
    ] == [
        ('test_config_1', processor_id, '', snapshot.id),
        ('test_config_2', processor_id, '', snapshot.id),
    ]<|MERGE_RESOLUTION|>--- conflicted
+++ resolved
@@ -33,6 +33,7 @@
 from cirq_google.cloud import quantum
 from cirq_google.engine import util
 from cirq_google.engine.engine import EngineContext
+from cirq_google.engine.processor_config import Run, Snapshot
 from cirq_google.engine.processor_config import Run, Snapshot
 
 _CIRCUIT = cirq.Circuit(
@@ -298,13 +299,9 @@
         context=EngineContext(service_args={'client_info': 1}, enable_streaming=False),
     )
     snapshot_id = Snapshot(id="123")
-<<<<<<< HEAD
-    sampler = engine.get_sampler('mysim', device_config_name="config", device_version=snapshot_id)
-=======
     sampler = engine.get_sampler(
         'mysim', device_config_name="config", device_config_revision=snapshot_id
     )
->>>>>>> a764b67c
     _ = sampler.run_sweep(_CIRCUIT, params=[cirq.ParamResolver({'a': 1})])
 
     kwargs = client().create_job_async.call_args_list[0].kwargs
@@ -830,17 +827,10 @@
     processor = engine.get_processor(processor_id=processor_id)
 
     processor_sampler = processor.get_sampler(
-<<<<<<< HEAD
-        device_version=run, device_config_name=device_config_name
-    )
-    engine_sampler = engine.get_sampler(
-        processor_id=processor_id, device_version=run, device_config_name=device_config_name
-=======
         device_config_revision=run, device_config_name=device_config_name
     )
     engine_sampler = engine.get_sampler(
         processor_id=processor_id, device_config_revision=run, device_config_name=device_config_name
->>>>>>> a764b67c
     )
 
     assert processor_sampler.run_name == engine_sampler.run_name
@@ -856,19 +846,12 @@
     processor = engine.get_processor(processor_id=processor_id)
 
     processor_sampler = processor.get_sampler(
-<<<<<<< HEAD
-        device_version=snapshot_id, device_config_name=device_config_name
-    )
-    engine_sampler = engine.get_sampler(
-        processor_id=processor_id, device_config_name=device_config_name, device_version=snapshot_id
-=======
         device_config_revision=snapshot_id, device_config_name=device_config_name
     )
     engine_sampler = engine.get_sampler(
         processor_id=processor_id,
         device_config_name=device_config_name,
         device_config_revision=snapshot_id,
->>>>>>> a764b67c
     )
 
     assert processor_sampler.snapshot_id == engine_sampler.snapshot_id
@@ -993,21 +976,13 @@
     get_quantum_config_async.return_value = quantum_confg
 
     result = cg.Engine(project_id=project_id).get_processor_config(
-<<<<<<< HEAD
-        processor_id=processor_id, device_version=snapshot, config_name=config_name
-=======
         processor_id=processor_id, device_config_revision=snapshot, config_name=config_name
->>>>>>> a764b67c
     )
 
     get_quantum_config_async.assert_called_with(
         project_id=project_id,
         processor_id=processor_id,
-<<<<<<< HEAD
-        device_version=snapshot,
-=======
         device_config_revision=snapshot,
->>>>>>> a764b67c
         config_name=config_name,
     )
     assert result.processor_id == processor_id
@@ -1034,21 +1009,13 @@
     get_quantum_config_async.return_value = quantum_confg
 
     result = cg.Engine(project_id=project_id).get_processor_config(
-<<<<<<< HEAD
-        processor_id=processor_id, device_version=run, config_name=config_name
-=======
         processor_id=processor_id, device_config_revision=run, config_name=config_name
->>>>>>> a764b67c
     )
 
     get_quantum_config_async.assert_called_with(
         project_id=project_id,
         processor_id=processor_id,
-<<<<<<< HEAD
-        device_version=run,
-=======
         device_config_revision=run,
->>>>>>> a764b67c
         config_name=config_name,
     )
     assert result.processor_id == processor_id
@@ -1062,7 +1029,6 @@
     project_id = "test_project_id"
     processor_id = "test_processor_id"
     config_name = "test_config_name"
-<<<<<<< HEAD
 
     get_quantum_config_async.return_value = None
 
@@ -1070,104 +1036,4 @@
         processor_id=processor_id, config_name=config_name
     )
 
-    assert result is None
-
-
-@mock.patch('cirq_google.engine.engine_client.EngineClient.list_quantum_processor_configs_async')
-def test_list_configs_from_run(list_configs_async):
-    project_id = "test_project_id"
-    processor_id = "test_processor_id"
-    run = Run(id="test_run_name")
-    snapshot_id = 'test_snapshot_id'
-    response_parent_resource = (
-        f'projects/{project_id}/' f'processors/{processor_id}/' f'configSnapshots/{snapshot_id}'
-    )
-    expected_configs = [
-        quantum.QuantumProcessorConfig(name=f'{response_parent_resource}/configs/test_config_1'),
-        quantum.QuantumProcessorConfig(name=f'{response_parent_resource}/configs/test_config_2'),
-    ]
-=======
->>>>>>> a764b67c
-
-    list_configs_async.return_value = expected_configs
-
-    results = cg.Engine(project_id=project_id).list_configs(
-        processor_id=processor_id, device_version=run
-    )
-
-    list_configs_async.assert_called_once_with(
-        project_id=project_id, processor_id=processor_id, device_version=run
-    )
-    assert [
-        (config.config_name, config.processor_id, config.run_name, config.snapshot_id)
-        for config in results
-    ] == [
-        ('test_config_1', processor_id, run.id, snapshot_id),
-        ('test_config_2', processor_id, run.id, snapshot_id),
-    ]
-
-
-@mock.patch('cirq_google.engine.engine_client.EngineClient.list_quantum_processor_configs_async')
-def test_list_configs_from_run_default(list_configs_async):
-    project_id = "test_project_id"
-    processor_id = "test_processor_id"
-    default_run = Run(id="current")
-    snapshot_id = "test_snapshot_id"
-    response_parent_resource = (
-        f'projects/{project_id}/' f'processors/{processor_id}/' f'configSnapshots/{snapshot_id}'
-    )
-    expected_configs = [
-        quantum.QuantumProcessorConfig(name=f'{response_parent_resource}/configs/test_config_1'),
-        quantum.QuantumProcessorConfig(name=f'{response_parent_resource}/configs/test_config_2'),
-    ]
-
-<<<<<<< HEAD
-    list_configs_async.return_value = expected_configs
-
-    results = cg.Engine(project_id=project_id).list_configs(processor_id=processor_id)
-
-    list_configs_async.assert_called_once_with(
-        project_id=project_id, processor_id=processor_id, device_version=default_run
-=======
-    result = cg.Engine(project_id=project_id).get_processor_config(
-        processor_id=processor_id, config_name=config_name
->>>>>>> a764b67c
-    )
-    assert [
-        (config.config_name, config.processor_id, config.run_name, config.snapshot_id)
-        for config in results
-    ] == [
-        ('test_config_1', processor_id, default_run.id, snapshot_id),
-        ('test_config_2', processor_id, default_run.id, snapshot_id),
-    ]
-
-
-@mock.patch('cirq_google.engine.engine_client.EngineClient.list_quantum_processor_configs_async')
-def test_list_configs_from_snapshot(list_configs_async):
-    project_id = "test_project_id"
-    processor_id = "test_processor_id"
-    snapshot = Snapshot(id="test_snapshot_id")
-    response_parent_resource = (
-        f'projects/{project_id}/' f'processors/{processor_id}/' f'configSnapshots/{snapshot.id}'
-    )
-    expected_configs = [
-        quantum.QuantumProcessorConfig(name=f'{response_parent_resource}/configs/test_config_1'),
-        quantum.QuantumProcessorConfig(name=f'{response_parent_resource}/configs/test_config_2'),
-    ]
-
-    list_configs_async.return_value = expected_configs
-
-    results = cg.Engine(project_id=project_id).list_configs(
-        processor_id=processor_id, device_version=snapshot
-    )
-
-    list_configs_async.assert_called_once_with(
-        project_id=project_id, processor_id=processor_id, device_version=snapshot
-    )
-    assert [
-        (config.config_name, config.processor_id, config.run_name, config.snapshot_id)
-        for config in results
-    ] == [
-        ('test_config_1', processor_id, '', snapshot.id),
-        ('test_config_2', processor_id, '', snapshot.id),
-    ]+    assert result is None