--- conflicted
+++ resolved
@@ -24,12 +24,9 @@
 API is (as of June 22, 2018) restricted to invitation only.
 """
 
-<<<<<<< HEAD
-=======
 from __future__ import annotations
 
-from typing import List, TYPE_CHECKING
->>>>>>> d8e4a9bc
+from typing import TYPE_CHECKING
 
 from cirq_google.engine.abstract_local_engine import AbstractLocalEngine
 
