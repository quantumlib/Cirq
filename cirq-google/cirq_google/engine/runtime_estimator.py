--- conflicted
+++ resolved
@@ -30,13 +30,9 @@
 when possible.
 """
 
-<<<<<<< HEAD
+from __future__ import annotations
+
 from typing import Sequence
-=======
-from __future__ import annotations
-
-from typing import List, Optional, Sequence
->>>>>>> d8e4a9bc
 
 import cirq
 
