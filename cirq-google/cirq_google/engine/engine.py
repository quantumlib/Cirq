--- conflicted
+++ resolved
@@ -262,12 +262,7 @@
             )
         )[0]
 
-<<<<<<< HEAD
-    @util.deprecated_gate_set_parameter
     async def run_sweep_async(
-=======
-    def run_sweep(
->>>>>>> dd4c0a22
         self,
         program: cirq.AbstractCircuit,
         program_id: Optional[str] = None,
@@ -326,14 +321,9 @@
             labels=job_labels,
         )
 
-<<<<<<< HEAD
     run_sweep = duet.sync(run_sweep_async)
 
-    @util.deprecated_gate_set_parameter
     async def run_batch_async(
-=======
-    def run_batch(
->>>>>>> dd4c0a22
         self,
         programs: Sequence[cirq.AbstractCircuit],
         program_id: Optional[str] = None,
@@ -411,14 +401,9 @@
             labels=job_labels,
         )
 
-<<<<<<< HEAD
     run_batch = duet.sync(run_batch_async)
 
-    @util.deprecated_gate_set_parameter
     async def run_calibration_async(
-=======
-    def run_calibration(
->>>>>>> dd4c0a22
         self,
         layers: List['cirq_google.CalibrationLayer'],
         program_id: Optional[str] = None,
@@ -492,12 +477,8 @@
             labels=job_labels,
         )
 
-<<<<<<< HEAD
     run_calibration = duet.sync(run_calibration_async)
 
-    @util.deprecated_gate_set_parameter
-=======
->>>>>>> dd4c0a22
     async def create_program_async(
         self,
         program: cirq.AbstractCircuit,
