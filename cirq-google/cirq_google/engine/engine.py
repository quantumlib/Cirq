# Copyright 2018 The Cirq Developers
#
# Licensed under the Apache License, Version 2.0 (the "License");
# you may not use this file except in compliance with the License.
# You may obtain a copy of the License at
#
#     https://www.apache.org/licenses/LICENSE-2.0
#
# Unless required by applicable law or agreed to in writing, software
# distributed under the License is distributed on an "AS IS" BASIS,
# WITHOUT WARRANTIES OR CONDITIONS OF ANY KIND, either express or implied.
# See the License for the specific language governing permissions and
# limitations under the License.
"""Classes for running against Google's Quantum Cloud Service.

As an example, to run a circuit against the xmon simulator on the cloud,
    engine = cirq_google.Engine(project_id='my-project-id')
    program = engine.create_program(circuit)
    result0 = program.run(params=params0, repetitions=10)
    result1 = program.run(params=params1, repetitions=10)

In order to run on must have access to the Quantum Engine API. Access to this
API is (as of June 22, 2018) restricted to invitation only.
"""

from __future__ import annotations

import datetime
import enum
import random
import string
from typing import TYPE_CHECKING, TypeVar

import duet
import google.auth

import cirq
from cirq_google.api import v2
from cirq_google.engine import (
    abstract_engine,
    abstract_program,
    engine_client,
    engine_job,
    engine_processor,
    engine_program,
    processor_config,
    util,
)
from cirq_google.serialization import CIRCUIT_SERIALIZER, Serializer

if TYPE_CHECKING:
    import google.protobuf
    from google.protobuf import any_pb2

    import cirq_google
    from cirq_google.cloud import quantum

TYPE_PREFIX = 'type.googleapis.com/'

_R = TypeVar('_R')


class ProtoVersion(enum.Enum):
    """Protocol buffer version to use for requests to the quantum engine."""

    UNDEFINED = 0
    V1 = 1
    V2 = 2


def _make_random_id(prefix: str, length: int = 16):
    random_digits = [random.choice(string.ascii_uppercase + string.digits) for _ in range(length)]
    suffix = ''.join(random_digits)
    suffix += datetime.datetime.now().strftime('%y%m%d-%H%M%S')
    return f'{prefix}{suffix}'


@cirq.value_equality
class EngineContext:
    """Context for running against the Quantum Engine API. Most users should
    simply create an Engine object instead of working with one of these
    directly."""

    def __init__(
        self,
        proto_version: ProtoVersion | None = None,
        service_args: dict | None = None,
        verbose: bool | None = None,
        client: engine_client.EngineClient | None = None,
        timeout: int | None = None,
        serializer: Serializer = CIRCUIT_SERIALIZER,
        # TODO(#5996) Remove enable_streaming once the feature is stable.
        enable_streaming: bool = True,
        compress_run_context: bool = False,
    ) -> None:
        """Context and client for using Quantum Engine.

        Args:
            proto_version: The version of cirq protos to use. If None, then
                ProtoVersion.V2 will be used.
            service_args: A dictionary of arguments that can be used to
                configure options on the underlying client.
            verbose: Suppresses stderr messages when set to False. Default is
                true.
            client: The engine client to use, if not supplied one will be
                created.
            timeout: Timeout for polling for results, in seconds.  Default is
                to never timeout.
            serializer: Used to serialize circuits when running jobs.
            enable_streaming: Feature gate for making Quantum Engine requests using the stream RPC.
                If True, the Quantum Engine streaming RPC is used for creating jobs
                and getting results. Otherwise, unary RPCs are used.
            compress_run_context:  If true, the run context (i.e. sweep information)
                will be compressed using gzip in transit.  This will save on data transfer size
                but will add a small overhead client-side.

        Raises:
            ValueError: If either `service_args` and `verbose` were supplied
                or `client` was supplied, or if proto version 1 is specified.
        """
        if (service_args or verbose) and client:
            raise ValueError('either specify service_args and verbose or client')

        self.proto_version = proto_version or ProtoVersion.V2
        if self.proto_version == ProtoVersion.V1:
            raise ValueError('ProtoVersion V1 no longer supported')
        self.serializer = serializer
        self.enable_streaming = enable_streaming
        self.compress_run_context = compress_run_context

        if not client:
            client = engine_client.EngineClient(service_args=service_args, verbose=verbose)
        self.client = client
        self.timeout = timeout

    def copy(self) -> EngineContext:
        return EngineContext(proto_version=self.proto_version, client=self.client)

    def _value_equality_values_(self):
        return self.proto_version, self.client

    def _serialize_program(self, program: cirq.AbstractCircuit) -> any_pb2.Any:
        if not isinstance(program, cirq.AbstractCircuit):
            raise TypeError(f'Unrecognized program type: {type(program)}')
        if self.proto_version != ProtoVersion.V2:
            raise ValueError(f'invalid program proto version: {self.proto_version}')
        return util.pack_any(self.serializer.serialize(program))

    def _serialize_run_context(self, sweeps: cirq.Sweepable, repetitions: int) -> any_pb2.Any:
        if self.proto_version != ProtoVersion.V2:
            raise ValueError(f'invalid run context proto version: {self.proto_version}')
        return util.pack_any(
            v2.run_context_to_proto(sweeps, repetitions, compress_proto=self.compress_run_context)
        )


class Engine(abstract_engine.AbstractEngine):
    """Runs programs via the Quantum Engine API.

    This class has methods for creating programs and jobs that execute on
    Quantum Engine:

    *   create_program
    *   run
    *   run_sweep

    Another set of methods return information about programs and jobs that
    have been previously created on the Quantum Engine, as well as metadata
    about available processors:

    *   get_program
    *   list_processors
    *   get_processor

    """

    def __init__(
        self,
        project_id: str,
        proto_version: ProtoVersion | None = None,
        service_args: dict | None = None,
        verbose: bool | None = None,
        timeout: int | None = None,
        context: EngineContext | None = None,
        compress_run_context: bool = False,
    ) -> None:
        """Supports creating and running programs against the Quantum Engine.

        Args:
            project_id: A project_id string of the Google Cloud Project to use.
                API interactions will be attributed to this project and any
                resources created will be owned by the project. See
                https://cloud.google.com/resource-manager/docs/creating-managing-projects#identifying_projects
            proto_version: The version of cirq protos to use. If None, then
                ProtoVersion.V2 will be used.
            service_args: A dictionary of arguments that can be used to
                configure options on the underlying client.
            verbose: Suppresses stderr messages when set to False. Default is
                true.
            timeout: Timeout for polling for results, in seconds.  Default is
                to never timeout.
            context: Engine configuration and context to use. For most users
                this should never be specified.
            compress_run_context:  If true, the run context (i.e. sweep information
                will be compressed using gzip in transit.  This will save on data transfer size
                but will add a small overhead client-side.

        Raises:
            ValueError: If context is provided and one of proto_version, service_args, or verbose.
        """
        if context and (proto_version or service_args or verbose):
            raise ValueError('Either provide context or proto_version, service_args and verbose.')

        self.project_id = project_id
        if not context:
            context = EngineContext(
                proto_version=proto_version,
                service_args=service_args,
                verbose=verbose,
                timeout=timeout,
                compress_run_context=compress_run_context,
            )
        self.context = context

    def __str__(self) -> str:
        return f'Engine(project_id={self.project_id!r})'

    def run(
        self,
        program: cirq.AbstractCircuit,
        processor_id: str,
        program_id: str | None = None,
        job_id: str | None = None,
        param_resolver: cirq.ParamResolver = cirq.ParamResolver({}),
        repetitions: int = 1,
        program_description: str | None = None,
        program_labels: dict[str, str] | None = None,
        job_description: str | None = None,
        job_labels: dict[str, str] | None = None,
        *,
        run_name: str = "",
        snapshot_id: str = "",
        device_config_name: str = "",
    ) -> cirq.Result:
        """Runs the supplied Circuit via Quantum Engine.

        Args:
            program: The Circuit to execute. If a circuit is
                provided, a moment by moment schedule will be used.
            program_id: A user-provided identifier for the program. This must
                be unique within the Google Cloud project being used. If this
                parameter is not provided, a random id of the format
                'prog-################YYMMDD' will be generated, where # is
                alphanumeric and YYMMDD is the current year, month, and day.
            job_id: Job identifier to use. If this is not provided, a random id
                of the format 'job-################YYMMDD' will be generated,
                where # is alphanumeric and YYMMDD is the current year, month,
                and day.
            param_resolver: Parameters to run with the program.
            repetitions: The number of repetitions to simulate.
            program_description: An optional description to set on the program.
            program_labels: Optional set of labels to set on the program.
            job_description: An optional description to set on the job.
            job_labels: Optional set of labels to set on the job.
            processor_id: Processor id for running the program.
            run_name: A unique identifier representing an automation run for the
                specified processor. An Automation Run contains a collection of
                device configurations for a processor. If specified, `processor_id`
                is required to be set.
            snapshot_id: A unique identifier for an immutable snapshot reference.
                A snapshot contains a collection of device configurations for the
                processor.
            device_config_name: An identifier used to select the processor configuration
                utilized to run the job. A configuration identifies the set of
                available qubits, couplers, and supported gates in the processor.
                If specified, `processor_id` is required to be set.

        Returns:
            A single Result for this run.

        Raises:
            ValueError: If no gate set is provided.
            ValueError: If only one of `run_name` and `device_config_name` are specified.
            ValueError: If either `run_name` and `device_config_name` are set but
                `processor_id` is empty.
        """
        return list(
            self.run_sweep(
                program=program,
                program_id=program_id,
                job_id=job_id,
                params=[param_resolver],
                repetitions=repetitions,
                processor_id=processor_id,
                program_description=program_description,
                program_labels=program_labels,
                job_description=job_description,
                job_labels=job_labels,
                run_name=run_name,
                snapshot_id=snapshot_id,
                device_config_name=device_config_name,
            )
        )[0]

    async def run_sweep_async(
        self,
        program: cirq.AbstractCircuit,
        processor_id: str,
        program_id: str | None = None,
        job_id: str | None = None,
        params: cirq.Sweepable = None,
        repetitions: int = 1,
        program_description: str | None = None,
        program_labels: dict[str, str] | None = None,
        job_description: str | None = None,
        job_labels: dict[str, str] | None = None,
        *,
        run_name: str = "",
        snapshot_id: str = "",
        device_config_name: str = "",
    ) -> engine_job.EngineJob:
        """Runs the supplied Circuit via Quantum Engine.

        In contrast to run, this runs across multiple parameter sweeps, and
        does not block until a result is returned.

        Args:
            program: The Circuit to execute. If a circuit is
                provided, a moment by moment schedule will be used.
            program_id: A user-provided identifier for the program. This must
                be unique within the Google Cloud project being used. If this
                parameter is not provided, a random id of the format
                'prog-################YYMMDD' will be generated, where # is
                alphanumeric and YYMMDD is the current year, month, and day.
            job_id: Job identifier to use. If this is not provided, a random id
                of the format 'job-################YYMMDD' will be generated,
                where # is alphanumeric and YYMMDD is the current year, month,
                and day.
            params: Parameters to run with the program.
            repetitions: The number of circuit repetitions to run.
            program_description: An optional description to set on the program.
            program_labels: Optional set of labels to set on the program.
            job_description: An optional description to set on the job.
            job_labels: Optional set of labels to set on the job.
            processor_id: Processor id for running the program.
            run_name: A unique identifier representing an automation run for the
                specified processor. An Automation Run contains a collection of
                device configurations for a processor. If specified, `processor_id`
                is required to be set.
            snapshot_id: A unique identifier for an immutable snapshot reference.
                A snapshot contains a collection of device configurations for the
                processor.
            device_config_name: An identifier used to select the processor configuration
                utilized to run the job. A configuration identifies the set of
                available qubits, couplers, and supported gates in the processor.
                If specified, `processor_id` is required to be set.

        Returns:
            An EngineJob. If this is iterated over it returns a list of
            TrialResults, one for each parameter sweep.

        Raises:
            ValueError: If no gate set is provided.
            ValueError: If  only one of `run_name` and `device_config_name` are specified.
            ValueError: If either `run_name` and `device_config_name` are set but
                `processor_id` is empty.
        """

        if self.context.enable_streaming:
            if not program_id:
                program_id = _make_random_id('prog-')
            if not job_id:
                job_id = _make_random_id('job-')
            run_context = self.context._serialize_run_context(params, repetitions)

            job_result_future = self.context.client.run_job_over_stream(
                project_id=self.project_id,
                program_id=str(program_id),
                program_description=program_description,
                program_labels=program_labels,
                code=self.context._serialize_program(program),
                job_id=str(job_id),
                run_context=run_context,
                job_description=job_description,
                job_labels=job_labels,
                processor_id=processor_id,
                run_name=run_name,
                snapshot_id=snapshot_id,
                device_config_name=device_config_name,
            )
            return engine_job.EngineJob(
                self.project_id,
                str(program_id),
                str(job_id),
                self.context,
                job_result_future=job_result_future,
            )

        engine_program = await self.create_program_async(
            program, program_id, description=program_description, labels=program_labels
        )
        return await engine_program.run_sweep_async(
            job_id=job_id,
            params=params,
            repetitions=repetitions,
            processor_id=processor_id,
            description=job_description,
            labels=job_labels,
            run_name=run_name,
            snapshot_id=snapshot_id,
            device_config_name=device_config_name,
        )

    run_sweep = duet.sync(run_sweep_async)

    async def create_program_async(
        self,
        program: cirq.AbstractCircuit,
        program_id: str | None = None,
        description: str | None = None,
        labels: dict[str, str] | None = None,
    ) -> engine_program.EngineProgram:
        """Wraps a Circuit for use with the Quantum Engine.

        Args:
            program: The Circuit to execute.
            program_id: A user-provided identifier for the program. This must be
                unique within the Google Cloud project being used. If this
                parameter is not provided, a random id of the format
                'prog-################YYMMDD' will be generated, where # is
                alphanumeric and YYMMDD is the current year, month, and day.
            description: An optional description to set on the program.
            labels: Optional set of labels to set on the program.

        Returns:
            A EngineProgram for the newly created program.

        Raises:
            ValueError: If no gate set is provided.
        """
        if not program_id:
            program_id = _make_random_id('prog-')

        new_program_id, new_program = await self.context.client.create_program_async(
            self.project_id,
            program_id,
            code=self.context._serialize_program(program),
            description=description,
            labels=labels,
        )

        return engine_program.EngineProgram(
            self.project_id, new_program_id, self.context, new_program
        )

    create_program = duet.sync(create_program_async)

    def get_program(self, program_id: str) -> engine_program.EngineProgram:
        """Returns an EngineProgram for an existing Quantum Engine program.

        Args:
            program_id: Unique ID of the program within the parent project.

        Returns:
            A EngineProgram for the program.
        """
        return engine_program.EngineProgram(self.project_id, program_id, self.context)

    async def list_programs_async(
        self,
        created_before: datetime.datetime | datetime.date | None = None,
        created_after: datetime.datetime | datetime.date | None = None,
        has_labels: dict[str, str] | None = None,
    ) -> list[abstract_program.AbstractProgram]:
        """Returns a list of previously executed quantum programs.

        Args:
            created_after: retrieve programs that were created after this date
                or time.
            created_before: retrieve programs that were created after this date
                or time.
            has_labels: retrieve programs that have labels on them specified by
                this dict. If the value is set to `*`, filters having the label
                regardless of the label value will be filtered. For example, to
                query programs that have the shape label and have the color
                label with value red can be queried using
                `{'color: red', 'shape:*'}`
        """

        client = self.context.client
        response = await client.list_programs_async(
            self.project_id,
            created_before=created_before,
            created_after=created_after,
            has_labels=has_labels,
        )
        return [
            engine_program.EngineProgram(
                project_id=engine_client._ids_from_program_name(p.name)[0],
                program_id=engine_client._ids_from_program_name(p.name)[1],
                _program=p,
                context=self.context,
            )
            for p in response
        ]

    list_programs = duet.sync(list_programs_async)

    async def list_jobs_async(
        self,
        created_before: datetime.datetime | datetime.date | None = None,
        created_after: datetime.datetime | datetime.date | None = None,
        has_labels: dict[str, str] | None = None,
        execution_states: set[quantum.ExecutionStatus.State] | None = None,
    ):
        """Returns the list of jobs in the project.

        All historical jobs can be retrieved using this method and filtering
        options are available too, to narrow down the search baesd on:
          * creation time
          * job labels
          * execution states

        Args:
            created_after: retrieve jobs that were created after this date
                or time.
            created_before: retrieve jobs that were created after this date
                or time.
            has_labels: retrieve jobs that have labels on them specified by
                this dict. If the value is set to `*`, filters having the label
                regardless of the label value will be filtered. For example, to
                query programs that have the shape label and have the color
                label with value red can be queried using

                {'color': 'red', 'shape':'*'}

            execution_states: retrieve jobs that have an execution state  that
                 is contained in `execution_states`. See
                 `quantum.ExecutionStatus.State` enum for accepted values.
        """
        client = self.context.client
        response = await client.list_jobs_async(
            self.project_id,
            None,
            created_before=created_before,
            created_after=created_after,
            has_labels=has_labels,
            execution_states=execution_states,
        )
        return [
            engine_job.EngineJob(
                project_id=engine_client._ids_from_job_name(j.name)[0],
                program_id=engine_client._ids_from_job_name(j.name)[1],
                job_id=engine_client._ids_from_job_name(j.name)[2],
                context=self.context,
                _job=j,
            )
            for j in response
        ]

    list_jobs = duet.sync(list_jobs_async)

    async def list_processors_async(self) -> list[engine_processor.EngineProcessor]:
        """Returns a list of Processors that the user has visibility to in the
        current Engine project. The names of these processors are used to
        identify devices when scheduling jobs and gathering calibration metrics.

        Returns:
            A list of EngineProcessors to access status, device and calibration
            information.
        """
        response = await self.context.client.list_processors_async(self.project_id)
        return [
            engine_processor.EngineProcessor(
                self.project_id, engine_client._ids_from_processor_name(p.name)[1], self.context, p
            )
            for p in response
        ]

    list_processors = duet.sync(list_processors_async)

    def get_processor(self, processor_id: str) -> engine_processor.EngineProcessor:
        """Returns an EngineProcessor for a Quantum Engine processor.

        Args:
            processor_id: The processor unique identifier.

        Returns:
            A EngineProcessor for the processor.
        """
        return engine_processor.EngineProcessor(self.project_id, processor_id, self.context)

    def get_sampler(
        self,
        processor_id: str | list[str],
        run_name: str = "",
        device_config_name: str = "",
        snapshot_id: str = "",
        max_concurrent_jobs: int = 100,
    ) -> cirq_google.ProcessorSampler:
        """Returns a sampler backed by the engine.

        Args:
            processor_id: String identifier of which processor should be used to sample.
            run_name: A unique identifier representing an automation run for the
                processor. An Automation Run contains a collection of device
                configurations for the processor.
            device_config_name: An identifier used to select the processor configuration
                utilized to run the job. A configuration identifies the set of
                available qubits, couplers, and supported gates in the processor.
            snapshot_id: A unique identifier for an immutable snapshot reference. A
                snapshot contains a collection of device configurations for the processor.
            max_concurrent_jobs: The maximum number of jobs to be sent
                concurrently to the Engine. This client-side throttle can be
                used to proactively reduce load to the backends and avoid quota
                violations when pipelining circuit executions.

        Returns:
            A `cirq.Sampler` instance (specifically a `engine_sampler.ProcessorSampler`
            that will send circuits to the Quantum Computing Service
            when sampled.

        Raises:
            ValueError: if a list of processors is provided.  This is no longer supported.
        """
        if not isinstance(processor_id, str):
            raise ValueError(
                f'Passing a list of processors ({processor_id}) '
                'to get_sampler() no longer supported. Use Engine.run() instead if '
                'you need to specify a list.'
            )
        return self.get_processor(processor_id).get_sampler(
            run_name=run_name,
            device_config_name=device_config_name,
            snapshot_id=snapshot_id,
            max_concurrent_jobs=max_concurrent_jobs,
        )

    async def get_processor_config_from_snapshot_async(
        self, processor_id: str, snapshot_id: str, config_name: str = 'default'
    ) -> processor_config.ProcessorConfig | None:
        """Returns a ProcessorConfig from this project and the given processor id.

        Args:
           processor_id: The processor unique identifier.
           snapshot_id: The unique identifier for the snapshot.
           config_name: The identifier for the config.

        Returns:
           The ProcessorConfig from this project and processor.
        """
        client = self.context.client
        quantum_config = await client.get_quantum_processor_config_from_snapshot_async(
            project_id=self.project_id,
            processor_id=processor_id,
            snapshot_id=snapshot_id,
            config_name=config_name,
        )
        if quantum_config:
            return processor_config.ProcessorConfig(quantum_processor_config=quantum_config)
        return None

    get_processor_config_from_snapshot = duet.sync(get_processor_config_from_snapshot_async)

    async def get_processor_config_from_run_async(
        self, processor_id: str, run_name: str = 'current', config_name: str = 'default'
    ) -> processor_config.ProcessorConfig | None:
        """Returns a ProcessorConfig from this project and the given processor id.

        If no `run_name` and `config_name` are specified, the inernally configured default config
        is returned.

        Args:
            processor_id: The processor unique identifier.
            run_name: The unique identifier for the automation run.
            config_name: The identifier for the config.

        Returns:
            The ProcessorConfig from this project and processor.
        """
        quantum_config = await self.context.client.get_quantum_processor_config_from_run_async(
            project_id=self.project_id,
            processor_id=processor_id,
            run_name=run_name,
            config_name=config_name,
        )
        if quantum_config:
            return processor_config.ProcessorConfig(
                quantum_processor_config=quantum_config, run_name=run_name
            )
        return None

    get_processor_config_from_run = duet.sync(get_processor_config_from_run_async)

<<<<<<< HEAD
    async def list_configs_from_run_async(
            self, processor_id: str, run_name: str = 'default'
    ) -> list[processor_config.ProcessorConfig]:
        """Returns list of ProcessorConfigs from an automation run.

        If no run_name is specified, `default` is used.

        Args:
            processor_id: The processor unique identifier.
            run_name: The unique identifier for the automation run.

        Returns:
            List of ProcessorConfigs.
        """
        configs = await self.context.client.list_quantum_processor_configs_from_run_async(
            project_id=self.project_id,
            processor_id=processor_id,
            run_name=run_name
        )

        return [
            processor_config.ProcessorConfig(
                quantum_processor_config=quantum_config, run_name=run_name
            ) 
            for quantum_config in configs
        ]
    
    list_configs_from_run = duet.sync(list_configs_from_run_async)

    async def list_configs_from_snapshot_async(
            self, processor_id: str, snapshot_id: str
    ) -> list[processor_config.ProcessorConfig]:
        """Returns list of ProcessorConfigs from the given snapshot.

        Args:
           processor_id: The processor unique identifier.
           snapshot_id: The unique identifier for the snapshot.

        Returns:
           The ProcessorConfig from this project and processor.
        """
        configs = await self.context.client.list_quantum_processor_configs_from_snapshot_async(
            project_id=self.project_id,
            processor_id=processor_id,
            snapshot_id=snapshot_id
        )

        return [
            processor_config.ProcessorConfig(quantum_processor_config=quantum_config) 
            for quantum_config in configs
        ]
    
    list_configs_from_snapshot = duet.sync(list_configs_from_snapshot_async)

=======
>>>>>>> 7e9f13aa

def get_engine(project_id: str | None = None) -> Engine:
    """Get an Engine instance assuming some sensible defaults.

    This uses the environment variable GOOGLE_CLOUD_PROJECT for the Engine
    project_id, unless set explicitly. By using an environment variable,
    you can avoid hard-coding the project_id in shared code.

    If the environment variables are set, but incorrect, an authentication
    failure will occur when attempting to run jobs on the engine.

    Args:
        project_id: If set overrides the project id obtained from the
            google.auth.default().

    Returns:
        The Engine instance.

    Raises:
        OSError: If the environment variable GOOGLE_CLOUD_PROJECT is not set. This is actually
            an `EnvironmentError`, which by definition is an `OsError`.
    """
    service_args = {}
    if not project_id:
        credentials, project_id = google.auth.default()
        service_args['credentials'] = credentials
    if not project_id:
        raise EnvironmentError(
            'Unable to determine project id. Please set environment variable GOOGLE_CLOUD_PROJECT '
            'or configure default project with `gcloud set project <project_id>`.'
        )

    return Engine(project_id=project_id, service_args=service_args)


def get_engine_device(processor_id: str, project_id: str | None = None) -> cirq.Device:
    """Returns a `Device` object for a given processor.

    This is a short-cut for creating an engine object, getting the
    processor object, and retrieving the device.
    """
    return get_engine(project_id).get_processor(processor_id).get_device()


def get_engine_calibration(
    processor_id: str, project_id: str | None = None
) -> cirq_google.Calibration | None:
    """Returns calibration metrics for a given processor.

    This is a short-cut for creating an engine object, getting the
    processor object, and retrieving the current calibration.
    May return None if no calibration metrics exist for the device.
    """
    return get_engine(project_id).get_processor(processor_id).get_current_calibration()


def get_engine_sampler(
    processor_id: str, project_id: str | None = None
) -> cirq_google.ProcessorSampler:
    """Get an EngineSampler assuming some sensible defaults.

    This uses the environment variable GOOGLE_CLOUD_PROJECT for the Engine
    project_id, unless set explicitly.

    Args:
        processor_id: Engine processor ID (from Cloud console or
            ``Engine.list_processors``).
        project_id: Optional explicit Google Cloud project id. Otherwise,
            this defaults to the environment variable GOOGLE_CLOUD_PROJECT.
            By using an environment variable, you can avoid hard-coding
            personal project IDs in shared code.

    Raises:
         EnvironmentError: If no project_id is specified and the environment
            variable GOOGLE_CLOUD_PROJECT is not set.
    """
    return get_engine(project_id).get_processor(processor_id).get_sampler()<|MERGE_RESOLUTION|>--- conflicted
+++ resolved
@@ -43,6 +43,7 @@
     engine_job,
     engine_processor,
     engine_program,
+    processor_config,
     processor_config,
     util,
 )
@@ -692,7 +693,6 @@
 
     get_processor_config_from_run = duet.sync(get_processor_config_from_run_async)
 
-<<<<<<< HEAD
     async def list_configs_from_run_async(
             self, processor_id: str, run_name: str = 'default'
     ) -> list[processor_config.ProcessorConfig]:
@@ -747,8 +747,6 @@
     
     list_configs_from_snapshot = duet.sync(list_configs_from_snapshot_async)
 
-=======
->>>>>>> 7e9f13aa
 
 def get_engine(project_id: str | None = None) -> Engine:
     """Get an Engine instance assuming some sensible defaults.
