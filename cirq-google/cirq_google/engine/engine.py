--- conflicted
+++ resolved
@@ -593,11 +593,7 @@
         self,
         processor_id: str | list[str],
         device_config_name: str | None = None,
-<<<<<<< HEAD
-        device_version: processor_config.DeviceVersion | None = None,
-=======
         device_config_revision: processor_config.DeviceConfigRevision | None = None,
->>>>>>> a764b67c
         max_concurrent_jobs: int = 100,
     ) -> cirq_google.ProcessorSampler:
         """Returns a sampler backed by the engine.
@@ -607,11 +603,7 @@
             device_config_name: An identifier used to select the processor configuration
                 utilized to run the job. A configuration identifies the set of
                 available qubits, couplers, and supported gates in the processor.
-<<<<<<< HEAD
-            device_version: Specifies either the snapshot_id or the run_name.
-=======
             device_config_revision: Specifies either the snapshot_id or the run_name.
->>>>>>> a764b67c
             max_concurrent_jobs: The maximum number of jobs to be sent
                 concurrently to the Engine. This client-side throttle can be
                 used to proactively reduce load to the backends and avoid quota
@@ -634,35 +626,26 @@
 
         return self.get_processor(processor_id).get_sampler(
             device_config_name=device_config_name,
-<<<<<<< HEAD
-            device_version=device_version,
-=======
             device_config_revision=device_config_revision,
->>>>>>> a764b67c
             max_concurrent_jobs=max_concurrent_jobs,
         )
 
     async def get_processor_config_async(
         self,
         processor_id: str,
-<<<<<<< HEAD
-        device_version: processor_config.DeviceVersion = processor_config.Run(id='current'),
-=======
         device_config_revision: processor_config.DeviceConfigRevision = processor_config.Run(
             id='current'
         ),
->>>>>>> a764b67c
         config_name: str = 'default',
     ) -> processor_config.ProcessorConfig | None:
         """Returns a ProcessorConfig from this project and the given processor id.
 
         If no `run_name` and `config_name` are specified, the inernally configured default config
         is returned.
-<<<<<<< HEAD
 
         Args:
             processor_id: The processor unique identifier.
-            device_version: Specifies either the snapshot_id or the run_name.
+            device_config_revision: Specifies either the snapshot_id or the run_name.
             config_name: The identifier for the config.
 
         Returns:
@@ -671,14 +654,14 @@
         quantum_config = await self.context.client.get_quantum_processor_config_async(
             project_id=self.project_id,
             processor_id=processor_id,
-            device_version=device_version,
+            device_config_revision=device_config_revision,
             config_name=config_name,
         )
         if quantum_config:
             return processor_config.ProcessorConfig(
                 processor=self.get_processor(processor_id),
                 quantum_processor_config=quantum_config,
-                device_version=device_version,
+                device_config_revision=device_config_revision,
             )
         return None
 
@@ -694,18 +677,10 @@
         Args:
             processor_id: The processor unique identifier.
             device_version: Specifies either the snapshot_id or the run_name.
-=======
-
-        Args:
-            processor_id: The processor unique identifier.
-            device_config_revision: Specifies either the snapshot_id or the run_name.
-            config_name: The identifier for the config.
->>>>>>> a764b67c
 
         Returns:
             List of ProcessorConfigs.
         """
-<<<<<<< HEAD
         configs = await self.context.client.list_quantum_processor_configs_async(
             project_id=self.project_id, processor_id=processor_id, device_version=device_version
         )
@@ -715,28 +690,11 @@
                 quantum_processor_config=quantum_config,
                 processor=self.get_processor(processor_id=processor_id),
                 device_version=device_version,
-=======
-        quantum_config = await self.context.client.get_quantum_processor_config_async(
-            project_id=self.project_id,
-            processor_id=processor_id,
-            device_config_revision=device_config_revision,
-            config_name=config_name,
-        )
-        if quantum_config:
-            return processor_config.ProcessorConfig(
-                processor=self.get_processor(processor_id),
-                quantum_processor_config=quantum_config,
-                device_config_revision=device_config_revision,
->>>>>>> a764b67c
             )
             for quantum_config in configs
         ]
 
-<<<<<<< HEAD
     list_configs = duet.sync(list_configs_async)
-=======
-    get_processor_config = duet.sync(get_processor_config_async)
->>>>>>> a764b67c
 
 
 def get_engine(project_id: str | None = None) -> Engine:
