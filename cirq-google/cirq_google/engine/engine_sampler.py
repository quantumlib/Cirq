# Copyright 2019 The Cirq Developers
#
# Licensed under the Apache License, Version 2.0 (the "License");
# you may not use this file except in compliance with the License.
# You may obtain a copy of the License at
#
#     https://www.apache.org/licenses/LICENSE-2.0
#
# Unless required by applicable law or agreed to in writing, software
# distributed under the License is distributed on an "AS IS" BASIS,
# WITHOUT WARRANTIES OR CONDITIONS OF ANY KIND, either express or implied.
# See the License for the specific language governing permissions and
# limitations under the License.

from typing import Optional, Sequence, TYPE_CHECKING, Union

import cirq
from cirq_google import engine

if TYPE_CHECKING:
    import cirq_google


@cirq._compat.deprecated_class(deadline='v0.16', fix='Use cirq_google.ProcessorSampler instead.')
class QuantumEngineSampler(cirq.Sampler):
    """A sampler that samples from processors managed by the Quantum Engine.

    Exposes a `cirq_google.Engine` instance as a `cirq.Sampler`.
    """

<<<<<<< HEAD
    @util.deprecated_gate_set_parameter
    def __init__(
        self,
        *,
        engine: 'cirq_google.Engine',
        processor_id: Union[str, Sequence[str]],
        gate_set: Optional['cirq_google.serialization.Serializer'] = None,
    ):
=======
    def __init__(self, *, engine: 'cirq_google.Engine', processor_id: Union[str, List[str]]):
>>>>>>> dd4c0a22
        """Inits QuantumEngineSampler.

        Args:
            engine: Quantum engine instance to use.
            processor_id: String identifier, or list of string identifiers,
                determining which processors may be used when sampling.
        """
        self._processor_ids = [processor_id] if isinstance(processor_id, str) else processor_id
        self._engine = engine

    def run_sweep(
        self,
        program: Union[cirq.AbstractCircuit, 'cirq_google.EngineProgram'],
        params: cirq.Sweepable,
        repetitions: int = 1,
    ) -> Sequence[cirq.Result]:
        if isinstance(program, engine.EngineProgram):
            job = program.run_sweep(
                params=params, repetitions=repetitions, processor_ids=self._processor_ids
            )
        else:
            job = self._engine.run_sweep(
                program=program,
                params=params,
                repetitions=repetitions,
                processor_ids=self._processor_ids,
            )
        return job.results()

    def run_batch(
        self,
        programs: Sequence[cirq.AbstractCircuit],
        params_list: Optional[Sequence[cirq.Sweepable]] = None,
        repetitions: Union[int, Sequence[int]] = 1,
    ) -> Sequence[Sequence[cirq.Result]]:
        """Runs the supplied circuits.

        In order to gain a speedup from using this method instead of other run
        methods, the following conditions must be satisfied:
            1. All circuits must measure the same set of qubits.
            2. The number of circuit repetitions must be the same for all
               circuits. That is, the `repetitions` argument must be an integer,
               or else a list with identical values.
        """
        params_list, repetitions = self._normalize_batch_args(programs, params_list, repetitions)
        if len(set(repetitions)) == 1:
            # All repetitions are the same so batching can be done efficiently
            job = self._engine.run_batch(
                programs=programs,
                params_list=params_list,
                repetitions=repetitions[0],
                processor_ids=self._processor_ids,
            )
            return job.batched_results()
        # Varying number of repetitions so no speedup
        return super().run_batch(programs, params_list, repetitions)

    @property
    def engine(self) -> 'cirq_google.Engine':
        return self._engine


@cirq._compat.deprecated(deadline='v0.16', fix='Use cirq_google.get_engine_sampler()')
def get_engine_sampler(
    processor_id: str, gate_set_name: str = '', project_id: Optional[str] = None
) -> cirq.Sampler:
    """Get an EngineSampler assuming some sensible defaults.

    This uses the environment variable GOOGLE_CLOUD_PROJECT for the Engine
    project_id, unless set explicitly.

    Args:
        processor_id: Engine processor ID (from Cloud console or
            ``Engine.list_processors``).
        gate_set_name: One of ['sqrt_iswap', 'sycamore'].
            See `cirq_google.NAMED_GATESETS`.
        project_id: Optional explicit Google Cloud project id. Otherwise,
            this defaults to the environment variable GOOGLE_CLOUD_PROJECT.
            By using an environment variable, you can avoid hard-coding
            personal project IDs in shared code.

    Returns:
        A `QuantumEngineSampler` instance.

    Raises:
         ValueError: If the supplied gate set is not a supported gate set name.
         EnvironmentError: If no project_id is specified and the environment
            variable GOOGLE_CLOUD_PROJECT is not set.
    """
    return engine.get_engine(project_id).get_sampler(processor_id=processor_id)<|MERGE_RESOLUTION|>--- conflicted
+++ resolved
@@ -12,7 +12,7 @@
 # See the License for the specific language governing permissions and
 # limitations under the License.
 
-from typing import Optional, Sequence, TYPE_CHECKING, Union
+from typing import List, Optional, Sequence, TYPE_CHECKING, Union
 
 import cirq
 from cirq_google import engine
@@ -28,18 +28,7 @@
     Exposes a `cirq_google.Engine` instance as a `cirq.Sampler`.
     """
 
-<<<<<<< HEAD
-    @util.deprecated_gate_set_parameter
-    def __init__(
-        self,
-        *,
-        engine: 'cirq_google.Engine',
-        processor_id: Union[str, Sequence[str]],
-        gate_set: Optional['cirq_google.serialization.Serializer'] = None,
-    ):
-=======
     def __init__(self, *, engine: 'cirq_google.Engine', processor_id: Union[str, List[str]]):
->>>>>>> dd4c0a22
         """Inits QuantumEngineSampler.
 
         Args:
