--- conflicted
+++ resolved
@@ -29,7 +29,9 @@
 from cirq_google.api import v2
 from cirq_google.cloud import quantum
 from cirq_google.engine import engine_client, util
+from cirq_google.engine import engine_client, util
 from cirq_google.engine.engine import EngineContext
+from cirq_google.engine.processor_config import ProcessorConfig, Run, Snapshot
 from cirq_google.engine.processor_config import ProcessorConfig, Run, Snapshot
 
 
@@ -338,24 +340,14 @@
     run = Run(id='test_run_name')
     device_config_name = 'test_device_name'
 
-<<<<<<< HEAD
-    sampler = processor.get_sampler(device_version=run, device_config_name=device_config_name)
+    sampler = processor.get_sampler(
+        device_config_revision=run, device_config_name=device_config_name
+    )
 
     assert sampler.run_name == run.id
     assert sampler.device_config_name == device_config_name
-=======
-    sampler = processor.get_sampler(
-        device_config_revision=run, device_config_name=device_config_name
-    )
->>>>>>> a764b67c
-
-    assert sampler.run_name == run.id
-    assert sampler.device_config_name == device_config_name
-
-<<<<<<< HEAD
-=======
-
->>>>>>> a764b67c
+
+
 def test_get_sampler_from_run_name_with_defaults() -> None:
     default_config_alias = 'default_alias'
     default_run_name = 'default_run'
@@ -391,13 +383,9 @@
     snapshot = Snapshot(id='test_snapshot')
     device_config_name = 'test_device_name'
 
-<<<<<<< HEAD
-    sampler = processor.get_sampler(device_version=snapshot, device_config_name=device_config_name)
-=======
     sampler = processor.get_sampler(
         device_config_revision=snapshot, device_config_name=device_config_name
     )
->>>>>>> a764b67c
 
     assert sampler.snapshot_id == snapshot.id
     assert sampler.device_config_name == device_config_name
@@ -418,11 +406,7 @@
     )
     snapshot = Snapshot(id='test_snapshot')
 
-<<<<<<< HEAD
-    sampler = processor.get_sampler(device_version=snapshot)
-=======
     sampler = processor.get_sampler(device_config_revision=snapshot)
->>>>>>> a764b67c
 
     assert sampler.snapshot_id == snapshot.id
     assert sampler.device_config_name == default_config_alias
@@ -1053,17 +1037,6 @@
 
     client().get_quantum_processor_config_async.return_value = quantum_config
     expected_config = ProcessorConfig(
-<<<<<<< HEAD
-        processor=processor, quantum_processor_config=quantum_config, device_version=run
-    )
-
-    actual_config = processor.get_config(config_name=config_name, device_version=run)
-
-    client().get_quantum_processor_config_async.assert_called_once_with(
-        project_id=project_id,
-        processor_id=processor_id,
-        device_version=run,
-=======
         processor=processor, quantum_processor_config=quantum_config, device_config_revision=run
     )
 
@@ -1073,7 +1046,6 @@
         project_id=project_id,
         processor_id=processor_id,
         device_config_revision=run,
->>>>>>> a764b67c
         config_name=config_name,
     )
     assert actual_config.processor_id == expected_config.processor_id
@@ -1118,11 +1090,7 @@
     client().get_quantum_processor_config_async.assert_called_once_with(
         project_id=project_id,
         processor_id=processor_id,
-<<<<<<< HEAD
-        device_version=Run(id=default_run),
-=======
         device_config_revision=Run(id=default_run),
->>>>>>> a764b67c
         config_name=default_config,
     )
 
@@ -1161,28 +1129,24 @@
 
     client().get_quantum_processor_config_async.return_value = quantum_config
     expected_config = ProcessorConfig(
-<<<<<<< HEAD
-        processor=processor, quantum_processor_config=quantum_config, device_version=snapshot
-    )
-
-    actual_config = processor.get_config(config_name=config_name, device_version=snapshot)
-=======
         processor=processor,
         quantum_processor_config=quantum_config,
         device_config_revision=snapshot,
     )
 
     actual_config = processor.get_config(config_name=config_name, device_config_revision=snapshot)
->>>>>>> a764b67c
+    client().get_quantum_processor_config_async.return_value = quantum_config
+    expected_config = ProcessorConfig(
+        processor=processor, quantum_processor_config=quantum_config, device_version=snapshot
+    )
+
+    client().get_quantum_processor_config_async.assert_called_once_with(
+    actual_config = processor.get_config(config_name=config_name, device_version=snapshot)
 
     client().get_quantum_processor_config_async.assert_called_once_with(
         project_id=project_id,
         processor_id=processor_id,
-<<<<<<< HEAD
-        device_version=snapshot,
-=======
         device_config_revision=snapshot,
->>>>>>> a764b67c
         config_name=config_name,
     )
     assert actual_config.processor_id == expected_config.processor_id
@@ -1199,7 +1163,6 @@
     processor_id = "test_proc_id"
     default_run = Run(id="current")
     config_name = "default"
-<<<<<<< HEAD
 
     client().get_quantum_processor_config_async.return_value = None
 
@@ -1229,10 +1192,6 @@
     name_prefix = (
         f'projects/{project_id}/' f'processors/{processor_id}/' f'configSnapshots/{snapshot.id}/'
     )
-=======
-
-    client().get_quantum_processor_config_async.return_value = None
->>>>>>> a764b67c
 
     quantum_configs = [
         quantum.QuantumProcessorConfig(name=f'{name_prefix}/configs/{config_1}'),
@@ -1242,7 +1201,6 @@
         project_id=project_id, processor_id=processor_id, context=EngineContext()
     )
 
-<<<<<<< HEAD
     client().list_quantum_processor_configs_async.return_value = quantum_configs
 
     expected_configs = [
@@ -1319,16 +1277,4 @@
     assert results[0].snapshot_id == expected_configs[0].snapshot_id
     assert results[0].config_name == expected_configs[0].config_name
     assert results[1].snapshot_id == expected_configs[1].snapshot_id
-    assert results[1].config_name == expected_configs[1].config_name
-=======
-    result = processor.get_config(default_run, config_name=config_name)
-
-    client().get_quantum_processor_config_async.assert_called_once_with(
-        project_id=project_id,
-        processor_id=processor_id,
-        device_config_revision=default_run,
-        config_name=config_name,
-    )
-
-    assert result is None
->>>>>>> a764b67c
+    assert results[1].config_name == expected_configs[1].config_name