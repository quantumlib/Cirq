# Copyright 2021 The Cirq Developers
#
# Licensed under the Apache License, Version 2.0 (the "License");
# you may not use this file except in compliance with the License.
# You may obtain a copy of the License at
#
#     https://www.apache.org/licenses/LICENSE-2.0
#
# Unless required by applicable law or agreed to in writing, software
# distributed under the License is distributed on an "AS IS" BASIS,
# WITHOUT WARRANTIES OR CONDITIONS OF ANY KIND, either express or implied.
# See the License for the specific language governing permissions and
# limitations under the License.

from __future__ import annotations

import datetime
<<<<<<< HEAD
from typing import Sequence
=======
from typing import Dict, List, Optional, Sequence, Set, TYPE_CHECKING, Union
>>>>>>> d8e4a9bc

from cirq_google.engine.abstract_engine import AbstractEngine

if TYPE_CHECKING:
    import cirq
    import cirq_google.cloud.quantum as quantum
    from cirq_google.engine.abstract_job import AbstractJob
    from cirq_google.engine.abstract_local_processor import AbstractLocalProcessor
    from cirq_google.engine.abstract_program import AbstractProgram


class AbstractLocalEngine(AbstractEngine):
    """Collection of processors that can execute quantum jobs.

    This class assumes that all processors are local.  Processors
    are given during initialization.  Program and job querying
    functionality is done by serially querying all child processors.

    """

    def __init__(self, processors: list[AbstractLocalProcessor]):
        for processor in processors:
            processor.set_engine(self)
        self._processors = {proc.processor_id: proc for proc in processors}

    def get_program(self, program_id: str) -> AbstractProgram:
        """Returns an existing AbstractProgram given an identifier.

        Iteratively checks each processor for the given id.

        Args:
            program_id: Unique ID of the program within the parent project.

        Returns:
            An AbstractProgram for the program.

        Raises:
            KeyError: if program does not exist
        """
        for processor in self._processors.values():
            try:
                return processor.get_program(program_id)
            except KeyError:
                continue
        raise KeyError(f'Program {program_id} does not exist')

    def list_programs(
        self,
        created_before: datetime.datetime | datetime.date | None = None,
        created_after: datetime.datetime | datetime.date | None = None,
        has_labels: dict[str, str] | None = None,
    ) -> list[AbstractProgram]:
        """Returns a list of previously executed quantum programs.

        Args:
            created_after: retrieve programs that were created after this date
                or time.
            created_before: retrieve programs that were created after this date
                or time.
            has_labels: retrieve programs that have labels on them specified by
                this dict. If the value is set to `*`, filters having the label
                regardless of the label value will be filtered. For example, to
                query programs that have the shape label and have the color
                label with value red can be queried using
                `{'color: red', 'shape:*'}`
        """
        valid_programs: list[AbstractProgram] = []
        for processor in self._processors.values():
            valid_programs.extend(
                processor.list_programs(
                    created_before=created_before,
                    created_after=created_after,
                    has_labels=has_labels,
                )
            )
        return valid_programs

    def list_jobs(
        self,
        created_before: datetime.datetime | datetime.date | None = None,
        created_after: datetime.datetime | datetime.date | None = None,
        has_labels: dict[str, str] | None = None,
        execution_states: set[quantum.ExecutionStatus.State] | None = None,
    ) -> list[AbstractJob]:
        """Returns the list of jobs in the project.

        All historical jobs can be retrieved using this method and filtering
        options are available too, to narrow down the search baesd on:
          * creation time
          * job labels
          * execution states

        Args:
            created_after: retrieve jobs that were created after this date
                or time.
            created_before: retrieve jobs that were created after this date
                or time.
            has_labels: retrieve jobs that have labels on them specified by
                this dict. If the value is set to `*`, filters having the label
                regardless of the label value will be filtered. For example, to
                query programs that have the shape label and have the color
                label with value red can be queried using

                {'color': 'red', 'shape':'*'}

            execution_states: retrieve jobs that have an execution state  that
                 is contained in `execution_states`. See
                 `quantum.ExecutionStatus.State` enum for accepted values.
        """
        valid_jobs: list[AbstractJob] = []
        for processor in self._processors.values():
            programs = processor.list_programs(
                created_before=created_before, created_after=created_after, has_labels=has_labels
            )
            for program in programs:
                valid_jobs.extend(
                    program.list_jobs(
                        created_before=created_before,
                        created_after=created_after,
                        has_labels=has_labels,
                        execution_states=execution_states,
                    )
                )
        return valid_jobs

    def list_processors(self) -> Sequence[AbstractLocalProcessor]:
        """Returns a list of Processors that the user has visibility to in the
        current Engine project. The names of these processors are used to
        identify devices when scheduling jobs and gathering calibration metrics.

        Returns:
            A list of EngineProcessors to access status, device and calibration
            information.
        """
        return list(self._processors.values())

    def get_processor(self, processor_id: str) -> AbstractLocalProcessor:
        """Returns an EngineProcessor for a Quantum Engine processor.

        Args:
            processor_id: The processor unique identifier.

        Returns:
            A EngineProcessor for the processor.
        """
        return self._processors[processor_id]

    def get_sampler(self, processor_id: str | list[str]) -> cirq.Sampler:
        """Returns a sampler backed by the engine.

        Args:
            processor_id: String identifier, or list of string identifiers,
                determining which processors may be used when sampling.

        Raises:
            ValueError: if multiple processor ids are given.
        """
        if not isinstance(processor_id, str):
            raise ValueError(f'Invalid processor {processor_id}')
        return self._processors[processor_id].get_sampler()<|MERGE_RESOLUTION|>--- conflicted
+++ resolved
@@ -11,15 +11,10 @@
 # WITHOUT WARRANTIES OR CONDITIONS OF ANY KIND, either express or implied.
 # See the License for the specific language governing permissions and
 # limitations under the License.
-
 from __future__ import annotations
 
 import datetime
-<<<<<<< HEAD
-from typing import Sequence
-=======
-from typing import Dict, List, Optional, Sequence, Set, TYPE_CHECKING, Union
->>>>>>> d8e4a9bc
+from typing import Sequence, TYPE_CHECKING
 
 from cirq_google.engine.abstract_engine import AbstractEngine
 
