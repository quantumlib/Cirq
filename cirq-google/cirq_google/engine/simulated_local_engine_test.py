--- conflicted
+++ resolved
@@ -15,10 +15,7 @@
 from __future__ import annotations
 
 import datetime
-<<<<<<< HEAD
-=======
-from typing import Dict, Optional, TYPE_CHECKING, Union
->>>>>>> d8e4a9bc
+from typing import TYPE_CHECKING
 
 import numpy as np
 import pytest
