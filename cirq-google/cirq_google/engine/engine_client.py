# Copyright 2020 The Cirq Developers
#
# Licensed under the Apache License, Version 2.0 (the "License");
# you may not use this file except in compliance with the License.
# You may obtain a copy of the License at
#
#     https://www.apache.org/licenses/LICENSE-2.0
#
# Unless required by applicable law or agreed to in writing, software
# distributed under the License is distributed on an "AS IS" BASIS,
# WITHOUT WARRANTIES OR CONDITIONS OF ANY KIND, either express or implied.
# See the License for the specific language governing permissions and
# limitations under the License.

from __future__ import annotations

import datetime
import sys
import warnings
from functools import cached_property
from typing import Any, AsyncIterable, Awaitable, Callable, TypeVar

import duet
import proto
from google.api_core.exceptions import GoogleAPICallError, NotFound
from google.protobuf import any_pb2, field_mask_pb2
from google.protobuf.timestamp_pb2 import Timestamp

from cirq import _compat
from cirq_google.cloud import quantum
from cirq_google.engine import stream_manager
from cirq_google.engine.asyncio_executor import AsyncioExecutor
from cirq_google.engine.processor_config import DeviceVersion, Run, Snapshot

_M = TypeVar('_M', bound=proto.Message)
_R = TypeVar('_R')


def _fix_deprecated_allowlisted_users_args(
    args: tuple[Any, ...], kwargs: dict[str, Any]
) -> tuple[tuple[Any, ...], dict[str, Any]]:
    kwargs['allowlisted_users'] = kwargs.pop('whitelisted_users')
    return args, kwargs


class EngineException(Exception):
    def __init__(self, message):
        # Call the base class constructor with the parameters it needs
        super().__init__(message)


RETRYABLE_ERROR_CODES = [500, 503]


class EngineClient:
    """Client for the Quantum Engine API handling protos and gRPC client.

    This is the client for the Quantum Engine API that deals with the engine protos
    and the gRPC client but not cirq protos or objects. All users are likely better
    served by using the `Engine`, `EngineProgram`, `EngineJob`, `EngineProcessor`, and
    `Calibration` objects instead of using this directly.
    """

    def __init__(
        self,
        service_args: dict | None = None,
        verbose: bool | None = None,
        max_retry_delay_seconds: int = 3600,  # 1 hour
    ) -> None:
        """Constructs a client for the Quantum Engine API.

        Args:
            service_args: A dictionary of arguments that can be used to
                configure options on the underlying gRPC client.
            verbose: Suppresses stderr messages when set to False. Default is
                true.
            max_retry_delay_seconds: The maximum number of seconds to retry when
                a retryable error code is returned.
        """
        self.max_retry_delay_seconds = max_retry_delay_seconds
        if verbose is None:
            verbose = True
        self.verbose = verbose

        if not service_args:
            service_args = {}

        self._service_args = service_args

    @property
    def _executor(self) -> AsyncioExecutor:
        # We must re-use a single Executor due to multi-threading issues in gRPC
        # clients: https://github.com/grpc/grpc/issues/25364.
        return AsyncioExecutor.instance()

    @cached_property
    def grpc_client(self) -> quantum.QuantumEngineServiceAsyncClient:
        """Creates an async grpc client for the quantum engine service."""

        async def make_client():
            # Suppress warnings about using Application Default Credentials.
            with warnings.catch_warnings():
                warnings.simplefilter('ignore')
                return quantum.QuantumEngineServiceAsyncClient(**self._service_args)

        return self._executor.submit(make_client).result()

    @cached_property
    def _stream_manager(self) -> stream_manager.StreamManager:
        return stream_manager.StreamManager(self.grpc_client)

    async def _send_request_async(self, func: Callable[[_M], Awaitable[_R]], request: _M) -> _R:
        """Sends a request by invoking an asyncio callable."""
        return await self._run_retry_async(func, request)

    async def _send_list_request_async(
        self, func: Callable[[_M], Awaitable[AsyncIterable[_R]]], request: _M
    ) -> list[_R]:
        """Sends a request by invoking an asyncio callable and collecting results.

        This is used for requests that return paged results. Inside the asyncio
        event loop, we iterate over all results and collect then into a list.
        """

        async def new_func(request: _M) -> list[_R]:
            pager = await func(request)
            return [item async for item in pager]

        return await self._run_retry_async(new_func, request)

    async def _run_retry_async(self, func: Callable[[_M], Awaitable[_R]], request: _M) -> _R:
        """Runs an asyncio callable and retries with exponential backoff."""
        # Start with a 100ms retry delay with exponential backoff to
        # max_retry_delay_seconds
        current_delay = 0.1

        while True:
            try:
                return await self._executor.submit(func, request)
            except GoogleAPICallError as err:
                message = err.message
                # Raise RuntimeError for exceptions that are not retryable.
                # Otherwise, pass through to retry.
                if err.code not in RETRYABLE_ERROR_CODES:
                    raise EngineException(message) from err

            if current_delay > self.max_retry_delay_seconds:
                raise TimeoutError(f'Reached max retry attempts for error: {message}')
            if self.verbose:
                print(message, file=sys.stderr)
                print(f'Waiting {current_delay} seconds before retrying.', file=sys.stderr)
            await duet.sleep(current_delay)
            current_delay *= 2

    async def create_program_async(
        self,
        project_id: str,
        program_id: str | None,
        code: any_pb2.Any,
        description: str | None = None,
        labels: dict[str, str] | None = None,
    ) -> tuple[str, quantum.QuantumProgram]:
        """Creates a Quantum Engine program.

        Args:
            project_id: A project_id of the parent Google Cloud Project.
            program_id: Unique ID of the program within the parent project.
            code: Properly serialized program code.
            description: An optional description to set on the program.
            labels: Optional set of labels to set on the program.

        Returns:
            Tuple of created program id and program
        """

        parent_name = _project_name(project_id)
        program_name = _program_name_from_ids(project_id, program_id) if program_id else ''
        program = quantum.QuantumProgram(name=program_name, code=code)
        if description:
            program.description = description
        if labels:
            program.labels.update(labels)

        request = quantum.CreateQuantumProgramRequest(parent=parent_name, quantum_program=program)
        program = await self._send_request_async(self.grpc_client.create_quantum_program, request)
        return _ids_from_program_name(program.name)[1], program

    create_program = duet.sync(create_program_async)

    async def get_program_async(
        self, project_id: str, program_id: str, return_code: bool
    ) -> quantum.QuantumProgram:
        """Returns a previously created quantum program.

        Args:
            project_id: A project_id of the parent Google Cloud Project.
            program_id: Unique ID of the program within the parent project.
            return_code: If True returns the serialized program code.
        """
        request = quantum.GetQuantumProgramRequest(
            name=_program_name_from_ids(project_id, program_id), return_code=return_code
        )
        return await self._send_request_async(self.grpc_client.get_quantum_program, request)

    get_program = duet.sync(get_program_async)

    async def list_programs_async(
        self,
        project_id: str,
        created_before: datetime.datetime | datetime.date | None = None,
        created_after: datetime.datetime | datetime.date | None = None,
        has_labels: dict[str, str] | None = None,
    ):
        """Returns a list of previously executed quantum programs.

        Args:
            project_id: the id of the project
            created_after: retrieve programs that were created after this date
                or time.
            created_before: retrieve programs that were created after this date
                or time.
            has_labels: retrieve programs that have labels on them specified by
                this dict. If the value is set to `*`, filters having the label
                egardless of the label value will be filtered. For example, to
                uery programs that have the shape label and have the color
                label with value red can be queried using

                {'color': 'red', 'shape':'*'}
        """
        filters = []

        if created_after is not None:
            val = _date_or_time_to_filter_expr('created_after', created_after)
            filters.append(f"create_time >= {val}")
        if created_before is not None:
            val = _date_or_time_to_filter_expr('created_before', created_before)
            filters.append(f"create_time <= {val}")
        if has_labels is not None:
            for k, v in has_labels.items():
                filters.append(f"labels.{k}:{v}")
        request = quantum.ListQuantumProgramsRequest(
            parent=_project_name(project_id), filter=" AND ".join(filters)
        )
        return await self._send_request_async(self.grpc_client.list_quantum_programs, request)

    list_programs = duet.sync(list_programs_async)

    async def set_program_description_async(
        self, project_id: str, program_id: str, description: str
    ) -> quantum.QuantumProgram:
        """Sets the description for a previously created quantum program.

        Args:
            project_id: A project_id of the parent Google Cloud Project.
            program_id: Unique ID of the program within the parent project.
            description: The new program description.

        Returns:
            The updated quantum program.
        """
        program_resource_name = _program_name_from_ids(project_id, program_id)
        request = quantum.UpdateQuantumProgramRequest(
            name=program_resource_name,
            quantum_program=quantum.QuantumProgram(
                name=program_resource_name, description=description
            ),
            update_mask=field_mask_pb2.FieldMask(paths=['description']),
        )
        return await self._send_request_async(self.grpc_client.update_quantum_program, request)

    set_program_description = duet.sync(set_program_description_async)

    async def _set_program_labels_async(
        self, project_id: str, program_id: str, labels: dict[str, str], fingerprint: str
    ) -> quantum.QuantumProgram:
        program_resource_name = _program_name_from_ids(project_id, program_id)
        request = quantum.UpdateQuantumProgramRequest(
            name=program_resource_name,
            quantum_program=quantum.QuantumProgram(
                name=program_resource_name, labels=labels, label_fingerprint=fingerprint
            ),
            update_mask=field_mask_pb2.FieldMask(paths=['labels']),
        )
        return await self._send_request_async(self.grpc_client.update_quantum_program, request)

    async def set_program_labels_async(
        self, project_id: str, program_id: str, labels: dict[str, str]
    ) -> quantum.QuantumProgram:
        """Sets (overwriting) the labels for a previously created quantum
        program.

        Args:
            project_id: A project_id of the parent Google Cloud Project.
            program_id: Unique ID of the program within the parent project.
            labels: The entire set of new program labels.

        Returns:
            The updated quantum program.
        """
        program = self.get_program(project_id, program_id, False)
        return await self._set_program_labels_async(
            project_id, program_id, labels, program.label_fingerprint
        )

    set_program_labels = duet.sync(set_program_labels_async)

    async def add_program_labels_async(
        self, project_id: str, program_id: str, labels: dict[str, str]
    ) -> quantum.QuantumProgram:
        """Adds new labels to a previously created quantum program.

        Args:
            project_id: A project_id of the parent Google Cloud Project.
            program_id: Unique ID of the program within the parent project.
            labels: New labels to add to the existing program labels.

        Returns:
            The updated quantum program.
        """
        program = await self.get_program_async(project_id, program_id, False)
        old_labels = program.labels
        new_labels = dict(old_labels)
        new_labels.update(labels)
        if new_labels != old_labels:
            fingerprint = program.label_fingerprint
            return await self._set_program_labels_async(
                project_id, program_id, new_labels, fingerprint
            )
        return program

    add_program_labels = duet.sync(add_program_labels_async)

    async def remove_program_labels_async(
        self, project_id: str, program_id: str, label_keys: list[str]
    ) -> quantum.QuantumProgram:
        """Removes labels with given keys from the labels of a previously
        created quantum program.

        Args:
            project_id: A project_id of the parent Google Cloud Project.
            program_id: Unique ID of the program within the parent project.
            label_keys: Label keys to remove from the existing program labels.

        Returns:
            The updated quantum program.
        """
        program = await self.get_program_async(project_id, program_id, False)
        old_labels = program.labels
        new_labels = dict(old_labels)
        for key in label_keys:
            new_labels.pop(key, None)
        if new_labels != old_labels:
            fingerprint = program.label_fingerprint
            return await self._set_program_labels_async(
                project_id, program_id, new_labels, fingerprint
            )
        return program

    remove_program_labels = duet.sync(remove_program_labels_async)

    async def delete_program_async(
        self, project_id: str, program_id: str, delete_jobs: bool = False
    ) -> None:
        """Deletes a previously created quantum program.

        Args:
            project_id: A project_id of the parent Google Cloud Project.
            program_id: Unique ID of the program within the parent project.
            delete_jobs: If True will delete all the program's jobs, other this
                will fail if the program contains any jobs.
        """
        request = quantum.DeleteQuantumProgramRequest(
            name=_program_name_from_ids(project_id, program_id), delete_jobs=delete_jobs
        )
        await self._send_request_async(self.grpc_client.delete_quantum_program, request)

    delete_program = duet.sync(delete_program_async)

    async def create_job_async(
        self,
        project_id: str,
        program_id: str,
        job_id: str | None,
        processor_id: str,
        run_context: any_pb2.Any = any_pb2.Any(),
        priority: int | None = None,
        description: str | None = None,
        labels: dict[str, str] | None = None,
        *,
        run_name: str = "",
        snapshot_id: str = "",
        device_config_name: str = "",
    ) -> tuple[str, quantum.QuantumJob]:
        """Creates and runs a job on Quantum Engine.

        Either both `run_name` and `device_config_name` must be set, or neither
        of them must be set. If none of them are set, a default internal device
        configuration will be used.

        Args:
            project_id: A project_id of the parent Google Cloud Project.
            program_id: Unique ID of the program within the parent project.
            job_id: Unique ID of the job within the parent program.
            run_context: Properly serialized run context.
            priority: Optional priority to run at, 0-1000.
            description: Optional description to set on the job.
            labels: Optional set of labels to set on the job.
            processor_id: Processor id for running the program.
            run_name: A unique identifier representing an automation run for the
                specified processor. An Automation Run contains a collection of
                device configurations for a processor. If specified, `processor_id`
                is required to be set.
            snapshot_id: A unique identifier for an immutable snapshot reference.
                A snapshot contains a collection of device configurations for the
                processor.
            device_config_name: An identifier used to select the processor configuration
                utilized to run the job. A configuration identifies the set of
                available qubits, couplers, and supported gates in the processor.
                If specified, `processor_id` is required to be set.
        Returns:
            Tuple of created job id and job.

        Raises:
            ValueError: If the priority is not between 0 and 1000.
            ValueError: If  only one of `run_name` and `device_config_name` are specified.
            ValueError: If either `run_name` and `device_config_name` are set but
                `processor_id` is empty.
            ValueError: If both `run_name` and `snapshot_id` are specified.
        """
        # Check program to run and program parameters.
        if priority and not 0 <= priority < 1000:
            raise ValueError('priority must be between 0 and 1000')
        if not processor_id:
            raise ValueError('Must specify a processor id when creating a job.')
        if run_name and snapshot_id:
            raise ValueError('Cannot specify both `run_name` and `snapshot_id`')
        if (bool(run_name) or bool(snapshot_id)) ^ bool(device_config_name):
            raise ValueError(
                'Cannot specify only one of top level identifier (e.g `run_name`, `snapshot_id`)'
                ' and `device_config_name`'
            )

        # Create job.
        if snapshot_id:
            selector = quantum.DeviceConfigSelector(
                snapshot_id=snapshot_id or None, config_alias=device_config_name
            )
        else:
            selector = quantum.DeviceConfigSelector(
                run_name=run_name or None, config_alias=device_config_name
            )
        job_name = _job_name_from_ids(project_id, program_id, job_id) if job_id else ''
        job = quantum.QuantumJob(
            name=job_name,
            scheduling_config=quantum.SchedulingConfig(
                processor_selector=quantum.SchedulingConfig.ProcessorSelector(
                    processor=_processor_name_from_ids(project_id, processor_id),
                    device_config_selector=selector,
                )
            ),
            run_context=run_context,
        )
        if priority:
            job.scheduling_config.priority = priority
        if description:
            job.description = description
        if labels:
            job.labels.update(labels)
        request = quantum.CreateQuantumJobRequest(
            parent=_program_name_from_ids(project_id, program_id), quantum_job=job
        )
        job = await self._send_request_async(self.grpc_client.create_quantum_job, request)
        return _ids_from_job_name(job.name)[2], job

    create_job = duet.sync(create_job_async)

    async def list_jobs_async(
        self,
        project_id: str,
        program_id: str | None = None,
        created_before: datetime.datetime | datetime.date | None = None,
        created_after: datetime.datetime | datetime.date | None = None,
        has_labels: dict[str, str] | None = None,
        execution_states: set[quantum.ExecutionStatus.State] | None = None,
        executed_processor_ids: list[str] | None = None,
        scheduled_processor_ids: list[str] | None = None,
    ):
        """Returns the list of jobs for a given program.

        Args:
            project_id: A project_id of the parent Google Cloud Project.
            program_id: Optional, a unique ID of the program within the parent
                project. If None, jobs will be listed across all programs within
                the project.
            created_after: retrieve jobs that were created after this date
                or time.
            created_before: retrieve jobs that were created after this date
                or time.
            has_labels: retrieve jobs that have labels on them specified by
                this dict. If the value is set to `*`, filters having the label
                regardless of the label value will be filtered. For example, to
                query programs that have the shape label and have the color
                label with value red can be queried using

                {'color': 'red', 'shape':'*'}

            execution_states: retrieve jobs that have an execution state that
                is contained in `execution_states`. See
                `quantum.ExecutionStatus.State` enum for accepted values.

            executed_processor_ids: filters jobs by processor ID used for
                execution. Matches any of provided IDs.
            scheduled_processor_ids: filters jobs by any of provided
                scheduled processor IDs.
        """
        filters = []

        if created_after is not None:
            val = _date_or_time_to_filter_expr('created_after', created_after)
            filters.append(f"create_time >= {val}")
        if created_before is not None:
            val = _date_or_time_to_filter_expr('created_before', created_before)
            filters.append(f"create_time <= {val}")
        if has_labels is not None:
            for k, v in has_labels.items():
                filters.append(f"labels.{k}:{v}")
        if execution_states is not None:
            state_filter = []
            for execution_state in execution_states:
                state_filter.append(f"execution_status.state = {execution_state.name}")
            filters.append(f"({' OR '.join(state_filter)})")
        if executed_processor_ids is not None:
            ids_filter = []
            for processor_id in executed_processor_ids:
                ids_filter.append(f"executed_processor_id = {processor_id}")
            filters.append(f"({' OR '.join(ids_filter)})")
        if scheduled_processor_ids is not None:
            ids_filter = []
            for processor_id in scheduled_processor_ids:
                ids_filter.append(f"scheduled_processor_ids: {processor_id}")
            filters.append(f"({' OR '.join(ids_filter)})")

        if program_id is None:
            program_id = "-"
        parent = _program_name_from_ids(project_id, program_id)
        request = quantum.ListQuantumJobsRequest(parent=parent, filter=" AND ".join(filters))
        return await self._send_request_async(self.grpc_client.list_quantum_jobs, request)

    list_jobs = duet.sync(list_jobs_async)

    async def get_job_async(
        self, project_id: str, program_id: str, job_id: str, return_run_context: bool
    ) -> quantum.QuantumJob:
        """Returns a previously created job.

        Args:
            project_id: A project_id of the parent Google Cloud Project.
            program_id: Unique ID of the program within the parent project.
            job_id: Unique ID of the job within the parent program.
            return_run_context: If true then the run context will be loaded
                from the job's run_context_location and set on the returned
                QuantumJob.
        """
        request = quantum.GetQuantumJobRequest(
            name=_job_name_from_ids(project_id, program_id, job_id),
            return_run_context=return_run_context,
        )
        return await self._send_request_async(self.grpc_client.get_quantum_job, request)

    get_job = duet.sync(get_job_async)

    async def set_job_description_async(
        self, project_id: str, program_id: str, job_id: str, description: str
    ) -> quantum.QuantumJob:
        """Sets the description for a previously created quantum job.

        Args:
            project_id: A project_id of the parent Google Cloud Project.
            program_id: Unique ID of the program within the parent project.
            job_id: Unique ID of the job within the parent program.
            description: The new job description.

        Returns:
            The updated quantum job.
        """
        job_resource_name = _job_name_from_ids(project_id, program_id, job_id)
        request = quantum.UpdateQuantumJobRequest(
            name=job_resource_name,
            quantum_job=quantum.QuantumJob(name=job_resource_name, description=description),
            update_mask=field_mask_pb2.FieldMask(paths=['description']),
        )
        return await self._send_request_async(self.grpc_client.update_quantum_job, request)

    set_job_description = duet.sync(set_job_description_async)

    async def _set_job_labels_async(
        self,
        project_id: str,
        program_id: str,
        job_id: str,
        labels: dict[str, str],
        fingerprint: str,
    ) -> quantum.QuantumJob:
        job_resource_name = _job_name_from_ids(project_id, program_id, job_id)
        request = quantum.UpdateQuantumJobRequest(
            name=job_resource_name,
            quantum_job=quantum.QuantumJob(
                name=job_resource_name, labels=labels, label_fingerprint=fingerprint
            ),
            update_mask=field_mask_pb2.FieldMask(paths=['labels']),
        )
        return await self._send_request_async(self.grpc_client.update_quantum_job, request)

    async def set_job_labels_async(
        self, project_id: str, program_id: str, job_id: str, labels: dict[str, str]
    ) -> quantum.QuantumJob:
        """Sets (overwriting) the labels for a previously created quantum job.

        Args:
            project_id: A project_id of the parent Google Cloud Project.
            program_id: Unique ID of the program within the parent project.
            job_id: Unique ID of the job within the parent program.
            labels: The entire set of new job labels.

        Returns:
            The updated quantum job.
        """
        job = await self.get_job_async(project_id, program_id, job_id, False)
        return await self._set_job_labels_async(
            project_id, program_id, job_id, labels, job.label_fingerprint
        )

    set_job_labels = duet.sync(set_job_labels_async)

    async def add_job_labels_async(
        self, project_id: str, program_id: str, job_id: str, labels: dict[str, str]
    ) -> quantum.QuantumJob:
        """Adds new labels to a previously created quantum job.

        Args:
            project_id: A project_id of the parent Google Cloud Project.
            program_id: Unique ID of the program within the parent project.
            job_id: Unique ID of the job within the parent program.
            labels: New labels to add to the existing job labels.

        Returns:
            The updated quantum job.
        """
        job = await self.get_job_async(project_id, program_id, job_id, False)
        old_labels = job.labels
        new_labels = dict(old_labels)
        new_labels.update(labels)
        if new_labels != old_labels:
            fingerprint = job.label_fingerprint
            return await self._set_job_labels_async(
                project_id, program_id, job_id, new_labels, fingerprint
            )
        return job

    add_job_labels = duet.sync(add_job_labels_async)

    async def remove_job_labels_async(
        self, project_id: str, program_id: str, job_id: str, label_keys: list[str]
    ) -> quantum.QuantumJob:
        """Removes labels with given keys from the labels of a previously
        created quantum job.

        Args:
            project_id: A project_id of the parent Google Cloud Project.
            program_id: Unique ID of the program within the parent project.
            job_id: Unique ID of the job within the parent program.
            label_keys: Label keys to remove from the existing job labels.

        Returns:
            The updated quantum job.
        """
        job = await self.get_job_async(project_id, program_id, job_id, False)
        old_labels = job.labels
        new_labels = dict(old_labels)
        for key in label_keys:
            new_labels.pop(key, None)
        if new_labels != old_labels:
            fingerprint = job.label_fingerprint
            return await self._set_job_labels_async(
                project_id, program_id, job_id, new_labels, fingerprint
            )
        return job

    remove_job_labels = duet.sync(remove_job_labels_async)

    async def delete_job_async(self, project_id: str, program_id: str, job_id: str) -> None:
        """Deletes a previously created quantum job.

        Args:
            project_id: A project_id of the parent Google Cloud Project.
            program_id: Unique ID of the program within the parent project.
            job_id: Unique ID of the job within the parent program.
        """
        request = quantum.DeleteQuantumJobRequest(
            name=_job_name_from_ids(project_id, program_id, job_id)
        )
        await self._send_request_async(self.grpc_client.delete_quantum_job, request)

    delete_job = duet.sync(delete_job_async)

    async def cancel_job_async(self, project_id: str, program_id: str, job_id: str) -> None:
        """Cancels the given job.

        Args:
            project_id: A project_id of the parent Google Cloud Project.
            program_id: Unique ID of the program within the parent project.
            job_id: Unique ID of the job within the parent program.
        """
        request = quantum.CancelQuantumJobRequest(
            name=_job_name_from_ids(project_id, program_id, job_id)
        )
        await self._send_request_async(self.grpc_client.cancel_quantum_job, request)

    cancel_job = duet.sync(cancel_job_async)

    async def get_job_results_async(
        self, project_id: str, program_id: str, job_id: str
    ) -> quantum.QuantumResult:
        """Returns the results of a completed job.

        Args:
            project_id: A project_id of the parent Google Cloud Project.
            program_id: Unique ID of the program within the parent project.
            job_id: Unique ID of the job within the parent program.

        Returns:
            The quantum result.
        """
        request = quantum.GetQuantumResultRequest(
            parent=_job_name_from_ids(project_id, program_id, job_id)
        )
        return await self._send_request_async(self.grpc_client.get_quantum_result, request)

    get_job_results = duet.sync(get_job_results_async)

    def run_job_over_stream(
        self,
        *,
        project_id: str,
        program_id: str,
        code: any_pb2.Any,
        run_context: any_pb2.Any,
        program_description: str | None = None,
        program_labels: dict[str, str] | None = None,
        job_id: str,
        priority: int | None = None,
        job_description: str | None = None,
        job_labels: dict[str, str] | None = None,
        processor_id: str = "",
        run_name: str = "",
        snapshot_id: str = "",
        device_config_name: str = "",
    ) -> duet.AwaitableFuture[quantum.QuantumResult | quantum.QuantumJob]:
        """Runs a job with the given program and job information over a stream.

        Sends the request over the Quantum Engine QuantumRunStream bidirectional stream, and returns
        a future for the stream response. The future will be completed with a `QuantumResult` if
        the job is successful; otherwise, it will be completed with a QuantumJob.

        Args:
            project_id: A project_id of the parent Google Cloud Project.
            program_id: Unique ID of the program within the parent project.
            code: Properly serialized program code.
            run_context: Properly serialized run context.
            program_description: An optional description to set on the program.
            program_labels: Optional set of labels to set on the program.
            job_id: Unique ID of the job within the parent program.
            priority: Optional priority to run at, 0-1000.
            job_description: Optional description to set on the job.
            job_labels: Optional set of labels to set on the job.
            processor_id: Processor id for running the program.
            run_name: A unique identifier representing an automation run for the
                specified processor. An Automation Run contains a collection of
                device configurations for a processor. If specified, `processor_id`
                is required to be set.
            snapshot_id: A unique identifier for an immutable snapshot reference.
                A snapshot contains a collection of device configurations for the
                processor.
            device_config_name: An identifier used to select the processor configuration
                utilized to run the job. A configuration identifies the set of
                available qubits, couplers, and supported gates in the processor.
                If specified, `processor_id` is required to be set.

        Returns:
            A future for the job result, or the job if the job has failed.

        Raises:
            ValueError: If the priority is not between 0 and 1000.
            ValueError: If `processor_id` is not set.
            ValueError: If only one of `run_name` and `device_config_name` are specified.
            ValueError: If both `run_name` and `snapshot_id` are specified.
        """
        # Check program to run and program parameters.
        if priority and not 0 <= priority < 1000:
            raise ValueError('priority must be between 0 and 1000')
        if not processor_id:
            raise ValueError('Must specify a processor id when creating a job.')
        if run_name and snapshot_id:
            raise ValueError('Cannot specify both `run_name` and `snapshot_id`')
        if (bool(run_name) or bool(snapshot_id)) ^ bool(device_config_name):
            raise ValueError(
                'Cannot specify only one of top level identifier and `device_config_name`'
            )

        project_name = _project_name(project_id)

        program_name = _program_name_from_ids(project_id, program_id)
        program = quantum.QuantumProgram(name=program_name, code=code)
        if program_description:
            program.description = program_description
        if program_labels:
            program.labels.update(program_labels)

        if snapshot_id:
            selector = quantum.DeviceConfigSelector(
                snapshot_id=snapshot_id or None, config_alias=device_config_name
            )
        else:
            selector = quantum.DeviceConfigSelector(
                run_name=run_name or None, config_alias=device_config_name
            )

        job = quantum.QuantumJob(
            name=_job_name_from_ids(project_id, program_id, job_id),
            scheduling_config=quantum.SchedulingConfig(
                processor_selector=quantum.SchedulingConfig.ProcessorSelector(
                    processor=_processor_name_from_ids(project_id, processor_id),
                    device_config_selector=selector,
                )
            ),
            run_context=run_context,
        )
        if priority:
            job.scheduling_config.priority = priority
        if job_description:
            job.description = job_description
        if job_labels:
            job.labels.update(job_labels)

        return self._stream_manager.submit(project_name, program, job)

    async def list_processors_async(self, project_id: str) -> list[quantum.QuantumProcessor]:
        """Returns a list of Processors that the user has visibility to in the
        current Engine project. The names of these processors are used to
        identify devices when scheduling jobs and gathering calibration metrics.

        Args:
            project_id: A project_id of the parent Google Cloud Project.

        Returns:
            A list of metadata of each processor.
        """
        request = quantum.ListQuantumProcessorsRequest(parent=_project_name(project_id), filter='')
        return await self._send_list_request_async(
            self.grpc_client.list_quantum_processors, request
        )

    list_processors = duet.sync(list_processors_async)

    async def get_processor_async(
        self, project_id: str, processor_id: str
    ) -> quantum.QuantumProcessor:
        """Returns a quantum processor.

        Args:
            project_id: A project_id of the parent Google Cloud Project.
            processor_id: The processor unique identifier.

        Returns:
            The quantum processor.
        """
        request = quantum.GetQuantumProcessorRequest(
            name=_processor_name_from_ids(project_id, processor_id)
        )
        return await self._send_request_async(self.grpc_client.get_quantum_processor, request)

    get_processor = duet.sync(get_processor_async)

    async def list_calibrations_async(
        self, project_id: str, processor_id: str, filter_str: str = ''
    ) -> list[quantum.QuantumCalibration]:
        """Returns a list of quantum calibrations.

        Args:
            project_id: A project_id of the parent Google Cloud Project.
            processor_id: The processor unique identifier.
            filter_str: Filter string current only supports 'timestamp' with values
            of epoch time in seconds or short string 'yyyy-MM-dd'. For example:
                'timestamp > 1577960125 AND timestamp <= 1578241810'
                'timestamp > 2020-01-02 AND timestamp <= 2020-01-05'

        Returns:
            A list of calibrations.
        """
        request = quantum.ListQuantumCalibrationsRequest(
            parent=_processor_name_from_ids(project_id, processor_id), filter=filter_str
        )
        return await self._send_list_request_async(
            self.grpc_client.list_quantum_calibrations, request
        )

    list_calibrations = duet.sync(list_calibrations_async)

    async def get_calibration_async(
        self, project_id: str, processor_id: str, calibration_timestamp_seconds: int
    ) -> quantum.QuantumCalibration:
        """Returns a quantum calibration.

        Args:
            project_id: A project_id of the parent Google Cloud Project.
            processor_id: The processor unique identifier.
            calibration_timestamp_seconds: The timestamp of the calibration in
                seconds.

        Returns:
            The quantum calibration.
        """
        request = quantum.GetQuantumCalibrationRequest(
            name=_calibration_name_from_ids(project_id, processor_id, calibration_timestamp_seconds)
        )
        return await self._send_request_async(self.grpc_client.get_quantum_calibration, request)

    get_calibration = duet.sync(get_calibration_async)

    async def get_current_calibration_async(
        self, project_id: str, processor_id: str
    ) -> quantum.QuantumCalibration | None:
        """Returns the current quantum calibration for a processor if it has one.

        Args:
            project_id: A project_id of the parent Google Cloud Project.
            processor_id: The processor unique identifier.

        Returns:
            The quantum calibration or None if there is no current calibration.

        Raises:
            EngineException: If the request for calibration fails.
        """
        try:
            request = quantum.GetQuantumCalibrationRequest(
                name=_processor_name_from_ids(project_id, processor_id) + '/calibrations/current'
            )
            return await self._send_request_async(self.grpc_client.get_quantum_calibration, request)
        except EngineException as err:
            if isinstance(err.__cause__, NotFound):
                return None
            raise

    get_current_calibration = duet.sync(get_current_calibration_async)

    @_compat.deprecated_parameter(
        deadline='v1.7',
        fix='Change whitelisted_users to allowlisted_users.',
        parameter_desc='whitelisted_users',
        match=lambda args, kwargs: 'whitelisted_users' in kwargs,
        rewrite=_fix_deprecated_allowlisted_users_args,
    )
    async def create_reservation_async(
        self,
        project_id: str,
        processor_id: str,
        start: datetime.datetime,
        end: datetime.datetime,
        allowlisted_users: list[str] | None = None,
    ):
        """Creates a quantum reservation and returns the created object.

        Args:
            project_id: A project_id of the parent Google Cloud Project.
            processor_id: The processor unique identifier.
            reservation_id: Unique ID of the reservation in the parent project,
                or None if the engine should generate an id
            start: the starting time of the reservation as a datetime object
            end: the ending time of the reservation as a datetime object
            allowlisted_users: a list of emails that can use the reservation.
        """
        parent = _processor_name_from_ids(project_id, processor_id)
        reservation = quantum.QuantumReservation(
            name='',
            start_time=Timestamp(seconds=int(start.timestamp())),
            end_time=Timestamp(seconds=int(end.timestamp())),
        )
        if allowlisted_users:
            reservation.allowlisted_users.extend(allowlisted_users)
        request = quantum.CreateQuantumReservationRequest(
            parent=parent, quantum_reservation=reservation
        )
        return await self._send_request_async(self.grpc_client.create_quantum_reservation, request)

    create_reservation = duet.sync(create_reservation_async)  # type: ignore[misc]

    async def cancel_reservation_async(
        self, project_id: str, processor_id: str, reservation_id: str
    ):
        """Cancels a quantum reservation.

        This action is only valid if the associated [QuantumProcessor]
        schedule not been frozen. Otherwise, delete_reservation should
        be used.

        The reservation will be truncated to end at the time when the request is
        serviced and any remaining time will be made available as an open swim
        period. This action will only succeed if the reservation has not yet
        ended and is within the processor's freeze window. If the reservation
        has already ended or is beyond the processor's freeze window, then the
        call will return an error.

        Args:
            project_id: A project_id of the parent Google Cloud Project.
            processor_id: The processor unique identifier.
            reservation_id: Unique ID of the reservation in the parent project,
        """
        name = _reservation_name_from_ids(project_id, processor_id, reservation_id)
        request = quantum.CancelQuantumReservationRequest(name=name)
        return await self._send_request_async(self.grpc_client.cancel_quantum_reservation, request)

    cancel_reservation = duet.sync(cancel_reservation_async)

    async def delete_reservation_async(
        self, project_id: str, processor_id: str, reservation_id: str
    ):
        """Deletes a quantum reservation.

        This action is only valid if the associated [QuantumProcessor]
        schedule has not been frozen.  Otherwise, cancel_reservation
        should be used.

        If the reservation has already ended or is within the processor's
        freeze window, then the call will return a `FAILED_PRECONDITION` error.

        Args:
            project_id: A project_id of the parent Google Cloud Project.
            processor_id: The processor unique identifier.
            reservation_id: Unique ID of the reservation in the parent project,
        """
        name = _reservation_name_from_ids(project_id, processor_id, reservation_id)
        request = quantum.DeleteQuantumReservationRequest(name=name)
        return await self._send_request_async(self.grpc_client.delete_quantum_reservation, request)

    delete_reservation = duet.sync(delete_reservation_async)

    async def get_reservation_async(
        self, project_id: str, processor_id: str, reservation_id: str
    ) -> quantum.QuantumReservation | None:
        """Gets a quantum reservation from the engine.

        Args:
            project_id: A project_id of the parent Google Cloud Project.
            processor_id: The processor unique identifier.
            reservation_id: Unique ID of the reservation in the parent project.

        Raises:
            EngineException: If the request to get the reservation failed.
        """
        try:
            name = _reservation_name_from_ids(project_id, processor_id, reservation_id)
            request = quantum.GetQuantumReservationRequest(name=name)
            return await self._send_request_async(self.grpc_client.get_quantum_reservation, request)
        except EngineException as err:
            if isinstance(err.__cause__, NotFound):
                return None
            raise

    get_reservation = duet.sync(get_reservation_async)

    async def list_reservations_async(
        self, project_id: str, processor_id: str, filter_str: str = ''
    ) -> list[quantum.QuantumReservation]:
        """Returns a list of quantum reservations.

        Only reservations owned by this project will be returned.

        Args:
            project_id: A project_id of the parent Google Cloud Project.
            processor_id: The processor unique identifier.
            filter_str: A string for filtering quantum reservations.
                The fields eligible for filtering are start_time and end_time
                Examples:
                    `start_time >= 1584385200`: Reservation began on or after
                        the epoch time Mar 16th, 7pm GMT.
                    `end_time >= 1483370475`: Reservation ends on
                        or after Jan 2nd 2017 15:21:15

        Returns:
            A list of QuantumReservation objects.
        """
        request = quantum.ListQuantumReservationsRequest(
            parent=_processor_name_from_ids(project_id, processor_id), filter=filter_str
        )
        return await self._send_list_request_async(
            self.grpc_client.list_quantum_reservations, request
        )

    list_reservations = duet.sync(list_reservations_async)

    @_compat.deprecated_parameter(
        deadline='v1.7',
        fix='Change whitelisted_users to allowlisted_users.',
        parameter_desc='whitelisted_users',
        match=lambda args, kwargs: 'whitelisted_users' in kwargs,
        rewrite=_fix_deprecated_allowlisted_users_args,
    )
    async def update_reservation_async(
        self,
        project_id: str,
        processor_id: str,
        reservation_id: str,
        start: datetime.datetime | None = None,
        end: datetime.datetime | None = None,
        allowlisted_users: list[str] | None = None,
    ):
        """Updates a quantum reservation.

        This will update a quantum reservation's starting time, ending time,
        and list of allowlisted users.  If any field is not filled, it will
        not be updated.

        Args:
            project_id: A project_id of the parent Google Cloud Project.
            processor_id: The processor unique identifier.
            reservation_id: Unique ID of the reservation in the parent project,
            start: the new starting time of the reservation as a datetime object
            end: the new ending time of the reservation as a datetime object
            allowlisted_users: a list of emails that can use the reservation.
                The empty list, [], will clear the allowlisted_users while None
                will leave the value unchanged.
        """
        name = (
            _reservation_name_from_ids(project_id, processor_id, reservation_id)
            if reservation_id
            else ''
        )

        reservation = quantum.QuantumReservation(name=name)
        paths = []
        if start:
            reservation.start_time = start
            paths.append('start_time')
        if end:
            reservation.end_time = end
            paths.append('end_time')
        if allowlisted_users is not None:
            reservation.allowlisted_users.extend(allowlisted_users)
            paths.append('allowlisted_users')

        request = quantum.UpdateQuantumReservationRequest(
            name=name,
            quantum_reservation=reservation,
            update_mask=field_mask_pb2.FieldMask(paths=paths),
        )
        return await self._send_request_async(self.grpc_client.update_quantum_reservation, request)

    update_reservation = duet.sync(update_reservation_async)  # type: ignore[misc]

    async def list_time_slots_async(
        self, project_id: str, processor_id: str, filter_str: str = ''
    ) -> list[quantum.QuantumTimeSlot]:
        """Returns a list of quantum time slots on a processor.

        Args:
            project_id: A project_id of the parent Google Cloud Project.
            processor_id: The processor unique identifier.
            filter_str:  A string expression for filtering the quantum
                time slots returned by the list command. The fields
                eligible for filtering are `start_time`, `end_time`.

        Returns:
            A list of QuantumTimeSlot objects.
        """
        request = quantum.ListQuantumTimeSlotsRequest(
            parent=_processor_name_from_ids(project_id, processor_id), filter=filter_str
        )
        return await self._send_list_request_async(
            self.grpc_client.list_quantum_time_slots, request
        )

    list_time_slots = duet.sync(list_time_slots_async)

    async def get_quantum_processor_config_async(
        self,
        project_id: str,
        processor_id: str,
        config_name: str = 'default',
        device_version: DeviceVersion = Run(id='current'),
    ) -> quantum.QuantumProcessorConfig | None:
        """Returns the QuantumProcessorConfig for the given snapshot id.

        Args:
            project_id: A project_id of the parent Google Cloud Project.
            processor_id: The processor unique identifier.
            device_version: Specifies either the snapshot_id or the run_name.
            config_name: The id of the quantum processor config.

        Returns:
            The quantum procesor config or None if it does not exist.

        Raises:
            EngineException: If the request to get the config fails.
        """
        try:
            name = _quantum_processor_config_name_from_device_version(
                project_id=project_id,
                processor_id=processor_id,
                config_name=config_name,
                device_version=device_version,
            )
            request = quantum.GetQuantumProcessorConfigRequest(name=name)
            return await self._send_request_async(
                self.grpc_client.get_quantum_processor_config, request
            )
        except EngineException as err:
            if isinstance(err.__cause__, NotFound):
                return None
            raise

    get_quantum_processor_config = duet.sync(get_quantum_processor_config_async)

    async def list_quantum_processor_configs_from_run_async(
        self, project_id: str, processor_id: str, run_name: str = 'default'
    ) -> list[quantum.QuantumProcessorConfig]:
        """Returns list of QuantumProcessorConfigs.

        Args:
            project_id: A project_id of the parent Google Cloud Project.
            processor_id: The processor unique identifier.
            run_name: The run_name that contains the quantum processor config.

        Returns:
            List of quantum processor configs
        """
        parent_resource = _quantum_processor_config_name_from_run_name(
            project_id=project_id, processor_id=processor_id, run_name=run_name
        )
        request = quantum.ListQuantumProcessorConfigsRequest(parent=parent_resource)

        return await self._send_list_request_async(
            self.grpc_client.list_quantum_processor_configs, request
        )

    list_quantum_processor_configs_from_run = duet.sync(
        list_quantum_processor_configs_from_run_async
    )

    async def list_quantum_processor_configs_from_snapshot_async(
        self, project_id: str, processor_id: str, snapshot_id: str
    ) -> list[quantum.QuantumProcessorConfig]:
        """Returns list of QuantumProcessorConfigs.

        Args:
            project_id: A project_id of the parent Google Cloud Project.
            processor_id: The processor unique identifier.
            snapshot_id: The id of the snapshot that contains the quantum processor config.

        Returns:
            List of quantum processor configs
        """
        parent_resource = _quantum_processor_config_name_from_snapshot_id(
            project_id=project_id, processor_id=processor_id, snapshot_id=snapshot_id
        )
        request = quantum.ListQuantumProcessorConfigsRequest(parent=parent_resource)

        return await self._send_list_request_async(
            self.grpc_client.list_quantum_processor_configs, request
        )

    list_quantum_processor_configs_from_snapshot = duet.sync(
        list_quantum_processor_configs_from_snapshot_async
    )


def _project_name(project_id: str) -> str:
    return f'projects/{project_id}'


def _program_name_from_ids(project_id: str, program_id: str) -> str:
    return f'projects/{project_id}/programs/{program_id}'


def _job_name_from_ids(project_id: str, program_id: str, job_id: str) -> str:
    return f'projects/{project_id}/programs/{program_id}/jobs/{job_id}'


def _processor_name_from_ids(project_id: str, processor_id: str) -> str:
    return f'projects/{project_id}/processors/{processor_id}'


def _calibration_name_from_ids(
    project_id: str, processor_id: str, calibration_time_seconds: int
) -> str:
    return (
        f'projects/{project_id}/processors/{processor_id}/calibrations/{calibration_time_seconds}'
    )


def _reservation_name_from_ids(project_id: str, processor_id: str, reservation_id: str) -> str:
    return f'projects/{project_id}/processors/{processor_id}/reservations/{reservation_id}'


def _ids_from_program_name(program_name: str) -> tuple[str, str]:
    parts = program_name.split('/')
    return parts[1], parts[3]


def _ids_from_job_name(job_name: str) -> tuple[str, str, str]:
    parts = job_name.split('/')
    return parts[1], parts[3], parts[5]


def _ids_from_processor_name(processor_name: str) -> tuple[str, str]:
    parts = processor_name.split('/')
    return parts[1], parts[3]


def _ids_from_calibration_name(calibration_name: str) -> tuple[str, str, int]:
    parts = calibration_name.split('/')
    return parts[1], parts[3], int(parts[5])


<<<<<<< HEAD
def _quantum_processor_config_name_from_snapshot_id(
    project_id: str, processor_id: str, snapshot_id: str, config_name: str | None = None
) -> str:
    return (
        f'{_processor_name_from_ids(project_id, processor_id)}/'
        f'configSnapshots/{snapshot_id}'
        f'/configs/{config_name}'
        if config_name
        else ''
    )


def _quantum_processor_config_name_from_run_name(
    project_id: str, processor_id: str, run_name: str, config_name: str | None = None
=======
def _quantum_processor_config_name_from_device_version(
    project_id: str,
    processor_id: str,
    config_name: str,
    device_version: DeviceVersion | None = None,
>>>>>>> 64f4c218
) -> str:
    processor_resource_name = _processor_name_from_ids(project_id, processor_id)
    if isinstance(device_version, Snapshot):
        return (
            f'{processor_resource_name}/'
            f'configSnapshots/{device_version.id}/'
            f'configs/{config_name}'
        )
    default_run_name = 'default'
    return (
<<<<<<< HEAD
        f'{_processor_name_from_ids(project_id, processor_id)}/'
        f'configAutomationRuns/{run_name}'
        f'/configs/{config_name}'
        if config_name
        else ''
=======
        f'{processor_resource_name}/'
        f'configAutomationRuns/{device_version.id if device_version else default_run_name}/'
        f'configs/{config_name}'
>>>>>>> 64f4c218
    )


def _date_or_time_to_filter_expr(param_name: str, param: datetime.datetime | datetime.date):
    """Formats datetime or date to filter expressions.

    Args:
        param_name: The name of the filter parameter (for error messaging).
        param: The value of the parameter.

    Raises:
        ValueError: If the supplied param is not a datetime or date.
    """
    if isinstance(param, datetime.datetime):
        return f"{int(param.timestamp())}"
    elif isinstance(param, datetime.date):
        return f"{param.isoformat()}"

    raise ValueError(
        f"Unsupported date/time type for {param_name}: got {param} of "
        f"type {type(param)}. Supported types: datetime.datetime and"
        f"datetime.date"
    )<|MERGE_RESOLUTION|>--- conflicted
+++ resolved
@@ -1221,58 +1221,6 @@
 
     get_quantum_processor_config = duet.sync(get_quantum_processor_config_async)
 
-    async def list_quantum_processor_configs_from_run_async(
-        self, project_id: str, processor_id: str, run_name: str = 'default'
-    ) -> list[quantum.QuantumProcessorConfig]:
-        """Returns list of QuantumProcessorConfigs.
-
-        Args:
-            project_id: A project_id of the parent Google Cloud Project.
-            processor_id: The processor unique identifier.
-            run_name: The run_name that contains the quantum processor config.
-
-        Returns:
-            List of quantum processor configs
-        """
-        parent_resource = _quantum_processor_config_name_from_run_name(
-            project_id=project_id, processor_id=processor_id, run_name=run_name
-        )
-        request = quantum.ListQuantumProcessorConfigsRequest(parent=parent_resource)
-
-        return await self._send_list_request_async(
-            self.grpc_client.list_quantum_processor_configs, request
-        )
-
-    list_quantum_processor_configs_from_run = duet.sync(
-        list_quantum_processor_configs_from_run_async
-    )
-
-    async def list_quantum_processor_configs_from_snapshot_async(
-        self, project_id: str, processor_id: str, snapshot_id: str
-    ) -> list[quantum.QuantumProcessorConfig]:
-        """Returns list of QuantumProcessorConfigs.
-
-        Args:
-            project_id: A project_id of the parent Google Cloud Project.
-            processor_id: The processor unique identifier.
-            snapshot_id: The id of the snapshot that contains the quantum processor config.
-
-        Returns:
-            List of quantum processor configs
-        """
-        parent_resource = _quantum_processor_config_name_from_snapshot_id(
-            project_id=project_id, processor_id=processor_id, snapshot_id=snapshot_id
-        )
-        request = quantum.ListQuantumProcessorConfigsRequest(parent=parent_resource)
-
-        return await self._send_list_request_async(
-            self.grpc_client.list_quantum_processor_configs, request
-        )
-
-    list_quantum_processor_configs_from_snapshot = duet.sync(
-        list_quantum_processor_configs_from_snapshot_async
-    )
-
 
 def _project_name(project_id: str) -> str:
     return f'projects/{project_id}'
@@ -1322,28 +1270,11 @@
     return parts[1], parts[3], int(parts[5])
 
 
-<<<<<<< HEAD
-def _quantum_processor_config_name_from_snapshot_id(
-    project_id: str, processor_id: str, snapshot_id: str, config_name: str | None = None
-) -> str:
-    return (
-        f'{_processor_name_from_ids(project_id, processor_id)}/'
-        f'configSnapshots/{snapshot_id}'
-        f'/configs/{config_name}'
-        if config_name
-        else ''
-    )
-
-
-def _quantum_processor_config_name_from_run_name(
-    project_id: str, processor_id: str, run_name: str, config_name: str | None = None
-=======
 def _quantum_processor_config_name_from_device_version(
     project_id: str,
     processor_id: str,
     config_name: str,
     device_version: DeviceVersion | None = None,
->>>>>>> 64f4c218
 ) -> str:
     processor_resource_name = _processor_name_from_ids(project_id, processor_id)
     if isinstance(device_version, Snapshot):
@@ -1354,17 +1285,9 @@
         )
     default_run_name = 'default'
     return (
-<<<<<<< HEAD
-        f'{_processor_name_from_ids(project_id, processor_id)}/'
-        f'configAutomationRuns/{run_name}'
-        f'/configs/{config_name}'
-        if config_name
-        else ''
-=======
         f'{processor_resource_name}/'
         f'configAutomationRuns/{device_version.id if device_version else default_run_name}/'
         f'configs/{config_name}'
->>>>>>> 64f4c218
     )
 
 
