--- conflicted
+++ resolved
@@ -31,11 +31,7 @@
 from cirq_google.cloud import quantum
 from cirq_google.engine import stream_manager
 from cirq_google.engine.asyncio_executor import AsyncioExecutor
-<<<<<<< HEAD
-from cirq_google.engine.processor_config import DeviceVersion, Run, Snapshot
-=======
 from cirq_google.engine.processor_config import DeviceConfigRevision, Run, Snapshot
->>>>>>> a764b67c
 
 _M = TypeVar('_M', bound=proto.Message)
 _R = TypeVar('_R')
@@ -1192,22 +1188,14 @@
         project_id: str,
         processor_id: str,
         config_name: str = 'default',
-<<<<<<< HEAD
-        device_version: DeviceVersion = Run(id='current'),
-=======
         device_config_revision: DeviceConfigRevision = Run(id='current'),
->>>>>>> a764b67c
     ) -> quantum.QuantumProcessorConfig | None:
         """Returns the QuantumProcessorConfig for the given snapshot id.
 
         Args:
             project_id: A project_id of the parent Google Cloud Project.
             processor_id: The processor unique identifier.
-<<<<<<< HEAD
-            device_version: Specifies either the snapshot_id or the run_name.
-=======
             device_config_revision: Specifies either the snapshot_id or the run_name.
->>>>>>> a764b67c
             config_name: The id of the quantum processor config.
 
         Returns:
@@ -1217,19 +1205,26 @@
             EngineException: If the request to get the config fails.
         """
         try:
-<<<<<<< HEAD
+            name = _quantum_processor_config_name_from_device_config_revision(
+                project_id=project_id,
+                processor_id=processor_id,
+                config_name=config_name,
+                device_config_revision=device_config_revision,
+            )
+            request = quantum.GetQuantumProcessorConfigRequest(name=name)
+            return await self._send_request_async(
+                self.grpc_client.get_quantum_processor_config, request
+            )
+        except EngineException as err:
+            if isinstance(err.__cause__, NotFound):
+                return None
+            raise
+        try:
             name = _quantum_processor_config_name_from_device_version(
                 project_id=project_id,
                 processor_id=processor_id,
                 config_name=config_name,
                 device_version=device_version,
-=======
-            name = _quantum_processor_config_name_from_device_config_revision(
-                project_id=project_id,
-                processor_id=processor_id,
-                config_name=config_name,
-                device_config_revision=device_config_revision,
->>>>>>> a764b67c
             )
             request = quantum.GetQuantumProcessorConfigRequest(name=name)
             return await self._send_request_async(
@@ -1239,7 +1234,6 @@
             if isinstance(err.__cause__, NotFound):
                 return None
             raise
-<<<<<<< HEAD
 
     get_quantum_processor_config = duet.sync(get_quantum_processor_config_async)
 
@@ -1265,10 +1259,6 @@
         )
 
     list_quantum_processor_configs = duet.sync(list_quantum_processor_configs_async)
-=======
-
-    get_quantum_processor_config = duet.sync(get_quantum_processor_config_async)
->>>>>>> a764b67c
 
 
 def _project_name(project_id: str) -> str:
@@ -1319,29 +1309,6 @@
     return parts[1], parts[3], int(parts[5])
 
 
-<<<<<<< HEAD
-def _quantum_processor_config_name_from_device_version(
-    project_id: str,
-    processor_id: str,
-    config_name: str | None = None,
-    device_version: DeviceVersion | None = None,
-) -> str:
-    processor_resource_name = _processor_name_from_ids(project_id, processor_id)
-    if isinstance(device_version, Snapshot):
-        return (
-            f'{processor_resource_name}/'
-            f'configSnapshots/{device_version.id}/'
-            f'configs/{config_name}'
-        )
-    default_run_name = 'default'
-    return (
-        f'{processor_resource_name}/'
-        f'configAutomationRuns/{device_version.id if device_version else default_run_name}/'
-        f'configs/{config_name}'
-        if config_name
-        else ''
-    )
-=======
 def _quantum_processor_config_name_from_device_config_revision(
     project_id: str,
     processor_id: str,
@@ -1359,7 +1326,6 @@
     default_run_name = 'default'
     run_id = device_config_revision.id if device_config_revision else default_run_name
     return f'{processor_resource_name}/configAutomationRuns/{run_id}/configs/{config_name}'
->>>>>>> a764b67c
 
 
 def _date_or_time_to_filter_expr(param_name: str, param: datetime.datetime | datetime.date):
