--- conflicted
+++ resolved
@@ -38,11 +38,7 @@
     need to implement abstract methods.
     """
 
-<<<<<<< HEAD
-    def __init__(self, circuits: list[cirq.Circuit], engine: 'AbstractLocalEngine'):
-=======
-    def __init__(self, circuits: List[cirq.Circuit], engine: AbstractLocalEngine):
->>>>>>> d8e4a9bc
+    def __init__(self, circuits: list[cirq.Circuit], engine: AbstractLocalEngine):
         if not circuits:
             raise ValueError('No circuits provided to program.')
         self._create_time = datetime.datetime.now()
@@ -82,19 +78,11 @@
 
     def list_jobs(
         self,
-<<<<<<< HEAD
         created_before: datetime.datetime | datetime.date | None = None,
         created_after: datetime.datetime | datetime.date | None = None,
         has_labels: dict[str, str] | None = None,
         execution_states: set[quantum.ExecutionStatus.State] | None = None,
-    ) -> Sequence['AbstractLocalJob']:
-=======
-        created_before: Optional[Union[datetime.datetime, datetime.date]] = None,
-        created_after: Optional[Union[datetime.datetime, datetime.date]] = None,
-        has_labels: Optional[Dict[str, str]] = None,
-        execution_states: Optional[Set[quantum.ExecutionStatus.State]] = None,
     ) -> Sequence[AbstractLocalJob]:
->>>>>>> d8e4a9bc
         """Returns the list of jobs for this program.
 
         Args:
@@ -161,11 +149,7 @@
         """Returns the labels of the program."""
         return copy.copy(self._labels)
 
-<<<<<<< HEAD
-    def set_labels(self, labels: dict[str, str]) -> 'AbstractProgram':
-=======
-    def set_labels(self, labels: Dict[str, str]) -> AbstractProgram:
->>>>>>> d8e4a9bc
+    def set_labels(self, labels: dict[str, str]) -> AbstractProgram:
         """Sets (overwriting) the labels for a previously created quantum
         program.
 
@@ -178,11 +162,7 @@
         self._labels = copy.copy(labels)
         return self
 
-<<<<<<< HEAD
-    def add_labels(self, labels: dict[str, str]) -> 'AbstractProgram':
-=======
-    def add_labels(self, labels: Dict[str, str]) -> AbstractProgram:
->>>>>>> d8e4a9bc
+    def add_labels(self, labels: dict[str, str]) -> AbstractProgram:
         """Adds new labels to a previously created quantum program.
 
         Params:
@@ -195,11 +175,7 @@
             self._labels[key] = labels[key]
         return self
 
-<<<<<<< HEAD
-    def remove_labels(self, keys: list[str]) -> 'AbstractProgram':
-=======
-    def remove_labels(self, keys: List[str]) -> AbstractProgram:
->>>>>>> d8e4a9bc
+    def remove_labels(self, keys: list[str]) -> AbstractProgram:
         """Removes labels with given keys from the labels of a previously
         created quantum program.
 
