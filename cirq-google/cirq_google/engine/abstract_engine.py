--- conflicted
+++ resolved
@@ -21,11 +21,7 @@
 
 import abc
 import datetime
-<<<<<<< HEAD
-from typing import Sequence
-=======
-from typing import Dict, List, Optional, Sequence, Set, TYPE_CHECKING, Union
->>>>>>> d8e4a9bc
+from typing import Sequence, TYPE_CHECKING
 
 if TYPE_CHECKING:
     import cirq
