--- conflicted
+++ resolved
@@ -53,13 +53,8 @@
         self,
         project_id: str,
         processor_id: str,
-<<<<<<< HEAD
-        context: 'engine_base.EngineContext',
+        context: engine_base.EngineContext,
         _processor: quantum.QuantumProcessor | None = None,
-=======
-        context: engine_base.EngineContext,
-        _processor: Optional[quantum.QuantumProcessor] = None,
->>>>>>> d8e4a9bc
     ) -> None:
         """A processor available via the engine.
 
@@ -154,19 +149,11 @@
         job_id: str | None = None,
         params: cirq.Sweepable = None,
         repetitions: int = 1,
-<<<<<<< HEAD
         program_description: str | None = None,
         program_labels: dict[str, str] | None = None,
         job_description: str | None = None,
         job_labels: dict[str, str] | None = None,
-    ) -> 'abstract_job.AbstractJob':
-=======
-        program_description: Optional[str] = None,
-        program_labels: Optional[Dict[str, str]] = None,
-        job_description: Optional[str] = None,
-        job_labels: Optional[Dict[str, str]] = None,
     ) -> abstract_job.AbstractJob:
->>>>>>> d8e4a9bc
         """Runs the supplied Circuit on this processor.
 
         In contrast to run, this runs across multiple parameter sweeps, and
@@ -235,20 +222,12 @@
         self._processor = self.context.client.get_processor(self.project_id, self.processor_id)
         return self._processor.health.name
 
-<<<<<<< HEAD
-    def expected_down_time(self) -> 'datetime.datetime | None':
-=======
-    def expected_down_time(self) -> Optional[datetime.datetime]:
->>>>>>> d8e4a9bc
+    def expected_down_time(self) -> datetime.datetime | None:
         """Returns the start of the next expected down time of the processor, if
         set."""
         return self._inner_processor().expected_down_time
 
-<<<<<<< HEAD
-    def expected_recovery_time(self) -> 'datetime.datetime | None':
-=======
-    def expected_recovery_time(self) -> Optional[datetime.datetime]:
->>>>>>> d8e4a9bc
+    def expected_recovery_time(self) -> datetime.datetime | None:
         """Returns the expected the processor should be available, if set."""
         return self._inner_processor().expected_recovery_time
 
