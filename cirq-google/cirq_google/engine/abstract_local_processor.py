# Copyright 2021 The Cirq Developers
#
# Licensed under the Apache License, Version 2.0 (the "License");
# you may not use this file except in compliance with the License.
# You may obtain a copy of the License at
#
#     https://www.apache.org/licenses/LICENSE-2.0
#
# Unless required by applicable law or agreed to in writing, software
# distributed under the License is distributed on an "AS IS" BASIS,
# WITHOUT WARRANTIES OR CONDITIONS OF ANY KIND, either express or implied.
# See the License for the specific language governing permissions and
# limitations under the License.

from __future__ import annotations

import abc
import datetime
from typing import Optional, overload, TYPE_CHECKING

from google.protobuf.timestamp_pb2 import Timestamp

from cirq_google.cloud import quantum
from cirq_google.engine.abstract_processor import AbstractProcessor

if TYPE_CHECKING:
    import cirq_google.engine.calibration as calibration
    from cirq_google.engine.abstract_engine import AbstractEngine
    from cirq_google.engine.abstract_local_program import AbstractLocalProgram
    from cirq_google.engine.abstract_program import AbstractProgram


@overload
def _to_timestamp(union_time: None) -> None: ...


@overload
def _to_timestamp(union_time: datetime.datetime | datetime.timedelta) -> int: ...


def _to_timestamp(union_time: None | datetime.datetime | datetime.timedelta) -> int | None:
    """Translate a datetime or timedelta into a number of seconds since epoch."""
    if isinstance(union_time, datetime.timedelta):
        return int((datetime.datetime.now() + union_time).timestamp())
    elif isinstance(union_time, datetime.datetime):
        return int(union_time.timestamp())
    return None


class AbstractLocalProcessor(AbstractProcessor):
    """Partial implementation of AbstractProcessor using in-memory objects.

    This implements reservation creation and scheduling using an in-memory
    list for time slots and reservations.  Any time slot not specified by
    initialization is assumed to be UNALLOCATED (available for reservation).

    Attributes:
        processor_id: Unique string id of the processor.
        engine: The parent `AbstractEngine` object, if available.
        expected_down_time: Optional datetime of the next expected downtime.
            For informational purpose only.
        expected_recovery_time: Optional datetime when the processor is
            expected to be available again.  For informational purpose only.
        schedule:  List of time slots that the scheduling/reservation should
            use.  All time slots must be non-overlapping.
        project_name: A project_name for resource naming.
    """

    def __init__(
        self,
        *,
        processor_id: str,
<<<<<<< HEAD
        engine: Optional['AbstractEngine'] = None,
        expected_down_time: datetime.datetime | None = None,
        expected_recovery_time: datetime.datetime | None = None,
        schedule: list[quantum.QuantumTimeSlot] | None = None,
=======
        engine: Optional[AbstractEngine] = None,
        expected_down_time: Optional[datetime.datetime] = None,
        expected_recovery_time: Optional[datetime.datetime] = None,
        schedule: Optional[List[quantum.QuantumTimeSlot]] = None,
>>>>>>> d8e4a9bc
        project_name: str = 'fake_project',
    ):
        self._engine = engine
        self._expected_recovery_time = expected_recovery_time
        self._expected_down_time = expected_down_time
        self._reservations: dict[str, quantum.QuantumReservation] = {}
        self._resource_id_counter = 0
        self._processor_id = processor_id
        self._project_name = project_name

        if schedule is None:
            self._schedule = [
                quantum.QuantumTimeSlot(
                    processor_name=self._processor_id,
                    time_slot_type=quantum.QuantumTimeSlot.TimeSlotType.UNALLOCATED,
                )
            ]
        else:
            self._schedule = sorted(
                schedule, key=lambda t: t.start_time.timestamp() if t.start_time else -1
            )

        for idx in range(len(self._schedule) - 1):
            if self._schedule[idx].end_time > self._schedule[idx + 1].start_time:
                raise ValueError('Time slots cannot overlap!')

    @property
    def project_id(self) -> str:
        """Project name of the processor."""
        return self._project_name

    @property
    def processor_id(self) -> str:
        """Unique string id of the processor."""
        return self._processor_id

    def engine(self) -> Optional[AbstractEngine]:
        """Returns the parent Engine object.

        Returns:
            The program's parent Engine.

        Raises:
            ValueError: if no engine has been defined for this processor.
        """
        return self._engine

    def set_engine(self, engine):
        """Sets the parent processor."""
        self._engine = engine

<<<<<<< HEAD
    def expected_down_time(self) -> 'datetime.datetime | None':
=======
    def expected_down_time(self) -> Optional[datetime.datetime]:
>>>>>>> d8e4a9bc
        """Returns the start of the next expected down time of the processor, if
        set."""
        return self._expected_down_time

<<<<<<< HEAD
    def expected_recovery_time(self) -> 'datetime.datetime | None':
=======
    def expected_recovery_time(self) -> Optional[datetime.datetime]:
>>>>>>> d8e4a9bc
        """Returns the expected the processor should be available, if set."""
        return self._expected_recovery_time

    def _create_id(self, id_type: str = 'reservation') -> str:
        """Creates a unique resource id for child objects."""
        self._resource_id_counter += 1
        return (
            f'projects/{self._project_name}/'
            f'processors/{self._processor_id}/'
            f'{id_type}/{self._resource_id_counter}'
        )

    def _reservation_to_time_slot(
        self, reservation: quantum.QuantumReservation
    ) -> quantum.QuantumTimeSlot:
        """Changes a reservation object into a time slot object."""
        return quantum.QuantumTimeSlot(
            processor_name=self._processor_id,
            start_time=reservation.start_time,
            end_time=reservation.end_time,
            time_slot_type=quantum.QuantumTimeSlot.TimeSlotType.RESERVATION,
        )

    def _insert_reservation_into(self, time_slot: quantum.QuantumTimeSlot) -> None:
        """Inserts a new reservation time slot into the ordered schedule.

        If this reservation overlaps with existing time slots, these slots will be
        shortened, removed, or split to insert the new reservation.
        """
        new_schedule = []
        time_slot_inserted = False
        for t in self._schedule:
            if t.end_time and t.end_time.timestamp() <= time_slot.start_time.timestamp():
                #          [--time_slot--]
                # [--t--]
                new_schedule.append(t)
                continue
            if t.start_time and t.start_time.timestamp() >= time_slot.end_time.timestamp():
                # [--time_slot--]
                #                   [--t--]
                new_schedule.append(t)
                continue
            if t.start_time and time_slot.start_time.timestamp() <= t.start_time.timestamp():
                if not time_slot_inserted:
                    new_schedule.append(time_slot)
                    time_slot_inserted = True
                if not t.end_time or t.end_time.timestamp() > time_slot.end_time.timestamp():
                    # [--time_slot---]
                    #          [----t-----]
                    t.start_time = time_slot.end_time
                    new_schedule.append(t)
                # if t.end_time < time_slot.end_time
                # [------time_slot-----]
                #      [-----t-----]
                # t should be removed
            else:
                if not t.end_time or t.end_time.timestamp() > time_slot.end_time.timestamp():
                    #    [---time_slot---]
                    # [-------------t---------]
                    # t should be split
                    start = quantum.QuantumTimeSlot(
                        processor_name=self._processor_id,
                        end_time=time_slot.start_time,
                        time_slot_type=t.time_slot_type,
                    )
                    if t.start_time:
                        start.start_time = t.start_time
                    end = quantum.QuantumTimeSlot(
                        processor_name=self._processor_id,
                        start_time=time_slot.end_time,
                        time_slot_type=t.time_slot_type,
                    )
                    if t.end_time:
                        end.end_time = t.end_time

                    new_schedule.append(start)
                    new_schedule.append(time_slot)
                    new_schedule.append(end)

                else:
                    #       [---time_slot---]
                    # [----t-----]
                    t.end_time = time_slot.start_time
                    new_schedule.append(t)
                    new_schedule.append(time_slot)
                time_slot_inserted = True

        if not time_slot_inserted:
            new_schedule.append(time_slot)
        self._schedule = new_schedule

    def _is_available(self, time_slot: quantum.QuantumTimeSlot) -> bool:
        """Returns True if the slot is available for reservation."""
        for t in self._schedule:
            if t.time_slot_type == quantum.QuantumTimeSlot.TimeSlotType.UNALLOCATED:
                continue
            if t.end_time and t.end_time.timestamp() <= time_slot.start_time.timestamp():
                continue
            if t.start_time and t.start_time.timestamp() >= time_slot.end_time.timestamp():
                continue
            return False
        return True

    def create_reservation(
        self,
        start_time: datetime.datetime,
        end_time: datetime.datetime,
        whitelisted_users: list[str] | None = None,
    ) -> quantum.QuantumReservation:
        """Creates a reservation on this processor.

        Args:
            start_time: the starting date/time of the reservation.
            end_time: the ending date/time of the reservation.
            whitelisted_users: a list of emails that are allowed
              to send programs during this reservation (in addition to users
              with permission "quantum.reservations.use" on the project).

        Raises:
            ValueError: if start_time is after end_time.
        """
        if end_time < start_time:
            raise ValueError('End time of reservation must be after the start time')
        reservation_id = self._create_id()
        new_reservation = quantum.QuantumReservation(
            name=reservation_id,
            start_time=Timestamp(seconds=int(start_time.timestamp())),
            end_time=Timestamp(seconds=int(end_time.timestamp())),
            whitelisted_users=whitelisted_users,
        )
        time_slot = self._reservation_to_time_slot(new_reservation)
        if not self._is_available(time_slot):
            raise ValueError('Time slot is not available for reservations')

        self._reservations[reservation_id] = new_reservation
        self._insert_reservation_into(time_slot)
        return new_reservation

    def remove_reservation(self, reservation_id: str) -> None:
        """Removes a reservation on this processor."""
        if reservation_id in self._reservations:
            del self._reservations[reservation_id]

    def get_reservation(self, reservation_id: str) -> quantum.QuantumReservation | None:
        """Retrieve a reservation given its id."""
        if reservation_id in self._reservations:
            return self._reservations[reservation_id]
        else:
            return None

    def update_reservation(
        self,
        reservation_id: str,
        start_time: datetime.datetime | None = None,
        end_time: datetime.datetime | None = None,
        whitelisted_users: list[str] | None = None,
    ) -> None:
        """Updates a reservation with new information.

        Updates a reservation with a new start date, end date, or
        list of additional users.  For each field, it the argument is left as
        None, it will not be updated.

        Args:
            reservation_id: The string identifier of the reservation to change.
            start_time: New starting time  of the reservation.  If unspecified,
                starting time is left unchanged.
            end_time: New ending time  of the reservation.  If unspecified,
                ending time is left unchanged.
            whitelisted_users: The new list of whitelisted users to allow on
                the reservation.  If unspecified, the users are left unchanged.

        Raises:
            ValueError: if reservation_id does not exist.
        """
        if reservation_id not in self._reservations:
            raise ValueError(f'Reservation id {reservation_id} does not exist.')
        if start_time is not None:
            self._reservations[reservation_id].start_time = datetime.datetime.fromtimestamp(
                _to_timestamp(start_time)
            )
        if end_time is not None:
            self._reservations[reservation_id].end_time = datetime.datetime.fromtimestamp(
                _to_timestamp(end_time)
            )
        if whitelisted_users is not None:
            del self._reservations[reservation_id].whitelisted_users[:]
            self._reservations[reservation_id].whitelisted_users.extend(whitelisted_users)

    def list_reservations(
        self,
        from_time: None | datetime.datetime | datetime.timedelta = datetime.timedelta(),
        to_time: None | datetime.datetime | datetime.timedelta = datetime.timedelta(weeks=2),
    ) -> list[quantum.QuantumReservation]:
        """Retrieves the reservations from a processor.

        Only reservations from this processor and project will be
        returned. The schedule may be filtered by starting and ending time.

        Args:
            from_time: Filters the returned reservations to only include entries
                that end no earlier than the given value. Specified either as an
                absolute time (datetime.datetime) or as a time relative to now
                (datetime.timedelta). Defaults to now (a relative time of 0).
                Set to None to omit this filter.
            to_time: Filters the returned reservations to only include entries
                that start no later than the given value. Specified either as an
                absolute time (datetime.datetime) or as a time relative to now
                (datetime.timedelta). Defaults to two weeks from now (a relative
                time of two weeks). Set to None to omit this filter.

        Returns:
            A list of reservations.
        """
        start_timestamp = _to_timestamp(from_time)
        end_timestamp = _to_timestamp(to_time)
        reservation_list = []
        for reservation in self._reservations.values():
            if end_timestamp and reservation.start_time.timestamp() > end_timestamp:
                continue
            if start_timestamp and reservation.end_time.timestamp() < start_timestamp:
                continue
            reservation_list.append(reservation)
        return reservation_list

    def get_schedule(
        self,
        from_time: None | datetime.datetime | datetime.timedelta = datetime.timedelta(),
        to_time: None | datetime.datetime | datetime.timedelta = datetime.timedelta(weeks=2),
        time_slot_type: quantum.QuantumTimeSlot.TimeSlotType | None = None,
    ) -> list[quantum.QuantumTimeSlot]:
        """Retrieves the schedule for a processor.

        The schedule may be filtered by time.

        Args:
            from_time: Filters the returned schedule to only include entries
                that end no earlier than the given value. Specified either as an
                absolute time (datetime.datetime) or as a time relative to now
                (datetime.timedelta). Defaults to now (a relative time of 0).
                Set to None to omit this filter.
            to_time: Filters the returned schedule to only include entries
                that start no later than the given value. Specified either as an
                absolute time (datetime.datetime) or as a time relative to now
                (datetime.timedelta). Defaults to two weeks from now (a relative
                time of two weeks). Set to None to omit this filter.
            time_slot_type: Filters the returned schedule to only include
                entries with a given type (e.g. maintenance, open swim).
                Defaults to None. Set to None to omit this filter.

        Returns:
            Time slots that fit the criteria.
        """
        time_slots: list[quantum.QuantumTimeSlot] = []
        start_timestamp = _to_timestamp(from_time)
        end_timestamp = _to_timestamp(to_time)
        for slot in self._schedule:
            if start_timestamp and slot.end_time and slot.end_time.timestamp() < start_timestamp:
                continue
            if end_timestamp and slot.start_time and slot.start_time.timestamp() > end_timestamp:
                continue
            time_slots.append(slot)
        return time_slots

    @abc.abstractmethod
    def get_latest_calibration(self, timestamp: int) -> calibration.Calibration | None:
        """Returns the latest calibration with the provided timestamp or earlier."""

    @abc.abstractmethod
    def get_program(self, program_id: str) -> AbstractProgram:
        """Returns an AbstractProgram for an existing Quantum Engine program.

        Args:
            program_id: Unique ID of the program within the parent project.

        Returns:
            An AbstractProgram for the program.
        """

    @abc.abstractmethod
    def list_programs(
        self,
<<<<<<< HEAD
        created_before: datetime.datetime | datetime.date | None = None,
        created_after: datetime.datetime | datetime.date | None = None,
        has_labels: dict[str, str] | None = None,
    ) -> list['AbstractLocalProgram']:
=======
        created_before: Optional[Union[datetime.datetime, datetime.date]] = None,
        created_after: Optional[Union[datetime.datetime, datetime.date]] = None,
        has_labels: Optional[Dict[str, str]] = None,
    ) -> List[AbstractLocalProgram]:
>>>>>>> d8e4a9bc
        """Returns a list of previously executed quantum programs.

        Args:
            created_after: retrieve programs that were created after this date
                or time.
            created_before: retrieve programs that were created before this date
                or time.
            has_labels: retrieve programs that have labels on them specified by
                this dict. If the value is set to `*`, filters having the label
                regardless of the label value will be filtered. For example, to
                query programs that have the shape label and have the color
                label with value red can be queried using
                `{'color: red', 'shape:*'}`
        """<|MERGE_RESOLUTION|>--- conflicted
+++ resolved
@@ -70,17 +70,10 @@
         self,
         *,
         processor_id: str,
-<<<<<<< HEAD
-        engine: Optional['AbstractEngine'] = None,
+        engine: AbstractEngine | None = None,
         expected_down_time: datetime.datetime | None = None,
         expected_recovery_time: datetime.datetime | None = None,
         schedule: list[quantum.QuantumTimeSlot] | None = None,
-=======
-        engine: Optional[AbstractEngine] = None,
-        expected_down_time: Optional[datetime.datetime] = None,
-        expected_recovery_time: Optional[datetime.datetime] = None,
-        schedule: Optional[List[quantum.QuantumTimeSlot]] = None,
->>>>>>> d8e4a9bc
         project_name: str = 'fake_project',
     ):
         self._engine = engine
@@ -132,20 +125,12 @@
         """Sets the parent processor."""
         self._engine = engine
 
-<<<<<<< HEAD
-    def expected_down_time(self) -> 'datetime.datetime | None':
-=======
-    def expected_down_time(self) -> Optional[datetime.datetime]:
->>>>>>> d8e4a9bc
+    def expected_down_time(self) -> datetime.datetime | None:
         """Returns the start of the next expected down time of the processor, if
         set."""
         return self._expected_down_time
 
-<<<<<<< HEAD
-    def expected_recovery_time(self) -> 'datetime.datetime | None':
-=======
-    def expected_recovery_time(self) -> Optional[datetime.datetime]:
->>>>>>> d8e4a9bc
+    def expected_recovery_time(self) -> datetime.datetime | None:
         """Returns the expected the processor should be available, if set."""
         return self._expected_recovery_time
 
@@ -428,17 +413,10 @@
     @abc.abstractmethod
     def list_programs(
         self,
-<<<<<<< HEAD
         created_before: datetime.datetime | datetime.date | None = None,
         created_after: datetime.datetime | datetime.date | None = None,
         has_labels: dict[str, str] | None = None,
-    ) -> list['AbstractLocalProgram']:
-=======
-        created_before: Optional[Union[datetime.datetime, datetime.date]] = None,
-        created_after: Optional[Union[datetime.datetime, datetime.date]] = None,
-        has_labels: Optional[Dict[str, str]] = None,
-    ) -> List[AbstractLocalProgram]:
->>>>>>> d8e4a9bc
+    ) -> list[AbstractLocalProgram]:
         """Returns a list of previously executed quantum programs.
 
         Args:
