--- conflicted
+++ resolved
@@ -46,13 +46,8 @@
         self,
         project_id: str,
         program_id: str,
-<<<<<<< HEAD
-        context: 'engine_base.EngineContext',
+        context: engine_base.EngineContext,
         _program: quantum.QuantumProgram | None = None,
-=======
-        context: engine_base.EngineContext,
-        _program: Optional[quantum.QuantumProgram] = None,
->>>>>>> d8e4a9bc
     ) -> None:
         """A job submitted to the engine.
 
@@ -308,11 +303,7 @@
         """Returns the labels of the program."""
         return self._inner_program().labels
 
-<<<<<<< HEAD
-    async def set_labels_async(self, labels: dict[str, str]) -> 'EngineProgram':
-=======
-    async def set_labels_async(self, labels: Dict[str, str]) -> EngineProgram:
->>>>>>> d8e4a9bc
+    async def set_labels_async(self, labels: dict[str, str]) -> EngineProgram:
         """Sets (overwriting) the labels for a previously created quantum
         program.
 
@@ -329,11 +320,7 @@
 
     set_labels = duet.sync(set_labels_async)
 
-<<<<<<< HEAD
-    async def add_labels_async(self, labels: dict[str, str]) -> 'EngineProgram':
-=======
-    async def add_labels_async(self, labels: Dict[str, str]) -> EngineProgram:
->>>>>>> d8e4a9bc
+    async def add_labels_async(self, labels: dict[str, str]) -> EngineProgram:
         """Adds new labels to a previously created quantum program.
 
         Params:
@@ -349,11 +336,7 @@
 
     add_labels = duet.sync(add_labels_async)
 
-<<<<<<< HEAD
-    async def remove_labels_async(self, keys: list[str]) -> 'EngineProgram':
-=======
-    async def remove_labels_async(self, keys: List[str]) -> EngineProgram:
->>>>>>> d8e4a9bc
+    async def remove_labels_async(self, keys: list[str]) -> EngineProgram:
         """Removes labels with given keys from the labels of a previously
         created quantum program.
 
