--- conflicted
+++ resolved
@@ -37,7 +37,6 @@
     return grpc_client
 
 
-<<<<<<< HEAD
 def setup_fake_quantum_run_stream_client(client_constructor, responses_and_exceptions):
     grpc_client = _FakeQuantumRunStream(responses_and_exceptions)
     client_constructor.return_value = grpc_client
@@ -80,9 +79,6 @@
         await asyncio.sleep(0)
 
 
-@uses_async_mock
-=======
->>>>>>> a041ef80
 @mock.patch.object(quantum, 'QuantumEngineServiceAsyncClient', autospec=True)
 def test_create_program(client_constructor):
     grpc_client = setup_mock_(client_constructor)
