--- conflicted
+++ resolved
@@ -1869,93 +1869,4 @@
     grpc_client.get_quantum_processor_config.assert_called_with(
         quantum.GetQuantumProcessorConfigRequest(name=resource_name)
     )
-<<<<<<< HEAD
-    assert actual_result is None
-
-
-@mock.patch.object(quantum, 'QuantumEngineServiceAsyncClient', autospec=True)
-def test_get_quantum_processor_config_from_run_exception(client_constructor, default_engine_client):
-    grpc_client = _setup_client_mock(client_constructor)
-    grpc_client.get_quantum_processor_config.side_effect = exceptions.BadRequest('invalid_reueust')
-
-    with pytest.raises(EngineException, match='invalid_reueust'):
-        _ = default_engine_client.get_quantum_processor_config_from_run(
-            project_id="test_project_id",
-            processor_id="test_processor_id",
-            config_name="test_config_name",
-            run_name="test_run_name",
-        )
-
-
-@mock.patch.object(quantum, 'QuantumEngineServiceAsyncClient', autospec=True)
-def test_list_quantum_processor_configs_from_run(client_constructor, default_engine_client):
-    project_id = "test_project_id"
-    processor_id = "test_processor_id"
-    run_name = "test_run_name"
-    parent_resource_name = (
-        f'projects/{project_id}/' f'processors/{processor_id}/' f'configAutomationRuns/{run_name}'
-    )
-    response_parent_resource = (
-        f'projects/{project_id}/' f'processors/{processor_id}/' 'configSnapshots/test_snapshot'
-    )
-    expected_configs = [
-        quantum.QuantumProcessorConfig(name=f'{response_parent_resource}/configs/test_config_1'),
-        quantum.QuantumProcessorConfig(name=f'{response_parent_resource}/configs/test_config_2'),
-    ]
-
-    grpc_client = _setup_client_mock(client_constructor)
-    grpc_client.list_quantum_processor_configs.return_value = Pager(expected_configs)
-
-    results = default_engine_client.list_quantum_processor_configs_from_run(
-        project_id=project_id, processor_id=processor_id, run_name=run_name
-    )
-
-    assert results == expected_configs
-
-
-@mock.patch.object(quantum, 'QuantumEngineServiceAsyncClient', autospec=True)
-def test_list_quantum_processor_configs_from_run_default(client_constructor, default_engine_client):
-    project_id = "test_project_id"
-    processor_id = "test_processor_id"
-    response_parent_resource = (
-        f'projects/{project_id}/' f'processors/{processor_id}/' 'configSnapshots/test_snapshot'
-    )
-    expected_configs = [
-        quantum.QuantumProcessorConfig(name=f'{response_parent_resource}/configs/test_config_1'),
-        quantum.QuantumProcessorConfig(name=f'{response_parent_resource}/configs/test_config_2'),
-    ]
-
-    grpc_client = _setup_client_mock(client_constructor)
-    grpc_client.list_quantum_processor_configs.return_value = Pager(expected_configs)
-
-    results = default_engine_client.list_quantum_processor_configs_from_run(
-        project_id=project_id, processor_id=processor_id
-    )
-
-    assert results == expected_configs
-
-
-@mock.patch.object(quantum, 'QuantumEngineServiceAsyncClient', autospec=True)
-def test_list_quantum_processor_configs_from_snapshot(client_constructor, default_engine_client):
-    project_id = "test_project_id"
-    processor_id = "test_processor_id"
-    snapshot_id = "test_snap_name"
-    response_parent_resource = (
-        f'projects/{project_id}/' f'processors/{processor_id}/' 'configSnapshots/test_snapshot'
-    )
-    expected_configs = [
-        quantum.QuantumProcessorConfig(name=f'{response_parent_resource}/configs/test_config_1'),
-        quantum.QuantumProcessorConfig(name=f'{response_parent_resource}/configs/test_config_2'),
-    ]
-
-    grpc_client = _setup_client_mock(client_constructor)
-    grpc_client.list_quantum_processor_configs.return_value = Pager(expected_configs)
-
-    results = default_engine_client.list_quantum_processor_configs_from_snapshot(
-        project_id=project_id, processor_id=processor_id, snapshot_id=snapshot_id
-    )
-
-    assert results == expected_configs
-=======
-    assert actual_result is None
->>>>>>> 64f4c218
+    assert actual_result is None