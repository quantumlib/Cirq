--- conflicted
+++ resolved
@@ -32,6 +32,7 @@
 import cirq_google.engine.stream_manager as engine_stream_manager
 from cirq_google.cloud import quantum
 from cirq_google.engine.engine_client import EngineClient, EngineException
+from cirq_google.engine.processor_config import Run, Snapshot
 from cirq_google.engine.processor_config import Run, Snapshot
 
 # JOB_PATH represents the path to a specific job.
@@ -1768,11 +1769,7 @@
             project_id=project_id,
             processor_id=processor_id,
             config_name=config_name,
-<<<<<<< HEAD
-            device_version=snapshot,
-=======
             device_config_revision=snapshot,
->>>>>>> a764b67c
         )
         == expected_result
     )
@@ -1784,16 +1781,10 @@
 @mock.patch.object(quantum, 'QuantumEngineServiceAsyncClient', autospec=True)
 def test_get_quantum_processor_exception(client_constructor, default_engine_client):
     grpc_client = _setup_client_mock(client_constructor)
-<<<<<<< HEAD
-    grpc_client.get_quantum_processor_config.side_effect = exceptions.BadRequest('invalid_reueust')
-
-    with pytest.raises(EngineException, match='invalid_reueust'):
-=======
     error_msg = 'invalid_request'
     grpc_client.get_quantum_processor_config.side_effect = exceptions.BadRequest(error_msg)
 
     with pytest.raises(EngineException, match=error_msg):
->>>>>>> a764b67c
         _ = default_engine_client.get_quantum_processor_config(
             project_id="test_project_id",
             processor_id="test_processor_id",
@@ -1818,17 +1809,15 @@
     grpc_client = _setup_client_mock(client_constructor)
     expected_result = quantum.QuantumProcessorConfig(name=resource_name)
     grpc_client.get_quantum_processor_config.return_value = expected_result
+    expected_result = quantum.QuantumProcessorConfig(name=resource_name)
+    grpc_client.get_quantum_processor_config.return_value = expected_result
 
     assert (
         default_engine_client.get_quantum_processor_config(
             project_id=project_id,
             processor_id=processor_id,
             config_name=config_name,
-<<<<<<< HEAD
-            device_version=run,
-=======
             device_config_revision=run,
->>>>>>> a764b67c
         )
         == expected_result
     )
@@ -1884,7 +1873,6 @@
     grpc_client.get_quantum_processor_config.assert_called_with(
         quantum.GetQuantumProcessorConfigRequest(name=resource_name)
     )
-<<<<<<< HEAD
     assert actual_result is None
 
 
@@ -1943,7 +1931,4 @@
             project_id=project_id, processor_id=processor_id, device_version=snapshot
         )
         == expected_results
-    )
-=======
-    assert actual_result is None
->>>>>>> a764b67c
+    )