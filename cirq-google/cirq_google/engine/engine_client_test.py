# Copyright 2020 The Cirq Developers
#
# Licensed under the Apache License, Version 2.0 (the "License");
# you may not use this file except in compliance with the License.
# You may obtain a copy of the License at
#
#     https://www.apache.org/licenses/LICENSE-2.0
#
# Unless required by applicable law or agreed to in writing, software
# distributed under the License is distributed on an "AS IS" BASIS,
# WITHOUT WARRANTIES OR CONDITIONS OF ANY KIND, either express or implied.
# See the License for the specific language governing permissions and
# limitations under the License.
"""Tests for EngineClient."""
import asyncio
import datetime
from unittest import mock

<<<<<<< HEAD
=======
import duet
>>>>>>> 921efccc
import pytest
from google.api_core import exceptions
from google.protobuf import any_pb2
from google.protobuf.field_mask_pb2 import FieldMask
from google.protobuf.timestamp_pb2 import Timestamp

<<<<<<< HEAD
import duet

=======
>>>>>>> 921efccc
from cirq_google.engine.engine_client import EngineClient, EngineException
from cirq_google.engine.test_utils import uses_async_mock
from cirq_google.cloud import quantum


def setup_mock_(client_constructor):
    grpc_client = mock.AsyncMock()
    client_constructor.return_value = grpc_client
    return grpc_client


@uses_async_mock
@mock.patch.object(quantum, 'QuantumEngineServiceAsyncClient', autospec=True)
def test_create_program(client_constructor):
    grpc_client = setup_mock_(client_constructor)

    result = quantum.QuantumProgram(name='projects/proj/programs/prog')
    grpc_client.create_quantum_program.return_value = result

    code = any_pb2.Any()
    labels = {'hello': 'world'}
    client = EngineClient()

    assert client.create_program('proj', 'prog', code, 'A program', labels) == ('prog', result)
    grpc_client.create_quantum_program.assert_called_with(
        quantum.CreateQuantumProgramRequest(
            parent='projects/proj',
            quantum_program=quantum.QuantumProgram(
                name='projects/proj/programs/prog',
                code=code,
                description='A program',
                labels=labels,
            ),
            overwrite_existing_source_code=False,
        )
    )

    assert client.create_program('proj', 'prog', code, 'A program') == ('prog', result)
    grpc_client.create_quantum_program.assert_called_with(
        quantum.CreateQuantumProgramRequest(
            parent='projects/proj',
            quantum_program=quantum.QuantumProgram(
                name='projects/proj/programs/prog', code=code, description='A program'
            ),
            overwrite_existing_source_code=False,
        )
    )

    assert client.create_program('proj', 'prog', code, labels=labels) == ('prog', result)
    grpc_client.create_quantum_program.assert_called_with(
        quantum.CreateQuantumProgramRequest(
            parent='projects/proj',
            quantum_program=quantum.QuantumProgram(
                name='projects/proj/programs/prog', code=code, labels=labels
            ),
            overwrite_existing_source_code=False,
        )
    )

    assert client.create_program('proj', 'prog', code) == ('prog', result)
    grpc_client.create_quantum_program.assert_called_with(
        quantum.CreateQuantumProgramRequest(
            parent='projects/proj',
            quantum_program=quantum.QuantumProgram(name='projects/proj/programs/prog', code=code),
            overwrite_existing_source_code=False,
        )
    )

    assert client.create_program('proj', program_id=None, code=code) == ('prog', result)
    grpc_client.create_quantum_program.assert_called_with(
        quantum.CreateQuantumProgramRequest(
            parent='projects/proj',
            quantum_program=quantum.QuantumProgram(code=code),
            overwrite_existing_source_code=False,
        )
    )


@uses_async_mock
@mock.patch.object(quantum, 'QuantumEngineServiceAsyncClient', autospec=True)
def test_get_program(client_constructor):
    grpc_client = setup_mock_(client_constructor)

    result = quantum.QuantumProgram(name='projects/proj/programs/prog')
    grpc_client.get_quantum_program.return_value = result

    client = EngineClient()
    assert client.get_program('proj', 'prog', False) == result
    grpc_client.get_quantum_program.assert_called_with(
        quantum.GetQuantumProgramRequest(name='projects/proj/programs/prog', return_code=False)
    )

    assert client.get_program('proj', 'prog', True) == result
    grpc_client.get_quantum_program.assert_called_with(
        quantum.GetQuantumProgramRequest(name='projects/proj/programs/prog', return_code=True)
    )


@uses_async_mock
@mock.patch.object(quantum, 'QuantumEngineServiceAsyncClient', autospec=True)
def test_list_program(client_constructor):
    grpc_client = setup_mock_(client_constructor)

    results = [
        quantum.QuantumProgram(name='projects/proj/programs/prog1'),
        quantum.QuantumProgram(name='projects/proj/programs/prog2'),
    ]
    grpc_client.list_quantum_programs.return_value = results

    client = EngineClient()
    assert client.list_programs(project_id='proj') == results
    grpc_client.list_quantum_programs.assert_called_with(
        quantum.ListQuantumProgramsRequest(parent='projects/proj', filter='')
    )


@uses_async_mock
@pytest.mark.parametrize(
    'expected_filter, created_after, created_before, labels',
    [
        ('', None, None, None),
        ('create_time >= 2020-09-01', datetime.date(2020, 9, 1), None, None),
        (
            'create_time >= 1598918400',
            datetime.datetime(2020, 9, 1, 0, 0, 0, tzinfo=datetime.timezone.utc),
            None,
            None,
        ),
        ('create_time <= 2020-10-01', None, datetime.date(2020, 10, 1), None),
        (
            'create_time >= 2020-09-01 AND create_time <= 1598918410',
            datetime.date(2020, 9, 1),
            datetime.datetime(2020, 9, 1, 0, 0, 10, tzinfo=datetime.timezone.utc),
            None,
        ),
        ('labels.color:red AND labels.shape:*', None, None, {'color': 'red', 'shape': '*'}),
        (
            'create_time >= 2020-08-01 AND '
            'create_time <= 1598918400 AND '
            'labels.color:red AND labels.shape:*',
            datetime.date(2020, 8, 1),
            datetime.datetime(2020, 9, 1, tzinfo=datetime.timezone.utc),
            {'color': 'red', 'shape': '*'},
        ),
    ],
)
@mock.patch.object(quantum, 'QuantumEngineServiceAsyncClient', autospec=True)
def test_list_program_filters(
    client_constructor, expected_filter, created_before, created_after, labels
):
    grpc_client = setup_mock_(client_constructor)
    client = EngineClient()
    client.list_programs(
        project_id='proj',
        created_before=created_before,
        created_after=created_after,
        has_labels=labels,
    )
    assert grpc_client.list_quantum_programs.call_args[0][0].filter == expected_filter


@uses_async_mock
@mock.patch.object(quantum, 'QuantumEngineServiceAsyncClient', autospec=True)
def test_list_program_filters_invalid_type(client_constructor):
    with pytest.raises(ValueError, match=""):
        EngineClient().list_programs(project_id='proj', created_before="Unsupported date/time")


@uses_async_mock
@mock.patch.object(quantum, 'QuantumEngineServiceAsyncClient', autospec=True)
def test_set_program_description(client_constructor):
    grpc_client = setup_mock_(client_constructor)

    result = quantum.QuantumProgram(name='projects/proj/programs/prog')
    grpc_client.update_quantum_program.return_value = result

    client = EngineClient()
    assert client.set_program_description('proj', 'prog', 'A program') == result
    grpc_client.update_quantum_program.assert_called_with(
        quantum.UpdateQuantumProgramRequest(
            name='projects/proj/programs/prog',
            quantum_program=quantum.QuantumProgram(
                name='projects/proj/programs/prog', description='A program'
            ),
            update_mask=FieldMask(paths=['description']),
        )
    )

    assert client.set_program_description('proj', 'prog', '') == result
    grpc_client.update_quantum_program.assert_called_with(
        quantum.UpdateQuantumProgramRequest(
            name='projects/proj/programs/prog',
            quantum_program=quantum.QuantumProgram(name='projects/proj/programs/prog'),
            update_mask=FieldMask(paths=['description']),
        )
    )


@uses_async_mock
@mock.patch.object(quantum, 'QuantumEngineServiceAsyncClient', autospec=True)
def test_set_program_labels(client_constructor):
    grpc_client = setup_mock_(client_constructor)

    grpc_client.get_quantum_program.return_value = quantum.QuantumProgram(
        labels={'color': 'red', 'weather': 'sun', 'run': '1'}, label_fingerprint='hash'
    )
    result = quantum.QuantumProgram(name='projects/proj/programs/prog')
    grpc_client.update_quantum_program.return_value = result

    client = EngineClient()
    labels = {'hello': 'world', 'color': 'blue', 'run': '1'}
    assert client.set_program_labels('proj', 'prog', labels) == result
    grpc_client.update_quantum_program.assert_called_with(
        quantum.UpdateQuantumProgramRequest(
            name='projects/proj/programs/prog',
            quantum_program=quantum.QuantumProgram(
                name='projects/proj/programs/prog', labels=labels, label_fingerprint='hash'
            ),
            update_mask=FieldMask(paths=['labels']),
        )
    )

    assert client.set_program_labels('proj', 'prog', {}) == result
    grpc_client.update_quantum_program.assert_called_with(
        quantum.UpdateQuantumProgramRequest(
            name='projects/proj/programs/prog',
            quantum_program=quantum.QuantumProgram(
                name='projects/proj/programs/prog', label_fingerprint='hash'
            ),
            update_mask=FieldMask(paths=['labels']),
        )
    )


@uses_async_mock
@mock.patch.object(quantum, 'QuantumEngineServiceAsyncClient', autospec=True)
def test_add_program_labels(client_constructor):
    grpc_client = setup_mock_(client_constructor)

    existing = quantum.QuantumProgram(
        labels={'color': 'red', 'weather': 'sun', 'run': '1'}, label_fingerprint='hash'
    )
    grpc_client.get_quantum_program.return_value = existing
    result = quantum.QuantumProgram(name='projects/proj/programs/prog')
    grpc_client.update_quantum_program.return_value = result

    client = EngineClient()
    assert client.add_program_labels('proj', 'prog', {'color': 'red'}) == existing
    assert grpc_client.update_quantum_program.call_count == 0

    assert client.add_program_labels('proj', 'prog', {'hello': 'world'}) == result
    grpc_client.update_quantum_program.assert_called_with(
        quantum.UpdateQuantumProgramRequest(
            name='projects/proj/programs/prog',
            quantum_program=quantum.QuantumProgram(
                name='projects/proj/programs/prog',
                labels={'color': 'red', 'weather': 'sun', 'run': '1', 'hello': 'world'},
                label_fingerprint='hash',
            ),
            update_mask=FieldMask(paths=['labels']),
        )
    )

    assert client.add_program_labels('proj', 'prog', {'hello': 'world', 'color': 'blue'}) == result
    grpc_client.update_quantum_program.assert_called_with(
        quantum.UpdateQuantumProgramRequest(
            name='projects/proj/programs/prog',
            quantum_program=quantum.QuantumProgram(
                name='projects/proj/programs/prog',
                labels={'color': 'blue', 'weather': 'sun', 'run': '1', 'hello': 'world'},
                label_fingerprint='hash',
            ),
            update_mask=FieldMask(paths=['labels']),
        )
    )


@uses_async_mock
@mock.patch.object(quantum, 'QuantumEngineServiceAsyncClient', autospec=True)
def test_remove_program_labels(client_constructor):
    grpc_client = setup_mock_(client_constructor)

    existing = quantum.QuantumProgram(
        labels={'color': 'red', 'weather': 'sun', 'run': '1'}, label_fingerprint='hash'
    )
    grpc_client.get_quantum_program.return_value = existing
    result = quantum.QuantumProgram(name='projects/proj/programs/prog')
    grpc_client.update_quantum_program.return_value = result

    client = EngineClient()
    assert client.remove_program_labels('proj', 'prog', ['other']) == existing
    assert grpc_client.update_quantum_program.call_count == 0

    assert client.remove_program_labels('proj', 'prog', ['hello', 'weather']) == result
    grpc_client.update_quantum_program.assert_called_with(
        quantum.UpdateQuantumProgramRequest(
            name='projects/proj/programs/prog',
            quantum_program=quantum.QuantumProgram(
                name='projects/proj/programs/prog',
                labels={'color': 'red', 'run': '1'},
                label_fingerprint='hash',
            ),
            update_mask=FieldMask(paths=['labels']),
        )
    )

    assert client.remove_program_labels('proj', 'prog', ['color', 'weather', 'run']) == result
    grpc_client.update_quantum_program.assert_called_with(
        quantum.UpdateQuantumProgramRequest(
            name='projects/proj/programs/prog',
            quantum_program=quantum.QuantumProgram(
                name='projects/proj/programs/prog', label_fingerprint='hash'
            ),
            update_mask=FieldMask(paths=['labels']),
        )
    )


@uses_async_mock
@mock.patch.object(quantum, 'QuantumEngineServiceAsyncClient', autospec=True)
def test_delete_program(client_constructor):
    grpc_client = setup_mock_(client_constructor)

    client = EngineClient()
    assert not client.delete_program('proj', 'prog')
    grpc_client.delete_quantum_program.assert_called_with(
        quantum.DeleteQuantumProgramRequest(name='projects/proj/programs/prog', delete_jobs=False)
    )

    assert not client.delete_program('proj', 'prog', delete_jobs=True)
    grpc_client.delete_quantum_program.assert_called_with(
        quantum.DeleteQuantumProgramRequest(name='projects/proj/programs/prog', delete_jobs=True)
    )


@uses_async_mock
@mock.patch.object(quantum, 'QuantumEngineServiceAsyncClient', autospec=True)
def test_create_job(client_constructor):
    grpc_client = setup_mock_(client_constructor)

    result = quantum.QuantumJob(name='projects/proj/programs/prog/jobs/job0')
    grpc_client.create_quantum_job.return_value = result

    run_context = any_pb2.Any()
    labels = {'hello': 'world'}
    client = EngineClient()
    assert client.create_job(
        'proj', 'prog', 'job0', ['processor0'], run_context, 10, 'A job', labels
    ) == ('job0', result)
    grpc_client.create_quantum_job.assert_called_with(
        quantum.CreateQuantumJobRequest(
            parent='projects/proj/programs/prog',
            quantum_job=quantum.QuantumJob(
                name='projects/proj/programs/prog/jobs/job0',
                run_context=run_context,
                scheduling_config=quantum.SchedulingConfig(
                    priority=10,
                    processor_selector=quantum.SchedulingConfig.ProcessorSelector(
                        processor_names=['projects/proj/processors/processor0']
                    ),
                ),
                description='A job',
                labels=labels,
            ),
            overwrite_existing_run_context=False,
        )
    )

    assert client.create_job('proj', 'prog', 'job0', ['processor0'], run_context, 10, 'A job') == (
        'job0',
        result,
    )
    grpc_client.create_quantum_job.assert_called_with(
        quantum.CreateQuantumJobRequest(
            parent='projects/proj/programs/prog',
            quantum_job=quantum.QuantumJob(
                name='projects/proj/programs/prog/jobs/job0',
                run_context=run_context,
                scheduling_config=quantum.SchedulingConfig(
                    priority=10,
                    processor_selector=quantum.SchedulingConfig.ProcessorSelector(
                        processor_names=['projects/proj/processors/processor0']
                    ),
                ),
                description='A job',
            ),
            overwrite_existing_run_context=False,
        )
    )

    assert client.create_job(
        'proj', 'prog', 'job0', ['processor0'], run_context, 10, labels=labels
    ) == ('job0', result)
    grpc_client.create_quantum_job.assert_called_with(
        quantum.CreateQuantumJobRequest(
            parent='projects/proj/programs/prog',
            quantum_job=quantum.QuantumJob(
                name='projects/proj/programs/prog/jobs/job0',
                run_context=run_context,
                scheduling_config=quantum.SchedulingConfig(
                    priority=10,
                    processor_selector=quantum.SchedulingConfig.ProcessorSelector(
                        processor_names=['projects/proj/processors/processor0']
                    ),
                ),
                labels=labels,
            ),
            overwrite_existing_run_context=False,
        )
    )

    assert client.create_job('proj', 'prog', 'job0', ['processor0'], run_context, 10) == (
        'job0',
        result,
    )
    grpc_client.create_quantum_job.assert_called_with(
        quantum.CreateQuantumJobRequest(
            parent='projects/proj/programs/prog',
            quantum_job=quantum.QuantumJob(
                name='projects/proj/programs/prog/jobs/job0',
                run_context=run_context,
                scheduling_config=quantum.SchedulingConfig(
                    priority=10,
                    processor_selector=quantum.SchedulingConfig.ProcessorSelector(
                        processor_names=['projects/proj/processors/processor0']
                    ),
                ),
            ),
            overwrite_existing_run_context=False,
        )
    )

    assert client.create_job(
        'proj',
        'prog',
        job_id=None,
        processor_ids=['processor0'],
        run_context=run_context,
        priority=10,
    ) == ('job0', result)
    grpc_client.create_quantum_job.assert_called_with(
        quantum.CreateQuantumJobRequest(
            parent='projects/proj/programs/prog',
            quantum_job=quantum.QuantumJob(
                run_context=run_context,
                scheduling_config=quantum.SchedulingConfig(
                    priority=10,
                    processor_selector=quantum.SchedulingConfig.ProcessorSelector(
                        processor_names=['projects/proj/processors/processor0']
                    ),
                ),
            ),
            overwrite_existing_run_context=False,
        )
    )

    with pytest.raises(ValueError, match='priority must be between 0 and 1000'):
        client.create_job(
            'proj',
            'prog',
            job_id=None,
            processor_ids=['processor0'],
            run_context=run_context,
            priority=5000,
        )


@uses_async_mock
@mock.patch.object(quantum, 'QuantumEngineServiceAsyncClient', autospec=True)
def test_get_job(client_constructor):
    grpc_client = setup_mock_(client_constructor)

    result = quantum.QuantumJob(name='projects/proj/programs/prog/jobs/job0')
    grpc_client.get_quantum_job.return_value = result

    client = EngineClient()
    assert client.get_job('proj', 'prog', 'job0', False) == result
    grpc_client.get_quantum_job.assert_called_with(
        quantum.GetQuantumJobRequest(
            name='projects/proj/programs/prog/jobs/job0', return_run_context=False
        )
    )

    assert client.get_job('proj', 'prog', 'job0', True) == result
    grpc_client.get_quantum_job.assert_called_with(
        quantum.GetQuantumJobRequest(
            name='projects/proj/programs/prog/jobs/job0', return_run_context=True
        )
    )


@uses_async_mock
@mock.patch.object(quantum, 'QuantumEngineServiceAsyncClient', autospec=True)
def test_set_job_description(client_constructor):
    grpc_client = setup_mock_(client_constructor)

    result = quantum.QuantumJob(name='projects/proj/programs/prog/jobs/job0')
    grpc_client.update_quantum_job.return_value = result

    client = EngineClient()
    assert client.set_job_description('proj', 'prog', 'job0', 'A job') == result
    grpc_client.update_quantum_job.assert_called_with(
        quantum.UpdateQuantumJobRequest(
            name='projects/proj/programs/prog/jobs/job0',
            quantum_job=quantum.QuantumJob(
                name='projects/proj/programs/prog/jobs/job0', description='A job'
            ),
            update_mask=FieldMask(paths=['description']),
        )
    )

    assert client.set_job_description('proj', 'prog', 'job0', '') == result
    grpc_client.update_quantum_job.assert_called_with(
        quantum.UpdateQuantumJobRequest(
            name='projects/proj/programs/prog/jobs/job0',
            quantum_job=quantum.QuantumJob(name='projects/proj/programs/prog/jobs/job0'),
            update_mask=FieldMask(paths=['description']),
        )
    )


@uses_async_mock
@mock.patch.object(quantum, 'QuantumEngineServiceAsyncClient', autospec=True)
def test_set_job_labels(client_constructor):
    grpc_client = setup_mock_(client_constructor)

    grpc_client.get_quantum_job.return_value = quantum.QuantumJob(
        labels={'color': 'red', 'weather': 'sun', 'run': '1'}, label_fingerprint='hash'
    )
    result = quantum.QuantumJob(name='projects/proj/programs/prog/jobs/job0')
    grpc_client.update_quantum_job.return_value = result

    client = EngineClient()
    labels = {'hello': 'world', 'color': 'blue', 'run': '1'}
    assert client.set_job_labels('proj', 'prog', 'job0', labels) == result
    grpc_client.update_quantum_job.assert_called_with(
        quantum.UpdateQuantumJobRequest(
            name='projects/proj/programs/prog/jobs/job0',
            quantum_job=quantum.QuantumJob(
                name='projects/proj/programs/prog/jobs/job0',
                labels=labels,
                label_fingerprint='hash',
            ),
            update_mask=FieldMask(paths=['labels']),
        )
    )

    assert client.set_job_labels('proj', 'prog', 'job0', {}) == result
    grpc_client.update_quantum_job.assert_called_with(
        quantum.UpdateQuantumJobRequest(
            name='projects/proj/programs/prog/jobs/job0',
            quantum_job=quantum.QuantumJob(
                name='projects/proj/programs/prog/jobs/job0', label_fingerprint='hash'
            ),
            update_mask=FieldMask(paths=['labels']),
        )
    )


@uses_async_mock
@mock.patch.object(quantum, 'QuantumEngineServiceAsyncClient', autospec=True)
def test_add_job_labels(client_constructor):
    grpc_client = setup_mock_(client_constructor)

    existing = quantum.QuantumJob(
        labels={'color': 'red', 'weather': 'sun', 'run': '1'}, label_fingerprint='hash'
    )
    grpc_client.get_quantum_job.return_value = existing
    result = quantum.QuantumJob(name='projects/proj/programs/prog/jobs/job0')
    grpc_client.update_quantum_job.return_value = result

    client = EngineClient()
    assert client.add_job_labels('proj', 'prog', 'job0', {'color': 'red'}) == existing
    assert grpc_client.update_quantum_job.call_count == 0

    assert client.add_job_labels('proj', 'prog', 'job0', {'hello': 'world'}) == result
    grpc_client.update_quantum_job.assert_called_with(
        quantum.UpdateQuantumJobRequest(
            name='projects/proj/programs/prog/jobs/job0',
            quantum_job=quantum.QuantumJob(
                name='projects/proj/programs/prog/jobs/job0',
                labels={'color': 'red', 'weather': 'sun', 'run': '1', 'hello': 'world'},
                label_fingerprint='hash',
            ),
            update_mask=FieldMask(paths=['labels']),
        )
    )

    assert (
        client.add_job_labels('proj', 'prog', 'job0', {'hello': 'world', 'color': 'blue'}) == result
    )
    grpc_client.update_quantum_job.assert_called_with(
        quantum.UpdateQuantumJobRequest(
            name='projects/proj/programs/prog/jobs/job0',
            quantum_job=quantum.QuantumJob(
                name='projects/proj/programs/prog/jobs/job0',
                labels={'color': 'blue', 'weather': 'sun', 'run': '1', 'hello': 'world'},
                label_fingerprint='hash',
            ),
            update_mask=FieldMask(paths=['labels']),
        )
    )


@uses_async_mock
@mock.patch.object(quantum, 'QuantumEngineServiceAsyncClient', autospec=True)
def test_remove_job_labels(client_constructor):
    grpc_client = setup_mock_(client_constructor)

    existing = quantum.QuantumJob(
        labels={'color': 'red', 'weather': 'sun', 'run': '1'}, label_fingerprint='hash'
    )
    grpc_client.get_quantum_job.return_value = existing
    result = quantum.QuantumJob(name='projects/proj/programs/prog/jobs/job0')
    grpc_client.update_quantum_job.return_value = result

    client = EngineClient()
    assert client.remove_job_labels('proj', 'prog', 'job0', ['other']) == existing
    assert grpc_client.update_quantum_program.call_count == 0

    assert client.remove_job_labels('proj', 'prog', 'job0', ['hello', 'weather']) == result
    grpc_client.update_quantum_job.assert_called_with(
        quantum.UpdateQuantumJobRequest(
            name='projects/proj/programs/prog/jobs/job0',
            quantum_job=quantum.QuantumJob(
                name='projects/proj/programs/prog/jobs/job0',
                labels={'color': 'red', 'run': '1'},
                label_fingerprint='hash',
            ),
            update_mask=FieldMask(paths=['labels']),
        )
    )

    assert client.remove_job_labels('proj', 'prog', 'job0', ['color', 'weather', 'run']) == result
    grpc_client.update_quantum_job.assert_called_with(
        quantum.UpdateQuantumJobRequest(
            name='projects/proj/programs/prog/jobs/job0',
            quantum_job=quantum.QuantumJob(
                name='projects/proj/programs/prog/jobs/job0', label_fingerprint='hash'
            ),
            update_mask=FieldMask(paths=['labels']),
        )
    )


@uses_async_mock
@mock.patch.object(quantum, 'QuantumEngineServiceAsyncClient', autospec=True)
def test_delete_job(client_constructor):
    grpc_client = setup_mock_(client_constructor)

    client = EngineClient()
    assert not client.delete_job('proj', 'prog', 'job0')
    grpc_client.delete_quantum_job.assert_called_with(
        quantum.DeleteQuantumJobRequest(name='projects/proj/programs/prog/jobs/job0')
    )


@uses_async_mock
@mock.patch.object(quantum, 'QuantumEngineServiceAsyncClient', autospec=True)
def test_cancel_job(client_constructor):
    grpc_client = setup_mock_(client_constructor)

    client = EngineClient()
    assert not client.cancel_job('proj', 'prog', 'job0')
    grpc_client.cancel_quantum_job.assert_called_with(
        quantum.CancelQuantumJobRequest(name='projects/proj/programs/prog/jobs/job0')
    )


@uses_async_mock
@mock.patch.object(quantum, 'QuantumEngineServiceAsyncClient', autospec=True)
def test_job_results(client_constructor):
    grpc_client = setup_mock_(client_constructor)

    result = quantum.QuantumResult(parent='projects/proj/programs/prog/jobs/job0')
    grpc_client.get_quantum_result.return_value = result

    client = EngineClient()
    assert client.get_job_results('proj', 'prog', 'job0') == result
    grpc_client.get_quantum_result.assert_called_with(
        quantum.GetQuantumResultRequest(parent='projects/proj/programs/prog/jobs/job0')
    )


@uses_async_mock
@mock.patch.object(quantum, 'QuantumEngineServiceAsyncClient', autospec=True)
def test_list_jobs(client_constructor):
    grpc_client = setup_mock_(client_constructor)

    results = [
        quantum.QuantumJob(name='projects/proj/programs/prog1/jobs/job1'),
        quantum.QuantumJob(name='projects/proj/programs/prog1/jobs/job2'),
    ]
    grpc_client.list_quantum_jobs.return_value = results

    client = EngineClient()
    assert client.list_jobs(project_id='proj', program_id='prog1') == results
    grpc_client.list_quantum_jobs.assert_called_with(
        quantum.ListQuantumJobsRequest(parent='projects/proj/programs/prog1')
    )

    assert client.list_jobs(project_id='proj') == results
    grpc_client.list_quantum_jobs.assert_called_with(
        quantum.ListQuantumJobsRequest(parent='projects/proj/programs/-')
    )


@uses_async_mock
@pytest.mark.parametrize(
    'expected_filter, '
    'created_after, '
    'created_before, '
    'labels, '
    'execution_states, '
    'executed_processor_ids, '
    'scheduled_processor_ids, ',
    [
        ('', None, None, None, None, None, None),
        ('create_time >= 2020-09-01', datetime.date(2020, 9, 1), None, None, None, None, None),
        (
            'create_time >= 1598918400',
            datetime.datetime(2020, 9, 1, 0, 0, 0, tzinfo=datetime.timezone.utc),
            None,
            None,
            None,
            None,
            None,
        ),
        ('create_time <= 2020-10-01', None, datetime.date(2020, 10, 1), None, None, None, None),
        (
            'create_time >= 2020-09-01 AND create_time <= 1598918410',
            datetime.date(2020, 9, 1),
            datetime.datetime(2020, 9, 1, 0, 0, 10, tzinfo=datetime.timezone.utc),
            None,
            None,
            None,
            None,
        ),
        (
            'labels.color:red AND labels.shape:*',
            None,
            None,
            {'color': 'red', 'shape': '*'},
            None,
            None,
            None,
        ),
        (
            '(execution_status.state = FAILURE OR ' 'execution_status.state = CANCELLED)',
            None,
            None,
            None,
            [quantum.ExecutionStatus.State.FAILURE, quantum.ExecutionStatus.State.CANCELLED],
            None,
            None,
        ),
        (
            'create_time >= 2020-08-01 AND '
            'create_time <= 1598918400 AND '
            'labels.color:red AND labels.shape:* AND '
            '(execution_status.state = SUCCESS)',
            datetime.date(2020, 8, 1),
            datetime.datetime(2020, 9, 1, tzinfo=datetime.timezone.utc),
            {'color': 'red', 'shape': '*'},
            [quantum.ExecutionStatus.State.SUCCESS],
            None,
            None,
        ),
        ('(executed_processor_id = proc1)', None, None, None, None, ['proc1'], None),
        (
            '(executed_processor_id = proc1 OR executed_processor_id = proc2)',
            None,
            None,
            None,
            None,
            ['proc1', 'proc2'],
            None,
        ),
        ('(scheduled_processor_ids: proc1)', None, None, None, None, None, ['proc1']),
        (
            '(scheduled_processor_ids: proc1 OR scheduled_processor_ids: proc2)',
            None,
            None,
            None,
            None,
            None,
            ['proc1', 'proc2'],
        ),
    ],
)
@mock.patch.object(quantum, 'QuantumEngineServiceAsyncClient', autospec=True)
def test_list_jobs_filters(
    client_constructor,
    expected_filter,
    created_before,
    created_after,
    labels,
    execution_states,
    executed_processor_ids,
    scheduled_processor_ids,
):
    grpc_client = setup_mock_(client_constructor)
    client = EngineClient()
    client.list_jobs(
        project_id='proj',
        program_id='prog',
        created_before=created_before,
        created_after=created_after,
        has_labels=labels,
        execution_states=execution_states,
        executed_processor_ids=executed_processor_ids,
        scheduled_processor_ids=scheduled_processor_ids,
    )
    assert grpc_client.list_quantum_jobs.call_args[0][0].filter == expected_filter


class Pager:
<<<<<<< HEAD
    def __init__(self, items):
        self.items = items

    def __aiter__(self):
        return duet.aiter(self.items)
=======
    """An asyncio AsyncIterator over a fixed list of results."""

    def __init__(self, items):
        self.items = items

    async def __aiter__(self):
        for item in self.items:
            await asyncio.sleep(0.001)
            yield item
>>>>>>> 921efccc


@uses_async_mock
@mock.patch.object(quantum, 'QuantumEngineServiceAsyncClient', autospec=True)
def test_list_processors(client_constructor):
    grpc_client = setup_mock_(client_constructor)

    results = [
        quantum.QuantumProcessor(name='projects/proj/processor/processor0'),
        quantum.QuantumProcessor(name='projects/proj/processor/processor1'),
    ]
    grpc_client.list_quantum_processors.return_value = Pager(results)

    client = EngineClient()
    assert client.list_processors('proj') == results
    grpc_client.list_quantum_processors.assert_called_with(
        quantum.ListQuantumProcessorsRequest(parent='projects/proj')
    )


@uses_async_mock
@mock.patch.object(quantum, 'QuantumEngineServiceAsyncClient', autospec=True)
def test_get_processor(client_constructor):
    grpc_client = setup_mock_(client_constructor)

    result = quantum.QuantumProcessor(name='projects/proj/processors/processor0')
    grpc_client.get_quantum_processor.return_value = result

    client = EngineClient()
    assert client.get_processor('proj', 'processor0') == result
    grpc_client.get_quantum_processor.assert_called_with(
        quantum.GetQuantumProcessorRequest(name='projects/proj/processors/processor0')
    )


@uses_async_mock
@mock.patch.object(quantum, 'QuantumEngineServiceAsyncClient', autospec=True)
def test_list_calibrations(client_constructor):
    grpc_client = setup_mock_(client_constructor)

    results = [
        quantum.QuantumCalibration(name='projects/proj/processor/processor0/calibrations/123456'),
        quantum.QuantumCalibration(name='projects/proj/processor/processor1/calibrations/224466'),
    ]
    grpc_client.list_quantum_calibrations.return_value = Pager(results)

    client = EngineClient()
    assert client.list_calibrations('proj', 'processor0') == results
    grpc_client.list_quantum_calibrations.assert_called_with(
        quantum.ListQuantumCalibrationsRequest(parent='projects/proj/processors/processor0')
    )


@uses_async_mock
@mock.patch.object(quantum, 'QuantumEngineServiceAsyncClient', autospec=True)
def test_get_calibration(client_constructor):
    grpc_client = setup_mock_(client_constructor)

    result = quantum.QuantumCalibration(
        name='projects/proj/processors/processor0/calibrations/123456'
    )
    grpc_client.get_quantum_calibration.return_value = result

    client = EngineClient()
    assert client.get_calibration('proj', 'processor0', 123456) == result
    grpc_client.get_quantum_calibration.assert_called_with(
        quantum.GetQuantumCalibrationRequest(
            name='projects/proj/processors/processor0/calibrations/123456'
        )
    )


@uses_async_mock
@mock.patch.object(quantum, 'QuantumEngineServiceAsyncClient', autospec=True)
def test_get_current_calibration(client_constructor):
    grpc_client = setup_mock_(client_constructor)

    result = quantum.QuantumCalibration(
        name='projects/proj/processors/processor0/calibrations/123456'
    )
    grpc_client.get_quantum_calibration.return_value = result

    client = EngineClient()
    assert client.get_current_calibration('proj', 'processor0') == result
    grpc_client.get_quantum_calibration.assert_called_with(
        quantum.GetQuantumCalibrationRequest(
            name='projects/proj/processors/processor0/calibrations/current'
        )
    )


@uses_async_mock
@mock.patch.object(quantum, 'QuantumEngineServiceAsyncClient', autospec=True)
def test_get_current_calibration_does_not_exist(client_constructor):
    grpc_client = setup_mock_(client_constructor)

    grpc_client.get_quantum_calibration.side_effect = exceptions.NotFound('not found')

    client = EngineClient()
    assert client.get_current_calibration('proj', 'processor0') is None
    grpc_client.get_quantum_calibration.assert_called_with(
        quantum.GetQuantumCalibrationRequest(
            name='projects/proj/processors/processor0/calibrations/current'
        )
    )


@uses_async_mock
@mock.patch.object(quantum, 'QuantumEngineServiceAsyncClient', autospec=True)
def test_get_current_calibration_error(client_constructor):
    grpc_client = setup_mock_(client_constructor)

    grpc_client.get_quantum_calibration.side_effect = exceptions.BadRequest('boom')

    client = EngineClient()
    with pytest.raises(EngineException, match='boom'):
        client.get_current_calibration('proj', 'processor0')


@uses_async_mock
@mock.patch.object(quantum, 'QuantumEngineServiceAsyncClient', autospec=True)
def test_api_doesnt_retry_not_found_errors(client_constructor):
    grpc_client = setup_mock_(client_constructor)
    grpc_client.get_quantum_program.side_effect = exceptions.NotFound('not found')

    client = EngineClient()
    with pytest.raises(EngineException, match='not found'):
        client.get_program('proj', 'prog', False)
    assert grpc_client.get_quantum_program.call_count == 1


@uses_async_mock
@mock.patch.object(quantum, 'QuantumEngineServiceAsyncClient', autospec=True)
def test_api_retry_5xx_errors(client_constructor):
    grpc_client = setup_mock_(client_constructor)
    grpc_client.get_quantum_program.side_effect = exceptions.ServiceUnavailable('internal error')

    client = EngineClient(max_retry_delay_seconds=0.3)
    with pytest.raises(TimeoutError, match='Reached max retry attempts.*internal error'):
        client.get_program('proj', 'prog', False)
    assert grpc_client.get_quantum_program.call_count == 3


@uses_async_mock
@mock.patch('duet.sleep', return_value=duet.completed_future(None))
@mock.patch.object(quantum, 'QuantumEngineServiceAsyncClient', autospec=True)
def test_api_retry_times(client_constructor, mock_sleep):
    grpc_client = setup_mock_(client_constructor)
    grpc_client.get_quantum_program.side_effect = exceptions.ServiceUnavailable('internal error')

    client = EngineClient(max_retry_delay_seconds=0.3)
    with pytest.raises(TimeoutError, match='Reached max retry attempts.*internal error'):
        client.get_program('proj', 'prog', False)
    assert grpc_client.get_quantum_program.call_count == 3

    assert len(mock_sleep.call_args_list) == 2
    assert all(x == y for (x, _), y in zip(mock_sleep.call_args_list, [(0.1,), (0.2,)]))


@uses_async_mock
@mock.patch.object(quantum, 'QuantumEngineServiceAsyncClient', autospec=True)
def test_create_reservation(client_constructor):
    grpc_client = setup_mock_(client_constructor)
    start = datetime.datetime.fromtimestamp(1000000000)
    end = datetime.datetime.fromtimestamp(1000003600)
    users = ['jeff@google.com']
    result = quantum.QuantumReservation(
        name='projects/proj/processors/processor0/reservations/papar-party-44',
        start_time=Timestamp(seconds=1000000000),
        end_time=Timestamp(seconds=1000003600),
        whitelisted_users=users,
    )
    grpc_client.create_quantum_reservation.return_value = result

    client = EngineClient()
    assert client.create_reservation('proj', 'processor0', start, end, users) == result
    assert grpc_client.create_quantum_reservation.call_count == 1
    # The outgoing argument will not have the resource name
    result.name = ''
    grpc_client.create_quantum_reservation.assert_called_with(
        quantum.CreateQuantumReservationRequest(
            parent='projects/proj/processors/processor0', quantum_reservation=result
        )
    )


@uses_async_mock
@mock.patch.object(quantum, 'QuantumEngineServiceAsyncClient', autospec=True)
def test_cancel_reservation(client_constructor):
    grpc_client = setup_mock_(client_constructor)
    name = 'projects/proj/processors/processor0/reservations/papar-party-44'
    result = quantum.QuantumReservation(
        name=name,
        start_time=Timestamp(seconds=1000000000),
        end_time=Timestamp(seconds=1000002000),
        whitelisted_users=['jeff@google.com'],
    )
    grpc_client.cancel_quantum_reservation.return_value = result

    client = EngineClient()
    assert client.cancel_reservation('proj', 'processor0', 'papar-party-44') == result
    grpc_client.cancel_quantum_reservation.assert_called_with(
        quantum.CancelQuantumReservationRequest(name=name)
    )


@uses_async_mock
@mock.patch.object(quantum, 'QuantumEngineServiceAsyncClient', autospec=True)
def test_delete_reservation(client_constructor):
    grpc_client = setup_mock_(client_constructor)
    name = 'projects/proj/processors/processor0/reservations/papar-party-44'
    result = quantum.QuantumReservation(
        name=name,
        start_time=Timestamp(seconds=1000000000),
        end_time=Timestamp(seconds=1000002000),
        whitelisted_users=['jeff@google.com'],
    )
    grpc_client.delete_quantum_reservation.return_value = result

    client = EngineClient()
    assert client.delete_reservation('proj', 'processor0', 'papar-party-44') == result
    grpc_client.delete_quantum_reservation.assert_called_with(
        quantum.DeleteQuantumReservationRequest(name=name)
    )


@uses_async_mock
@mock.patch.object(quantum, 'QuantumEngineServiceAsyncClient', autospec=True)
def test_get_reservation(client_constructor):
    grpc_client = setup_mock_(client_constructor)
    name = 'projects/proj/processors/processor0/reservations/papar-party-44'
    result = quantum.QuantumReservation(
        name=name,
        start_time=Timestamp(seconds=1000000000),
        end_time=Timestamp(seconds=1000002000),
        whitelisted_users=['jeff@google.com'],
    )
    grpc_client.get_quantum_reservation.return_value = result

    client = EngineClient()
    assert client.get_reservation('proj', 'processor0', 'papar-party-44') == result
    grpc_client.get_quantum_reservation.assert_called_with(
        quantum.GetQuantumReservationRequest(name=name)
    )


@uses_async_mock
@mock.patch.object(quantum, 'QuantumEngineServiceAsyncClient', autospec=True)
def test_get_reservation_not_found(client_constructor):
    grpc_client = setup_mock_(client_constructor)
    name = 'projects/proj/processors/processor0/reservations/papar-party-44'
    grpc_client.get_quantum_reservation.side_effect = exceptions.NotFound('not found')

    client = EngineClient()
    assert client.get_reservation('proj', 'processor0', 'papar-party-44') is None
    grpc_client.get_quantum_reservation.assert_called_with(
        quantum.GetQuantumReservationRequest(name=name)
    )


@uses_async_mock
@mock.patch.object(quantum, 'QuantumEngineServiceAsyncClient', autospec=True)
def test_get_reservation_exception(client_constructor):
    grpc_client = setup_mock_(client_constructor)
    grpc_client.get_quantum_reservation.side_effect = exceptions.BadRequest('boom')

    client = EngineClient()
    with pytest.raises(EngineException, match='boom'):
        client.get_reservation('proj', 'processor0', 'goog')


@uses_async_mock
@mock.patch.object(quantum, 'QuantumEngineServiceAsyncClient', autospec=True)
def test_list_reservation(client_constructor):
    grpc_client = setup_mock_(client_constructor)
    name = 'projects/proj/processors/processor0/reservations/papar-party-44'
    results = [
        quantum.QuantumReservation(
            name=name,
            start_time=Timestamp(seconds=1000000000),
            end_time=Timestamp(seconds=1000002000),
            whitelisted_users=['jeff@google.com'],
        ),
        quantum.QuantumReservation(
            name=name,
            start_time=Timestamp(seconds=1200000000),
            end_time=Timestamp(seconds=1200002000),
            whitelisted_users=['dstrain@google.com'],
        ),
    ]
    grpc_client.list_quantum_reservations.return_value = Pager(results)

    client = EngineClient()
    assert client.list_reservations('proj', 'processor0') == results


@uses_async_mock
@mock.patch.object(quantum, 'QuantumEngineServiceAsyncClient', autospec=True)
def test_update_reservation(client_constructor):
    grpc_client = setup_mock_(client_constructor)
    name = 'projects/proj/processors/processor0/reservations/papar-party-44'
    result = quantum.QuantumReservation(
        name=name,
        start_time=Timestamp(seconds=1000001000),
        end_time=Timestamp(seconds=1000002000),
        whitelisted_users=['jeff@google.com'],
    )
    grpc_client.update_quantum_reservation.return_value = result

    client = EngineClient()
    assert (
        client.update_reservation(
            'proj',
            'processor0',
            'papar-party-44',
            start=datetime.datetime.fromtimestamp(1000001000),
            end=datetime.datetime.fromtimestamp(1000002000),
            whitelisted_users=['jeff@google.com'],
        )
        == result
    )
    grpc_client.update_quantum_reservation.assert_called_with(
        quantum.UpdateQuantumReservationRequest(
            name=name,
            quantum_reservation=result,
            update_mask=FieldMask(paths=['start_time', 'end_time', 'whitelisted_users']),
        )
    )


@uses_async_mock
@mock.patch.object(quantum, 'QuantumEngineServiceAsyncClient', autospec=True)
def test_update_reservation_remove_all_users(client_constructor):
    grpc_client = setup_mock_(client_constructor)
    name = 'projects/proj/processors/processor0/reservations/papar-party-44'
    result = quantum.QuantumReservation(name=name, whitelisted_users=[])
    grpc_client.update_quantum_reservation.return_value = result

    client = EngineClient()
    assert (
        client.update_reservation('proj', 'processor0', 'papar-party-44', whitelisted_users=[])
        == result
    )
    grpc_client.update_quantum_reservation.assert_called_with(
        quantum.UpdateQuantumReservationRequest(
            name=name,
            quantum_reservation=result,
            update_mask=FieldMask(paths=['whitelisted_users']),
        )
    )


@uses_async_mock
@mock.patch.object(quantum, 'QuantumEngineServiceAsyncClient', autospec=True)
def test_list_time_slots(client_constructor):
    grpc_client = setup_mock_(client_constructor)
    results = [
        quantum.QuantumTimeSlot(
            processor_name='potofgold',
            start_time=Timestamp(seconds=1000020000),
            end_time=Timestamp(seconds=1000040000),
            time_slot_type=quantum.QuantumTimeSlot.TimeSlotType.MAINTENANCE,
            maintenance_config=quantum.QuantumTimeSlot.MaintenanceConfig(
                title='Testing', description='Testing some new configuration.'
            ),
        ),
        quantum.QuantumTimeSlot(
            processor_name='potofgold',
            start_time=Timestamp(seconds=1000010000),
            end_time=Timestamp(seconds=1000020000),
            time_slot_type=quantum.QuantumTimeSlot.TimeSlotType.RESERVATION,
            reservation_config=quantum.QuantumTimeSlot.ReservationConfig(
                project_id='super_secret_quantum'
            ),
        ),
    ]
    grpc_client.list_quantum_time_slots.return_value = Pager(results)

    client = EngineClient()
    assert client.list_time_slots('proj', 'processor0') == results<|MERGE_RESOLUTION|>--- conflicted
+++ resolved
@@ -16,21 +16,13 @@
 import datetime
 from unittest import mock
 
-<<<<<<< HEAD
-=======
 import duet
->>>>>>> 921efccc
 import pytest
 from google.api_core import exceptions
 from google.protobuf import any_pb2
 from google.protobuf.field_mask_pb2 import FieldMask
 from google.protobuf.timestamp_pb2 import Timestamp
 
-<<<<<<< HEAD
-import duet
-
-=======
->>>>>>> 921efccc
 from cirq_google.engine.engine_client import EngineClient, EngineException
 from cirq_google.engine.test_utils import uses_async_mock
 from cirq_google.cloud import quantum
@@ -848,13 +840,6 @@
 
 
 class Pager:
-<<<<<<< HEAD
-    def __init__(self, items):
-        self.items = items
-
-    def __aiter__(self):
-        return duet.aiter(self.items)
-=======
     """An asyncio AsyncIterator over a fixed list of results."""
 
     def __init__(self, items):
@@ -864,7 +849,6 @@
         for item in self.items:
             await asyncio.sleep(0.001)
             yield item
->>>>>>> 921efccc
 
 
 @uses_async_mock
