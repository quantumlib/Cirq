# Copyright 2022 The Cirq Developers
#
# Licensed under the Apache License, Version 2.0 (the "License");
# you may not use this file except in compliance with the License.
# You may obtain a copy of the License at
#
#     https://www.apache.org/licenses/LICENSE-2.0
#
# Unless required by applicable law or agreed to in writing, software
# distributed under the License is distributed on an "AS IS" BASIS,
# WITHOUT WARRANTIES OR CONDITIONS OF ANY KIND, either express or implied.
# See the License for the specific language governing permissions and
# limitations under the License.

<<<<<<< HEAD
from typing import TypeVar
=======
from __future__ import annotations

from typing import Dict, Tuple, TypeVar
>>>>>>> d8e4a9bc

from google.protobuf import any_pb2
from google.protobuf.message import Message

import cirq

M = TypeVar('M', bound=Message)

# Bundled Z phase errors in the format:
#
#   {gate_type: {angle_type: {qubit_pair: error}}}
#
# where gate_type is "syc" or "sqrt_iswap", angle_type is "zeta" or "gamma",
# and "qubit_pair" is a tuple of qubits.
ZPhaseDataType = dict[str, dict[str, dict[tuple[cirq.Qid, ...], float]]]


def pack_any(message: Message) -> any_pb2.Any:
    """Packs a message into an Any proto.

    Returns the packed Any proto.
    """
    packed = any_pb2.Any()
    packed.Pack(message)
    return packed


def unpack_any(message: any_pb2.Any, out: M) -> M:
    message.Unpack(out)
    return out<|MERGE_RESOLUTION|>--- conflicted
+++ resolved
@@ -12,13 +12,9 @@
 # See the License for the specific language governing permissions and
 # limitations under the License.
 
-<<<<<<< HEAD
-from typing import TypeVar
-=======
 from __future__ import annotations
 
-from typing import Dict, Tuple, TypeVar
->>>>>>> d8e4a9bc
+from typing import TypeVar
 
 from google.protobuf import any_pb2
 from google.protobuf.message import Message
