# Copyright 2021 The Cirq Developers
#
# Licensed under the Apache License, Version 2.0 (the "License");
# you may not use this file except in compliance with the License.
# You may obtain a copy of the License at
#
#     https://www.apache.org/licenses/LICENSE-2.0
#
# Unless required by applicable law or agreed to in writing, software
# distributed under the License is distributed on an "AS IS" BASIS,
# WITHOUT WARRANTIES OR CONDITIONS OF ANY KIND, either express or implied.
# See the License for the specific language governing permissions and
# limitations under the License.

"""Tests for Common Gate Families used in cirq-google"""

<<<<<<< HEAD
from __future__ import annotations

from typing import List, Union
=======
>>>>>>> 9c376c4e

import numpy as np
import pytest
import sympy

import cirq
import cirq_google

ALL_POSSIBLE_FSIM_GATES = [
    cirq.CZPowGate,
    cirq.FSimGate,
    cirq.PhasedFSimGate,
    cirq.ISwapPowGate,
    cirq.PhasedISwapPowGate,
    cirq.IdentityGate,
]
THETA, PHI = sympy.Symbol("theta"), sympy.Symbol("phi")
VALID_IDENTITY = [
    (cirq.CZ**THETA, {THETA: 2}),
    (cirq.IdentityGate(2), {}),
    (cirq.FSimGate(THETA, PHI), {THETA: 0, PHI: 0}),
    (cirq.PhasedFSimGate(THETA, 0, 0, 0, PHI), {THETA: 0, PHI: 0}),
    (cirq.ISWAP**THETA, {THETA: 4}),
    (cirq.PhasedISwapPowGate(exponent=THETA, phase_exponent=PHI), {THETA: 4, PHI: 2}),
]

VALID_CZPOW_GATES = [
    (cirq.CZPowGate(exponent=THETA, global_shift=2.5), {THETA: 0.1}),
    (cirq.CZ**THETA, {THETA: 0.5}),
    (cirq.FSimGate(theta=THETA, phi=0.1), {THETA: 0}),
    (cirq.FSimGate(theta=2 * np.pi, phi=PHI), {PHI: -0.4}),
    (
        cirq.PhasedFSimGate.from_fsim_rz(
            theta=THETA, phi=10, rz_angles_before=(THETA, THETA), rz_angles_after=(PHI, PHI)
        ),
        {THETA: 0, PHI: 2 * np.pi},
    ),
    (
        cirq.PhasedFSimGate.from_fsim_rz(
            theta=THETA, phi=PHI, rz_angles_before=(2 * np.pi, 2 * np.pi), rz_angles_after=(0, 0)
        ),
        {THETA: 2 * np.pi, PHI: -0.01},
    ),
    *VALID_IDENTITY,
]

VALID_ISWAP_GATES = [
    (cirq.ISwapPowGate(exponent=THETA, global_shift=2.5), {THETA: 0.1}),
    (cirq.PhasedISwapPowGate(exponent=0.1, phase_exponent=PHI), {PHI: 2}),
    (cirq.SQRT_ISWAP_INV**THETA, {THETA: 0.1}),
    (cirq.FSimGate(theta=THETA, phi=PHI), {THETA: 0.1, PHI: 0}),
    (cirq.FSimGate(theta=-0.4, phi=PHI), {PHI: 2 * np.pi}),
    (
        cirq.PhasedFSimGate.from_fsim_rz(
            theta=10, phi=PHI, rz_angles_before=(PHI, PHI), rz_angles_after=(THETA, THETA)
        ),
        {THETA: 2 * np.pi, PHI: 0},
    ),
    (
        cirq.PhasedFSimGate.from_fsim_rz(
            theta=THETA, phi=PHI, rz_angles_before=(PHI, PHI), rz_angles_after=(0, 0)
        ),
        {THETA: -0.01, PHI: 2 * np.pi},
    ),
    *VALID_IDENTITY,
]

P_VALUES: list[float | sympy.Expr] = [np.pi / 4, 0.01, THETA, PHI]

VALID_PHASED_ISWAP_GATES = [
    (cirq.PhasedISwapPowGate(exponent=0.1, phase_exponent=PHI), {PHI: 0.24}),
    *[
        (cirq.PhasedFSimGate.from_fsim_rz(THETA, PHI, (-p, p), (p, -p)), {THETA: tv, PHI: pv})
        for p in P_VALUES
        for tv, pv in [(0.4, 0), (-0.1, 2 * np.pi)]
    ],
    *VALID_ISWAP_GATES[1:],
]

VALID_FSIM_GATES = [
    (cirq.CZPowGate(exponent=THETA, global_shift=2.5), {THETA: 0.8}),
    (cirq.ISwapPowGate(exponent=THETA, global_shift=2.5), {THETA: 0.8}),
    (cirq.FSimGate(THETA, PHI), {THETA: 7 * np.pi / 4, PHI: 0.0}),
    (cirq_google.SYC, {}),
    (cirq.PhasedFSimGate(theta=0.3, chi=THETA, phi=PHI), {THETA: 0, PHI: 0.3}),
    *VALID_CZPOW_GATES[1:],
    *VALID_ISWAP_GATES[2 : -len(VALID_IDENTITY)],
]

VALID_PHASED_FSIM_GATES = [
    *VALID_FSIM_GATES,
    (cirq.PhasedISwapPowGate(exponent=THETA, phase_exponent=PHI), {THETA: -0.5, PHI: 0.75}),
    (cirq.PhasedISwapPowGate(exponent=THETA, phase_exponent=PHI), {THETA: 0.5, PHI: 10}),
]


@pytest.mark.parametrize(
    'gate, params, target_type',
    [
        *[(g, param, cirq.IdentityGate) for (g, param) in VALID_IDENTITY],
        *[(g, param, cirq.CZPowGate) for (g, param) in VALID_CZPOW_GATES],
        *[(g, param, cirq.ISwapPowGate) for (g, param) in VALID_ISWAP_GATES],
        *[(g, param, cirq.PhasedISwapPowGate) for (g, param) in VALID_PHASED_ISWAP_GATES],
        *[(g, param, cirq.FSimGate) for (g, param) in VALID_FSIM_GATES],
        *[(g, param, cirq.PhasedFSimGate) for (g, param) in VALID_PHASED_FSIM_GATES],
    ],
)
def test_fsim_gate_family_convert_accept(gate, params, target_type):
    # Test Parameterized gate conversion.
    gate_family_allow_symbols = cirq_google.FSimGateFamily(allow_symbols=True)
    assert isinstance(gate_family_allow_symbols.convert(gate, target_type), target_type)
    # Test Non-Parameterized gate conversion.
    resolved_gate = cirq.resolve_parameters(gate, params)
    target_gate = cirq_google.FSimGateFamily().convert(resolved_gate, target_type)
    assert isinstance(target_gate, target_type)
    np.testing.assert_array_almost_equal(cirq.unitary(resolved_gate), cirq.unitary(target_gate))
    # Test Parameterized gate accepted.
    assert gate in cirq_google.FSimGateFamily(gates_to_accept=[target_type], allow_symbols=True)
    assert gate in cirq_google.FSimGateFamily(gates_to_accept=[resolved_gate], allow_symbols=True)
    # Test Non-Parameterized gate accepted.
    assert resolved_gate in cirq_google.FSimGateFamily(gates_to_accept=[target_type])
    assert resolved_gate in cirq_google.FSimGateFamily(gates_to_accept=[resolved_gate])


def test_fsim_gate_family_raises():
    with pytest.raises(ValueError, match='must be one of'):
        _ = cirq_google.FSimGateFamily(gate_types_to_check=[cirq_google.SycamoreGate])
    with pytest.raises(ValueError, match='Parameterized gate'):
        _ = cirq_google.FSimGateFamily(gates_to_accept=[cirq.CZ ** sympy.Symbol('THETA')])
    with pytest.raises(ValueError, match='must be either a type from or an instance of'):
        _ = cirq_google.FSimGateFamily(gates_to_accept=[cirq.CNOT])
    with pytest.raises(ValueError, match='must be either a type from or an instance of'):
        _ = cirq_google.FSimGateFamily(gates_to_accept=[cirq_google.SycamoreGate])
    with pytest.raises(ValueError, match='must be one of'):
        _ = cirq_google.FSimGateFamily().convert(cirq.ISWAP, cirq_google.SycamoreGate)


def test_fsim_gate_family_eq():
    eq = cirq.testing.EqualsTester()
    eq.add_equality_group(
        cirq_google.FSimGateFamily(),
        cirq_google.FSimGateFamily(gate_types_to_check=ALL_POSSIBLE_FSIM_GATES),
        cirq_google.FSimGateFamily(gate_types_to_check=ALL_POSSIBLE_FSIM_GATES[::-1]),
    )
    eq.add_equality_group(
        cirq_google.FSimGateFamily(allow_symbols=True),
        cirq_google.FSimGateFamily(gate_types_to_check=ALL_POSSIBLE_FSIM_GATES, allow_symbols=True),
        cirq_google.FSimGateFamily(
            gate_types_to_check=ALL_POSSIBLE_FSIM_GATES[::-1], allow_symbols=True
        ),
    )
    eq.add_equality_group(
        cirq_google.FSimGateFamily(
            gates_to_accept=[
                cirq_google.SYC,
                cirq.SQRT_ISWAP,
                cirq.SQRT_ISWAP,
                cirq.CZPowGate,
                cirq.PhasedISwapPowGate,
            ],
            allow_symbols=True,
        ),
        cirq_google.FSimGateFamily(
            gates_to_accept=[
                cirq.FSimGate(theta=np.pi / 2, phi=np.pi / 6),
                cirq.SQRT_ISWAP,
                cirq.CZPowGate,
                cirq.CZPowGate,
                cirq.PhasedISwapPowGate,
                cirq.PhasedISwapPowGate,
            ],
            gate_types_to_check=ALL_POSSIBLE_FSIM_GATES + [cirq.FSimGate],
            allow_symbols=True,
        ),
        cirq_google.FSimGateFamily(
            gates_to_accept=[
                cirq.FSimGate(theta=np.pi / 2, phi=np.pi / 6),
                cirq.SQRT_ISWAP,
                cirq.CZPowGate,
                cirq.PhasedISwapPowGate,
            ],
            gate_types_to_check=ALL_POSSIBLE_FSIM_GATES[::-1] + [cirq.FSimGate],
            allow_symbols=True,
        ),
    )


@pytest.mark.parametrize(
    'gate_family',
    [
        cirq_google.FSimGateFamily(),
        cirq_google.FSimGateFamily(allow_symbols=True),
        cirq_google.FSimGateFamily(
            gates_to_accept=[
                cirq.FSimGate(theta=np.pi / 2, phi=np.pi / 6),
                cirq.SQRT_ISWAP,
                cirq.CZPowGate,
                cirq.PhasedISwapPowGate,
            ],
            gate_types_to_check=ALL_POSSIBLE_FSIM_GATES[::-1] + [cirq.FSimGate],  # type:ignore
            allow_symbols=True,
            atol=1e-8,
        ),
    ],
)
def test_fsim_gate_family_repr(gate_family):
    cirq.testing.assert_equivalent_repr(gate_family, setup_code='import cirq\nimport cirq_google')
    assert 'FSimGateFamily' in str(gate_family)


@cirq.value.value_equality(approximate=True, distinct_child_types=True)
class UnequalSycGate(cirq.FSimGate):
    def __init__(self, is_parameterized: bool = False):
        super().__init__(
            theta=THETA if is_parameterized else np.pi / 2,
            phi=PHI if is_parameterized else np.pi / 6,
        )


def test_fsim_gate_family_convert_rejects():
    # Non compatible, random 1/2/3 qubit gates.
    for gate in [cirq.rx(np.pi / 2), cirq.CNOT, cirq.CCNOT]:
        assert cirq_google.FSimGateFamily().convert(gate, cirq.PhasedFSimGate) is None
        assert gate not in cirq_google.FSimGateFamily(gates_to_accept=[cirq.PhasedFSimGate])
    # Custom gate with an overriden `_value_equality_values_cls_`.
    assert UnequalSycGate() not in cirq_google.FSimGateFamily(gates_to_accept=[cirq_google.SYC])
    assert UnequalSycGate(is_parameterized=True) not in cirq_google.FSimGateFamily(
        gates_to_accept=[cirq_google.SYC], allow_symbols=True
    )
    # Partially paramaterized incompatible gate.
    assert cirq.FSimGate(THETA, np.pi / 2) not in cirq_google.FSimGateFamily(
        gates_to_accept=[cirq.PhasedISwapPowGate(exponent=0.5, phase_exponent=0.1), cirq.CZPowGate]
    )<|MERGE_RESOLUTION|>--- conflicted
+++ resolved
@@ -14,12 +14,7 @@
 
 """Tests for Common Gate Families used in cirq-google"""
 
-<<<<<<< HEAD
 from __future__ import annotations
-
-from typing import List, Union
-=======
->>>>>>> 9c376c4e
 
 import numpy as np
 import pytest
