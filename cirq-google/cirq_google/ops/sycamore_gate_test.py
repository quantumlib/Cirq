# Copyright 2019 The Cirq Developers
#
# Licensed under the Apache License, Version 2.0 (the "License");
# you may not use this file except in compliance with the License.
# You may obtain a copy of the License at
#
#     https://www.apache.org/licenses/LICENSE-2.0
#
# Unless required by applicable law or agreed to in writing, software
# distributed under the License is distributed on an "AS IS" BASIS,
# WITHOUT WARRANTIES OR CONDITIONS OF ANY KIND, either express or implied.
# See the License for the specific language governing permissions and
# limitations under the License.
import numpy as np
import pytest

import cirq
import cirq_google as cg


@pytest.mark.parametrize(
    'gate_type,qubit_count',
    (
        (cg.SYC, 2),
        (cirq.PhasedXPowGate(phase_exponent=0.1), 1),
        (cirq.PhasedXPowGate(exponent=0.5, phase_exponent=0.1), 1),
    ),
)
def test_consistent_protocols(gate_type, qubit_count):
    cirq.testing.assert_implements_consistent_protocols(
        gate_type,
        setup_code='import cirq\nimport numpy as np\nimport sympy\nimport cirq_google',
        qubit_count=qubit_count,
    )


def test_syc_str_repr():
    assert str(cg.SYC) == 'SYC'
    assert repr(cg.SYC) == 'cirq_google.SYC'


def test_syc_circuit_diagram():
    a, b = cirq.LineQubit.range(2)
    circuit = cirq.Circuit(cg.SYC(a, b))
    cirq.testing.assert_has_diagram(
        circuit,
        """
0: ───SYC───
      │
1: ───SYC───
""",
    )


def test_syc_is_specific_fsim():
    assert cg.SYC == cirq.FSimGate(theta=np.pi / 2, phi=np.pi / 6)


def test_syc_unitary():
    cirq.testing.assert_allclose_up_to_global_phase(
        cirq.unitary(cg.SYC),
        np.array(
<<<<<<< HEAD
            [[1, 0, 0, 0], [0, 0, -1j, 0], [0, -1j, 0, 0], [0, 0, 0, np.exp(-1j * np.pi / 6)]]
=======
            [
                [1.0, 0.0, 0.0, 0.0],
                [0.0, 0.0, -1.0j, 0.0],
                [0.0, -1.0j, 0.0, 0.0],
                [0.0, 0.0, 0.0, np.exp(-1j * np.pi / 6)],
            ]
>>>>>>> 01a7cb94
        ),
        atol=1e-6,
    )<|MERGE_RESOLUTION|>--- conflicted
+++ resolved
@@ -59,17 +59,15 @@
 def test_syc_unitary():
     cirq.testing.assert_allclose_up_to_global_phase(
         cirq.unitary(cg.SYC),
+        # fmt: off
         np.array(
-<<<<<<< HEAD
-            [[1, 0, 0, 0], [0, 0, -1j, 0], [0, -1j, 0, 0], [0, 0, 0, np.exp(-1j * np.pi / 6)]]
-=======
             [
                 [1.0, 0.0, 0.0, 0.0],
                 [0.0, 0.0, -1.0j, 0.0],
                 [0.0, -1.0j, 0.0, 0.0],
                 [0.0, 0.0, 0.0, np.exp(-1j * np.pi / 6)],
             ]
->>>>>>> 01a7cb94
         ),
+        # fmt: on
         atol=1e-6,
     )