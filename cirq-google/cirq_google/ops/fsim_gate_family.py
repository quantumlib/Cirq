--- conflicted
+++ resolved
@@ -14,13 +14,9 @@
 
 """Define FSimGateFamily used to convert/accept `cirq.FSimGate` and other related gate types"""
 
-<<<<<<< HEAD
 from __future__ import annotations
 
-from typing import Any, Callable, cast, Dict, Iterable, Optional, Sequence, Type, TypeVar, Union
-=======
 from typing import Any, Callable, cast, Iterable, Sequence, TypeVar
->>>>>>> 9c376c4e
 
 import numpy as np
 import sympy
