--- conflicted
+++ resolved
@@ -13,14 +13,10 @@
 # limitations under the License.
 
 """A class that can be used to denote a physical Z gate."""
-<<<<<<< HEAD
 
 from __future__ import annotations
 
-from typing import Any, Dict, Optional
-=======
 from typing import Any
->>>>>>> 9c376c4e
 
 import cirq
 from cirq_google.api.v2 import program_pb2
