--- conflicted
+++ resolved
@@ -408,15 +408,9 @@
 
     def _create_step_result(
         self,
-<<<<<<< HEAD
-        sim_state: Dict[Qid, ActOnStateVectorArgs],
-        qubits: Sequence[Qid],
-    ) -> SparseSimulatorStep:
-=======
-        sim_state: cirq.ActOnStateVectorArgs,
-        qubit_map: Dict[cirq.Qid, int],
+        sim_state: cirq.OperationTarget,
+        qubits: Sequence[cirq.Qid],
     ) -> cirq.SparseSimulatorStep:
->>>>>>> 6af822c8
         # Needs an implementation since it's abstract but will never actually be called.
         raise NotImplementedError()
 
