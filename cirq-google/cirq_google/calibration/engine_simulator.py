<<<<<<< HEAD
# Copyright 2021 The Cirq Developers
#
# Licensed under the Apache License, Version 2.0 (the "License");
# you may not use this file except in compliance with the License.
# You may obtain a copy of the License at
#
#     https://www.apache.org/licenses/LICENSE-2.0
#
# Unless required by applicable law or agreed to in writing, software
# distributed under the License is distributed on an "AS IS" BASIS,
# WITHOUT WARRANTIES OR CONDITIONS OF ANY KIND, either express or implied.
# See the License for the specific language governing permissions and
# limitations under the License.
from typing import (
    Any,
    Callable,
    cast,
    Dict,
    Iterable,
    Iterator,
    List,
    Optional,
    Sequence,
    Tuple,
    Union,
)
=======
# pylint: disable=wrong-or-nonexistent-copyright-notice
from typing import Any, Callable, Dict, Iterable, Iterator, List, Optional, Sequence, Tuple, Union
>>>>>>> 7368a878

import numpy as np

import cirq
from cirq import value
from cirq_google.calibration.phased_fsim import (
    FloquetPhasedFSimCalibrationRequest,
    PhaseCalibratedFSimGate,
    IncompatibleMomentError,
    PhasedFSimCalibrationRequest,
    PhasedFSimCalibrationResult,
    PhasedFSimCharacterization,
    SQRT_ISWAP_INV_PARAMETERS,
    try_convert_gate_to_fsim,
    try_convert_sqrt_iswap_to_fsim,
)

ParametersDriftGenerator = Callable[[cirq.Qid, cirq.Qid, cirq.FSimGate], PhasedFSimCharacterization]
PhasedFsimDictParameters = Dict[
    Tuple[cirq.Qid, cirq.Qid], Union[Dict[str, float], PhasedFSimCharacterization]
]


class PhasedFSimEngineSimulator(cirq.SimulatesIntermediateStateVector[cirq.SparseSimulatorStep]):
    """Wrapper on top of cirq.Simulator that allows to simulate calibration requests.

    This simulator introduces get_calibrations which allows to simulate
    cirq_google.run_characterizations requests. The returned calibration results represent the
    internal state of a simulator. Circuits which are run on this simulator are modified to account
    for the changes in the unitary parameters as described by the calibration results.

    Attributes:
        gates_translator: Function that translates a gate to a supported FSimGate which will undergo
        characterization.
    """

    def __init__(
        self,
        simulator: cirq.Simulator,
        *,
        drift_generator: ParametersDriftGenerator,
        gates_translator: Callable[
            [cirq.Gate], Optional[PhaseCalibratedFSimGate]
        ] = try_convert_sqrt_iswap_to_fsim,
    ) -> None:
        """Initializes the PhasedFSimEngineSimulator.

        Args:
            simulator: cirq.Simulator that all the simulation requests are delegated to.
            drift_generator: Callable that generates the imperfect parameters for each pair of
                qubits and the gate. They are later used for simulation.
            gates_translator: Function that translates a gate to a supported FSimGate which will
                undergo characterization.
        """
        super().__init__()
        self._simulator = simulator
        self._drift_generator = drift_generator
        self._drifted_parameters: Dict[
            Tuple[cirq.Qid, cirq.Qid, cirq.FSimGate], PhasedFSimCharacterization
        ] = {}
        self.gates_translator = gates_translator

    @classmethod
    def create_with_ideal_sqrt_iswap(
        cls, *, simulator: Optional[cirq.Simulator] = None
    ) -> 'PhasedFSimEngineSimulator':
        """Creates a PhasedFSimEngineSimulator that simulates ideal FSimGate(theta=π/4, phi=0).

        Attributes:
            simulator: Simulator object to use. When None, a new instance of cirq.Simulator() will
                be created.

        Returns:
            New PhasedFSimEngineSimulator instance.
        """

        def sample_gate(
            _1: cirq.Qid, _2: cirq.Qid, gate: cirq.FSimGate
        ) -> PhasedFSimCharacterization:
            assert isinstance(gate, cirq.FSimGate), f'Expected FSimGate, got {gate}'
            assert np.isclose(gate.theta, np.pi / 4) and np.isclose(
                gate.phi, 0.0
            ), f'Expected ISWAP ** -0.5 like gate, got {gate}'
            return PhasedFSimCharacterization(
                theta=np.pi / 4, zeta=0.0, chi=0.0, gamma=0.0, phi=0.0
            )

        if simulator is None:
            simulator = cirq.Simulator()

        return cls(
            simulator, drift_generator=sample_gate, gates_translator=try_convert_sqrt_iswap_to_fsim
        )

    @classmethod
    def create_with_random_gaussian_sqrt_iswap(
        cls,
        mean: PhasedFSimCharacterization = SQRT_ISWAP_INV_PARAMETERS,
        *,
        simulator: Optional[cirq.Simulator] = None,
        sigma: PhasedFSimCharacterization = PhasedFSimCharacterization(
            theta=0.02, zeta=0.05, chi=0.05, gamma=0.05, phi=0.02
        ),
        random_or_seed: cirq.RANDOM_STATE_OR_SEED_LIKE = None,
    ) -> 'PhasedFSimEngineSimulator':
        """Creates a PhasedFSimEngineSimulator that introduces a random deviation from the mean.

        The random deviations are described by a Gaussian distribution of a given mean and sigma,
        for each angle respectively.

        Each gate for each pair of qubits retains the sampled values for the entire simulation, even
        when used multiple times within a circuit.

        Attributes:
            mean: The mean value for each unitary angle. All parameters must be provided.
            simulator: Simulator object to use. When None, a new instance of cirq.Simulator() will
                be created.
            sigma: The standard deviation for each unitary angle. For sigma parameters that are
                None, the mean value will be used without any sampling.

        Returns:
            New PhasedFSimEngineSimulator instance.

        Raises:
            ValueError: If not all mean values were supplied.
        """

        if mean.any_none():
            raise ValueError(f'All mean values must be provided, got mean of {mean}')

        rand = value.parse_random_state(random_or_seed)

        def sample_value(gaussian_mean: Optional[float], gaussian_sigma: Optional[float]) -> float:
            assert gaussian_mean is not None
            if gaussian_sigma is None:
                return gaussian_mean
            return rand.normal(gaussian_mean, gaussian_sigma)

        def sample_gate(
            _1: cirq.Qid, _2: cirq.Qid, gate: cirq.FSimGate
        ) -> PhasedFSimCharacterization:
            assert isinstance(gate, cirq.FSimGate), f'Expected FSimGate, got {gate}'
            assert np.isclose(gate.theta, np.pi / 4) and np.isclose(
                gate.phi, 0.0
            ), f'Expected ISWAP ** -0.5 like gate, got {gate}'

            return PhasedFSimCharacterization(
                theta=sample_value(mean.theta, sigma.theta),
                zeta=sample_value(mean.zeta, sigma.zeta),
                chi=sample_value(mean.chi, sigma.chi),
                gamma=sample_value(mean.gamma, sigma.gamma),
                phi=sample_value(mean.phi, sigma.phi),
            )

        if simulator is None:
            simulator = cirq.Simulator()

        return cls(
            simulator, drift_generator=sample_gate, gates_translator=try_convert_sqrt_iswap_to_fsim
        )

    @classmethod
    def create_from_dictionary_sqrt_iswap(
        cls,
        parameters: PhasedFsimDictParameters,
        *,
        simulator: Optional[cirq.Simulator] = None,
        ideal_when_missing_gate: bool = False,
        ideal_when_missing_parameter: bool = False,
    ) -> 'PhasedFSimEngineSimulator':
        """Creates PhasedFSimEngineSimulator with fixed drifts.

        Args:
            parameters: Parameters to use for each gate. All keys must be stored in canonical order,
                when the first qubit is not greater than the second one.
            simulator: Simulator object to use. When None, a new instance of cirq.Simulator() will
                be created.
            ideal_when_missing_gate: When set and parameters for some gate for a given pair of
                qubits are not specified in the parameters dictionary then the
                FSimGate(theta=π/4, phi=0) gate parameters will be used. When not set and this
                situation occurs, ValueError is thrown during simulation.
            ideal_when_missing_parameter: When set and some parameter for some gate for a given pair
                of qubits is specified then the matching parameter of FSimGate(theta=π/4, phi=0)
                gate will be used. When not set and this situation occurs, ValueError is thrown
                during simulation.

        Returns:
            New PhasedFSimEngineSimulator instance.

        Raises:
            ValueError: If missing parameters for the given pair of qubits.
        """

        def sample_gate(
            a: cirq.Qid, b: cirq.Qid, gate: cirq.FSimGate
        ) -> PhasedFSimCharacterization:
            assert isinstance(gate, cirq.FSimGate), f'Expected FSimGate, got {gate}'
            assert np.isclose(gate.theta, np.pi / 4) and np.isclose(
                gate.phi, 0.0
            ), f'Expected ISWAP ** -0.5 like gate, got {gate}'

            if (a, b) in parameters:
                pair_parameters = parameters[(a, b)]
                if not isinstance(pair_parameters, PhasedFSimCharacterization):
                    pair_parameters = PhasedFSimCharacterization(**pair_parameters)
            elif (b, a) in parameters:
                pair_parameters = parameters[(b, a)]
                if not isinstance(pair_parameters, PhasedFSimCharacterization):
                    pair_parameters = PhasedFSimCharacterization(**pair_parameters)
                pair_parameters = pair_parameters.parameters_for_qubits_swapped()
            elif ideal_when_missing_gate:
                pair_parameters = SQRT_ISWAP_INV_PARAMETERS
            else:
                raise ValueError(f'Missing parameters for pair {(a, b)}')

            if pair_parameters.any_none():
                if not ideal_when_missing_parameter:
                    raise ValueError(
                        f'Missing parameter value for pair {(a, b)}, '
                        f'parameters={pair_parameters}'
                    )
                pair_parameters = pair_parameters.merge_with(SQRT_ISWAP_INV_PARAMETERS)

            return pair_parameters

        for a, b in parameters:
            if a > b:
                raise ValueError(
                    f'All qubit pairs must be given in canonical order where the first qubit is '
                    f'less than the second, got {a} > {b}'
                )

        if simulator is None:
            simulator = cirq.Simulator()

        return cls(
            simulator, drift_generator=sample_gate, gates_translator=try_convert_sqrt_iswap_to_fsim
        )

    @classmethod
    def create_from_dictionary(
        cls,
        parameters: Dict[
            Tuple[cirq.Qid, cirq.Qid], Dict[cirq.FSimGate, Union[PhasedFSimCharacterization, Dict]]
        ],
        *,
        simulator: Optional[cirq.Simulator] = None,
    ) -> 'PhasedFSimEngineSimulator':
        """Creates PhasedFSimEngineSimulator with fixed drifts.

        Args:
            parameters: maps every pair of qubits and engine gate on that pair to a
                characterization for that gate.
            simulator: Simulator object to use. When None, a new instance of cirq.Simulator() will
                be created.

        Returns:
            New PhasedFSimEngineSimulator instance.

        Raises:
            ValueError: If missing parameters for the given pair of qubits.
        """

        for a, b in parameters.keys():
            if a > b:
                raise ValueError(
                    f'All qubit pairs must be given in canonical order where the first qubit is '
                    f'less than the second, got {a} > {b}'
                )

        def sample_gate(
            a: cirq.Qid, b: cirq.Qid, gate: cirq.FSimGate
        ) -> PhasedFSimCharacterization:
            pair_parameters = None
            swapped = False
            if (a, b) in parameters:
                pair_parameters = parameters[(a, b)].get(gate)
            elif (b, a) in parameters:
                pair_parameters = parameters[(b, a)].get(gate)
                swapped = True

            if pair_parameters is None:
                raise ValueError(f'Missing parameters for value for pair {(a, b)} and gate {gate}.')
            if not isinstance(pair_parameters, PhasedFSimCharacterization):
                pair_parameters = PhasedFSimCharacterization(**pair_parameters)
            if swapped:
                pair_parameters = pair_parameters.parameters_for_qubits_swapped()

            return pair_parameters

        if simulator is None:
            simulator = cirq.Simulator()
        return cls(
            simulator, drift_generator=sample_gate, gates_translator=try_convert_gate_to_fsim
        )

    @classmethod
    def create_from_characterizations_sqrt_iswap(
        cls,
        characterizations: Iterable[PhasedFSimCalibrationResult],
        *,
        simulator: Optional[cirq.Simulator] = None,
        ideal_when_missing_gate: bool = False,
        ideal_when_missing_parameter: bool = False,
    ) -> 'PhasedFSimEngineSimulator':
        """Creates PhasedFSimEngineSimulator with fixed drifts from the characterizations results.

        Args:
            characterizations: Characterization results which are source of the parameters for
                each gate.
            simulator: Simulator object to use. When None, a new instance of cirq.Simulator() will
                be created.
            ideal_when_missing_gate: When set and parameters for some gate for a given pair of
                qubits are not specified in the parameters dictionary then the
                FSimGate(theta=π/4, phi=0) gate parameters will be used. When not set and this
                situation occurs, ValueError is thrown during simulation.
            ideal_when_missing_parameter: When set and some parameter for some gate for a given pair
                of qubits is specified then the matching parameter of FSimGate(theta=π/4, phi=0)
                gate will be used. When not set and this situation occurs, ValueError is thrown
                during simulation.

        Returns:
            New PhasedFSimEngineSimulator instance.

        Raises:
            ValueError: If the gate was not a gate like `ISWAP ** -0.5` or the pair of qubits it
                acts on appears in multiple different moments.
        """

        parameters: PhasedFsimDictParameters = {}
        for characterization in characterizations:
            gate = characterization.gate
            if (
                not isinstance(gate, cirq.FSimGate)
                or not np.isclose(gate.theta, np.pi / 4)
                or not np.isclose(gate.phi, 0.0)
            ):
                raise ValueError(f'Expected ISWAP ** -0.5 like gate, got {gate}')

            for (a, b), pair_parameters in characterization.parameters.items():
                if a > b:
                    a, b = b, a
                    pair_parameters = pair_parameters.parameters_for_qubits_swapped()
                if (a, b) in parameters:
                    raise ValueError(
                        f'Pair ({(a, b)}) appears in multiple moments, multi-moment '
                        f'simulation is not supported.'
                    )
                parameters[(a, b)] = pair_parameters

        if simulator is None:
            simulator = cirq.Simulator()

        return cls.create_from_dictionary_sqrt_iswap(
            parameters,
            simulator=simulator,
            ideal_when_missing_gate=ideal_when_missing_gate,
            ideal_when_missing_parameter=ideal_when_missing_parameter,
        )

    def final_state_vector(self, program: cirq.Circuit) -> np.ndarray:
        result = self.simulate(program)
        return result.state_vector()

    def get_calibrations(
        self, requests: Sequence[PhasedFSimCalibrationRequest]
    ) -> List[PhasedFSimCalibrationResult]:
        """Retrieves the calibration that matches the requests

        Args:
            requests: Calibration requests to obtain.

        Returns:
            Calibration results that reflect the internal state of simulator.

        Raises:
            ValueError: If supplied type of request is not supported or if the request contains
                and unsupported gate.
        """
        results = []
        for request in requests:
            if isinstance(request, FloquetPhasedFSimCalibrationRequest):
                options = request.options
                characterize_theta = options.characterize_theta
                characterize_zeta = options.characterize_zeta
                characterize_chi = options.characterize_chi
                characterize_gamma = options.characterize_gamma
                characterize_phi = options.characterize_phi
            else:
                raise ValueError(f'Unsupported calibration request {request}')

            translated = self.gates_translator(request.gate)
            if translated is None:
                raise ValueError(f'Calibration request contains unsupported gate {request.gate}')

            parameters = {}
            for a, b in request.pairs:
                drifted = self.create_gate_with_drift(a, b, translated)
                parameters[a, b] = PhasedFSimCharacterization(
                    theta=cast(float, drifted.theta) if characterize_theta else None,
                    zeta=cast(float, drifted.zeta) if characterize_zeta else None,
                    chi=cast(float, drifted.chi) if characterize_chi else None,
                    gamma=cast(float, drifted.gamma) if characterize_gamma else None,
                    phi=cast(float, drifted.phi) if characterize_phi else None,
                )

            results.append(
                PhasedFSimCalibrationResult(
                    parameters=parameters, gate=request.gate, options=options
                )
            )

        return results

    def create_gate_with_drift(
        self, a: cirq.Qid, b: cirq.Qid, gate_calibration: PhaseCalibratedFSimGate
    ) -> cirq.PhasedFSimGate:
        """Generates a gate with drift for a given gate.

        Args:
            a: The first qubit.
            b: The second qubit.
            gate_calibration: Reference gate together with a phase information.

        Returns:
            A modified gate that includes the drifts induced by internal state of the simulator.
        """
        gate = gate_calibration.engine_gate
        if (a, b, gate) in self._drifted_parameters:
            parameters = self._drifted_parameters[(a, b, gate)]
        elif (b, a, gate) in self._drifted_parameters:
            parameters = self._drifted_parameters[(b, a, gate)].parameters_for_qubits_swapped()
        else:
            parameters = self._drift_generator(a, b, gate)
            self._drifted_parameters[(a, b, gate)] = parameters

        return gate_calibration.as_characterized_phased_fsim_gate(parameters)

    def run_sweep_iter(
        self, program: cirq.AbstractCircuit, params: cirq.Sweepable, repetitions: int = 1
    ) -> Iterator[cirq.Result]:
        converted = _convert_to_circuit_with_drift(self, program)
        yield from self._simulator.run_sweep_iter(converted, params, repetitions)

    def simulate(
        self,
        program: cirq.AbstractCircuit,
        param_resolver: cirq.ParamResolverOrSimilarType = None,
        qubit_order: cirq.QubitOrderOrList = cirq.QubitOrder.DEFAULT,
        initial_state: Any = None,
    ) -> cirq.StateVectorTrialResult:
        converted = _convert_to_circuit_with_drift(self, program)
        return self._simulator.simulate(converted, param_resolver, qubit_order, initial_state)

    def _create_partial_act_on_args(
        self,
        initial_state: Union[int, cirq.ActOnStateVectorArgs],
        qubits: Sequence[cirq.Qid],
        classical_data: cirq.ClassicalDataStore,
    ) -> cirq.ActOnStateVectorArgs:
        # Needs an implementation since it's abstract but will never actually be called.
        raise NotImplementedError()

    def _create_step_result(self, sim_state: cirq.OperationTarget) -> cirq.SparseSimulatorStep:
        # Needs an implementation since it's abstract but will never actually be called.
        raise NotImplementedError()


def _convert_to_circuit_with_drift(
    simulator: PhasedFSimEngineSimulator, circuit: cirq.AbstractCircuit
) -> cirq.Circuit:
    def map_func(op: cirq.Operation, _) -> cirq.Operation:
        if isinstance(op.gate, (cirq.MeasurementGate, cirq.SingleQubitGate, cirq.WaitGate)):
            return op
        if op.gate is None:
            raise IncompatibleMomentError(f'Operation {op} has a missing gate')
        translated = simulator.gates_translator(op.gate)
        if translated is None:
            raise IncompatibleMomentError(
                f'Moment contains non-single qubit operation ' f'{op} with unsupported gate'
            )

        a, b = op.qubits
        return simulator.create_gate_with_drift(a, b, translated).on(a, b)

    return cirq.map_operations(circuit, map_func).unfreeze(copy=False)<|MERGE_RESOLUTION|>--- conflicted
+++ resolved
@@ -1,4 +1,3 @@
-<<<<<<< HEAD
 # Copyright 2021 The Cirq Developers
 #
 # Licensed under the Apache License, Version 2.0 (the "License");
@@ -12,23 +11,7 @@
 # WITHOUT WARRANTIES OR CONDITIONS OF ANY KIND, either express or implied.
 # See the License for the specific language governing permissions and
 # limitations under the License.
-from typing import (
-    Any,
-    Callable,
-    cast,
-    Dict,
-    Iterable,
-    Iterator,
-    List,
-    Optional,
-    Sequence,
-    Tuple,
-    Union,
-)
-=======
-# pylint: disable=wrong-or-nonexistent-copyright-notice
-from typing import Any, Callable, Dict, Iterable, Iterator, List, Optional, Sequence, Tuple, Union
->>>>>>> 7368a878
+from typing import Any, Callable, cast, Dict, Iterable, Iterator, List, Optional, Sequence, Tuple, Union
 
 import numpy as np
 
