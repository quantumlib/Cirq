--- conflicted
+++ resolved
@@ -848,12 +848,8 @@
     *,
     gates_translator: Callable[
         [cirq.Gate], Optional[PhaseCalibratedFSimGate]
-<<<<<<< HEAD
     ] = try_convert_gate_to_fsim,
-=======
-    ] = try_convert_sqrt_iswap_to_fsim,
     merge_subsets: bool = True,
->>>>>>> 55873b90
 ) -> CircuitWithCalibration:
     """Compensates circuit moments against errors in zeta, chi and gamma angles.
 
