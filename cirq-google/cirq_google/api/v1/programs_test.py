# Copyright 2018 The Cirq Developers
#
# Licensed under the Apache License, Version 2.0 (the "License");
# you may not use this file except in compliance with the License.
# You may obtain a copy of the License at
#
#     https://www.apache.org/licenses/LICENSE-2.0
#
# Unless required by applicable law or agreed to in writing, software
# distributed under the License is distributed on an "AS IS" BASIS,
# WITHOUT WARRANTIES OR CONDITIONS OF ANY KIND, either express or implied.
# See the License for the specific language governing permissions and
# limitations under the License.
<<<<<<< HEAD
import os
=======
>>>>>>> 972b6d44
import numpy as np
import pytest
import sympy

from unittest import mock

import cirq
import cirq_google as cg
import cirq_google.api.v1.programs as programs
from cirq_google.api.v1 import operations_pb2


def assert_proto_dict_convert(gate: cirq.Gate, proto: operations_pb2.Operation, *qubits: cirq.Qid):
    assert programs.gate_to_proto(gate, qubits, delay=0) == proto
    assert programs.xmon_op_from_proto(proto) == gate(*qubits)


def test_protobuf_round_trip():
    device = cg.Foxtail
    circuit = cirq.Circuit(
        [cirq.X(q) ** 0.5 for q in device.qubits],
        [cirq.CZ(q, q2) for q in [cirq.GridQubit(0, 0)] for q2 in device.neighbors_of(q)],
    )

    protos = list(programs.circuit_as_schedule_to_protos(circuit))
    s2 = programs.circuit_from_schedule_from_protos(protos)
    assert s2 == circuit


def test_protobuf_round_trip_device_deprecated():
    device = cg.Foxtail
    circuit = cirq.Circuit(
        [cirq.X(q) ** 0.5 for q in device.qubits],
        [cirq.CZ(q, q2) for q in [cirq.GridQubit(0, 0)] for q2 in device.neighbors_of(q)],
    )
    circuit._device = device

    protos = list(programs.circuit_as_schedule_to_protos(circuit))
<<<<<<< HEAD
    with cirq.testing.assert_deprecated('no longer include a device', deadline='v0.15'):
=======
    with cirq.testing.assert_deprecated(
        cirq.circuits.circuit._DEVICE_DEP_MESSAGE, deadline='v0.15'
    ):
>>>>>>> 972b6d44
        s2 = programs.circuit_from_schedule_from_protos(device, protos)
        assert s2 == circuit


def make_bytes(s: str) -> bytes:
    """Helper function to convert a string of digits into packed bytes.

    Ignores any characters other than 0 and 1, in particular whitespace. The
    bits are packed in little-endian order within each byte.
    """
    buf = []
    byte = 0
    idx = 0
    for c in s:
        if c == '0':
            pass
        elif c == '1':
            byte |= 1 << idx
        else:
            # coverage: ignore
            continue
        idx += 1
        if idx == 8:
            buf.append(byte)
            byte = 0
            idx = 0
    if idx:
        buf.append(byte)
    return bytearray(buf)


def test_pack_results():
    measurements = [
        (
            'a',
            np.array(
                [
                    [0, 0, 0],
                    [0, 0, 1],
                    [0, 1, 0],
                    [0, 1, 1],
                    [1, 0, 0],
                    [1, 0, 1],
                    [1, 1, 0],
                ]
            ),
        ),
        (
            'b',
            np.array(
                [
                    [0, 0],
                    [0, 1],
                    [1, 0],
                    [1, 1],
                    [0, 0],
                    [0, 1],
                    [1, 0],
                ]
            ),
        ),
    ]
    data = programs.pack_results(measurements)
    expected = make_bytes(
        """
        000 00
        001 01
        010 10
        011 11
        100 00
        101 01
        110 10

        000 00 -- padding
    """
    )
    assert data == expected


def test_pack_results_no_measurements():
    assert programs.pack_results([]) == b''


def test_pack_results_incompatible_shapes():
    def bools(*shape):
        return np.zeros(shape, dtype=bool)

    with pytest.raises(ValueError):
        programs.pack_results([('a', bools(10))])

    with pytest.raises(ValueError):
        programs.pack_results([('a', bools(7, 3)), ('b', bools(8, 2))])


def test_unpack_results():
    data = make_bytes(
        """
        000 00
        001 01
        010 10
        011 11
        100 00
        101 01
        110 10
    """
    )
    assert len(data) == 5  # 35 data bits + 5 padding bits
    results = programs.unpack_results(data, 7, [('a', 3), ('b', 2)])
    assert 'a' in results
    assert results['a'].shape == (7, 3)
    assert results['a'].dtype == bool
    np.testing.assert_array_equal(
        results['a'],
        [
            [0, 0, 0],
            [0, 0, 1],
            [0, 1, 0],
            [0, 1, 1],
            [1, 0, 0],
            [1, 0, 1],
            [1, 1, 0],
        ],
    )

    assert 'b' in results
    assert results['b'].shape == (7, 2)
    assert results['b'].dtype == bool
    np.testing.assert_array_equal(
        results['b'],
        [
            [0, 0],
            [0, 1],
            [1, 0],
            [1, 1],
            [0, 0],
            [0, 1],
            [1, 0],
        ],
    )


def test_single_qubit_measurement_proto_convert():
    gate = cirq.MeasurementGate(1, 'test')
    proto = operations_pb2.Operation(
        measurement=operations_pb2.Measurement(
            targets=[operations_pb2.Qubit(row=2, col=3)], key='test'
        )
    )
    assert_proto_dict_convert(gate, proto, cirq.GridQubit(2, 3))


def test_single_qubit_measurement_to_proto_convert_invert_mask():
    gate = cirq.MeasurementGate(1, 'test', invert_mask=(True,))
    proto = operations_pb2.Operation(
        measurement=operations_pb2.Measurement(
            targets=[operations_pb2.Qubit(row=2, col=3)], key='test', invert_mask=[True]
        )
    )
    assert_proto_dict_convert(gate, proto, cirq.GridQubit(2, 3))


def test_single_qubit_measurement_to_proto_pad_invert_mask():
    gate = cirq.MeasurementGate(2, 'test', invert_mask=(True,))
    proto = operations_pb2.Operation(
        measurement=operations_pb2.Measurement(
            targets=[operations_pb2.Qubit(row=2, col=3), operations_pb2.Qubit(row=2, col=4)],
            key='test',
            invert_mask=[True, False],
        )
    )
    assert (
        programs.gate_to_proto(gate, (cirq.GridQubit(2, 3), cirq.GridQubit(2, 4)), delay=0) == proto
    )


def test_multi_qubit_measurement_to_proto():
    gate = cirq.MeasurementGate(2, 'test')
    proto = operations_pb2.Operation(
        measurement=operations_pb2.Measurement(
            targets=[operations_pb2.Qubit(row=2, col=3), operations_pb2.Qubit(row=3, col=4)],
            key='test',
        )
    )
    assert_proto_dict_convert(gate, proto, cirq.GridQubit(2, 3), cirq.GridQubit(3, 4))


def test_z_proto_convert():
    gate = cirq.Z ** sympy.Symbol('k')
    proto = operations_pb2.Operation(
        exp_z=operations_pb2.ExpZ(
            target=operations_pb2.Qubit(row=2, col=3),
            half_turns=operations_pb2.ParameterizedFloat(parameter_key='k'),
        )
    )

    assert_proto_dict_convert(gate, proto, cirq.GridQubit(2, 3))
    gate = cirq.Z ** 0.5
    proto = operations_pb2.Operation(
        exp_z=operations_pb2.ExpZ(
            target=operations_pb2.Qubit(row=2, col=3),
            half_turns=operations_pb2.ParameterizedFloat(raw=0.5),
        )
    )
    assert_proto_dict_convert(gate, proto, cirq.GridQubit(2, 3))


def test_cz_proto_convert():
    gate = cirq.CZ ** sympy.Symbol('k')
    proto = operations_pb2.Operation(
        exp_11=operations_pb2.Exp11(
            target1=operations_pb2.Qubit(row=2, col=3),
            target2=operations_pb2.Qubit(row=3, col=4),
            half_turns=operations_pb2.ParameterizedFloat(parameter_key='k'),
        )
    )
    assert_proto_dict_convert(gate, proto, cirq.GridQubit(2, 3), cirq.GridQubit(3, 4))

    gate = cirq.CZ ** 0.5
    proto = operations_pb2.Operation(
        exp_11=operations_pb2.Exp11(
            target1=operations_pb2.Qubit(row=2, col=3),
            target2=operations_pb2.Qubit(row=3, col=4),
            half_turns=operations_pb2.ParameterizedFloat(raw=0.5),
        )
    )
    assert_proto_dict_convert(gate, proto, cirq.GridQubit(2, 3), cirq.GridQubit(3, 4))


def test_w_to_proto():
    gate = cirq.PhasedXPowGate(exponent=sympy.Symbol('k'), phase_exponent=1)
    proto = operations_pb2.Operation(
        exp_w=operations_pb2.ExpW(
            target=operations_pb2.Qubit(row=2, col=3),
            axis_half_turns=operations_pb2.ParameterizedFloat(raw=1),
            half_turns=operations_pb2.ParameterizedFloat(parameter_key='k'),
        )
    )
    assert_proto_dict_convert(gate, proto, cirq.GridQubit(2, 3))

    gate = cirq.PhasedXPowGate(exponent=0.5, phase_exponent=sympy.Symbol('j'))
    proto = operations_pb2.Operation(
        exp_w=operations_pb2.ExpW(
            target=operations_pb2.Qubit(row=2, col=3),
            axis_half_turns=operations_pb2.ParameterizedFloat(parameter_key='j'),
            half_turns=operations_pb2.ParameterizedFloat(raw=0.5),
        )
    )
    assert_proto_dict_convert(gate, proto, cirq.GridQubit(2, 3))

    gate = cirq.X ** 0.25
    proto = operations_pb2.Operation(
        exp_w=operations_pb2.ExpW(
            target=operations_pb2.Qubit(row=2, col=3),
            axis_half_turns=operations_pb2.ParameterizedFloat(raw=0.0),
            half_turns=operations_pb2.ParameterizedFloat(raw=0.25),
        )
    )
    assert_proto_dict_convert(gate, proto, cirq.GridQubit(2, 3))

    gate = cirq.Y ** 0.25
    proto = operations_pb2.Operation(
        exp_w=operations_pb2.ExpW(
            target=operations_pb2.Qubit(row=2, col=3),
            axis_half_turns=operations_pb2.ParameterizedFloat(raw=0.5),
            half_turns=operations_pb2.ParameterizedFloat(raw=0.25),
        )
    )
    assert_proto_dict_convert(gate, proto, cirq.GridQubit(2, 3))

    gate = cirq.PhasedXPowGate(exponent=0.5, phase_exponent=sympy.Symbol('j'))
    proto = operations_pb2.Operation(
        exp_w=operations_pb2.ExpW(
            target=operations_pb2.Qubit(row=2, col=3),
            axis_half_turns=operations_pb2.ParameterizedFloat(parameter_key='j'),
            half_turns=operations_pb2.ParameterizedFloat(raw=0.5),
        )
    )
    assert_proto_dict_convert(gate, proto, cirq.GridQubit(2, 3))


def test_unsupported_op():
    with pytest.raises(ValueError, match='invalid operation'):
        programs.xmon_op_from_proto(operations_pb2.Operation())
    with pytest.raises(ValueError, match='know how to serialize'):
        programs.gate_to_proto(
            cirq.CCZ, (cirq.GridQubit(0, 0), cirq.GridQubit(0, 1), cirq.GridQubit(0, 2)), delay=0
        )


def test_invalid_to_proto_dict_qubit_number():
    with pytest.raises(ValueError, match='Wrong number of qubits'):
        _ = programs.gate_to_proto(cirq.CZ ** 0.5, (cirq.GridQubit(2, 3),), delay=0)
    with pytest.raises(ValueError, match='Wrong number of qubits'):
        programs.gate_to_proto(cirq.Z ** 0.5, (cirq.GridQubit(2, 3), cirq.GridQubit(3, 4)), delay=0)
    with pytest.raises(ValueError, match='Wrong number of qubits'):
        programs.gate_to_proto(
            cirq.PhasedXPowGate(exponent=0.5, phase_exponent=0),
            (cirq.GridQubit(2, 3), cirq.GridQubit(3, 4)),
            delay=0,
        )


def test_parameterized_value_from_proto():
    from_proto = programs._parameterized_value_from_proto

    m1 = operations_pb2.ParameterizedFloat(raw=5)
    assert from_proto(m1) == 5

    with pytest.raises(ValueError):
        from_proto(operations_pb2.ParameterizedFloat())

    m3 = operations_pb2.ParameterizedFloat(parameter_key='rr')
    assert from_proto(m3) == sympy.Symbol('rr')


def test_invalid_measurement_gate():
    with pytest.raises(ValueError, match='length'):
        _ = programs.gate_to_proto(
            cirq.MeasurementGate(3, 'test', invert_mask=(True,)),
            (cirq.GridQubit(2, 3), cirq.GridQubit(3, 4)),
            delay=0,
        )
    with pytest.raises(ValueError, match='no qubits'):
        _ = programs.gate_to_proto(cirq.MeasurementGate(1, 'test'), (), delay=0)


def test_is_supported():
    a = cirq.GridQubit(0, 0)
    b = cirq.GridQubit(0, 1)
    c = cirq.GridQubit(1, 0)
    assert programs.is_native_xmon_op(cirq.CZ(a, b))
    assert programs.is_native_xmon_op(cirq.X(a) ** 0.5)
    assert programs.is_native_xmon_op(cirq.Y(a) ** 0.5)
    assert programs.is_native_xmon_op(cirq.Z(a) ** 0.5)
    assert programs.is_native_xmon_op(cirq.PhasedXPowGate(phase_exponent=0.2).on(a) ** 0.5)
    assert programs.is_native_xmon_op(cirq.Z(a) ** 1)
    assert not programs.is_native_xmon_op(cirq.CCZ(a, b, c))
    assert not programs.is_native_xmon_op(cirq.SWAP(a, b))


def test_is_native_xmon_gate():
    assert programs.is_native_xmon_gate(cirq.CZ)
    assert programs.is_native_xmon_gate(cirq.X ** 0.5)
    assert programs.is_native_xmon_gate(cirq.Y ** 0.5)
    assert programs.is_native_xmon_gate(cirq.Z ** 0.5)
    assert programs.is_native_xmon_gate(cirq.PhasedXPowGate(phase_exponent=0.2) ** 0.5)
    assert programs.is_native_xmon_gate(cirq.Z ** 1)
    assert not programs.is_native_xmon_gate(cirq.CCZ)
    assert not programs.is_native_xmon_gate(cirq.SWAP)<|MERGE_RESOLUTION|>--- conflicted
+++ resolved
@@ -11,10 +11,6 @@
 # WITHOUT WARRANTIES OR CONDITIONS OF ANY KIND, either express or implied.
 # See the License for the specific language governing permissions and
 # limitations under the License.
-<<<<<<< HEAD
-import os
-=======
->>>>>>> 972b6d44
 import numpy as np
 import pytest
 import sympy
@@ -53,13 +49,9 @@
     circuit._device = device
 
     protos = list(programs.circuit_as_schedule_to_protos(circuit))
-<<<<<<< HEAD
-    with cirq.testing.assert_deprecated('no longer include a device', deadline='v0.15'):
-=======
     with cirq.testing.assert_deprecated(
         cirq.circuits.circuit._DEVICE_DEP_MESSAGE, deadline='v0.15'
     ):
->>>>>>> 972b6d44
         s2 = programs.circuit_from_schedule_from_protos(device, protos)
         assert s2 == circuit
 
