--- conflicted
+++ resolved
@@ -12,13 +12,9 @@
 # See the License for the specific language governing permissions and
 # limitations under the License.
 
-<<<<<<< HEAD
-from typing import Any, Callable, cast
-=======
 from __future__ import annotations
 
-from typing import Any, Callable, cast, Dict, List, Optional, TYPE_CHECKING
->>>>>>> d8e4a9bc
+from typing import Any, Callable, cast, TYPE_CHECKING
 
 import sympy
 import tunits
