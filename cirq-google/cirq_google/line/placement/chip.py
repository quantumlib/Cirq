# Copyright 2018 The Cirq Developers
#
# Licensed under the Apache License, Version 2.0 (the "License");
# you may not use this file except in compliance with the License.
# You may obtain a copy of the License at
#
#     https://www.apache.org/licenses/LICENSE-2.0
#
# Unless required by applicable law or agreed to in writing, software
# distributed under the License is distributed on an "AS IS" BASIS,
# WITHOUT WARRANTIES OR CONDITIONS OF ANY KIND, either express or implied.
# See the License for the specific language governing permissions and
# limitations under the License.

<<<<<<< HEAD
from __future__ import annotations

from typing import Dict, List, Tuple, TYPE_CHECKING
=======
from typing import TYPE_CHECKING
>>>>>>> 9c376c4e

import cirq

if TYPE_CHECKING:
    import cirq_google


EDGE = tuple[cirq.GridQubit, cirq.GridQubit]


def above(qubit: cirq.GridQubit) -> cirq.GridQubit:
    """Gives qubit with one unit less on the second coordinate.

    Args:
        qubit: Reference qubit.

    Returns:
        New translated qubit.
    """
    return cirq.GridQubit(qubit.row, qubit.col - 1)


def left_of(qubit: cirq.GridQubit) -> cirq.GridQubit:
    """Gives qubit with one unit less on the first coordinate.

    Args:
        qubit: Reference qubit.

    Returns:
        New translated qubit.
    """
    return cirq.GridQubit(qubit.row - 1, qubit.col)


def below(qubit: cirq.GridQubit) -> cirq.GridQubit:
    """Gives qubit with one unit more on the second coordinate.

    Args:
        qubit: Reference qubit.

    Returns:
        New translated qubit.
    """
    return cirq.GridQubit(qubit.row, qubit.col + 1)


def right_of(qubit: cirq.GridQubit) -> cirq.GridQubit:
    """Gives node with one unit more on the first coordinate.

    Args:
        qubit: Reference node.

    Returns:
        New translated node.
    """
    return cirq.GridQubit(qubit.row + 1, qubit.col)


def chip_as_adjacency_list(
<<<<<<< HEAD
    device: cirq_google.GridDevice,
) -> Dict[cirq.GridQubit, List[cirq.GridQubit]]:
=======
    device: 'cirq_google.GridDevice',
) -> dict[cirq.GridQubit, list[cirq.GridQubit]]:
>>>>>>> 9c376c4e
    """Gives adjacency list representation of a chip.

    The adjacency list is constructed in order of above, left_of, below and
    right_of consecutively.

    Args:
        device: Chip to be converted.

    Returns:
        Map from nodes to list of qubits which represent all the neighbours of
        given qubit.
    """
    c_set = device.metadata.qubit_set
    c_adj: dict[cirq.GridQubit, list[cirq.GridQubit]] = {}
    for n in c_set:
        c_adj[n] = []
        for m in [above(n), left_of(n), below(n), right_of(n)]:
            if m in c_set:
                c_adj[n].append(m)
    return c_adj<|MERGE_RESOLUTION|>--- conflicted
+++ resolved
@@ -12,13 +12,9 @@
 # See the License for the specific language governing permissions and
 # limitations under the License.
 
-<<<<<<< HEAD
 from __future__ import annotations
 
-from typing import Dict, List, Tuple, TYPE_CHECKING
-=======
 from typing import TYPE_CHECKING
->>>>>>> 9c376c4e
 
 import cirq
 
@@ -78,13 +74,8 @@
 
 
 def chip_as_adjacency_list(
-<<<<<<< HEAD
     device: cirq_google.GridDevice,
-) -> Dict[cirq.GridQubit, List[cirq.GridQubit]]:
-=======
-    device: 'cirq_google.GridDevice',
 ) -> dict[cirq.GridQubit, list[cirq.GridQubit]]:
->>>>>>> 9c376c4e
     """Gives adjacency list representation of a chip.
 
     The adjacency list is constructed in order of above, left_of, below and
