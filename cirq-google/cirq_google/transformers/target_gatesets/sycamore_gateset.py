--- conflicted
+++ resolved
@@ -17,11 +17,7 @@
 from __future__ import annotations
 
 import itertools
-<<<<<<< HEAD
-from typing import Any, Sequence
-=======
-from typing import Any, Dict, List, Optional, Sequence, TYPE_CHECKING
->>>>>>> d8e4a9bc
+from typing import Any, Sequence, TYPE_CHECKING
 
 import cirq
 from cirq_google import ops
