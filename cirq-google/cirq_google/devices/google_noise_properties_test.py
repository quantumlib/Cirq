# Copyright 2022 The Cirq Developers
#
# Licensed under the Apache License, Version 2.0 (the "License");
# you may not use this file except in compliance with the License.
# You may obtain a copy of the License at
#
#     https://www.apache.org/licenses/LICENSE-2.0
#
# Unless required by applicable law or agreed to in writing, software
# distributed under the License is distributed on an "AS IS" BASIS,
# WITHOUT WARRANTIES OR CONDITIONS OF ANY KIND, either express or implied.
# See the License for the specific language governing permissions and
# limitations under the License.

<<<<<<< HEAD
=======
from __future__ import annotations

from typing import Dict, List, Tuple

>>>>>>> d8e4a9bc
import numpy as np
import pytest

import cirq
import cirq_google
from cirq.devices.noise_utils import OpIdentifier, PHYSICAL_GATE_TAG
from cirq.ops.fsim_gate import PhasedFSimGate
from cirq_google.devices.google_noise_properties import (
    GoogleNoiseProperties,
    NoiseModelFromGoogleNoiseProperties,
)

DEFAULT_GATE_NS: dict[type, float] = {
    cirq.ZPowGate: 25.0,
    cirq.MeasurementGate: 4000.0,
    cirq.ResetChannel: 250.0,
    cirq.PhasedXZGate: 25.0,
    cirq.FSimGate: 32.0,
    # SYC is normally 12ns, but setting it equal to other two-qubit gates
    # simplifies the tests.
    cirq_google.SycamoreGate: 32.0,
    cirq.PhasedFSimGate: 32.0,
    cirq.ISwapPowGate: 32.0,
    cirq.CZPowGate: 32.0,
    # cirq.WaitGate is a special case.
}

# Mock pauli error rates for 1- and 2-qubit gates.
SINGLE_QUBIT_ERROR = 0.001
TWO_QUBIT_ERROR = 0.01


# These properties are for testing purposes only - they are not representative
# of device behavior for any existing hardware.
def sample_noise_properties(
    system_qubits: list[cirq.Qid], qubit_pairs: list[tuple[cirq.Qid, cirq.Qid]]
):
    # Known false positive: https://github.com/PyCQA/pylint/issues/5857
    return GoogleNoiseProperties(  # pylint: disable=unexpected-keyword-arg
        gate_times_ns=DEFAULT_GATE_NS,
        t1_ns={q: 1e5 for q in system_qubits},
        tphi_ns={q: 2e5 for q in system_qubits},
        readout_errors={q: [SINGLE_QUBIT_ERROR, TWO_QUBIT_ERROR] for q in system_qubits},
        gate_pauli_errors={
            **{
                OpIdentifier(g, q): 0.001
                for g in GoogleNoiseProperties.single_qubit_gates()
                for q in system_qubits
            },
            **{
                OpIdentifier(g, q0, q1): 0.01
                for g in GoogleNoiseProperties.symmetric_two_qubit_gates()
                for q0, q1 in qubit_pairs
            },
        },
        fsim_errors={
            OpIdentifier(g, q0, q1): cirq.PhasedFSimGate(0.01, 0.03, 0.04, 0.05, 0.02)
            for g in GoogleNoiseProperties.symmetric_two_qubit_gates()
            for q0, q1 in qubit_pairs
        },
    )


def test_consistent_repr():
    q0, q1 = cirq.LineQubit.range(2)
    test_props = sample_noise_properties([q0, q1], [(q0, q1), (q1, q0)])
    cirq.testing.assert_equivalent_repr(
        test_props, setup_code="import cirq, cirq_google\nimport numpy as np"
    )


def test_equals():
    q0, q1, q2 = cirq.LineQubit.range(3)
    test_props = sample_noise_properties([q0, q1], [(q0, q1), (q1, q0)])
    assert test_props != "mismatched_type"
    test_props_v2 = test_props.with_params(readout_errors={q2: [0.01, 0.02]})
    assert test_props != test_props_v2


def test_zphase_gates():
    q0 = cirq.LineQubit(0)
    props = sample_noise_properties([q0], [])
    model = NoiseModelFromGoogleNoiseProperties(props)
    circuit = cirq.Circuit(cirq.Z(q0) ** 0.3)
    noisy_circuit = circuit.with_noise(model)
    assert noisy_circuit == circuit


def test_with_params_fill():
    # Test single-value with_params.
    q0, q1 = cirq.LineQubit.range(2)
    props = sample_noise_properties([q0, q1], [(q0, q1), (q1, q0)])
    expected_vals = {
        'gate_times_ns': 91,
        't1_ns': 92,
        'tphi_ns': 93,
        'readout_errors': [0.094, 0.095],
        'gate_pauli_errors': 0.096,
        'fsim_errors': cirq.PhasedFSimGate(0.0971, 0.0972, 0.0973, 0.0974, 0.0975),
    }
    props_v2 = props.with_params(
        gate_times_ns=expected_vals['gate_times_ns'],
        t1_ns=expected_vals['t1_ns'],
        tphi_ns=expected_vals['tphi_ns'],
        readout_errors=expected_vals['readout_errors'],
        gate_pauli_errors=expected_vals['gate_pauli_errors'],
        fsim_errors=expected_vals['fsim_errors'],
    )
    assert props_v2 != props
    for key in props.gate_times_ns:
        assert key in props_v2.gate_times_ns
        assert props_v2.gate_times_ns[key] == expected_vals['gate_times_ns']
    for key in props.t1_ns:
        assert key in props_v2.t1_ns
        assert props_v2.t1_ns[key] == expected_vals['t1_ns']
    for key in props.tphi_ns:
        assert key in props_v2.tphi_ns
        assert props_v2.tphi_ns[key] == expected_vals['tphi_ns']
    for key in props.readout_errors:
        assert key in props_v2.readout_errors
        assert np.allclose(props_v2.readout_errors[key], expected_vals['readout_errors'])
    for key in props.gate_pauli_errors:
        assert key in props_v2.gate_pauli_errors
        assert props_v2.gate_pauli_errors[key] == expected_vals['gate_pauli_errors']
    for key in props.fsim_errors:
        assert key in props_v2.fsim_errors
        assert props_v2.fsim_errors[key] == expected_vals['fsim_errors']


def test_with_params_target():
    # Test targeted-value with_params.
    q0, q1 = cirq.LineQubit.range(2)
    props = sample_noise_properties([q0, q1], [(q0, q1), (q1, q0)])
    expected_vals = {
        'gate_times_ns': {cirq.ZPowGate: 91},
        't1_ns': {q0: 92},
        'tphi_ns': {q1: 93},
        'readout_errors': {q0: [0.094, 0.095]},
        'gate_pauli_errors': {cirq.OpIdentifier(cirq.PhasedXZGate, q1): 0.096},
        'fsim_errors': {
            cirq.OpIdentifier(cirq.CZPowGate, q0, q1): cirq.PhasedFSimGate(
                0.0971, 0.0972, 0.0973, 0.0974, 0.0975
            )
        },
    }
    props_v2 = props.with_params(
        gate_times_ns=expected_vals['gate_times_ns'],
        t1_ns=expected_vals['t1_ns'],
        tphi_ns=expected_vals['tphi_ns'],
        readout_errors=expected_vals['readout_errors'],
        gate_pauli_errors=expected_vals['gate_pauli_errors'],
        fsim_errors=expected_vals['fsim_errors'],
    )
    assert props_v2 != props
    for field_name, expected in expected_vals.items():
        target_dict = getattr(props_v2, field_name)
        for key, val in expected.items():
            if isinstance(target_dict[key], np.ndarray):
                assert np.allclose(target_dict[key], val)
            else:
                assert target_dict[key] == val


def test_with_params_opid_with_gate():
    # Test gate-based opid with_params.
    q0, q1 = cirq.LineQubit.range(2)
    props = sample_noise_properties([q0, q1], [(q0, q1), (q1, q0)])
    expected_vals = {
        'gate_pauli_errors': 0.096,
        'fsim_errors': cirq.PhasedFSimGate(0.0971, 0.0972, 0.0973, 0.0974, 0.0975),
    }
    props_v2 = props.with_params(
        gate_pauli_errors={cirq.PhasedXZGate: expected_vals['gate_pauli_errors']},
        fsim_errors={cirq.CZPowGate: expected_vals['fsim_errors']},
    )
    assert props_v2 != props
    gpe_op_id_0 = cirq.OpIdentifier(cirq.PhasedXZGate, q0)
    gpe_op_id_1 = cirq.OpIdentifier(cirq.PhasedXZGate, q1)
    assert props_v2.gate_pauli_errors[gpe_op_id_0] == expected_vals['gate_pauli_errors']
    assert props_v2.gate_pauli_errors[gpe_op_id_1] == expected_vals['gate_pauli_errors']

    fsim_op_id_0 = cirq.OpIdentifier(cirq.CZPowGate, q0, q1)
    fsim_op_id_1 = cirq.OpIdentifier(cirq.CZPowGate, q1, q0)
    assert props_v2.fsim_errors[fsim_op_id_0] == expected_vals['fsim_errors']
    assert props_v2.fsim_errors[fsim_op_id_1] == expected_vals['fsim_errors']


@pytest.mark.parametrize(
    'op',
    [
        (cirq.Z(cirq.LineQubit(0)) ** 0.3).with_tags(cirq_google.PhysicalZTag()),
        cirq.PhasedXZGate(x_exponent=0.8, z_exponent=0.2, axis_phase_exponent=0.1).on(
            cirq.LineQubit(0)
        ),
    ],
)
def test_single_qubit_gates(op):
    q0 = cirq.LineQubit(0)
    props = sample_noise_properties([q0], [])
    model = NoiseModelFromGoogleNoiseProperties(props)
    circuit = cirq.Circuit(op)
    noisy_circuit = circuit.with_noise(model)
    assert len(noisy_circuit.moments) == 3
    assert len(noisy_circuit.moments[0].operations) == 1
    assert noisy_circuit.moments[0].operations[0] == op.with_tags(PHYSICAL_GATE_TAG)

    # Depolarizing noise
    assert len(noisy_circuit.moments[1].operations) == 1
    depol_op = noisy_circuit.moments[1].operations[0]
    assert isinstance(depol_op.gate, cirq.DepolarizingChannel)
    assert np.isclose(depol_op.gate.p, 0.00081252)

    # Thermal noise
    assert len(noisy_circuit.moments[2].operations) == 1
    thermal_op = noisy_circuit.moments[2].operations[0]
    assert isinstance(thermal_op.gate, cirq.KrausChannel)
    thermal_choi = cirq.kraus_to_choi(cirq.kraus(thermal_op))
    assert np.allclose(
        thermal_choi,
        [
            [1, 0, 0, 9.99750031e-01],
            [0, 2.49968753e-04, 0, 0],
            [0, 0, 0, 0],
            [9.99750031e-01, 0, 0, 9.99750031e-01],
        ],
    )

    # Pauli error for depol_op + thermal_op == total (0.001)
    depol_pauli_err = 1 - cirq.qis.measures.entanglement_fidelity(depol_op)
    thermal_pauli_err = 1 - cirq.qis.measures.entanglement_fidelity(thermal_op)
    total_err = depol_pauli_err + thermal_pauli_err
    assert np.isclose(total_err, SINGLE_QUBIT_ERROR)


@pytest.mark.parametrize(
    'op',
    [
        cirq.ISWAP(*cirq.LineQubit.range(2)) ** 0.6,
        cirq.CZ(*cirq.LineQubit.range(2)) ** 0.3,
        cirq_google.SYC(*cirq.LineQubit.range(2)),
    ],
)
def test_two_qubit_gates(op):
    q0, q1 = cirq.LineQubit.range(2)
    props = sample_noise_properties([q0, q1], [(q0, q1), (q1, q0)])
    model = NoiseModelFromGoogleNoiseProperties(props)
    circuit = cirq.Circuit(op)
    noisy_circuit = circuit.with_noise(model)
    assert len(noisy_circuit.moments) == 4
    assert len(noisy_circuit.moments[0].operations) == 1
    assert noisy_circuit.moments[0].operations[0] == op.with_tags(PHYSICAL_GATE_TAG)

    # Depolarizing noise
    assert len(noisy_circuit.moments[1].operations) == 1
    depol_op = noisy_circuit.moments[1].operations[0]
    assert isinstance(depol_op.gate, cirq.DepolarizingChannel)
    assert np.isclose(depol_op.gate.p, 0.00719705)

    # FSim angle corrections
    assert len(noisy_circuit.moments[2].operations) == 1
    fsim_op = noisy_circuit.moments[2].operations[0]
    assert isinstance(fsim_op.gate, cirq.PhasedFSimGate)
    assert fsim_op == PhasedFSimGate(theta=0.01, zeta=0.03, chi=0.04, gamma=0.05, phi=0.02).on(
        q0, q1
    )

    # Thermal noise
    assert len(noisy_circuit.moments[3].operations) == 2
    thermal_op_0 = noisy_circuit.moments[3].operation_at(q0)
    thermal_op_1 = noisy_circuit.moments[3].operation_at(q1)
    assert isinstance(thermal_op_0.gate, cirq.KrausChannel)
    assert isinstance(thermal_op_1.gate, cirq.KrausChannel)
    thermal_choi_0 = cirq.kraus_to_choi(cirq.kraus(thermal_op_0))
    thermal_choi_1 = cirq.kraus_to_choi(cirq.kraus(thermal_op_1))
    expected_thermal_choi = np.array(
        [
            [1, 0, 0, 9.99680051e-01],
            [0, 3.19948805e-04, 0, 0],
            [0, 0, 0, 0],
            [9.99680051e-01, 0, 0, 9.99680051e-01],
        ]
    )
    assert np.allclose(thermal_choi_0, expected_thermal_choi)
    assert np.allclose(thermal_choi_1, expected_thermal_choi)

    # Pauli error for depol_op + fsim_op + thermal_op_(0|1) == total (0.01)
    depol_pauli_err = 1 - cirq.qis.measures.entanglement_fidelity(depol_op)
    fsim_pauli_err = 1 - cirq.qis.measures.entanglement_fidelity(fsim_op)
    thermal0_pauli_err = 1 - cirq.qis.measures.entanglement_fidelity(thermal_op_0)
    thermal1_pauli_err = 1 - cirq.qis.measures.entanglement_fidelity(thermal_op_1)
    total_err = depol_pauli_err + thermal0_pauli_err + thermal1_pauli_err + fsim_pauli_err
    assert np.isclose(total_err, TWO_QUBIT_ERROR)


def test_supertype_match():
    # Verifies that ops in gate_pauli_errors which only appear as their
    # supertypes in fsim_errors are properly accounted for.
    q0, q1 = cirq.LineQubit.range(2)
    op_id = OpIdentifier(cirq_google.SycamoreGate, q0, q1)
    test_props = sample_noise_properties([q0, q1], [(q0, q1), (q1, q0)])
    expected_err = test_props._depolarizing_error[op_id]

    props = sample_noise_properties([q0, q1], [(q0, q1), (q1, q0)])
    props.fsim_errors = {
        k: cirq.PhasedFSimGate(0.5, 0.4, 0.3, 0.2, 0.1)
        for k in [OpIdentifier(cirq.FSimGate, q0, q1), OpIdentifier(cirq.FSimGate, q1, q0)]
    }
    assert props._depolarizing_error[op_id] != expected_err


def test_measure_gates():
    q00, q01, q10, q11 = cirq.GridQubit.rect(2, 2)
    qubits = [q00, q01, q10, q11]
    props = sample_noise_properties(
        qubits,
        [
            (q00, q01),
            (q01, q00),
            (q10, q11),
            (q11, q10),
            (q00, q10),
            (q10, q00),
            (q01, q11),
            (q11, q01),
        ],
    )
    model = NoiseModelFromGoogleNoiseProperties(props)
    op = cirq.measure(*qubits, key='m')
    circuit = cirq.Circuit(cirq.measure(*qubits, key='m'))
    noisy_circuit = circuit.with_noise(model)
    # Measurement gates are prepended by amplitude damping, and nothing else.
    assert len(noisy_circuit.moments) == 2

    # Amplitude damping before measurement
    assert len(noisy_circuit.moments[0].operations) == 4
    for q in qubits:
        op = noisy_circuit.moments[0].operation_at(q)
        assert isinstance(op.gate, cirq.GeneralizedAmplitudeDampingChannel), q
        assert np.isclose(op.gate.p, 0.90909090), q
        assert np.isclose(op.gate.gamma, 0.011), q

    # Original measurement is after the noise.
    assert len(noisy_circuit.moments[1].operations) == 1
    # Measurements are untagged during reconstruction.
    assert noisy_circuit.moments[1] == circuit.moments[0]


def test_wait_gates():
    q0 = cirq.LineQubit(0)
    props = sample_noise_properties([q0], [])
    model = NoiseModelFromGoogleNoiseProperties(props)
    op = cirq.wait(q0, nanos=100)
    circuit = cirq.Circuit(op)
    noisy_circuit = circuit.with_noise(model)
    assert len(noisy_circuit.moments) == 2
    assert noisy_circuit.moments[0].operations[0] == op.with_tags(PHYSICAL_GATE_TAG)

    # No depolarizing noise because WaitGate has none.

    assert len(noisy_circuit.moments[1].operations) == 1
    thermal_op = noisy_circuit.moments[1].operations[0]
    assert isinstance(thermal_op.gate, cirq.KrausChannel)
    thermal_choi = cirq.kraus_to_choi(cirq.kraus(thermal_op))
    assert np.allclose(
        thermal_choi,
        [
            [1, 0, 0, 9.990005e-01],
            [0, 9.99500167e-04, 0, 0],
            [0, 0, 0, 0],
            [9.990005e-01, 0, 0, 9.990005e-01],
        ],
    )<|MERGE_RESOLUTION|>--- conflicted
+++ resolved
@@ -12,13 +12,8 @@
 # See the License for the specific language governing permissions and
 # limitations under the License.
 
-<<<<<<< HEAD
-=======
 from __future__ import annotations
 
-from typing import Dict, List, Tuple
-
->>>>>>> d8e4a9bc
 import numpy as np
 import pytest
 
