# Copyright 2022 The Cirq Developers
#
# Licensed under the Apache License, Version 2.0 (the "License");
# you may not use this file except in compliance with the License.
# You may obtain a copy of the License at
#
#     https://www.apache.org/licenses/LICENSE-2.0
#
# Unless required by applicable law or agreed to in writing, software
# distributed under the License is distributed on an "AS IS" BASIS,
# WITHOUT WARRANTIES OR CONDITIONS OF ANY KIND, either express or implied.
# See the License for the specific language governing permissions and
# limitations under the License.

import unittest.mock as mock

import pytest

import cirq
import cirq_google
from cirq_google.api import v2


GRID_HEIGHT = 5


def _create_device_spec_with_horizontal_couplings():
    # Qubit layout:
    #   x -- x
    #   x -- x
    #   x -- x
    #   x -- x
    #   x -- x

    grid_qubits = [cirq.GridQubit(i, j) for i in range(GRID_HEIGHT) for j in range(2)]

    spec = v2.device_pb2.DeviceSpecification()
    spec.valid_qubits.extend([v2.qubit_to_proto_id(q) for q in grid_qubits])
    grid_targets = spec.valid_targets.add()
    grid_targets.name = '2_qubit_targets'
    grid_targets.target_ordering = v2.device_pb2.TargetSet.SYMMETRIC
    for row in range(int(GRID_HEIGHT / 2)):
        new_target = grid_targets.targets.add()
        new_target.ids.extend([v2.qubit_to_proto_id(cirq.GridQubit(row, j)) for j in range(2)])
    for row in range(int(GRID_HEIGHT / 2), GRID_HEIGHT):
        # Flip the qubit pair order for the second half of qubits
        # to verify GridDevice properly handles pair symmetry.
        new_target = grid_targets.targets.add()
        new_target.ids.extend([v2.qubit_to_proto_id(cirq.GridQubit(row, 1 - j)) for j in range(2)])
<<<<<<< HEAD

    gate_names = [
        'syc',
        'sqrt_iswap',
        'sqrt_iswap_inv',
        'cz',
        'phased_xz',
        'virtual_zpow',
        'physical_zpow',
        'coupler_pulse',
        'meas',
        'wait',
    ]
    for i, g in enumerate(gate_names):
        gate = spec.valid_gates.add()
        getattr(gate, g).SetInParent()
        gate.gate_duration_picos = i * 1000
=======
    gate = spec.valid_gates.add()
    gate.syc.SetInParent()
    gate.gate_duration_picos = 12000
>>>>>>> 1c6b1b19

    return grid_qubits, spec


def _create_device_spec_with_all_couplings():
    # Qubit layout:
    #   x -- x
    #   |    |
    #   x -- x
    #   |    |
    #   x -- x
    #   |    |
    #   x -- x
    #   |    |
    #   x -- x

    grid_qubits, spec = _create_device_spec_with_horizontal_couplings()
    for row in range(GRID_HEIGHT - 1):
        for col in range(2):
            new_target = spec.valid_targets[0].targets.add()
            new_target.ids.extend(
                [
                    v2.qubit_to_proto_id(cirq.GridQubit(row, col)),
                    v2.qubit_to_proto_id(cirq.GridQubit(row + 1, col)),
                ]
            )
    return grid_qubits, spec


def _create_device_spec_duplicate_qubit() -> v2.device_pb2.DeviceSpecification:
    """Creates a DeviceSpecification with a qubit name that does not conform to '<int>_<int>'."""
    q_proto_id = v2.qubit_to_proto_id(cirq.GridQubit(0, 0))

    spec = v2.device_pb2.DeviceSpecification()
    spec.valid_qubits.extend([q_proto_id, q_proto_id])

    return spec


def _create_device_spec_invalid_qubit_name() -> v2.device_pb2.DeviceSpecification:
    """Creates a DeviceSpecification with a qubit name that does not conform to '<int>_<int>'."""
    q_proto_id = v2.qubit_to_proto_id(cirq.NamedQubit('q0_0'))

    spec = v2.device_pb2.DeviceSpecification()
    spec.valid_qubits.extend([q_proto_id])

    return spec


def _create_device_spec_qubit_pair_self_loops() -> v2.device_pb2.DeviceSpecification:
    """Creates an invalid DeviceSpecification with a qubit pair ('0_0', '0_0')."""

    q_proto_id = v2.qubit_to_proto_id(cirq.GridQubit(0, 0))

    spec = v2.device_pb2.DeviceSpecification()
    spec.valid_qubits.extend([q_proto_id])
    targets = spec.valid_targets.add()
    targets.name = 'test_targets'
    targets.target_ordering = v2.device_pb2.TargetSet.SYMMETRIC
    new_target = targets.targets.add()
    new_target.ids.extend([q_proto_id, q_proto_id])

    return spec


def _create_device_spec_invalid_qubit_in_qubit_pair() -> v2.device_pb2.DeviceSpecification:
    """Creates a DeviceSpecification where qubit '0_1' is in a pair but not in valid_qubits."""

    q_proto_ids = [v2.qubit_to_proto_id(cirq.GridQubit(0, i)) for i in range(2)]

    spec = v2.device_pb2.DeviceSpecification()
    spec.valid_qubits.extend([q_proto_ids[0]])
    targets = spec.valid_targets.add()
    targets.name = 'test_targets'
    targets.target_ordering = v2.device_pb2.TargetSet.SYMMETRIC
    new_target = targets.targets.add()
    new_target.ids.extend([q_proto_ids[0], q_proto_ids[1]])

    return spec


def _create_device_spec_unexpected_asymmetric_target() -> v2.device_pb2.DeviceSpecification:
    """Creates a DeviceSpecification containing an ASYMMETRIC target set."""

    spec = v2.device_pb2.DeviceSpecification()
    targets = spec.valid_targets.add()
    targets.name = 'test_targets'
    targets.target_ordering = v2.device_pb2.TargetSet.ASYMMETRIC

    return spec


def test_grid_device_from_proto():
    grid_qubits, spec = _create_device_spec_with_horizontal_couplings()

    device = cirq_google.GridDevice.from_proto(spec)

    assert len(device.metadata.qubit_set) == len(grid_qubits)
    assert device.metadata.qubit_set == frozenset(grid_qubits)
    assert all(
        frozenset((cirq.GridQubit(row, 0), cirq.GridQubit(row, 1))) in device.metadata.qubit_pairs
        for row in range(GRID_HEIGHT)
    )
    assert device.metadata.gateset == cirq.Gateset(
        cirq_google.FSimGateFamily(gates_to_accept=[cirq_google.SYC]),
        cirq_google.FSimGateFamily(gates_to_accept=[cirq.SQRT_ISWAP]),
        cirq_google.FSimGateFamily(gates_to_accept=[cirq.SQRT_ISWAP_INV]),
        cirq_google.FSimGateFamily(gates_to_accept=[cirq.CZ]),
        cirq.ops.phased_x_z_gate.PhasedXZGate,
        cirq.ops.common_gates.XPowGate,
        cirq.ops.common_gates.YPowGate,
        cirq.ops.phased_x_gate.PhasedXPowGate,
        cirq.GateFamily(
            cirq.ops.common_gates.ZPowGate, tags_to_ignore=[cirq_google.PhysicalZTag()]
        ),
        cirq.GateFamily(
            cirq.ops.common_gates.ZPowGate, tags_to_accept=[cirq_google.PhysicalZTag()]
        ),
        cirq_google.experimental.ops.coupler_pulse.CouplerPulse,
        cirq.ops.measurement_gate.MeasurementGate,
        cirq.ops.wait_gate.WaitGate,
    )
    assert tuple(device.metadata.compilation_target_gatesets) == (
        cirq.CZTargetGateset(),
        cirq_google.SycamoreTargetGateset(),
        cirq.SqrtIswapTargetGateset(use_sqrt_iswap_inv=True),
    )

    base_duration = cirq.Duration(picos=1_000)
    assert device.metadata.gate_durations == {
        cirq_google.FSimGateFamily(gates_to_accept=[cirq_google.SYC]): base_duration * 0,
        cirq_google.FSimGateFamily(gates_to_accept=[cirq.SQRT_ISWAP]): base_duration * 1,
        cirq_google.FSimGateFamily(gates_to_accept=[cirq.SQRT_ISWAP_INV]): base_duration * 2,
        cirq_google.FSimGateFamily(gates_to_accept=[cirq.CZ]): base_duration * 3,
        cirq.GateFamily(cirq.ops.phased_x_z_gate.PhasedXZGate): base_duration * 4,
        cirq.GateFamily(cirq.ops.common_gates.XPowGate): base_duration * 4,
        cirq.GateFamily(cirq.ops.common_gates.YPowGate): base_duration * 4,
        cirq.GateFamily(cirq.ops.phased_x_gate.PhasedXPowGate): base_duration * 4,
        cirq.GateFamily(
            cirq.ops.common_gates.ZPowGate, tags_to_ignore=[cirq_google.PhysicalZTag()]
        ): base_duration
        * 5,
        cirq.GateFamily(
            cirq.ops.common_gates.ZPowGate, tags_to_accept=[cirq_google.PhysicalZTag()]
        ): base_duration
        * 6,
        cirq.GateFamily(cirq_google.experimental.ops.coupler_pulse.CouplerPulse): base_duration * 7,
        cirq.GateFamily(cirq.ops.measurement_gate.MeasurementGate): base_duration * 8,
        cirq.GateFamily(cirq.ops.wait_gate.WaitGate): base_duration * 9,
    }


def test_grid_device_validate_operations_positive():
    grid_qubits, spec = _create_device_spec_with_horizontal_couplings()
    device = cirq_google.GridDevice.from_proto(spec)

    for q in grid_qubits:
        device.validate_operation(cirq.X(q))

    # horizontal qubit pairs
    for i in range(GRID_HEIGHT):
        device.validate_operation(cirq.CZ(grid_qubits[2 * i], grid_qubits[2 * i + 1]))


def test_grid_device_validate_operations_negative():
    grid_qubits, spec = _create_device_spec_with_horizontal_couplings()
    device = cirq_google.GridDevice.from_proto(spec)

    bad_qubit = cirq.GridQubit(10, 10)
    with pytest.raises(ValueError, match='Qubit not on device'):
        device.validate_operation(cirq.X(bad_qubit))

    # vertical qubit pair
    q00, q10 = grid_qubits[0], grid_qubits[2]  # (0, 0), (1, 0)
    with pytest.raises(ValueError, match='Qubit pair is not valid'):
        device.validate_operation(cirq.CZ(q00, q10))

    with pytest.raises(ValueError, match='gate which is not supported'):
        device.validate_operation(cirq.H(grid_qubits[0]))


@pytest.mark.parametrize(
    'spec, error_match',
    [
        (_create_device_spec_duplicate_qubit(), 'Invalid DeviceSpecification: .*duplicate qubit'),
        (
            _create_device_spec_invalid_qubit_name(),
            'Invalid DeviceSpecification: .*not in the GridQubit form',
        ),
        (
            _create_device_spec_invalid_qubit_in_qubit_pair(),
            'Invalid DeviceSpecification: .*which is not in valid_qubits',
        ),
        (
            _create_device_spec_qubit_pair_self_loops(),
            'Invalid DeviceSpecification: .*contains repeated qubits',
        ),
        (
            _create_device_spec_unexpected_asymmetric_target(),
            'Invalid DeviceSpecification: .*cannot be ASYMMETRIC',
        ),
    ],
)
def test_grid_device_invalid_device_specification(spec, error_match):
    with pytest.raises(ValueError, match=error_match):
        cirq_google.GridDevice.from_proto(spec)


def test_grid_device_repr_json():
    _, spec = _create_device_spec_with_horizontal_couplings()
    device = cirq_google.GridDevice.from_proto(spec)

    assert eval(repr(device)) == device
    assert cirq.read_json(json_text=cirq.to_json(device)) == device


def test_grid_device_str_grid_qubits():
    _, spec = _create_device_spec_with_all_couplings()
    device = cirq_google.GridDevice.from_proto(spec)

    assert (
        str(device)
        == """\
(0, 0)───(0, 1)
│        │
│        │
(1, 0)───(1, 1)
│        │
│        │
(2, 0)───(2, 1)
│        │
│        │
(3, 0)───(3, 1)
│        │
│        │
(4, 0)───(4, 1)"""
    )


@pytest.mark.parametrize('cycle,func', [(False, str), (True, repr)])
def test_grid_device_repr_pretty(cycle, func):
    _, spec = _create_device_spec_with_all_couplings()
    device = cirq_google.GridDevice.from_proto(spec)
    printer = mock.Mock()
    device._repr_pretty_(printer, cycle)
    printer.text.assert_called_once_with(func(device))<|MERGE_RESOLUTION|>--- conflicted
+++ resolved
@@ -47,7 +47,6 @@
         # to verify GridDevice properly handles pair symmetry.
         new_target = grid_targets.targets.add()
         new_target.ids.extend([v2.qubit_to_proto_id(cirq.GridQubit(row, 1 - j)) for j in range(2)])
-<<<<<<< HEAD
 
     gate_names = [
         'syc',
@@ -65,11 +64,6 @@
         gate = spec.valid_gates.add()
         getattr(gate, g).SetInParent()
         gate.gate_duration_picos = i * 1000
-=======
-    gate = spec.valid_gates.add()
-    gate.syc.SetInParent()
-    gate.gate_duration_picos = 12000
->>>>>>> 1c6b1b19
 
     return grid_qubits, spec
 
