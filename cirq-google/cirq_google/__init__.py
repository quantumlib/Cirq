--- conflicted
+++ resolved
@@ -141,14 +141,11 @@
     QubitPlacer,
     CouldNotPlaceError,
     NaiveQubitPlacer,
-<<<<<<< HEAD
+    RandomDevicePlacer,
     ProcessorRecord,
     EngineProcessorRecord,
     SimulatedProcessorRecord,
     SimulatedProcessorWithLocalDeviceRecord,
-=======
-    RandomDevicePlacer,
->>>>>>> ee744bd2
 )
 
 from cirq_google import experimental
