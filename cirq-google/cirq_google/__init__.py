--- conflicted
+++ resolved
@@ -76,21 +76,6 @@
     get_engine_sampler,
 )
 
-<<<<<<< HEAD
-from cirq_google.gate_sets import (
-    XMON,
-    XMON_WITH_CIRCUITOP,
-    FSIM_GATESET,
-    FSIM_GATESET_WITH_CIRCUITOP,
-    SQRT_ISWAP_GATESET,
-    SQRT_ISWAP_GATESET_WITH_CIRCUITOP,
-    SYC_GATESET,
-    SYC_GATESET_WITH_CIRCUITOP,
-    NAMED_GATESETS,
-)
-
-=======
->>>>>>> 578c956b
 from cirq_google.line import (
     AnnealSequenceSearchStrategy,
     GreedySequenceSearchStrategy,
@@ -127,9 +112,13 @@
     SerializingArg,
     SerializableGateSet,
     XMON,
+    XMON_WITH_CIRCUITOP,
     FSIM_GATESET,
+    FSIM_GATESET_WITH_CIRCUITOP,
     SQRT_ISWAP_GATESET,
+    SQRT_ISWAP_GATESET_WITH_CIRCUITOP,
     SYC_GATESET,
+    SYC_GATESET_WITH_CIRCUITOP,
     NAMED_GATESETS,
 )
 
