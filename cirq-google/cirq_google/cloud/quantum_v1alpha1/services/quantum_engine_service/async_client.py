# -*- coding: utf-8 -*-
# Copyright 2025 Google LLC
#
# Licensed under the Apache License, Version 2.0 (the "License");
# you may not use this file except in compliance with the License.
# You may obtain a copy of the License at
#
#     http://www.apache.org/licenses/LICENSE-2.0
#
# Unless required by applicable law or agreed to in writing, software
# distributed under the License is distributed on an "AS IS" BASIS,
# WITHOUT WARRANTIES OR CONDITIONS OF ANY KIND, either express or implied.
# See the License for the specific language governing permissions and
# limitations under the License.
#
import importlib.util
import logging as std_logging
from typing import AsyncIterable, AsyncIterator, Awaitable, Callable, Optional, Sequence

import google.protobuf
from google.api_core import gapic_v1, retry_async as retries
from google.api_core.client_options import ClientOptions
from google.auth import credentials as ga_credentials

<<<<<<< HEAD
from cirq_google.cloud.quantum_v1alpha1 import gapic_version as package_version
=======
import cirq_google
>>>>>>> bbbf9527

try:
    OptionalRetry = retries.AsyncRetry | gapic_v1.method._MethodDefault | None
except AttributeError:  # pragma: NO COVER
    OptionalRetry = retries.AsyncRetry, object, None  # type: ignore

from cirq_google.cloud.quantum_v1alpha1.services.quantum_engine_service import pagers
from cirq_google.cloud.quantum_v1alpha1.types import engine, quantum

from .client import QuantumEngineServiceClient
from .transports.base import DEFAULT_CLIENT_INFO, QuantumEngineServiceTransport

CLIENT_LOGGING_SUPPORTED = importlib.util.find_spec("google.api_core.client_logging") is not None

_LOGGER = std_logging.getLogger(__name__)


class QuantumEngineServiceAsyncClient:
    """-"""

    _client: QuantumEngineServiceClient

    # Copy defaults from the synchronous client for use here.
    # Note: DEFAULT_ENDPOINT is deprecated. Use _DEFAULT_ENDPOINT_TEMPLATE instead.
    DEFAULT_ENDPOINT = QuantumEngineServiceClient.DEFAULT_ENDPOINT
    DEFAULT_MTLS_ENDPOINT = QuantumEngineServiceClient.DEFAULT_MTLS_ENDPOINT
    _DEFAULT_ENDPOINT_TEMPLATE = QuantumEngineServiceClient._DEFAULT_ENDPOINT_TEMPLATE
    _DEFAULT_UNIVERSE = QuantumEngineServiceClient._DEFAULT_UNIVERSE

    quantum_job_path = staticmethod(QuantumEngineServiceClient.quantum_job_path)
    parse_quantum_job_path = staticmethod(QuantumEngineServiceClient.parse_quantum_job_path)
    quantum_processor_path = staticmethod(QuantumEngineServiceClient.quantum_processor_path)
    parse_quantum_processor_path = staticmethod(
        QuantumEngineServiceClient.parse_quantum_processor_path
    )
    quantum_processor_config_path = staticmethod(
        QuantumEngineServiceClient.quantum_processor_config_path
    )
    parse_quantum_processor_config_path = staticmethod(
        QuantumEngineServiceClient.parse_quantum_processor_config_path
    )
    quantum_program_path = staticmethod(QuantumEngineServiceClient.quantum_program_path)
    parse_quantum_program_path = staticmethod(QuantumEngineServiceClient.parse_quantum_program_path)
    quantum_reservation_path = staticmethod(QuantumEngineServiceClient.quantum_reservation_path)
    parse_quantum_reservation_path = staticmethod(
        QuantumEngineServiceClient.parse_quantum_reservation_path
    )
    common_billing_account_path = staticmethod(
        QuantumEngineServiceClient.common_billing_account_path
    )
    parse_common_billing_account_path = staticmethod(
        QuantumEngineServiceClient.parse_common_billing_account_path
    )
    common_folder_path = staticmethod(QuantumEngineServiceClient.common_folder_path)
    parse_common_folder_path = staticmethod(QuantumEngineServiceClient.parse_common_folder_path)
    common_organization_path = staticmethod(QuantumEngineServiceClient.common_organization_path)
    parse_common_organization_path = staticmethod(
        QuantumEngineServiceClient.parse_common_organization_path
    )
    common_project_path = staticmethod(QuantumEngineServiceClient.common_project_path)
    parse_common_project_path = staticmethod(QuantumEngineServiceClient.parse_common_project_path)
    common_location_path = staticmethod(QuantumEngineServiceClient.common_location_path)
    parse_common_location_path = staticmethod(QuantumEngineServiceClient.parse_common_location_path)

    @classmethod
    def from_service_account_info(cls, info: dict, *args, **kwargs):
        """Creates an instance of this client using the provided credentials
            info.

        Args:
            info (dict): The service account private key info.
            args: Additional arguments to pass to the constructor.
            kwargs: Additional arguments to pass to the constructor.

        Returns:
            QuantumEngineServiceAsyncClient: The constructed client.
        """
        return QuantumEngineServiceClient.from_service_account_info.__func__(  # type: ignore
            QuantumEngineServiceAsyncClient, info, *args, **kwargs
        )

    @classmethod
    def from_service_account_file(cls, filename: str, *args, **kwargs):
        """Creates an instance of this client using the provided credentials
            file.

        Args:
            filename (str): The path to the service account private key json
                file.
            args: Additional arguments to pass to the constructor.
            kwargs: Additional arguments to pass to the constructor.

        Returns:
            QuantumEngineServiceAsyncClient: The constructed client.
        """
        return QuantumEngineServiceClient.from_service_account_file.__func__(  # type: ignore
            QuantumEngineServiceAsyncClient, filename, *args, **kwargs
        )

    from_service_account_json = from_service_account_file

    @classmethod
    def get_mtls_endpoint_and_cert_source(cls, client_options: Optional[ClientOptions] = None):
        """Return the API endpoint and client cert source for mutual TLS.

        The client cert source is determined in the following order:
        (1) if `GOOGLE_API_USE_CLIENT_CERTIFICATE` environment variable is not "true", the
        client cert source is None.
        (2) if `client_options.client_cert_source` is provided, use the provided one; if the
        default client cert source exists, use the default one; otherwise the client cert
        source is None.

        The API endpoint is determined in the following order:
        (1) if `client_options.api_endpoint` if provided, use the provided one.
        (2) if `GOOGLE_API_USE_CLIENT_CERTIFICATE` environment variable is "always", use the
        default mTLS endpoint; if the environment variable is "never", use the default API
        endpoint; otherwise if client cert source exists, use the default mTLS endpoint, otherwise
        use the default API endpoint.

        More details can be found at https://google.aip.dev/auth/4114.

        Args:
            client_options (google.api_core.client_options.ClientOptions): Custom options for the
                client. Only the `api_endpoint` and `client_cert_source` properties may be used
                in this method.

        Returns:
            Tuple[str, Callable[[], Tuple[bytes, bytes]]]: returns the API endpoint and the
                client cert source to use.

        Raises:
            google.auth.exceptions.MutualTLSChannelError: If any errors happen.
        """
        return QuantumEngineServiceClient.get_mtls_endpoint_and_cert_source(client_options)

    @property
    def transport(self) -> QuantumEngineServiceTransport:
        """Returns the transport used by the client instance.

        Returns:
            QuantumEngineServiceTransport: The transport used by the client instance.
        """
        return self._client.transport

    @property
    def api_endpoint(self):
        """Return the API endpoint used by the client instance.

        Returns:
            str: The API endpoint used by the client instance.
        """
        return self._client._api_endpoint

    @property
    def universe_domain(self) -> str:
        """Return the universe domain used by the client instance.

        Returns:
            str: The universe domain used
                by the client instance.
        """
        return self._client._universe_domain

    get_transport_class = QuantumEngineServiceClient.get_transport_class

    def __init__(
        self,
        *,
        credentials: Optional[ga_credentials.Credentials] = None,
        transport: Optional[
            str | QuantumEngineServiceTransport | Callable[..., QuantumEngineServiceTransport]
        ] = "grpc_asyncio",
        client_options: Optional[ClientOptions] = None,
        client_info: gapic_v1.client_info.ClientInfo = DEFAULT_CLIENT_INFO,
    ) -> None:
        """Instantiates the quantum engine service async client.

        Args:
            credentials (Optional[google.auth.credentials.Credentials]): The
                authorization credentials to attach to requests. These
                credentials identify the application to the service; if none
                are specified, the client will attempt to ascertain the
                credentials from the environment.
            transport (
                Optional[
                    str |
                    QuantumEngineServiceTransport |
                    Callable[..., QuantumEngineServiceTransport]
                ]
            ):
                The transport to use, or a Callable that constructs and returns a new transport to
                use. If a Callable is given, it will be called with the same set of initialization
                arguments as used in the QuantumEngineServiceTransport constructor.
                If set to None, a transport is chosen automatically.
            client_options (Optional[google.api_core.client_options.ClientOptions | dict]):
                Custom options for the client.

                1. The ``api_endpoint`` property can be used to override the
                default endpoint provided by the client when ``transport`` is
                not explicitly provided. Only if this property is not set and
                ``transport`` was not explicitly provided, the endpoint is
                determined by the GOOGLE_API_USE_MTLS_ENDPOINT environment
                variable, which have one of the following values:
                "always" (always use the default mTLS endpoint), "never" (always
                use the default regular endpoint) and "auto" (auto-switch to the
                default mTLS endpoint if client certificate is present; this is
                the default value).

                2. If the GOOGLE_API_USE_CLIENT_CERTIFICATE environment variable
                is "true", then the ``client_cert_source`` property can be used
                to provide a client certificate for mTLS transport. If
                not provided, the default SSL client certificate will be used if
                present. If GOOGLE_API_USE_CLIENT_CERTIFICATE is "false" or not
                set, no client certificate will be used.

                3. The ``universe_domain`` property can be used to override the
                default "googleapis.com" universe. Note that ``api_endpoint``
                property still takes precedence; and ``universe_domain`` is
                currently not supported for mTLS.

            client_info (google.api_core.gapic_v1.client_info.ClientInfo):
                The client info used to send a user-agent string along with
                API requests. If ``None``, then default info will be used.
                Generally, you only need to set this if you're developing
                your own client library.

        Raises:
            google.auth.exceptions.MutualTlsChannelError: If mutual TLS transport
                creation failed for any reason.
        """
        self._client = QuantumEngineServiceClient(
            credentials=credentials,
            transport=transport,
            client_options=client_options,
            client_info=client_info,
        )

        if CLIENT_LOGGING_SUPPORTED and _LOGGER.isEnabledFor(std_logging.DEBUG):  # pragma: NO COVER
            _LOGGER.debug(
                (
                    "Created client `cirq_google.cloud.quantum_v1alpha1."
                    "QuantumEngineServiceAsyncClient`."
                ),
                extra=(
                    {
                        "serviceName": "google.cloud.quantum.v1alpha1.QuantumEngineService",
                        "universeDomain": getattr(
                            self._client._transport._credentials, "universe_domain", ""
                        ),
                        "credentialsType": f"{type(self._client._transport._credentials).__module__}.{type(self._client._transport._credentials).__qualname__}",  # noqa E501
                        "credentialsInfo": getattr(
                            self.transport._credentials, "get_cred_info", lambda: None
                        )(),
                    }
                    if hasattr(self._client._transport, "_credentials")
                    else {
                        "serviceName": "google.cloud.quantum.v1alpha1.QuantumEngineService",
                        "credentialsType": None,
                    }
                ),
            )

    async def create_quantum_program(
        self,
        request: Optional[engine.CreateQuantumProgramRequest | dict] = None,
        *,
        retry: OptionalRetry = gapic_v1.method.DEFAULT,
        timeout: float | object = gapic_v1.method.DEFAULT,
        metadata: Sequence[tuple[str, str | bytes]] = (),
    ) -> quantum.QuantumProgram:
        r"""-

        .. code-block:: python

            # This snippet has been automatically generated and should be regarded as a
            # code template only.
            # It will require modifications to work:
            # - It may require correct/in-range values for request initialization.
            # - It may require specifying regional endpoints when creating the service
            #   client as shown in:
            #   https://googleapis.dev/python/google-api-core/latest/client_options.html
            from google.cloud import quantum_v1alpha1

            async def sample_create_quantum_program():
                # Create a client
                client = quantum_v1alpha1.QuantumEngineServiceAsyncClient()

                # Initialize request argument(s)
                request = quantum_v1alpha1.CreateQuantumProgramRequest(
                )

                # Make the request
                response = await client.create_quantum_program(request=request)

                # Handle the response
                print(response)

        Args:
            request (
                Optional[
                    cirq_google.cloud.quantum_v1alpha1.types.CreateQuantumProgramRequest | dict
                ]
            ):
                The request object. -
            retry (google.api_core.retry_async.AsyncRetry): Designation of what errors, if any,
                should be retried.
            timeout (float): The timeout for this request.
            metadata (Sequence[Tuple[str, str | bytes]]): Key/value pairs which should be
                sent along with the request as metadata. Normally, each value must be of type
                `str`, but for metadata keys ending with the suffix `-bin`, the corresponding
                values must be of type `bytes`.

        Returns:
            cirq_google.cloud.quantum_v1alpha1.types.QuantumProgram:
                -
        """
        # Create or coerce a protobuf request object.
        # - Use the request object if provided (there's no risk of modifying the input as
        #   there are no flattened fields), or create one.
        if not isinstance(request, engine.CreateQuantumProgramRequest):
            request = engine.CreateQuantumProgramRequest(request)

        # Wrap the RPC method; this adds retry and timeout information,
        # and friendly error handling.
        rpc = self._client._transport._wrapped_methods[
            self._client._transport.create_quantum_program
        ]

        # Certain fields should be provided within the metadata header;
        # add these here.
        metadata = tuple(metadata) + (
            gapic_v1.routing_header.to_grpc_metadata((("parent", request.parent),)),
        )

        # Validate the universe domain.
        self._client._validate_universe_domain()

        # Send the request.
        response = await rpc(request, retry=retry, timeout=timeout, metadata=metadata)

        # Done; return the response.
        return response

    async def get_quantum_program(
        self,
        request: Optional[engine.GetQuantumProgramRequest | dict] = None,
        *,
        retry: OptionalRetry = gapic_v1.method.DEFAULT,
        timeout: float | object = gapic_v1.method.DEFAULT,
        metadata: Sequence[tuple[str, str | bytes]] = (),
    ) -> quantum.QuantumProgram:
        r"""-

        .. code-block:: python

            # This snippet has been automatically generated and should be regarded as a
            # code template only.
            # It will require modifications to work:
            # - It may require correct/in-range values for request initialization.
            # - It may require specifying regional endpoints when creating the service
            #   client as shown in:
            #   https://googleapis.dev/python/google-api-core/latest/client_options.html
            from google.cloud import quantum_v1alpha1

            async def sample_get_quantum_program():
                # Create a client
                client = quantum_v1alpha1.QuantumEngineServiceAsyncClient()

                # Initialize request argument(s)
                request = quantum_v1alpha1.GetQuantumProgramRequest(
                )

                # Make the request
                response = await client.get_quantum_program(request=request)

                # Handle the response
                print(response)

        Args:
            request (Optional[cirq_google.cloud.quantum_v1alpha1.types.GetQuantumProgramRequest | dict]):
                The request object. -
            retry (google.api_core.retry_async.AsyncRetry): Designation of what errors, if any,
                should be retried.
            timeout (float): The timeout for this request.
            metadata (Sequence[Tuple[str, str | bytes]]): Key/value pairs which should be
                sent along with the request as metadata. Normally, each value must be of type `str`,
                but for metadata keys ending with the suffix `-bin`, the corresponding values must
                be of type `bytes`.

        Returns:
            cirq_google.cloud.quantum_v1alpha1.types.QuantumProgram:
                -
        """  # noqa E501
        # Create or coerce a protobuf request object.
        # - Use the request object if provided (there's no risk of modifying the input as
        #   there are no flattened fields), or create one.
        if not isinstance(request, engine.GetQuantumProgramRequest):
            request = engine.GetQuantumProgramRequest(request)

        # Wrap the RPC method; this adds retry and timeout information,
        # and friendly error handling.
        rpc = self._client._transport._wrapped_methods[self._client._transport.get_quantum_program]

        # Certain fields should be provided within the metadata header;
        # add these here.
        metadata = tuple(metadata) + (
            gapic_v1.routing_header.to_grpc_metadata((("name", request.name),)),
        )

        # Validate the universe domain.
        self._client._validate_universe_domain()

        # Send the request.
        response = await rpc(request, retry=retry, timeout=timeout, metadata=metadata)

        # Done; return the response.
        return response

    async def list_quantum_programs(
        self,
        request: Optional[engine.ListQuantumProgramsRequest | dict] = None,
        *,
        retry: OptionalRetry = gapic_v1.method.DEFAULT,
        timeout: float | object = gapic_v1.method.DEFAULT,
        metadata: Sequence[tuple[str, str | bytes]] = (),
    ) -> pagers.ListQuantumProgramsAsyncPager:
        r"""-

        .. code-block:: python

            # This snippet has been automatically generated and should be regarded as a
            # code template only.
            # It will require modifications to work:
            # - It may require correct/in-range values for request initialization.
            # - It may require specifying regional endpoints when creating the service
            #   client as shown in:
            #   https://googleapis.dev/python/google-api-core/latest/client_options.html
            from google.cloud import quantum_v1alpha1

            async def sample_list_quantum_programs():
                # Create a client
                client = quantum_v1alpha1.QuantumEngineServiceAsyncClient()

                # Initialize request argument(s)
                request = quantum_v1alpha1.ListQuantumProgramsRequest(
                )

                # Make the request
                page_result = client.list_quantum_programs(request=request)

                # Handle the response
                async for response in page_result:
                    print(response)

        Args:
            request (Optional[Union[cirq_google.cloud.quantum_v1alpha1.types.ListQuantumProgramsRequest, dict]]):
                The request object. -
            retry (google.api_core.retry_async.AsyncRetry): Designation of what errors, if any,
                should be retried.
            timeout (float): The timeout for this request.
            metadata (Sequence[Tuple[str, str | bytes]]): Key/value pairs which should be
                sent along with the request as metadata. Normally, each value must be of type `str`,
                but for metadata keys ending with the suffix `-bin`, the corresponding values must
                be of type `bytes`.

        Returns:
            cirq_google.cloud.quantum_v1alpha1.services.quantum_engine_service.pagers.ListQuantumProgramsAsyncPager:
                -

                Iterating over this object will yield
                results and resolve additional pages
                automatically.

        """  # noqa E501
        # Create or coerce a protobuf request object.
        # - Use the request object if provided (there's no risk of modifying the input as
        #   there are no flattened fields), or create one.
        if not isinstance(request, engine.ListQuantumProgramsRequest):
            request = engine.ListQuantumProgramsRequest(request)

        # Wrap the RPC method; this adds retry and timeout information,
        # and friendly error handling.
        rpc = self._client._transport._wrapped_methods[
            self._client._transport.list_quantum_programs
        ]

        # Certain fields should be provided within the metadata header;
        # add these here.
        metadata = tuple(metadata) + (
            gapic_v1.routing_header.to_grpc_metadata((("parent", request.parent),)),
        )

        # Validate the universe domain.
        self._client._validate_universe_domain()

        # Send the request.
        response = await rpc(request, retry=retry, timeout=timeout, metadata=metadata)

        # This method is paged; wrap the response in a pager, which provides
        # an `__aiter__` convenience method.
        response = pagers.ListQuantumProgramsAsyncPager(
            method=rpc,
            request=request,
            response=response,
            retry=retry,
            timeout=timeout,
            metadata=metadata,
        )

        # Done; return the response.
        return response

    async def delete_quantum_program(
        self,
        request: Optional[engine.DeleteQuantumProgramRequest | dict] = None,
        *,
        retry: OptionalRetry = gapic_v1.method.DEFAULT,
        timeout: float | object = gapic_v1.method.DEFAULT,
        metadata: Sequence[tuple[str, str | bytes]] = (),
    ) -> None:
        r"""-

        .. code-block:: python

            # This snippet has been automatically generated and should be regarded as a
            # code template only.
            # It will require modifications to work:
            # - It may require correct/in-range values for request initialization.
            # - It may require specifying regional endpoints when creating the service
            #   client as shown in:
            #   https://googleapis.dev/python/google-api-core/latest/client_options.html
            from google.cloud import quantum_v1alpha1

            async def sample_delete_quantum_program():
                # Create a client
                client = quantum_v1alpha1.QuantumEngineServiceAsyncClient()

                # Initialize request argument(s)
                request = quantum_v1alpha1.DeleteQuantumProgramRequest(
                )

                # Make the request
                await client.delete_quantum_program(request=request)

        Args:
            request (Optional[Union[cirq_google.cloud.quantum_v1alpha1.types.DeleteQuantumProgramRequest, dict]]):
                The request object. -
            retry (google.api_core.retry_async.AsyncRetry): Designation of what errors, if any,
                should be retried.
            timeout (float): The timeout for this request.
            metadata (Sequence[Tuple[str, str | bytes]]): Key/value pairs which should be
                sent along with the request as metadata. Normally, each value must be of type `str`,
                but for metadata keys ending with the suffix `-bin`, the corresponding values must
                be of type `bytes`.
        """  # noqa E501
        # Create or coerce a protobuf request object.
        # - Use the request object if provided (there's no risk of modifying the input as
        #   there are no flattened fields), or create one.
        if not isinstance(request, engine.DeleteQuantumProgramRequest):
            request = engine.DeleteQuantumProgramRequest(request)

        # Wrap the RPC method; this adds retry and timeout information,
        # and friendly error handling.
        rpc = self._client._transport._wrapped_methods[
            self._client._transport.delete_quantum_program
        ]

        # Certain fields should be provided within the metadata header;
        # add these here.
        metadata = tuple(metadata) + (
            gapic_v1.routing_header.to_grpc_metadata((("name", request.name),)),
        )

        # Validate the universe domain.
        self._client._validate_universe_domain()

        # Send the request.
        await rpc(request, retry=retry, timeout=timeout, metadata=metadata)

    async def update_quantum_program(
        self,
        request: Optional[engine.UpdateQuantumProgramRequest | dict] = None,
        *,
        retry: OptionalRetry = gapic_v1.method.DEFAULT,
        timeout: float | object = gapic_v1.method.DEFAULT,
        metadata: Sequence[tuple[str, str | bytes]] = (),
    ) -> quantum.QuantumProgram:
        r"""-

        .. code-block:: python

            # This snippet has been automatically generated and should be regarded as a
            # code template only.
            # It will require modifications to work:
            # - It may require correct/in-range values for request initialization.
            # - It may require specifying regional endpoints when creating the service
            #   client as shown in:
            #   https://googleapis.dev/python/google-api-core/latest/client_options.html
            from google.cloud import quantum_v1alpha1

            async def sample_update_quantum_program():
                # Create a client
                client = quantum_v1alpha1.QuantumEngineServiceAsyncClient()

                # Initialize request argument(s)
                request = quantum_v1alpha1.UpdateQuantumProgramRequest(
                )

                # Make the request
                response = await client.update_quantum_program(request=request)

                # Handle the response
                print(response)

        Args:
            request (Optional[Union[cirq_google.cloud.quantum_v1alpha1.types.UpdateQuantumProgramRequest, dict]]):
                The request object. -
            retry (google.api_core.retry_async.AsyncRetry): Designation of what errors, if any,
                should be retried.
            timeout (float): The timeout for this request.
            metadata (Sequence[Tuple[str, str | bytes]]): Key/value pairs which should be
                sent along with the request as metadata. Normally, each value must be of type `str`,
                but for metadata keys ending with the suffix `-bin`, the corresponding values must
                be of type `bytes`.

        Returns:
            cirq_google.cloud.quantum_v1alpha1.types.QuantumProgram:
                -
        """  # noqa E501
        # Create or coerce a protobuf request object.
        # - Use the request object if provided (there's no risk of modifying the input as
        #   there are no flattened fields), or create one.
        if not isinstance(request, engine.UpdateQuantumProgramRequest):
            request = engine.UpdateQuantumProgramRequest(request)

        # Wrap the RPC method; this adds retry and timeout information,
        # and friendly error handling.
        rpc = self._client._transport._wrapped_methods[
            self._client._transport.update_quantum_program
        ]

        # Certain fields should be provided within the metadata header;
        # add these here.
        metadata = tuple(metadata) + (
            gapic_v1.routing_header.to_grpc_metadata((("name", request.name),)),
        )

        # Validate the universe domain.
        self._client._validate_universe_domain()

        # Send the request.
        response = await rpc(request, retry=retry, timeout=timeout, metadata=metadata)

        # Done; return the response.
        return response

    async def create_quantum_job(
        self,
        request: Optional[engine.CreateQuantumJobRequest | dict] = None,
        *,
        retry: OptionalRetry = gapic_v1.method.DEFAULT,
        timeout: float | object = gapic_v1.method.DEFAULT,
        metadata: Sequence[tuple[str, str | bytes]] = (),
    ) -> quantum.QuantumJob:
        r"""-

        .. code-block:: python

            # This snippet has been automatically generated and should be regarded as a
            # code template only.
            # It will require modifications to work:
            # - It may require correct/in-range values for request initialization.
            # - It may require specifying regional endpoints when creating the service
            #   client as shown in:
            #   https://googleapis.dev/python/google-api-core/latest/client_options.html
            from google.cloud import quantum_v1alpha1

            async def sample_create_quantum_job():
                # Create a client
                client = quantum_v1alpha1.QuantumEngineServiceAsyncClient()

                # Initialize request argument(s)
                request = quantum_v1alpha1.CreateQuantumJobRequest(
                )

                # Make the request
                response = await client.create_quantum_job(request=request)

                # Handle the response
                print(response)

        Args:
            request (Optional[Union[cirq_google.cloud.quantum_v1alpha1.types.CreateQuantumJobRequest, dict]]):
                The request object. -
            retry (google.api_core.retry_async.AsyncRetry): Designation of what errors, if any,
                should be retried.
            timeout (float): The timeout for this request.
            metadata (Sequence[Tuple[str, str | bytes]]): Key/value pairs which should be
                sent along with the request as metadata. Normally, each value must be of type `str`,
                but for metadata keys ending with the suffix `-bin`, the corresponding values must
                be of type `bytes`.

        Returns:
            cirq_google.cloud.quantum_v1alpha1.types.QuantumJob:
                -
        """  # noqa E501
        # Create or coerce a protobuf request object.
        # - Use the request object if provided (there's no risk of modifying the input as
        #   there are no flattened fields), or create one.
        if not isinstance(request, engine.CreateQuantumJobRequest):
            request = engine.CreateQuantumJobRequest(request)

        # Wrap the RPC method; this adds retry and timeout information,
        # and friendly error handling.
        rpc = self._client._transport._wrapped_methods[self._client._transport.create_quantum_job]

        # Certain fields should be provided within the metadata header;
        # add these here.
        metadata = tuple(metadata) + (
            gapic_v1.routing_header.to_grpc_metadata((("parent", request.parent),)),
        )

        # Validate the universe domain.
        self._client._validate_universe_domain()

        # Send the request.
        response = await rpc(request, retry=retry, timeout=timeout, metadata=metadata)

        # Done; return the response.
        return response

    async def get_quantum_job(
        self,
        request: Optional[engine.GetQuantumJobRequest | dict] = None,
        *,
        retry: OptionalRetry = gapic_v1.method.DEFAULT,
        timeout: float | object = gapic_v1.method.DEFAULT,
        metadata: Sequence[tuple[str, str | bytes]] = (),
    ) -> quantum.QuantumJob:
        r"""-

        .. code-block:: python

            # This snippet has been automatically generated and should be regarded as a
            # code template only.
            # It will require modifications to work:
            # - It may require correct/in-range values for request initialization.
            # - It may require specifying regional endpoints when creating the service
            #   client as shown in:
            #   https://googleapis.dev/python/google-api-core/latest/client_options.html
            from google.cloud import quantum_v1alpha1

            async def sample_get_quantum_job():
                # Create a client
                client = quantum_v1alpha1.QuantumEngineServiceAsyncClient()

                # Initialize request argument(s)
                request = quantum_v1alpha1.GetQuantumJobRequest(
                )

                # Make the request
                response = await client.get_quantum_job(request=request)

                # Handle the response
                print(response)

        Args:
            request (Optional[Union[cirq_google.cloud.quantum_v1alpha1.types.GetQuantumJobRequest, dict]]):
                The request object. -
            retry (google.api_core.retry_async.AsyncRetry): Designation of what errors, if any,
                should be retried.
            timeout (float): The timeout for this request.
            metadata (Sequence[Tuple[str, str | bytes]]): Key/value pairs which should be
                sent along with the request as metadata. Normally, each value must be of type `str`,
                but for metadata keys ending with the suffix `-bin`, the corresponding values must
                be of type `bytes`.

        Returns:
            cirq_google.cloud.quantum_v1alpha1.types.QuantumJob:
                -
        """  # noqa E501
        # Create or coerce a protobuf request object.
        # - Use the request object if provided (there's no risk of modifying the input as
        #   there are no flattened fields), or create one.
        if not isinstance(request, engine.GetQuantumJobRequest):
            request = engine.GetQuantumJobRequest(request)

        # Wrap the RPC method; this adds retry and timeout information,
        # and friendly error handling.
        rpc = self._client._transport._wrapped_methods[self._client._transport.get_quantum_job]

        # Certain fields should be provided within the metadata header;
        # add these here.
        metadata = tuple(metadata) + (
            gapic_v1.routing_header.to_grpc_metadata((("name", request.name),)),
        )

        # Validate the universe domain.
        self._client._validate_universe_domain()

        # Send the request.
        response = await rpc(request, retry=retry, timeout=timeout, metadata=metadata)

        # Done; return the response.
        return response

    async def list_quantum_jobs(
        self,
        request: Optional[engine.ListQuantumJobsRequest | dict] = None,
        *,
        retry: OptionalRetry = gapic_v1.method.DEFAULT,
        timeout: float | object = gapic_v1.method.DEFAULT,
        metadata: Sequence[tuple[str, str | bytes]] = (),
    ) -> pagers.ListQuantumJobsAsyncPager:
        r"""-

        .. code-block:: python

            # This snippet has been automatically generated and should be regarded as a
            # code template only.
            # It will require modifications to work:
            # - It may require correct/in-range values for request initialization.
            # - It may require specifying regional endpoints when creating the service
            #   client as shown in:
            #   https://googleapis.dev/python/google-api-core/latest/client_options.html
            from google.cloud import quantum_v1alpha1

            async def sample_list_quantum_jobs():
                # Create a client
                client = quantum_v1alpha1.QuantumEngineServiceAsyncClient()

                # Initialize request argument(s)
                request = quantum_v1alpha1.ListQuantumJobsRequest(
                )

                # Make the request
                page_result = client.list_quantum_jobs(request=request)

                # Handle the response
                async for response in page_result:
                    print(response)

        Args:
            request (Optional[Union[cirq_google.cloud.quantum_v1alpha1.types.ListQuantumJobsRequest, dict]]):
                The request object. -
            retry (google.api_core.retry_async.AsyncRetry): Designation of what errors, if any,
                should be retried.
            timeout (float): The timeout for this request.
            metadata (Sequence[Tuple[str, str | bytes]]): Key/value pairs which should be
                sent along with the request as metadata. Normally, each value must be of type `str`,
                but for metadata keys ending with the suffix `-bin`, the corresponding values must
                be of type `bytes`.

        Returns:
            cirq_google.cloud.quantum_v1alpha1.services.quantum_engine_service.pagers.ListQuantumJobsAsyncPager:
                -

                Iterating over this object will yield
                results and resolve additional pages
                automatically.

        """  # noqa E501
        # Create or coerce a protobuf request object.
        # - Use the request object if provided (there's no risk of modifying the input as
        #   there are no flattened fields), or create one.
        if not isinstance(request, engine.ListQuantumJobsRequest):
            request = engine.ListQuantumJobsRequest(request)

        # Wrap the RPC method; this adds retry and timeout information,
        # and friendly error handling.
        rpc = self._client._transport._wrapped_methods[self._client._transport.list_quantum_jobs]

        # Certain fields should be provided within the metadata header;
        # add these here.
        metadata = tuple(metadata) + (
            gapic_v1.routing_header.to_grpc_metadata((("parent", request.parent),)),
        )

        # Validate the universe domain.
        self._client._validate_universe_domain()

        # Send the request.
        response = await rpc(request, retry=retry, timeout=timeout, metadata=metadata)

        # This method is paged; wrap the response in a pager, which provides
        # an `__aiter__` convenience method.
        response = pagers.ListQuantumJobsAsyncPager(
            method=rpc,
            request=request,
            response=response,
            retry=retry,
            timeout=timeout,
            metadata=metadata,
        )

        # Done; return the response.
        return response

    async def delete_quantum_job(
        self,
        request: Optional[engine.DeleteQuantumJobRequest | dict] = None,
        *,
        retry: OptionalRetry = gapic_v1.method.DEFAULT,
        timeout: float | object = gapic_v1.method.DEFAULT,
        metadata: Sequence[tuple[str, str | bytes]] = (),
    ) -> None:
        r"""-

        .. code-block:: python

            # This snippet has been automatically generated and should be regarded as a
            # code template only.
            # It will require modifications to work:
            # - It may require correct/in-range values for request initialization.
            # - It may require specifying regional endpoints when creating the service
            #   client as shown in:
            #   https://googleapis.dev/python/google-api-core/latest/client_options.html
            from google.cloud import quantum_v1alpha1

            async def sample_delete_quantum_job():
                # Create a client
                client = quantum_v1alpha1.QuantumEngineServiceAsyncClient()

                # Initialize request argument(s)
                request = quantum_v1alpha1.DeleteQuantumJobRequest(
                )

                # Make the request
                await client.delete_quantum_job(request=request)

        Args:
            request (Optional[Union[cirq_google.cloud.quantum_v1alpha1.types.DeleteQuantumJobRequest, dict]]):
                The request object. -
            retry (google.api_core.retry_async.AsyncRetry): Designation of what errors, if any,
                should be retried.
            timeout (float): The timeout for this request.
            metadata (Sequence[Tuple[str, str | bytes]]): Key/value pairs which should be
                sent along with the request as metadata. Normally, each value must be of type `str`,
                but for metadata keys ending with the suffix `-bin`, the corresponding values must
                be of type `bytes`.
        """  # noqa E501
        # Create or coerce a protobuf request object.
        # - Use the request object if provided (there's no risk of modifying the input as
        #   there are no flattened fields), or create one.
        if not isinstance(request, engine.DeleteQuantumJobRequest):
            request = engine.DeleteQuantumJobRequest(request)

        # Wrap the RPC method; this adds retry and timeout information,
        # and friendly error handling.
        rpc = self._client._transport._wrapped_methods[self._client._transport.delete_quantum_job]

        # Certain fields should be provided within the metadata header;
        # add these here.
        metadata = tuple(metadata) + (
            gapic_v1.routing_header.to_grpc_metadata((("name", request.name),)),
        )

        # Validate the universe domain.
        self._client._validate_universe_domain()

        # Send the request.
        await rpc(request, retry=retry, timeout=timeout, metadata=metadata)

    async def update_quantum_job(
        self,
        request: Optional[engine.UpdateQuantumJobRequest | dict] = None,
        *,
        retry: OptionalRetry = gapic_v1.method.DEFAULT,
        timeout: float | object = gapic_v1.method.DEFAULT,
        metadata: Sequence[tuple[str, str | bytes]] = (),
    ) -> quantum.QuantumJob:
        r"""-

        .. code-block:: python

            # This snippet has been automatically generated and should be regarded as a
            # code template only.
            # It will require modifications to work:
            # - It may require correct/in-range values for request initialization.
            # - It may require specifying regional endpoints when creating the service
            #   client as shown in:
            #   https://googleapis.dev/python/google-api-core/latest/client_options.html
            from google.cloud import quantum_v1alpha1

            async def sample_update_quantum_job():
                # Create a client
                client = quantum_v1alpha1.QuantumEngineServiceAsyncClient()

                # Initialize request argument(s)
                request = quantum_v1alpha1.UpdateQuantumJobRequest(
                )

                # Make the request
                response = await client.update_quantum_job(request=request)

                # Handle the response
                print(response)

        Args:
            request (Optional[Union[cirq_google.cloud.quantum_v1alpha1.types.UpdateQuantumJobRequest, dict]]):
                The request object. -
            retry (google.api_core.retry_async.AsyncRetry): Designation of what errors, if any,
                should be retried.
            timeout (float): The timeout for this request.
            metadata (Sequence[Tuple[str, str | bytes]]): Key/value pairs which should be
                sent along with the request as metadata. Normally, each value must be of type `str`,
                but for metadata keys ending with the suffix `-bin`, the corresponding values must
                be of type `bytes`.

        Returns:
            cirq_google.cloud.quantum_v1alpha1.types.QuantumJob:
                -
        """  # noqa E501
        # Create or coerce a protobuf request object.
        # - Use the request object if provided (there's no risk of modifying the input as
        #   there are no flattened fields), or create one.
        if not isinstance(request, engine.UpdateQuantumJobRequest):
            request = engine.UpdateQuantumJobRequest(request)

        # Wrap the RPC method; this adds retry and timeout information,
        # and friendly error handling.
        rpc = self._client._transport._wrapped_methods[self._client._transport.update_quantum_job]

        # Certain fields should be provided within the metadata header;
        # add these here.
        metadata = tuple(metadata) + (
            gapic_v1.routing_header.to_grpc_metadata((("name", request.name),)),
        )

        # Validate the universe domain.
        self._client._validate_universe_domain()

        # Send the request.
        response = await rpc(request, retry=retry, timeout=timeout, metadata=metadata)

        # Done; return the response.
        return response

    async def cancel_quantum_job(
        self,
        request: Optional[engine.CancelQuantumJobRequest | dict] = None,
        *,
        retry: OptionalRetry = gapic_v1.method.DEFAULT,
        timeout: float | object = gapic_v1.method.DEFAULT,
        metadata: Sequence[tuple[str, str | bytes]] = (),
    ) -> None:
        r"""-

        .. code-block:: python

            # This snippet has been automatically generated and should be regarded as a
            # code template only.
            # It will require modifications to work:
            # - It may require correct/in-range values for request initialization.
            # - It may require specifying regional endpoints when creating the service
            #   client as shown in:
            #   https://googleapis.dev/python/google-api-core/latest/client_options.html
            from google.cloud import quantum_v1alpha1

            async def sample_cancel_quantum_job():
                # Create a client
                client = quantum_v1alpha1.QuantumEngineServiceAsyncClient()

                # Initialize request argument(s)
                request = quantum_v1alpha1.CancelQuantumJobRequest(
                )

                # Make the request
                await client.cancel_quantum_job(request=request)

        Args:
            request (Optional[Union[cirq_google.cloud.quantum_v1alpha1.types.CancelQuantumJobRequest, dict]]):
                The request object. -
            retry (google.api_core.retry_async.AsyncRetry): Designation of what errors, if any,
                should be retried.
            timeout (float): The timeout for this request.
            metadata (Sequence[Tuple[str, str | bytes]]): Key/value pairs which should be
                sent along with the request as metadata. Normally, each value must be of type `str`,
                but for metadata keys ending with the suffix `-bin`, the corresponding values must
                be of type `bytes`.
        """  # noqa E501
        # Create or coerce a protobuf request object.
        # - Use the request object if provided (there's no risk of modifying the input as
        #   there are no flattened fields), or create one.
        if not isinstance(request, engine.CancelQuantumJobRequest):
            request = engine.CancelQuantumJobRequest(request)

        # Wrap the RPC method; this adds retry and timeout information,
        # and friendly error handling.
        rpc = self._client._transport._wrapped_methods[self._client._transport.cancel_quantum_job]

        # Certain fields should be provided within the metadata header;
        # add these here.
        metadata = tuple(metadata) + (
            gapic_v1.routing_header.to_grpc_metadata((("name", request.name),)),
        )

        # Validate the universe domain.
        self._client._validate_universe_domain()

        # Send the request.
        await rpc(request, retry=retry, timeout=timeout, metadata=metadata)

    async def list_quantum_job_events(
        self,
        request: Optional[engine.ListQuantumJobEventsRequest | dict] = None,
        *,
        retry: OptionalRetry = gapic_v1.method.DEFAULT,
        timeout: float | object = gapic_v1.method.DEFAULT,
        metadata: Sequence[tuple[str, str | bytes]] = (),
    ) -> pagers.ListQuantumJobEventsAsyncPager:
        r"""-

        .. code-block:: python

            # This snippet has been automatically generated and should be regarded as a
            # code template only.
            # It will require modifications to work:
            # - It may require correct/in-range values for request initialization.
            # - It may require specifying regional endpoints when creating the service
            #   client as shown in:
            #   https://googleapis.dev/python/google-api-core/latest/client_options.html
            from google.cloud import quantum_v1alpha1

            async def sample_list_quantum_job_events():
                # Create a client
                client = quantum_v1alpha1.QuantumEngineServiceAsyncClient()

                # Initialize request argument(s)
                request = quantum_v1alpha1.ListQuantumJobEventsRequest(
                )

                # Make the request
                page_result = client.list_quantum_job_events(request=request)

                # Handle the response
                async for response in page_result:
                    print(response)

        Args:
            request (Optional[Union[cirq_google.cloud.quantum_v1alpha1.types.ListQuantumJobEventsRequest, dict]]):
                The request object. -
            retry (google.api_core.retry_async.AsyncRetry): Designation of what errors, if any,
                should be retried.
            timeout (float): The timeout for this request.
            metadata (Sequence[Tuple[str, str | bytes]]): Key/value pairs which should be
                sent along with the request as metadata. Normally, each value must be of type `str`,
                but for metadata keys ending with the suffix `-bin`, the corresponding values must
                be of type `bytes`.

        Returns:
            cirq_google.cloud.quantum_v1alpha1.services.quantum_engine_service.pagers.ListQuantumJobEventsAsyncPager:
                -

                Iterating over this object will yield
                results and resolve additional pages
                automatically.

        """  # noqa E501
        # Create or coerce a protobuf request object.
        # - Use the request object if provided (there's no risk of modifying the input as
        #   there are no flattened fields), or create one.
        if not isinstance(request, engine.ListQuantumJobEventsRequest):
            request = engine.ListQuantumJobEventsRequest(request)

        # Wrap the RPC method; this adds retry and timeout information,
        # and friendly error handling.
        rpc = self._client._transport._wrapped_methods[
            self._client._transport.list_quantum_job_events
        ]

        # Certain fields should be provided within the metadata header;
        # add these here.
        metadata = tuple(metadata) + (
            gapic_v1.routing_header.to_grpc_metadata((("parent", request.parent),)),
        )

        # Validate the universe domain.
        self._client._validate_universe_domain()

        # Send the request.
        response = await rpc(request, retry=retry, timeout=timeout, metadata=metadata)

        # This method is paged; wrap the response in a pager, which provides
        # an `__aiter__` convenience method.
        response = pagers.ListQuantumJobEventsAsyncPager(
            method=rpc,
            request=request,
            response=response,
            retry=retry,
            timeout=timeout,
            metadata=metadata,
        )

        # Done; return the response.
        return response

    async def get_quantum_result(
        self,
        request: Optional[engine.GetQuantumResultRequest | dict] = None,
        *,
        retry: OptionalRetry = gapic_v1.method.DEFAULT,
        timeout: float | object = gapic_v1.method.DEFAULT,
        metadata: Sequence[tuple[str, str | bytes]] = (),
    ) -> quantum.QuantumResult:
        r"""-

        .. code-block:: python

            # This snippet has been automatically generated and should be regarded as a
            # code template only.
            # It will require modifications to work:
            # - It may require correct/in-range values for request initialization.
            # - It may require specifying regional endpoints when creating the service
            #   client as shown in:
            #   https://googleapis.dev/python/google-api-core/latest/client_options.html
            from google.cloud import quantum_v1alpha1

            async def sample_get_quantum_result():
                # Create a client
                client = quantum_v1alpha1.QuantumEngineServiceAsyncClient()

                # Initialize request argument(s)
                request = quantum_v1alpha1.GetQuantumResultRequest(
                )

                # Make the request
                response = await client.get_quantum_result(request=request)

                # Handle the response
                print(response)

        Args:
            request (Optional[Union[cirq_google.cloud.quantum_v1alpha1.types.GetQuantumResultRequest, dict]]):
                The request object. -
            retry (google.api_core.retry_async.AsyncRetry): Designation of what errors, if any,
                should be retried.
            timeout (float): The timeout for this request.
            metadata (Sequence[Tuple[str, str | bytes]]): Key/value pairs which should be
                sent along with the request as metadata. Normally, each value must be of type `str`,
                but for metadata keys ending with the suffix `-bin`, the corresponding values must
                be of type `bytes`.

        Returns:
            cirq_google.cloud.quantum_v1alpha1.types.QuantumResult:
                -
        """  # noqa E501
        # Create or coerce a protobuf request object.
        # - Use the request object if provided (there's no risk of modifying the input as
        #   there are no flattened fields), or create one.
        if not isinstance(request, engine.GetQuantumResultRequest):
            request = engine.GetQuantumResultRequest(request)

        # Wrap the RPC method; this adds retry and timeout information,
        # and friendly error handling.
        rpc = self._client._transport._wrapped_methods[self._client._transport.get_quantum_result]

        # Certain fields should be provided within the metadata header;
        # add these here.
        metadata = tuple(metadata) + (
            gapic_v1.routing_header.to_grpc_metadata((("parent", request.parent),)),
        )

        # Validate the universe domain.
        self._client._validate_universe_domain()

        # Send the request.
        response = await rpc(request, retry=retry, timeout=timeout, metadata=metadata)

        # Done; return the response.
        return response

    async def list_quantum_processors(
        self,
        request: Optional[engine.ListQuantumProcessorsRequest | dict] = None,
        *,
        retry: OptionalRetry = gapic_v1.method.DEFAULT,
        timeout: float | object = gapic_v1.method.DEFAULT,
        metadata: Sequence[tuple[str, str | bytes]] = (),
    ) -> pagers.ListQuantumProcessorsAsyncPager:
        r"""-

        .. code-block:: python

            # This snippet has been automatically generated and should be regarded as a
            # code template only.
            # It will require modifications to work:
            # - It may require correct/in-range values for request initialization.
            # - It may require specifying regional endpoints when creating the service
            #   client as shown in:
            #   https://googleapis.dev/python/google-api-core/latest/client_options.html
            from google.cloud import quantum_v1alpha1

            async def sample_list_quantum_processors():
                # Create a client
                client = quantum_v1alpha1.QuantumEngineServiceAsyncClient()

                # Initialize request argument(s)
                request = quantum_v1alpha1.ListQuantumProcessorsRequest(
                )

                # Make the request
                page_result = client.list_quantum_processors(request=request)

                # Handle the response
                async for response in page_result:
                    print(response)

        Args:
            request (Optional[Union[cirq_google.cloud.quantum_v1alpha1.types.ListQuantumProcessorsRequest, dict]]):
                The request object. -
            retry (google.api_core.retry_async.AsyncRetry): Designation of what errors, if any,
                should be retried.
            timeout (float): The timeout for this request.
            metadata (Sequence[Tuple[str, str | bytes]]): Key/value pairs which should be
                sent along with the request as metadata. Normally, each value must be of type `str`,
                but for metadata keys ending with the suffix `-bin`, the corresponding values must
                be of type `bytes`.

        Returns:
            cirq_google.cloud.quantum_v1alpha1.services.quantum_engine_service.pagers.ListQuantumProcessorsAsyncPager:
                -

                Iterating over this object will yield
                results and resolve additional pages
                automatically.

        """  # noqa E501
        # Create or coerce a protobuf request object.
        # - Use the request object if provided (there's no risk of modifying the input as
        #   there are no flattened fields), or create one.
        if not isinstance(request, engine.ListQuantumProcessorsRequest):
            request = engine.ListQuantumProcessorsRequest(request)

        # Wrap the RPC method; this adds retry and timeout information,
        # and friendly error handling.
        rpc = self._client._transport._wrapped_methods[
            self._client._transport.list_quantum_processors
        ]

        # Certain fields should be provided within the metadata header;
        # add these here.
        metadata = tuple(metadata) + (
            gapic_v1.routing_header.to_grpc_metadata((("parent", request.parent),)),
        )

        # Validate the universe domain.
        self._client._validate_universe_domain()

        # Send the request.
        response = await rpc(request, retry=retry, timeout=timeout, metadata=metadata)

        # This method is paged; wrap the response in a pager, which provides
        # an `__aiter__` convenience method.
        response = pagers.ListQuantumProcessorsAsyncPager(
            method=rpc,
            request=request,
            response=response,
            retry=retry,
            timeout=timeout,
            metadata=metadata,
        )

        # Done; return the response.
        return response

    async def get_quantum_processor(
        self,
        request: Optional[engine.GetQuantumProcessorRequest | dict] = None,
        *,
        retry: OptionalRetry = gapic_v1.method.DEFAULT,
        timeout: float | object = gapic_v1.method.DEFAULT,
        metadata: Sequence[tuple[str, str | bytes]] = (),
    ) -> quantum.QuantumProcessor:
        r"""-

        .. code-block:: python

            # This snippet has been automatically generated and should be regarded as a
            # code template only.
            # It will require modifications to work:
            # - It may require correct/in-range values for request initialization.
            # - It may require specifying regional endpoints when creating the service
            #   client as shown in:
            #   https://googleapis.dev/python/google-api-core/latest/client_options.html
            from google.cloud import quantum_v1alpha1

            async def sample_get_quantum_processor():
                # Create a client
                client = quantum_v1alpha1.QuantumEngineServiceAsyncClient()

                # Initialize request argument(s)
                request = quantum_v1alpha1.GetQuantumProcessorRequest(
                )

                # Make the request
                response = await client.get_quantum_processor(request=request)

                # Handle the response
                print(response)

        Args:
            request (Optional[Union[cirq_google.cloud.quantum_v1alpha1.types.GetQuantumProcessorRequest, dict]]):
                The request object. -
            retry (google.api_core.retry_async.AsyncRetry): Designation of what errors, if any,
                should be retried.
            timeout (float): The timeout for this request.
            metadata (Sequence[Tuple[str, str | bytes]]): Key/value pairs which should be
                sent along with the request as metadata. Normally, each value must be of type `str`,
                but for metadata keys ending with the suffix `-bin`, the corresponding values must
                be of type `bytes`.

        Returns:
            cirq_google.cloud.quantum_v1alpha1.types.QuantumProcessor:
                -
        """  # noqa E501
        # Create or coerce a protobuf request object.
        # - Use the request object if provided (there's no risk of modifying the input as
        #   there are no flattened fields), or create one.
        if not isinstance(request, engine.GetQuantumProcessorRequest):
            request = engine.GetQuantumProcessorRequest(request)

        # Wrap the RPC method; this adds retry and timeout information,
        # and friendly error handling.
        rpc = self._client._transport._wrapped_methods[
            self._client._transport.get_quantum_processor
        ]

        # Certain fields should be provided within the metadata header;
        # add these here.
        metadata = tuple(metadata) + (
            gapic_v1.routing_header.to_grpc_metadata((("name", request.name),)),
        )

        # Validate the universe domain.
        self._client._validate_universe_domain()

        # Send the request.
        response = await rpc(request, retry=retry, timeout=timeout, metadata=metadata)

        # Done; return the response.
        return response

    async def get_quantum_processor_config(
        self,
        request: Optional[engine.GetQuantumProcessorConfigRequest | dict] = None,
        *,
        name: Optional[str] = None,
        retry: OptionalRetry = gapic_v1.method.DEFAULT,
        timeout: float | object = gapic_v1.method.DEFAULT,
        metadata: Sequence[tuple[str, str | bytes]] = (),
    ) -> quantum.QuantumProcessorConfig:
        r"""-

        .. code-block:: python

            # This snippet has been automatically generated and should be regarded as a
            # code template only.
            # It will require modifications to work:
            # - It may require correct/in-range values for request initialization.
            # - It may require specifying regional endpoints when creating the service
            #   client as shown in:
            #   https://googleapis.dev/python/google-api-core/latest/client_options.html
            from google.cloud import quantum_v1alpha1

            async def sample_get_quantum_processor_config():
                # Create a client
                client = quantum_v1alpha1.QuantumEngineServiceAsyncClient()

                # Initialize request argument(s)
                request = quantum_v1alpha1.GetQuantumProcessorConfigRequest(
                    name="name_value",
                )

                # Make the request
                response = await client.get_quantum_processor_config(request=request)

                # Handle the response
                print(response)

        Args:
            request (Optional[Union[cirq_google.cloud.quantum_v1alpha1.types.GetQuantumProcessorConfigRequest, dict]]):
                The request object. -
            name (:class:`str`):
                Required. -
                This corresponds to the ``name`` field
                on the ``request`` instance; if ``request`` is provided, this
                should not be set.
            retry (google.api_core.retry_async.AsyncRetry): Designation of what errors, if any,
                should be retried.
            timeout (float): The timeout for this request.
            metadata (Sequence[Tuple[str, str | bytes]]): Key/value pairs which should be
                sent along with the request as metadata. Normally, each value must be of type `str`,
                but for metadata keys ending with the suffix `-bin`, the corresponding values must
                be of type `bytes`.

        Returns:
            cirq_google.cloud.quantum_v1alpha1.types.QuantumProcessorConfig:
                -
        """  # noqa E501
        # Create or coerce a protobuf request object.
        # - Quick check: If we got a request object, we should *not* have
        #   gotten any keyword arguments that map to the request.
        flattened_params = [name]
        has_flattened_params = len([param for param in flattened_params if param is not None]) > 0
        if request is not None and has_flattened_params:
            raise ValueError(
                "If the `request` argument is set, then none of "
                "the individual field arguments should be set."
            )

        # - Use the request object if provided (there's no risk of modifying the input as
        #   there are no flattened fields), or create one.
        if not isinstance(request, engine.GetQuantumProcessorConfigRequest):
            request = engine.GetQuantumProcessorConfigRequest(request)

        # If we have keyword arguments corresponding to fields on the
        # request, apply these.
        if name is not None:
            request.name = name

        # Wrap the RPC method; this adds retry and timeout information,
        # and friendly error handling.
        rpc = self._client._transport._wrapped_methods[
            self._client._transport.get_quantum_processor_config
        ]

        # Certain fields should be provided within the metadata header;
        # add these here.
        metadata = tuple(metadata) + (
            gapic_v1.routing_header.to_grpc_metadata((("name", request.name),)),
        )

        # Validate the universe domain.
        self._client._validate_universe_domain()

        # Send the request.
        response = await rpc(request, retry=retry, timeout=timeout, metadata=metadata)

        # Done; return the response.
        return response

    async def list_quantum_calibrations(
        self,
        request: Optional[engine.ListQuantumCalibrationsRequest | dict] = None,
        *,
        retry: OptionalRetry = gapic_v1.method.DEFAULT,
        timeout: float | object = gapic_v1.method.DEFAULT,
        metadata: Sequence[tuple[str, str | bytes]] = (),
    ) -> pagers.ListQuantumCalibrationsAsyncPager:
        r"""-

        .. code-block:: python

            # This snippet has been automatically generated and should be regarded as a
            # code template only.
            # It will require modifications to work:
            # - It may require correct/in-range values for request initialization.
            # - It may require specifying regional endpoints when creating the service
            #   client as shown in:
            #   https://googleapis.dev/python/google-api-core/latest/client_options.html
            from google.cloud import quantum_v1alpha1

            async def sample_list_quantum_calibrations():
                # Create a client
                client = quantum_v1alpha1.QuantumEngineServiceAsyncClient()

                # Initialize request argument(s)
                request = quantum_v1alpha1.ListQuantumCalibrationsRequest(
                )

                # Make the request
                page_result = client.list_quantum_calibrations(request=request)

                # Handle the response
                async for response in page_result:
                    print(response)

        Args:
            request (Optional[Union[cirq_google.cloud.quantum_v1alpha1.types.ListQuantumCalibrationsRequest, dict]]):
                The request object. -
            retry (google.api_core.retry_async.AsyncRetry): Designation of what errors, if any,
                should be retried.
            timeout (float): The timeout for this request.
            metadata (Sequence[Tuple[str, str | bytes]]): Key/value pairs which should be
                sent along with the request as metadata. Normally, each value must be of type `str`,
                but for metadata keys ending with the suffix `-bin`, the corresponding values must
                be of type `bytes`.

        Returns:
            cirq_google.cloud.quantum_v1alpha1.services.quantum_engine_service.pagers.ListQuantumCalibrationsAsyncPager:
                -

                Iterating over this object will yield
                results and resolve additional pages
                automatically.

        """  # noqa E501
        # Create or coerce a protobuf request object.
        # - Use the request object if provided (there's no risk of modifying the input as
        #   there are no flattened fields), or create one.
        if not isinstance(request, engine.ListQuantumCalibrationsRequest):
            request = engine.ListQuantumCalibrationsRequest(request)

        # Wrap the RPC method; this adds retry and timeout information,
        # and friendly error handling.
        rpc = self._client._transport._wrapped_methods[
            self._client._transport.list_quantum_calibrations
        ]

        # Certain fields should be provided within the metadata header;
        # add these here.
        metadata = tuple(metadata) + (
            gapic_v1.routing_header.to_grpc_metadata((("parent", request.parent),)),
        )

        # Validate the universe domain.
        self._client._validate_universe_domain()

        # Send the request.
        response = await rpc(request, retry=retry, timeout=timeout, metadata=metadata)

        # This method is paged; wrap the response in a pager, which provides
        # an `__aiter__` convenience method.
        response = pagers.ListQuantumCalibrationsAsyncPager(
            method=rpc,
            request=request,
            response=response,
            retry=retry,
            timeout=timeout,
            metadata=metadata,
        )

        # Done; return the response.
        return response

    async def get_quantum_calibration(
        self,
        request: Optional[engine.GetQuantumCalibrationRequest | dict] = None,
        *,
        retry: OptionalRetry = gapic_v1.method.DEFAULT,
        timeout: float | object = gapic_v1.method.DEFAULT,
        metadata: Sequence[tuple[str, str | bytes]] = (),
    ) -> quantum.QuantumCalibration:
        r"""-

        .. code-block:: python

            # This snippet has been automatically generated and should be regarded as a
            # code template only.
            # It will require modifications to work:
            # - It may require correct/in-range values for request initialization.
            # - It may require specifying regional endpoints when creating the service
            #   client as shown in:
            #   https://googleapis.dev/python/google-api-core/latest/client_options.html
            from google.cloud import quantum_v1alpha1

            async def sample_get_quantum_calibration():
                # Create a client
                client = quantum_v1alpha1.QuantumEngineServiceAsyncClient()

                # Initialize request argument(s)
                request = quantum_v1alpha1.GetQuantumCalibrationRequest(
                )

                # Make the request
                response = await client.get_quantum_calibration(request=request)

                # Handle the response
                print(response)

        Args:
            request (Optional[Union[cirq_google.cloud.quantum_v1alpha1.types.GetQuantumCalibrationRequest, dict]]):
                The request object. -
            retry (google.api_core.retry_async.AsyncRetry): Designation of what errors, if any,
                should be retried.
            timeout (float): The timeout for this request.
            metadata (Sequence[Tuple[str, str | bytes]]): Key/value pairs which should be
                sent along with the request as metadata. Normally, each value must be of type `str`,
                but for metadata keys ending with the suffix `-bin`, the corresponding values must
                be of type `bytes`.

        Returns:
            cirq_google.cloud.quantum_v1alpha1.types.QuantumCalibration:
                -
        """  # noqa E501
        # Create or coerce a protobuf request object.
        # - Use the request object if provided (there's no risk of modifying the input as
        #   there are no flattened fields), or create one.
        if not isinstance(request, engine.GetQuantumCalibrationRequest):
            request = engine.GetQuantumCalibrationRequest(request)

        # Wrap the RPC method; this adds retry and timeout information,
        # and friendly error handling.
        rpc = self._client._transport._wrapped_methods[
            self._client._transport.get_quantum_calibration
        ]

        # Certain fields should be provided within the metadata header;
        # add these here.
        metadata = tuple(metadata) + (
            gapic_v1.routing_header.to_grpc_metadata((("name", request.name),)),
        )

        # Validate the universe domain.
        self._client._validate_universe_domain()

        # Send the request.
        response = await rpc(request, retry=retry, timeout=timeout, metadata=metadata)

        # Done; return the response.
        return response

    async def create_quantum_reservation(
        self,
        request: Optional[engine.CreateQuantumReservationRequest | dict] = None,
        *,
        retry: OptionalRetry = gapic_v1.method.DEFAULT,
        timeout: float | object = gapic_v1.method.DEFAULT,
        metadata: Sequence[tuple[str, str | bytes]] = (),
    ) -> quantum.QuantumReservation:
        r"""-

        .. code-block:: python

            # This snippet has been automatically generated and should be regarded as a
            # code template only.
            # It will require modifications to work:
            # - It may require correct/in-range values for request initialization.
            # - It may require specifying regional endpoints when creating the service
            #   client as shown in:
            #   https://googleapis.dev/python/google-api-core/latest/client_options.html
            from google.cloud import quantum_v1alpha1

            async def sample_create_quantum_reservation():
                # Create a client
                client = quantum_v1alpha1.QuantumEngineServiceAsyncClient()

                # Initialize request argument(s)
                request = quantum_v1alpha1.CreateQuantumReservationRequest(
                )

                # Make the request
                response = await client.create_quantum_reservation(request=request)

                # Handle the response
                print(response)

        Args:
            request (Optional[Union[cirq_google.cloud.quantum_v1alpha1.types.CreateQuantumReservationRequest, dict]]):
                The request object. -
            retry (google.api_core.retry_async.AsyncRetry): Designation of what errors, if any,
                should be retried.
            timeout (float): The timeout for this request.
            metadata (Sequence[Tuple[str, str | bytes]]): Key/value pairs which should be
                sent along with the request as metadata. Normally, each value must be of type `str`,
                but for metadata keys ending with the suffix `-bin`, the corresponding values must
                be of type `bytes`.

        Returns:
            cirq_google.cloud.quantum_v1alpha1.types.QuantumReservation:
                -
        """  # noqa E501
        # Create or coerce a protobuf request object.
        # - Use the request object if provided (there's no risk of modifying the input as
        #   there are no flattened fields), or create one.
        if not isinstance(request, engine.CreateQuantumReservationRequest):
            request = engine.CreateQuantumReservationRequest(request)

        # Wrap the RPC method; this adds retry and timeout information,
        # and friendly error handling.
        rpc = self._client._transport._wrapped_methods[
            self._client._transport.create_quantum_reservation
        ]

        # Certain fields should be provided within the metadata header;
        # add these here.
        metadata = tuple(metadata) + (
            gapic_v1.routing_header.to_grpc_metadata((("parent", request.parent),)),
        )

        # Validate the universe domain.
        self._client._validate_universe_domain()

        # Send the request.
        response = await rpc(request, retry=retry, timeout=timeout, metadata=metadata)

        # Done; return the response.
        return response

    async def cancel_quantum_reservation(
        self,
        request: Optional[engine.CancelQuantumReservationRequest | dict] = None,
        *,
        retry: OptionalRetry = gapic_v1.method.DEFAULT,
        timeout: float | object = gapic_v1.method.DEFAULT,
        metadata: Sequence[tuple[str, str | bytes]] = (),
    ) -> quantum.QuantumReservation:
        r"""-

        .. code-block:: python

            # This snippet has been automatically generated and should be regarded as a
            # code template only.
            # It will require modifications to work:
            # - It may require correct/in-range values for request initialization.
            # - It may require specifying regional endpoints when creating the service
            #   client as shown in:
            #   https://googleapis.dev/python/google-api-core/latest/client_options.html
            from google.cloud import quantum_v1alpha1

            async def sample_cancel_quantum_reservation():
                # Create a client
                client = quantum_v1alpha1.QuantumEngineServiceAsyncClient()

                # Initialize request argument(s)
                request = quantum_v1alpha1.CancelQuantumReservationRequest(
                )

                # Make the request
                response = await client.cancel_quantum_reservation(request=request)

                # Handle the response
                print(response)

        Args:
            request (Optional[Union[cirq_google.cloud.quantum_v1alpha1.types.CancelQuantumReservationRequest, dict]]):
                The request object. -
            retry (google.api_core.retry_async.AsyncRetry): Designation of what errors, if any,
                should be retried.
            timeout (float): The timeout for this request.
            metadata (Sequence[Tuple[str, str | bytes]]): Key/value pairs which should be
                sent along with the request as metadata. Normally, each value must be of type `str`,
                but for metadata keys ending with the suffix `-bin`, the corresponding values must
                be of type `bytes`.

        Returns:
            cirq_google.cloud.quantum_v1alpha1.types.QuantumReservation:
                -
        """  # noqa E501
        # Create or coerce a protobuf request object.
        # - Use the request object if provided (there's no risk of modifying the input as
        #   there are no flattened fields), or create one.
        if not isinstance(request, engine.CancelQuantumReservationRequest):
            request = engine.CancelQuantumReservationRequest(request)

        # Wrap the RPC method; this adds retry and timeout information,
        # and friendly error handling.
        rpc = self._client._transport._wrapped_methods[
            self._client._transport.cancel_quantum_reservation
        ]

        # Certain fields should be provided within the metadata header;
        # add these here.
        metadata = tuple(metadata) + (
            gapic_v1.routing_header.to_grpc_metadata((("name", request.name),)),
        )

        # Validate the universe domain.
        self._client._validate_universe_domain()

        # Send the request.
        response = await rpc(request, retry=retry, timeout=timeout, metadata=metadata)

        # Done; return the response.
        return response

    async def delete_quantum_reservation(
        self,
        request: Optional[engine.DeleteQuantumReservationRequest | dict] = None,
        *,
        retry: OptionalRetry = gapic_v1.method.DEFAULT,
        timeout: float | object = gapic_v1.method.DEFAULT,
        metadata: Sequence[tuple[str, str | bytes]] = (),
    ) -> None:
        r"""-

        .. code-block:: python

            # This snippet has been automatically generated and should be regarded as a
            # code template only.
            # It will require modifications to work:
            # - It may require correct/in-range values for request initialization.
            # - It may require specifying regional endpoints when creating the service
            #   client as shown in:
            #   https://googleapis.dev/python/google-api-core/latest/client_options.html
            from google.cloud import quantum_v1alpha1

            async def sample_delete_quantum_reservation():
                # Create a client
                client = quantum_v1alpha1.QuantumEngineServiceAsyncClient()

                # Initialize request argument(s)
                request = quantum_v1alpha1.DeleteQuantumReservationRequest(
                )

                # Make the request
                await client.delete_quantum_reservation(request=request)

        Args:
            request (Optional[Union[cirq_google.cloud.quantum_v1alpha1.types.DeleteQuantumReservationRequest, dict]]):
                The request object. -
            retry (google.api_core.retry_async.AsyncRetry): Designation of what errors, if any,
                should be retried.
            timeout (float): The timeout for this request.
            metadata (Sequence[Tuple[str, str | bytes]]): Key/value pairs which should be
                sent along with the request as metadata. Normally, each value must be of type `str`,
                but for metadata keys ending with the suffix `-bin`, the corresponding values must
                be of type `bytes`.
        """  # noqa E501
        # Create or coerce a protobuf request object.
        # - Use the request object if provided (there's no risk of modifying the input as
        #   there are no flattened fields), or create one.
        if not isinstance(request, engine.DeleteQuantumReservationRequest):
            request = engine.DeleteQuantumReservationRequest(request)

        # Wrap the RPC method; this adds retry and timeout information,
        # and friendly error handling.
        rpc = self._client._transport._wrapped_methods[
            self._client._transport.delete_quantum_reservation
        ]

        # Certain fields should be provided within the metadata header;
        # add these here.
        metadata = tuple(metadata) + (
            gapic_v1.routing_header.to_grpc_metadata((("name", request.name),)),
        )

        # Validate the universe domain.
        self._client._validate_universe_domain()

        # Send the request.
        await rpc(request, retry=retry, timeout=timeout, metadata=metadata)

    async def get_quantum_reservation(
        self,
        request: Optional[engine.GetQuantumReservationRequest | dict] = None,
        *,
        retry: OptionalRetry = gapic_v1.method.DEFAULT,
        timeout: float | object = gapic_v1.method.DEFAULT,
        metadata: Sequence[tuple[str, str | bytes]] = (),
    ) -> quantum.QuantumReservation:
        r"""-

        .. code-block:: python

            # This snippet has been automatically generated and should be regarded as a
            # code template only.
            # It will require modifications to work:
            # - It may require correct/in-range values for request initialization.
            # - It may require specifying regional endpoints when creating the service
            #   client as shown in:
            #   https://googleapis.dev/python/google-api-core/latest/client_options.html
            from google.cloud import quantum_v1alpha1

            async def sample_get_quantum_reservation():
                # Create a client
                client = quantum_v1alpha1.QuantumEngineServiceAsyncClient()

                # Initialize request argument(s)
                request = quantum_v1alpha1.GetQuantumReservationRequest(
                )

                # Make the request
                response = await client.get_quantum_reservation(request=request)

                # Handle the response
                print(response)

        Args:
            request (Optional[Union[cirq_google.cloud.quantum_v1alpha1.types.GetQuantumReservationRequest, dict]]):
                The request object. -
            retry (google.api_core.retry_async.AsyncRetry): Designation of what errors, if any,
                should be retried.
            timeout (float): The timeout for this request.
            metadata (Sequence[Tuple[str, str | bytes]]): Key/value pairs which should be
                sent along with the request as metadata. Normally, each value must be of type `str`,
                but for metadata keys ending with the suffix `-bin`, the corresponding values must
                be of type `bytes`.

        Returns:
            cirq_google.cloud.quantum_v1alpha1.types.QuantumReservation:
                -
        """  # noqa E501
        # Create or coerce a protobuf request object.
        # - Use the request object if provided (there's no risk of modifying the input as
        #   there are no flattened fields), or create one.
        if not isinstance(request, engine.GetQuantumReservationRequest):
            request = engine.GetQuantumReservationRequest(request)

        # Wrap the RPC method; this adds retry and timeout information,
        # and friendly error handling.
        rpc = self._client._transport._wrapped_methods[
            self._client._transport.get_quantum_reservation
        ]

        # Certain fields should be provided within the metadata header;
        # add these here.
        metadata = tuple(metadata) + (
            gapic_v1.routing_header.to_grpc_metadata((("name", request.name),)),
        )

        # Validate the universe domain.
        self._client._validate_universe_domain()

        # Send the request.
        response = await rpc(request, retry=retry, timeout=timeout, metadata=metadata)

        # Done; return the response.
        return response

    async def list_quantum_reservations(
        self,
        request: Optional[engine.ListQuantumReservationsRequest | dict] = None,
        *,
        retry: OptionalRetry = gapic_v1.method.DEFAULT,
        timeout: float | object = gapic_v1.method.DEFAULT,
        metadata: Sequence[tuple[str, str | bytes]] = (),
    ) -> pagers.ListQuantumReservationsAsyncPager:
        r"""-

        .. code-block:: python

            # This snippet has been automatically generated and should be regarded as a
            # code template only.
            # It will require modifications to work:
            # - It may require correct/in-range values for request initialization.
            # - It may require specifying regional endpoints when creating the service
            #   client as shown in:
            #   https://googleapis.dev/python/google-api-core/latest/client_options.html
            from google.cloud import quantum_v1alpha1

            async def sample_list_quantum_reservations():
                # Create a client
                client = quantum_v1alpha1.QuantumEngineServiceAsyncClient()

                # Initialize request argument(s)
                request = quantum_v1alpha1.ListQuantumReservationsRequest(
                )

                # Make the request
                page_result = client.list_quantum_reservations(request=request)

                # Handle the response
                async for response in page_result:
                    print(response)

        Args:
            request (Optional[Union[cirq_google.cloud.quantum_v1alpha1.types.ListQuantumReservationsRequest, dict]]):
                The request object. -
            retry (google.api_core.retry_async.AsyncRetry): Designation of what errors, if any,
                should be retried.
            timeout (float): The timeout for this request.
            metadata (Sequence[Tuple[str, str | bytes]]): Key/value pairs which should be
                sent along with the request as metadata. Normally, each value must be of type `str`,
                but for metadata keys ending with the suffix `-bin`, the corresponding values must
                be of type `bytes`.

        Returns:
            cirq_google.cloud.quantum_v1alpha1.services.quantum_engine_service.pagers.ListQuantumReservationsAsyncPager:
                -

                Iterating over this object will yield
                results and resolve additional pages
                automatically.

        """  # noqa E501
        # Create or coerce a protobuf request object.
        # - Use the request object if provided (there's no risk of modifying the input as
        #   there are no flattened fields), or create one.
        if not isinstance(request, engine.ListQuantumReservationsRequest):
            request = engine.ListQuantumReservationsRequest(request)

        # Wrap the RPC method; this adds retry and timeout information,
        # and friendly error handling.
        rpc = self._client._transport._wrapped_methods[
            self._client._transport.list_quantum_reservations
        ]

        # Certain fields should be provided within the metadata header;
        # add these here.
        metadata = tuple(metadata) + (
            gapic_v1.routing_header.to_grpc_metadata((("parent", request.parent),)),
        )

        # Validate the universe domain.
        self._client._validate_universe_domain()

        # Send the request.
        response = await rpc(request, retry=retry, timeout=timeout, metadata=metadata)

        # This method is paged; wrap the response in a pager, which provides
        # an `__aiter__` convenience method.
        response = pagers.ListQuantumReservationsAsyncPager(
            method=rpc,
            request=request,
            response=response,
            retry=retry,
            timeout=timeout,
            metadata=metadata,
        )

        # Done; return the response.
        return response

    async def update_quantum_reservation(
        self,
        request: Optional[engine.UpdateQuantumReservationRequest | dict] = None,
        *,
        retry: OptionalRetry = gapic_v1.method.DEFAULT,
        timeout: float | object = gapic_v1.method.DEFAULT,
        metadata: Sequence[tuple[str, str | bytes]] = (),
    ) -> quantum.QuantumReservation:
        r"""-

        .. code-block:: python

            # This snippet has been automatically generated and should be regarded as a
            # code template only.
            # It will require modifications to work:
            # - It may require correct/in-range values for request initialization.
            # - It may require specifying regional endpoints when creating the service
            #   client as shown in:
            #   https://googleapis.dev/python/google-api-core/latest/client_options.html
            from google.cloud import quantum_v1alpha1

            async def sample_update_quantum_reservation():
                # Create a client
                client = quantum_v1alpha1.QuantumEngineServiceAsyncClient()

                # Initialize request argument(s)
                request = quantum_v1alpha1.UpdateQuantumReservationRequest(
                )

                # Make the request
                response = await client.update_quantum_reservation(request=request)

                # Handle the response
                print(response)

        Args:
            request (Optional[Union[cirq_google.cloud.quantum_v1alpha1.types.UpdateQuantumReservationRequest, dict]]):
                The request object. -
            retry (google.api_core.retry_async.AsyncRetry): Designation of what errors, if any,
                should be retried.
            timeout (float): The timeout for this request.
            metadata (Sequence[Tuple[str, str | bytes]]): Key/value pairs which should be
                sent along with the request as metadata. Normally, each value must be of type `str`,
                but for metadata keys ending with the suffix `-bin`, the corresponding values must
                be of type `bytes`.

        Returns:
            cirq_google.cloud.quantum_v1alpha1.types.QuantumReservation:
                -
        """  # noqa E501
        # Create or coerce a protobuf request object.
        # - Use the request object if provided (there's no risk of modifying the input as
        #   there are no flattened fields), or create one.
        if not isinstance(request, engine.UpdateQuantumReservationRequest):
            request = engine.UpdateQuantumReservationRequest(request)

        # Wrap the RPC method; this adds retry and timeout information,
        # and friendly error handling.
        rpc = self._client._transport._wrapped_methods[
            self._client._transport.update_quantum_reservation
        ]

        # Certain fields should be provided within the metadata header;
        # add these here.
        metadata = tuple(metadata) + (
            gapic_v1.routing_header.to_grpc_metadata((("name", request.name),)),
        )

        # Validate the universe domain.
        self._client._validate_universe_domain()

        # Send the request.
        response = await rpc(request, retry=retry, timeout=timeout, metadata=metadata)

        # Done; return the response.
        return response

    def quantum_run_stream(
        self,
        requests: Optional[AsyncIterator[engine.QuantumRunStreamRequest]] = None,
        *,
        retry: OptionalRetry = gapic_v1.method.DEFAULT,
        timeout: float | object = gapic_v1.method.DEFAULT,
        metadata: Sequence[tuple[str, str | bytes]] = (),
    ) -> Awaitable[AsyncIterable[engine.QuantumRunStreamResponse]]:
        r"""-

        .. code-block:: python

            # This snippet has been automatically generated and should be regarded as a
            # code template only.
            # It will require modifications to work:
            # - It may require correct/in-range values for request initialization.
            # - It may require specifying regional endpoints when creating the service
            #   client as shown in:
            #   https://googleapis.dev/python/google-api-core/latest/client_options.html
            from google.cloud import quantum_v1alpha1

            async def sample_quantum_run_stream():
                # Create a client
                client = quantum_v1alpha1.QuantumEngineServiceAsyncClient()

                # Initialize request argument(s)
                request = quantum_v1alpha1.QuantumRunStreamRequest(
                )

                # This method expects an iterator which contains
                # 'quantum_v1alpha1.QuantumRunStreamRequest' objects
                # Here we create a generator that yields a single `request` for
                # demonstrative purposes.
                requests = [request]

                def request_generator():
                    for request in requests:
                        yield request

                # Make the request
                stream = await client.quantum_run_stream(requests=request_generator())

                # Handle the response
                async for response in stream:
                    print(response)

        Args:
            requests (AsyncIterator[`cirq_google.cloud.quantum_v1alpha1.types.QuantumRunStreamRequest`]):
                The request object AsyncIterator. -
            retry (google.api_core.retry_async.AsyncRetry): Designation of what errors, if any,
                should be retried.
            timeout (float): The timeout for this request.
            metadata (Sequence[Tuple[str, str | bytes]]): Key/value pairs which should be
                sent along with the request as metadata. Normally, each value must be of type `str`,
                but for metadata keys ending with the suffix `-bin`, the corresponding values must
                be of type `bytes`.

        Returns:
            AsyncIterable[cirq_google.cloud.quantum_v1alpha1.types.QuantumRunStreamResponse]:
                -
        """  # noqa E501

        # Wrap the RPC method; this adds retry and timeout information,
        # and friendly error handling.
        rpc = self._client._transport._wrapped_methods[self._client._transport.quantum_run_stream]

        # Validate the universe domain.
        self._client._validate_universe_domain()

        # Send the request.
        response = rpc(requests, retry=retry, timeout=timeout, metadata=metadata)

        # Done; return the response.
        return response

    async def list_quantum_reservation_grants(
        self,
        request: Optional[engine.ListQuantumReservationGrantsRequest | dict] = None,
        *,
        retry: OptionalRetry = gapic_v1.method.DEFAULT,
        timeout: float | object = gapic_v1.method.DEFAULT,
        metadata: Sequence[tuple[str, str | bytes]] = (),
    ) -> pagers.ListQuantumReservationGrantsAsyncPager:
        r"""-

        .. code-block:: python

            # This snippet has been automatically generated and should be regarded as a
            # code template only.
            # It will require modifications to work:
            # - It may require correct/in-range values for request initialization.
            # - It may require specifying regional endpoints when creating the service
            #   client as shown in:
            #   https://googleapis.dev/python/google-api-core/latest/client_options.html
            from google.cloud import quantum_v1alpha1

            async def sample_list_quantum_reservation_grants():
                # Create a client
                client = quantum_v1alpha1.QuantumEngineServiceAsyncClient()

                # Initialize request argument(s)
                request = quantum_v1alpha1.ListQuantumReservationGrantsRequest(
                )

                # Make the request
                page_result = client.list_quantum_reservation_grants(request=request)

                # Handle the response
                async for response in page_result:
                    print(response)

        Args:
            request (Optional[Union[cirq_google.cloud.quantum_v1alpha1.types.ListQuantumReservationGrantsRequest, dict]]):
                The request object. -
            retry (google.api_core.retry_async.AsyncRetry): Designation of what errors, if any,
                should be retried.
            timeout (float): The timeout for this request.
            metadata (Sequence[Tuple[str, str | bytes]]): Key/value pairs which should be
                sent along with the request as metadata. Normally, each value must be of type `str`,
                but for metadata keys ending with the suffix `-bin`, the corresponding values must
                be of type `bytes`.

        Returns:
            cirq_google.cloud.quantum_v1alpha1.services.quantum_engine_service.pagers.ListQuantumReservationGrantsAsyncPager:
                -

                Iterating over this object will yield
                results and resolve additional pages
                automatically.

        """  # noqa E501
        # Create or coerce a protobuf request object.
        # - Use the request object if provided (there's no risk of modifying the input as
        #   there are no flattened fields), or create one.
        if not isinstance(request, engine.ListQuantumReservationGrantsRequest):
            request = engine.ListQuantumReservationGrantsRequest(request)

        # Wrap the RPC method; this adds retry and timeout information,
        # and friendly error handling.
        rpc = self._client._transport._wrapped_methods[
            self._client._transport.list_quantum_reservation_grants
        ]

        # Certain fields should be provided within the metadata header;
        # add these here.
        metadata = tuple(metadata) + (
            gapic_v1.routing_header.to_grpc_metadata((("parent", request.parent),)),
        )

        # Validate the universe domain.
        self._client._validate_universe_domain()

        # Send the request.
        response = await rpc(request, retry=retry, timeout=timeout, metadata=metadata)

        # This method is paged; wrap the response in a pager, which provides
        # an `__aiter__` convenience method.
        response = pagers.ListQuantumReservationGrantsAsyncPager(
            method=rpc,
            request=request,
            response=response,
            retry=retry,
            timeout=timeout,
            metadata=metadata,
        )

        # Done; return the response.
        return response

    async def reallocate_quantum_reservation_grant(
        self,
        request: Optional[engine.ReallocateQuantumReservationGrantRequest | dict] = None,
        *,
        retry: OptionalRetry = gapic_v1.method.DEFAULT,
        timeout: float | object = gapic_v1.method.DEFAULT,
        metadata: Sequence[tuple[str, str | bytes]] = (),
    ) -> quantum.QuantumReservationGrant:
        r"""-

        .. code-block:: python

            # This snippet has been automatically generated and should be regarded as a
            # code template only.
            # It will require modifications to work:
            # - It may require correct/in-range values for request initialization.
            # - It may require specifying regional endpoints when creating the service
            #   client as shown in:
            #   https://googleapis.dev/python/google-api-core/latest/client_options.html
            from google.cloud import quantum_v1alpha1

            async def sample_reallocate_quantum_reservation_grant():
                # Create a client
                client = quantum_v1alpha1.QuantumEngineServiceAsyncClient()

                # Initialize request argument(s)
                request = quantum_v1alpha1.ReallocateQuantumReservationGrantRequest(
                )

                # Make the request
                response = await client.reallocate_quantum_reservation_grant(request=request)

                # Handle the response
                print(response)

        Args:
            request (Optional[Union[cirq_google.cloud.quantum_v1alpha1.types.ReallocateQuantumReservationGrantRequest, dict]]):
                The request object. -
            retry (google.api_core.retry_async.AsyncRetry): Designation of what errors, if any,
                should be retried.
            timeout (float): The timeout for this request.
            metadata (Sequence[Tuple[str, str | bytes]]): Key/value pairs which should be
                sent along with the request as metadata. Normally, each value must be of type `str`,
                but for metadata keys ending with the suffix `-bin`, the corresponding values must
                be of type `bytes`.

        Returns:
            cirq_google.cloud.quantum_v1alpha1.types.QuantumReservationGrant:
                -
        """  # noqa E501
        # Create or coerce a protobuf request object.
        # - Use the request object if provided (there's no risk of modifying the input as
        #   there are no flattened fields), or create one.
        if not isinstance(request, engine.ReallocateQuantumReservationGrantRequest):
            request = engine.ReallocateQuantumReservationGrantRequest(request)

        # Wrap the RPC method; this adds retry and timeout information,
        # and friendly error handling.
        rpc = self._client._transport._wrapped_methods[
            self._client._transport.reallocate_quantum_reservation_grant
        ]

        # Certain fields should be provided within the metadata header;
        # add these here.
        metadata = tuple(metadata) + (
            gapic_v1.routing_header.to_grpc_metadata((("name", request.name),)),
        )

        # Validate the universe domain.
        self._client._validate_universe_domain()

        # Send the request.
        response = await rpc(request, retry=retry, timeout=timeout, metadata=metadata)

        # Done; return the response.
        return response

    async def list_quantum_reservation_budgets(
        self,
        request: Optional[engine.ListQuantumReservationBudgetsRequest | dict] = None,
        *,
        retry: OptionalRetry = gapic_v1.method.DEFAULT,
        timeout: float | object = gapic_v1.method.DEFAULT,
        metadata: Sequence[tuple[str, str | bytes]] = (),
    ) -> pagers.ListQuantumReservationBudgetsAsyncPager:
        r"""-

        .. code-block:: python

            # This snippet has been automatically generated and should be regarded as a
            # code template only.
            # It will require modifications to work:
            # - It may require correct/in-range values for request initialization.
            # - It may require specifying regional endpoints when creating the service
            #   client as shown in:
            #   https://googleapis.dev/python/google-api-core/latest/client_options.html
            from google.cloud import quantum_v1alpha1

            async def sample_list_quantum_reservation_budgets():
                # Create a client
                client = quantum_v1alpha1.QuantumEngineServiceAsyncClient()

                # Initialize request argument(s)
                request = quantum_v1alpha1.ListQuantumReservationBudgetsRequest(
                )

                # Make the request
                page_result = client.list_quantum_reservation_budgets(request=request)

                # Handle the response
                async for response in page_result:
                    print(response)

        Args:
            request (Optional[Union[cirq_google.cloud.quantum_v1alpha1.types.ListQuantumReservationBudgetsRequest, dict]]):
                The request object. -
            retry (google.api_core.retry_async.AsyncRetry): Designation of what errors, if any,
                should be retried.
            timeout (float): The timeout for this request.
            metadata (Sequence[Tuple[str, str | bytes]]): Key/value pairs which should be
                sent along with the request as metadata. Normally, each value must be of type `str`,
                but for metadata keys ending with the suffix `-bin`, the corresponding values must
                be of type `bytes`.

        Returns:
            cirq_google.cloud.quantum_v1alpha1.services.quantum_engine_service.pagers.ListQuantumReservationBudgetsAsyncPager:
                -

                Iterating over this object will yield
                results and resolve additional pages
                automatically.

        """  # noqa E501
        # Create or coerce a protobuf request object.
        # - Use the request object if provided (there's no risk of modifying the input as
        #   there are no flattened fields), or create one.
        if not isinstance(request, engine.ListQuantumReservationBudgetsRequest):
            request = engine.ListQuantumReservationBudgetsRequest(request)

        # Wrap the RPC method; this adds retry and timeout information,
        # and friendly error handling.
        rpc = self._client._transport._wrapped_methods[
            self._client._transport.list_quantum_reservation_budgets
        ]

        # Certain fields should be provided within the metadata header;
        # add these here.
        metadata = tuple(metadata) + (
            gapic_v1.routing_header.to_grpc_metadata((("parent", request.parent),)),
        )

        # Validate the universe domain.
        self._client._validate_universe_domain()

        # Send the request.
        response = await rpc(request, retry=retry, timeout=timeout, metadata=metadata)

        # This method is paged; wrap the response in a pager, which provides
        # an `__aiter__` convenience method.
        response = pagers.ListQuantumReservationBudgetsAsyncPager(
            method=rpc,
            request=request,
            response=response,
            retry=retry,
            timeout=timeout,
            metadata=metadata,
        )

        # Done; return the response.
        return response

    async def list_quantum_time_slots(
        self,
        request: Optional[engine.ListQuantumTimeSlotsRequest | dict] = None,
        *,
        retry: OptionalRetry = gapic_v1.method.DEFAULT,
        timeout: float | object = gapic_v1.method.DEFAULT,
        metadata: Sequence[tuple[str, str | bytes]] = (),
    ) -> pagers.ListQuantumTimeSlotsAsyncPager:
        r"""-

        .. code-block:: python

            # This snippet has been automatically generated and should be regarded as a
            # code template only.
            # It will require modifications to work:
            # - It may require correct/in-range values for request initialization.
            # - It may require specifying regional endpoints when creating the service
            #   client as shown in:
            #   https://googleapis.dev/python/google-api-core/latest/client_options.html
            from google.cloud import quantum_v1alpha1

            async def sample_list_quantum_time_slots():
                # Create a client
                client = quantum_v1alpha1.QuantumEngineServiceAsyncClient()

                # Initialize request argument(s)
                request = quantum_v1alpha1.ListQuantumTimeSlotsRequest(
                )

                # Make the request
                page_result = client.list_quantum_time_slots(request=request)

                # Handle the response
                async for response in page_result:
                    print(response)

        Args:
            request (Optional[Union[cirq_google.cloud.quantum_v1alpha1.types.ListQuantumTimeSlotsRequest, dict]]):
                The request object. -
            retry (google.api_core.retry_async.AsyncRetry): Designation of what errors, if any,
                should be retried.
            timeout (float): The timeout for this request.
            metadata (Sequence[Tuple[str, str | bytes]]): Key/value pairs which should be
                sent along with the request as metadata. Normally, each value must be of type `str`,
                but for metadata keys ending with the suffix `-bin`, the corresponding values must
                be of type `bytes`.

        Returns:
            cirq_google.cloud.quantum_v1alpha1.services.quantum_engine_service.pagers.ListQuantumTimeSlotsAsyncPager:
                -

                Iterating over this object will yield
                results and resolve additional pages
                automatically.

        """  # noqa E501
        # Create or coerce a protobuf request object.
        # - Use the request object if provided (there's no risk of modifying the input as
        #   there are no flattened fields), or create one.
        if not isinstance(request, engine.ListQuantumTimeSlotsRequest):
            request = engine.ListQuantumTimeSlotsRequest(request)

        # Wrap the RPC method; this adds retry and timeout information,
        # and friendly error handling.
        rpc = self._client._transport._wrapped_methods[
            self._client._transport.list_quantum_time_slots
        ]

        # Certain fields should be provided within the metadata header;
        # add these here.
        metadata = tuple(metadata) + (
            gapic_v1.routing_header.to_grpc_metadata((("parent", request.parent),)),
        )

        # Validate the universe domain.
        self._client._validate_universe_domain()

        # Send the request.
        response = await rpc(request, retry=retry, timeout=timeout, metadata=metadata)

        # This method is paged; wrap the response in a pager, which provides
        # an `__aiter__` convenience method.
        response = pagers.ListQuantumTimeSlotsAsyncPager(
            method=rpc,
            request=request,
            response=response,
            retry=retry,
            timeout=timeout,
            metadata=metadata,
        )

        # Done; return the response.
        return response

    async def __aenter__(self) -> "QuantumEngineServiceAsyncClient":
        return self

    async def __aexit__(self, exc_type, exc, tb):
        await self.transport.close()


<<<<<<< HEAD
DEFAULT_CLIENT_INFO = gapic_v1.client_info.ClientInfo(gapic_version=package_version.__version__)
=======
DEFAULT_CLIENT_INFO = gapic_v1.client_info.ClientInfo(cirq_google.__version__)
>>>>>>> bbbf9527

if hasattr(DEFAULT_CLIENT_INFO, "protobuf_runtime_version"):  # pragma: NO COVER
    DEFAULT_CLIENT_INFO.protobuf_runtime_version = google.protobuf.__version__


__all__ = ("QuantumEngineServiceAsyncClient",)<|MERGE_RESOLUTION|>--- conflicted
+++ resolved
@@ -22,11 +22,7 @@
 from google.api_core.client_options import ClientOptions
 from google.auth import credentials as ga_credentials
 
-<<<<<<< HEAD
-from cirq_google.cloud.quantum_v1alpha1 import gapic_version as package_version
-=======
 import cirq_google
->>>>>>> bbbf9527
 
 try:
     OptionalRetry = retries.AsyncRetry | gapic_v1.method._MethodDefault | None
@@ -2650,11 +2646,7 @@
         await self.transport.close()
 
 
-<<<<<<< HEAD
-DEFAULT_CLIENT_INFO = gapic_v1.client_info.ClientInfo(gapic_version=package_version.__version__)
-=======
 DEFAULT_CLIENT_INFO = gapic_v1.client_info.ClientInfo(cirq_google.__version__)
->>>>>>> bbbf9527
 
 if hasattr(DEFAULT_CLIENT_INFO, "protobuf_runtime_version"):  # pragma: NO COVER
     DEFAULT_CLIENT_INFO.protobuf_runtime_version = google.protobuf.__version__
