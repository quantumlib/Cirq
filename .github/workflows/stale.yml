# Summary: perform stale issue & PR handling on a schedule
# For more info, see https://github.com/actions/stale/

name: "Label and close stale issues & PRs"

on:
  schedule:
  - cron: "0 0 * * *"
  workflow_dispatch:
    inputs:
      debug:
        # Note: the job body sets `debug-only` to false by default. The value
        # of inputs.debug is an empty string unless this workflow is invoked
        # manually. When it's invoked manually, GitHub's GUI presents the user
        # with a checkbox for this flag; we default that checkbox to true
        # because the most likely reason for a manual run is debugging.
        description: "Run in debug mode (dry run)"
        type: boolean
        default: true

jobs:
  stale:
    name: Label and/or close stale issues and PRs
<<<<<<< HEAD
    runs-on: ubuntu-22.04
=======
    runs-on: ubuntu-20.04
    permissions:
      issues: write
      pull-requests: write
>>>>>>> 34b9c3bc
    steps:
    - uses: actions/stale@v9
      with:
        repo-token: ${{secrets.GITHUB_TOKEN}}
        debug-only: ${{inputs.debug || false}}
        days-before-stale: 90
        days-before-close: 60
        stale-issue-label: 'status/stale'
        stale-pr-label: 'status/stale'
        exempt-issue-labels: 'triage/accepted,triage/discuss,kind/design-issue,kind/health,kind/roadmap-item,kind/task'
        stale-issue-message: >
          This issue has been automatically labeled as stale because 90 days
          have passed without comments or other activity. If no further
          activity occurs and the `status/stale` label is not removed within
          60 days, it will be closed. If you believe this is in error or would
          like to discuss it further, please leave a comment here.
        stale-pr-message: >
          This pull request has been automatically labeled as stale because 90
          days have passed without comments or other activity. If no further
          activity occurs and the `status/stale` label is not removed within 60
          days, it will be closed. If you believe this is in error or would
          like to discuss it further, please leave a comment here.
        close-issue-message: >
          This issue has been closed due to inactivity for 60 days since the
          time the stale label was applied. If you believe this is in error or
          would like to discuss it further, please either open a new issue
          (and reference this one in it, for continuity) or reach out to the
          Cirq project maintainers at quantum-oss-maintainers@google.com.
        close-pr-message: >
          This pull-request has been closed due to inactivity for 60 days
          since the time the stale label was applied. If you believe this is
          in error or would like to discuss it further, please reach out to
          the Cirq project maintainers at quantum-oss-maintainers@google.com.<|MERGE_RESOLUTION|>--- conflicted
+++ resolved
@@ -21,14 +21,10 @@
 jobs:
   stale:
     name: Label and/or close stale issues and PRs
-<<<<<<< HEAD
     runs-on: ubuntu-22.04
-=======
-    runs-on: ubuntu-20.04
     permissions:
       issues: write
       pull-requests: write
->>>>>>> 34b9c3bc
     steps:
     - uses: actions/stale@v9
       with:
