name: Continuous Integration - Daily

on:
  schedule:
    # Checks out main by default.
    - cron: '0 0 * * *'
  # FIXME - for PR testing only, remove before merge
  pull_request:
    branches:
      - main

concurrency:
  group: ${{ github.workflow }}
  cancel-in-progress: true

jobs:
  pytest:
    name: Pytest Ubuntu
    strategy:
      matrix:
        python-version: ['3.10', '3.11', '3.12']
    runs-on: ubuntu-20.04
    steps:
      - uses: actions/checkout@v4
      - uses: actions/setup-python@v5
        with:
          python-version: ${{ matrix.python-version }}
          architecture: 'x64'
      - uses: actions/cache@v4
        with:
          path: ${{ env.pythonLocation }}
          key: ${{ env.pythonLocation }}-${{ hashFiles('**/requirements.txt', 'dev_tools/requirements/**/*.txt') }}
      - name: Install requirements
        run: |
          pip install cirq~=1.0.dev &&
          pip install \
            -r dev_tools/requirements/deps/format.txt \
            -r dev_tools/requirements/deps/pylint.txt \
            -r dev_tools/requirements/deps/pytest.txt \
            -r dev_tools/requirements/deps/notebook.txt
      - name: Run Quil dependencies
        run: docker compose -f cirq-rigetti/docker-compose.test.yaml up -d
      - name: Pytest check
        run: check/pytest -n auto --ignore=cirq-core/cirq/contrib --rigetti-integration --enable-slow-tests
      - name: Stop Quil dependencies
        run: docker compose -f cirq-rigetti/docker-compose.test.yaml down
  windows:
    name: Pytest Windows
    strategy:
      matrix:
        python-version: ['3.10', '3.11', '3.12']
    runs-on: windows-2019
    steps:
      - uses: actions/checkout@v4
      - uses: actions/setup-python@v5
        with:
          python-version: ${{ matrix.python-version }}
          architecture: 'x64'
      - uses: actions/cache@v4
        with:
          path: ${{ env.pythonLocation }}
          key: ${{ env.pythonLocation }}-${{ hashFiles('**/requirements.txt', 'dev_tools/requirements/**/*.txt') }}
      - name: Install requirements
        run: |
          pip install cirq~=1.0.dev &&
            pip install -r dev_tools/requirements/deps/format.txt &&
            pip install -r dev_tools/requirements/deps/pylint.txt &&
            pip install -r dev_tools/requirements/deps/pytest.txt &&
            pip install -r dev_tools/requirements/deps/notebook.txt
      - name: Pytest Windows
        run: check/pytest -n auto --ignore=cirq-core/cirq/contrib --enable-slow-tests
        shell: bash
  macos:
    name: Pytest MacOS
    strategy:
      matrix:
<<<<<<< HEAD
        python-version: ['3.10', '3.11']
    runs-on: macos-latest
=======
        python-version: ['3.10', '3.11', '3.12']
    # TODO(#6577): upgrade to macos-latest when it runs Python 3.10
    runs-on: macos-13
>>>>>>> 2f922cdd
    steps:
      - uses: actions/checkout@v4
      - uses: actions/setup-python@v5
        with:
          python-version: ${{ matrix.python-version }}
          architecture: 'x64'
      - uses: actions/cache@v4
        with:
          path: ${{ env.pythonLocation }}
          key: ${{ env.pythonLocation }}-${{ hashFiles('**/requirements.txt', 'dev_tools/requirements/**/*.txt') }}
      - name: Install requirements
        run: |
          pip install cirq~=1.0.dev &&
          pip install \
            -r dev_tools/requirements/deps/format.txt \
            -r dev_tools/requirements/deps/pylint.txt \
            -r dev_tools/requirements/deps/pytest.txt \
            -r dev_tools/requirements/deps/notebook.txt
      - name: Pytest check
        run: check/pytest -n auto --ignore=cirq-core/cirq/contrib --enable-slow-tests<|MERGE_RESOLUTION|>--- conflicted
+++ resolved
@@ -74,14 +74,8 @@
     name: Pytest MacOS
     strategy:
       matrix:
-<<<<<<< HEAD
-        python-version: ['3.10', '3.11']
+        python-version: ['3.10', '3.11', '3.12']
     runs-on: macos-latest
-=======
-        python-version: ['3.10', '3.11', '3.12']
-    # TODO(#6577): upgrade to macos-latest when it runs Python 3.10
-    runs-on: macos-13
->>>>>>> 2f922cdd
     steps:
       - uses: actions/checkout@v4
       - uses: actions/setup-python@v5
