# Copyright 2021 The Cirq Developers
#
# Licensed under the Apache License, Version 2.0 (the "License");
# you may not use this file except in compliance with the License.
# You may obtain a copy of the License at
#
#     https://www.apache.org/licenses/LICENSE-2.0
#
# Unless required by applicable law or agreed to in writing, software
# distributed under the License is distributed on an "AS IS" BASIS,
# WITHOUT WARRANTIES OR CONDITIONS OF ANY KIND, either express or implied.
# See the License for the specific language governing permissions and
# limitations under the License.
"""Objects and methods for acting efficiently on a density matrix."""

from typing import Any, Dict, List, Optional, Sequence, Tuple, TYPE_CHECKING, Type, Union

import numpy as np

from cirq import _compat, protocols, qis, sim
from cirq._compat import proper_repr
from cirq.sim.act_on_args import ActOnArgs, strat_act_on_from_apply_decompose
from cirq.linalg import transformations

if TYPE_CHECKING:
    import cirq
    from numpy.typing import DTypeLike


class _BufferedDensityMatrix:
    """Contains the density matrix and buffers for efficient state evolution."""

    def __init__(self, density_matrix: np.ndarray, buffer: Optional[List[np.ndarray]] = None):
        """Initializes the object with the inputs.

        This initializer creates the buffer if necessary.

        Args:
            density_matrix: The density matrix, must be correctly formatted. The data is not
                checked for validity here due to performance concerns.
            buffer: Optional, must be length 3 and same shape as the density matrix. If not
                provided, a buffer will be created automatically.
        Raises:
            ValueError: If the array is not the shape of a density matrix.
        """
        self._density_matrix = density_matrix
        if buffer is None:
            buffer = [np.empty_like(density_matrix) for _ in range(3)]
        self._buffer = buffer
        if len(density_matrix.shape) % 2 != 0:
            raise ValueError('The dimension of target_tensor is not divisible by 2.')
        self._qid_shape = density_matrix.shape[: len(density_matrix.shape) // 2]

    @classmethod
    def create(
        cls,
        *,
        initial_state: Union[np.ndarray, 'cirq.STATE_VECTOR_LIKE'] = 0,
        qid_shape: Optional[Tuple[int, ...]] = None,
        dtype: Optional['DTypeLike'] = None,
        buffer: Optional[List[np.ndarray]] = None,
    ):
        """Creates a buffered density matrix with the requested state.

        Args:
            initial_state: The initial state for the simulation in the computational basis.
            qid_shape: The shape of the density matrix, if the initial state is provided as an int.
            dtype: The desired dtype of the density matrix.
            buffer: Optional, must be length 3 and same shape as the density matrix. If not
                provided, a buffer will be created automatically.
        Raises:
            ValueError: If initial state is provided as integer, but qid_shape is not provided.
        """
        if not isinstance(initial_state, np.ndarray):
            if qid_shape is None:
                raise ValueError('qid_shape must be provided if initial_state is not ndarray')
            density_matrix = qis.to_valid_density_matrix(
                initial_state, len(qid_shape), qid_shape=qid_shape, dtype=dtype
            ).reshape(qid_shape * 2)
        else:
            if qid_shape is not None:
                density_matrix = initial_state.reshape(qid_shape * 2)
            else:
                density_matrix = initial_state
            if np.may_share_memory(density_matrix, initial_state):
                density_matrix = density_matrix.copy()
        density_matrix = density_matrix.astype(dtype, copy=False)
        return cls(density_matrix, buffer)

    def copy(self, deep_copy_buffers: bool = True) -> '_BufferedDensityMatrix':
        """Copies the object.

        Args:
            deep_copy_buffers: True by default, False to reuse the existing buffers.
        Returns:
            A copy of the object.
        """
        return _BufferedDensityMatrix(
            density_matrix=self._density_matrix.copy(),
            buffer=[b.copy() for b in self._buffer] if deep_copy_buffers else self._buffer,
        )

    def kron(self, other: '_BufferedDensityMatrix') -> '_BufferedDensityMatrix':
        """Creates the Kronecker product with the other density matrix.

        Args:
            other: The density matrix with which to kron.
        Returns:
            The Kronecker product of the two density matrices.
        """
        density_matrix = transformations.density_matrix_kronecker_product(
            self._density_matrix, other._density_matrix
        )
        return _BufferedDensityMatrix(density_matrix=density_matrix)

    def factor(
        self, axes: Sequence[int], *, validate=True, atol=1e-07
    ) -> Tuple['_BufferedDensityMatrix', '_BufferedDensityMatrix']:
        """Factors out the desired axes.

        Args:
            axes: The axes to factor out. Only the left axes should be provided. For example, to
                extract [C,A] from density matrix of shape [A,B,C,D,A,B,C,D], `axes` should be
                [2,0], and the return value will be two density matrices ([C,A,C,A], [B,D,B,D]).
            validate: Perform a validation that the density matrix factors cleanly.
            atol: The absolute tolerance for the validation.
            Returns:
                A tuple with the `(extracted, remainder)` density matrices, where `extracted` means
                the sub-matrix which corresponds to the axes requested, and with the axes in the
                requested order, and where `remainder` means the sub-matrix on the remaining axes,
                in the same order as the original density matrix.
        """
        extracted_tensor, remainder_tensor = transformations.factor_density_matrix(
            self._density_matrix, axes, validate=validate, atol=atol
        )
        extracted = _BufferedDensityMatrix(density_matrix=extracted_tensor)
        remainder = _BufferedDensityMatrix(density_matrix=remainder_tensor)
        return extracted, remainder

    def reindex(self, axes: Sequence[int]) -> '_BufferedDensityMatrix':
        """Transposes the axes of a density matrix to a specified order.

        Args:
            axes: The desired axis order. Only the left axes should be provided. For example, to
                transpose [A,B,C,A,B,C] to [C,B,A,C,B,A], `axes` should be [2,1,0].
        Returns:
            The transposed density matrix.
        """
        new_tensor = transformations.transpose_density_matrix_to_axis_order(
            self._density_matrix, axes
        )
        return _BufferedDensityMatrix(density_matrix=new_tensor)

    def apply_channel(self, action: Any, axes: Sequence[int]) -> bool:
        """Apply channel to state.

        Args:
            action: The value with a channel to apply.
            axes: The axes on which to apply the channel.
        Returns:
            True if the action succeeded.
        """
        result = protocols.apply_channel(
            action,
            args=protocols.ApplyChannelArgs(
                target_tensor=self._density_matrix,
                out_buffer=self._buffer[0],
                auxiliary_buffer0=self._buffer[1],
                auxiliary_buffer1=self._buffer[2],
                left_axes=axes,
                right_axes=[e + len(self._qid_shape) for e in axes],
            ),
            default=None,
        )
        if result is None:
            return False
        for i in range(len(self._buffer)):
            if result is self._buffer[i]:
                self._buffer[i] = self._density_matrix
        self._density_matrix = result
        return True

    def measure(
        self, axes: Sequence[int], seed: 'cirq.RANDOM_STATE_OR_SEED_LIKE' = None
    ) -> List[int]:
        """Measures the density matrix.

        Args:
            axes: The axes to measure.
            seed: The random number seed to use.
        Returns:
            The measurements in order.
        """
        bits, _ = sim.measure_density_matrix(
            self._density_matrix,
            axes,
            out=self._density_matrix,
            qid_shape=self._qid_shape,
            seed=seed,
        )
        return bits

    def sample(
        self,
        axes: Sequence[int],
        repetitions: int = 1,
        seed: 'cirq.RANDOM_STATE_OR_SEED_LIKE' = None,
    ) -> np.ndarray:
        """Samples the density matrix.

        Args:
            axes: The axes to sample.
            repetitions: The number of samples to make.
            seed: The random number seed to use.
        Returns:
            The samples in order.
        """
        return sim.sample_density_matrix(
            self._density_matrix,
            axes,
            qid_shape=self._qid_shape,
            repetitions=repetitions,
            seed=seed,
        )


class ActOnDensityMatrixArgs(ActOnArgs):
    """State and context for an operation acting on a density matrix.

    To act on this object, directly edit the `target_tensor` property, which is
    storing the density matrix of the quantum system with one axis per qubit.
    """

    @_compat.deprecated_parameter(
        deadline='v0.15',
        fix='Use cirq.dephase_measurements to transform the circuit before simulating.',
        parameter_desc='ignore_measurement_results',
        match=lambda args, kwargs: 'ignore_measurement_results' in kwargs or len(args) > 7,
    )
    @_compat.deprecated_parameter(
        deadline='v0.15',
        fix='Use initial_state instead and specify all the arguments with keywords.',
        parameter_desc='target_tensor and positional arguments',
        match=lambda args, kwargs: 'target_tensor' in kwargs or len(args) != 1,
    )
    def __init__(
        self,
        target_tensor: Optional[np.ndarray] = None,
        available_buffer: Optional[List[np.ndarray]] = None,
        qid_shape: Optional[Tuple[int, ...]] = None,
        prng: Optional[np.random.RandomState] = None,
        log_of_measurement_results: Optional[Dict[str, List[int]]] = None,
        qubits: Optional[Sequence['cirq.Qid']] = None,
        ignore_measurement_results: bool = False,
        initial_state: Union[np.ndarray, 'cirq.STATE_VECTOR_LIKE'] = 0,
        dtype: Type[np.number] = np.complex64,
        classical_data: Optional['cirq.ClassicalDataStore'] = None,
    ):
        """Inits ActOnDensityMatrixArgs.

        Args:
            target_tensor: The state vector to act on, stored as a numpy array
                with one dimension for each qubit in the system. Operations are
                expected to perform inplace edits of this object.
            available_buffer: A workspace with the same shape and dtype as
                `target_tensor`. Used by operations that cannot be applied to
                `target_tensor` inline, in order to avoid unnecessary
                allocations.
            qubits: Determines the canonical ordering of the qubits. This
                is often used in specifying the initial state, i.e. the
                ordering of the computational basis states.
            qid_shape: The shape of the target tensor.
            prng: The pseudo random number generator to use for probabilistic
                effects.
            log_of_measurement_results: A mutable object that measurements are
                being recorded into.
            ignore_measurement_results: If True, then the simulation
                will treat measurement as dephasing instead of collapsing
                process. This is only applicable to simulators that can
                model dephasing.
            initial_state: The initial state for the simulation in the
                computational basis.
            dtype: The `numpy.dtype` of the inferred state vector. One of
                `numpy.complex64` or `numpy.complex128`. Only used when
                `target_tenson` is None.
            classical_data: The shared classical data container for this
                simulation.

        Raises:
            ValueError: The dimension of `target_tensor` is not divisible by 2
                and `qid_shape` is not provided.
        """
<<<<<<< HEAD
        super().__init__(
            prng=prng,
            qubits=qubits,
            log_of_measurement_results=log_of_measurement_results,
            ignore_measurement_results=ignore_measurement_results,
            classical_data=classical_data,
        )
        self._state = _BufferedDensityMatrix.create(
            initial_state=target_tensor if target_tensor is not None else initial_state,
            qid_shape=tuple(q.dimension for q in qubits) if qubits is not None else None,
            dtype=dtype,
            buffer=available_buffer,
        )
=======
        if ignore_measurement_results:
            super().__init__(
                prng=prng,
                qubits=qubits,
                log_of_measurement_results=log_of_measurement_results,
                ignore_measurement_results=ignore_measurement_results,
                classical_data=classical_data,
            )
        else:
            super().__init__(
                prng=prng,
                qubits=qubits,
                log_of_measurement_results=log_of_measurement_results,
                classical_data=classical_data,
            )
        if target_tensor is None:
            qubits_qid_shape = protocols.qid_shape(self.qubits)
            initial_matrix = qis.to_valid_density_matrix(
                initial_state, len(qubits_qid_shape), qid_shape=qubits_qid_shape, dtype=dtype
            )
            if np.may_share_memory(initial_matrix, initial_state):
                initial_matrix = initial_matrix.copy()
            target_tensor = initial_matrix.reshape(qubits_qid_shape * 2)
        self.target_tensor = target_tensor

        if available_buffer is None:
            available_buffer = [np.empty_like(target_tensor) for _ in range(3)]
        self.available_buffer = available_buffer

        if qid_shape is None:
            target_shape = target_tensor.shape
            if len(target_shape) % 2 != 0:
                raise ValueError(
                    'The dimension of target_tensor is not divisible by 2.'
                    ' Require explicit qid_shape.'
                )
            qid_shape = target_shape[: len(target_shape) // 2]
        self.qid_shape = qid_shape
>>>>>>> 741e93ca

    def _act_on_fallback_(
        self,
        action: Union['cirq.Operation', 'cirq.Gate'],
        qubits: Sequence['cirq.Qid'],
        allow_decompose: bool = True,
    ) -> bool:
        strats = [
            _strat_apply_channel_to_state,
        ]
        if allow_decompose:
            strats.append(strat_act_on_from_apply_decompose)  # type: ignore

        # Try each strategy, stopping if one works.
        for strat in strats:
            result = strat(action, self, qubits)
            if result is False:
                break  # coverage: ignore
            if result is True:
                return True
            assert result is NotImplemented, str(result)
        raise TypeError(
            "Can't simulate operations that don't implement "
            "SupportsUnitary, SupportsConsistentApplyUnitary, "
            "SupportsMixture or SupportsKraus or is a measurement: {!r}".format(action)
        )

    def _perform_measurement(self, qubits: Sequence['cirq.Qid']) -> List[int]:
        """Delegates the call to measure the density matrix."""
        return self._state.measure(self.get_axes(qubits), self.prng)

    def _on_copy(self, target: 'cirq.ActOnDensityMatrixArgs', deep_copy_buffers: bool = True):
        target._state = self._state.copy(deep_copy_buffers)

    def _on_kronecker_product(
        self, other: 'cirq.ActOnDensityMatrixArgs', target: 'cirq.ActOnDensityMatrixArgs'
    ):
        target._state = self._state.kron(other._state)

    def _on_factor(
        self,
        qubits: Sequence['cirq.Qid'],
        extracted: 'cirq.ActOnDensityMatrixArgs',
        remainder: 'cirq.ActOnDensityMatrixArgs',
        validate=True,
        atol=1e-07,
    ):
        axes = self.get_axes(qubits)
        extracted._state, remainder._state = self._state.factor(axes, validate=validate, atol=atol)

    @property
    def allows_factoring(self):
        return True

    def _on_transpose_to_qubit_order(
        self, qubits: Sequence['cirq.Qid'], target: 'cirq.ActOnDensityMatrixArgs'
    ):
        target._state = self._state.reindex(self.get_axes(qubits))

    def sample(
        self,
        qubits: Sequence['cirq.Qid'],
        repetitions: int = 1,
        seed: 'cirq.RANDOM_STATE_OR_SEED_LIKE' = None,
    ) -> np.ndarray:
        return self._state.sample(self.get_axes(qubits), repetitions, seed)

    @property
    def can_represent_mixed_states(self) -> bool:
        return True

    def __repr__(self) -> str:
        return (
            'cirq.ActOnDensityMatrixArgs('
            f'target_tensor={proper_repr(self.target_tensor)},'
            f' available_buffer={proper_repr(self.available_buffer)},'
            f' qid_shape={self.qid_shape!r},'
            f' qubits={self.qubits!r},'
            f' log_of_measurement_results={proper_repr(self.log_of_measurement_results)})'
        )

    @property
    def target_tensor(self):
        return self._state._density_matrix

    @property
    def available_buffer(self):
        return self._state._buffer

    @property
    def qid_shape(self):
        return self._state._qid_shape


def _strat_apply_channel_to_state(
    action: Any, args: 'cirq.ActOnDensityMatrixArgs', qubits: Sequence['cirq.Qid']
) -> bool:
    """Apply channel to state."""
    return True if args._state.apply_channel(action, args.get_axes(qubits)) else NotImplemented<|MERGE_RESOLUTION|>--- conflicted
+++ resolved
@@ -290,7 +290,6 @@
             ValueError: The dimension of `target_tensor` is not divisible by 2
                 and `qid_shape` is not provided.
         """
-<<<<<<< HEAD
         super().__init__(
             prng=prng,
             qubits=qubits,
@@ -298,13 +297,6 @@
             ignore_measurement_results=ignore_measurement_results,
             classical_data=classical_data,
         )
-        self._state = _BufferedDensityMatrix.create(
-            initial_state=target_tensor if target_tensor is not None else initial_state,
-            qid_shape=tuple(q.dimension for q in qubits) if qubits is not None else None,
-            dtype=dtype,
-            buffer=available_buffer,
-        )
-=======
         if ignore_measurement_results:
             super().__init__(
                 prng=prng,
@@ -320,30 +312,12 @@
                 log_of_measurement_results=log_of_measurement_results,
                 classical_data=classical_data,
             )
-        if target_tensor is None:
-            qubits_qid_shape = protocols.qid_shape(self.qubits)
-            initial_matrix = qis.to_valid_density_matrix(
-                initial_state, len(qubits_qid_shape), qid_shape=qubits_qid_shape, dtype=dtype
-            )
-            if np.may_share_memory(initial_matrix, initial_state):
-                initial_matrix = initial_matrix.copy()
-            target_tensor = initial_matrix.reshape(qubits_qid_shape * 2)
-        self.target_tensor = target_tensor
-
-        if available_buffer is None:
-            available_buffer = [np.empty_like(target_tensor) for _ in range(3)]
-        self.available_buffer = available_buffer
-
-        if qid_shape is None:
-            target_shape = target_tensor.shape
-            if len(target_shape) % 2 != 0:
-                raise ValueError(
-                    'The dimension of target_tensor is not divisible by 2.'
-                    ' Require explicit qid_shape.'
-                )
-            qid_shape = target_shape[: len(target_shape) // 2]
-        self.qid_shape = qid_shape
->>>>>>> 741e93ca
+        self._state = _BufferedDensityMatrix.create(
+            initial_state=target_tensor if target_tensor is not None else initial_state,
+            qid_shape=tuple(q.dimension for q in qubits) if qubits is not None else None,
+            dtype=dtype,
+            buffer=available_buffer,
+        )
 
     def _act_on_fallback_(
         self,
