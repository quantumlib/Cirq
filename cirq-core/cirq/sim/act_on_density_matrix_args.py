# Copyright 2021 The Cirq Developers
#
# Licensed under the Apache License, Version 2.0 (the "License");
# you may not use this file except in compliance with the License.
# You may obtain a copy of the License at
#
#     https://www.apache.org/licenses/LICENSE-2.0
#
# Unless required by applicable law or agreed to in writing, software
# distributed under the License is distributed on an "AS IS" BASIS,
# WITHOUT WARRANTIES OR CONDITIONS OF ANY KIND, either express or implied.
# See the License for the specific language governing permissions and
# limitations under the License.
"""Objects and methods for acting efficiently on a density matrix."""

<<<<<<< HEAD
from typing import Any, Dict, List, Optional, Sequence, Tuple, TYPE_CHECKING, Type, Union
=======
from typing import Any, Callable, Dict, List, Optional, Sequence, Tuple, TYPE_CHECKING, Type, Union
>>>>>>> e0a64dd2

import numpy as np

from cirq import _compat, protocols, qis, sim
from cirq._compat import proper_repr
from cirq.sim.act_on_args import ActOnArgs, strat_act_on_from_apply_decompose
from cirq.linalg import transformations

if TYPE_CHECKING:
    import cirq
    from numpy.typing import DTypeLike


<<<<<<< HEAD
class _BufferedDensityMatrix(qis.QuantumStateRepresentation):
=======
class _BufferedDensityMatrix:
>>>>>>> e0a64dd2
    """Contains the density matrix and buffers for efficient state evolution."""

    def __init__(self, density_matrix: np.ndarray, buffer: Optional[List[np.ndarray]] = None):
        """Initializes the object with the inputs.

        This initializer creates the buffer if necessary.

        Args:
            density_matrix: The density matrix, must be correctly formatted. The data is not
                checked for validity here due to performance concerns.
            buffer: Optional, must be length 3 and same shape as the density matrix. If not
                provided, a buffer will be created automatically.
        Raises:
            ValueError: If the array is not the shape of a density matrix.
        """
        self._density_matrix = density_matrix
        if buffer is None:
            buffer = [np.empty_like(density_matrix) for _ in range(3)]
        self._buffer = buffer
        if len(density_matrix.shape) % 2 != 0:
            raise ValueError('The dimension of target_tensor is not divisible by 2.')
        self._qid_shape = density_matrix.shape[: len(density_matrix.shape) // 2]

    @classmethod
    def create(
        cls,
        *,
        initial_state: Union[np.ndarray, 'cirq.STATE_VECTOR_LIKE'] = 0,
        qid_shape: Optional[Tuple[int, ...]] = None,
        dtype: Optional['DTypeLike'] = None,
        buffer: Optional[List[np.ndarray]] = None,
    ):
        """Creates a buffered density matrix with the requested state.

        Args:
            initial_state: The initial state for the simulation in the computational basis.
            qid_shape: The shape of the density matrix, if the initial state is provided as an int.
            dtype: The desired dtype of the density matrix.
            buffer: Optional, must be length 3 and same shape as the density matrix. If not
                provided, a buffer will be created automatically.
        Raises:
            ValueError: If initial state is provided as integer, but qid_shape is not provided.
        """
        if not isinstance(initial_state, np.ndarray):
            if qid_shape is None:
                raise ValueError('qid_shape must be provided if initial_state is not ndarray')
            density_matrix = qis.to_valid_density_matrix(
                initial_state, len(qid_shape), qid_shape=qid_shape, dtype=dtype
            ).reshape(qid_shape * 2)
        else:
            if qid_shape is not None:
                density_matrix = initial_state.reshape(qid_shape * 2)
            else:
                density_matrix = initial_state
            if np.may_share_memory(density_matrix, initial_state):
                density_matrix = density_matrix.copy()
        density_matrix = density_matrix.astype(dtype, copy=False)
        return cls(density_matrix, buffer)

    def copy(self, deep_copy_buffers: bool = True) -> '_BufferedDensityMatrix':
        """Copies the object.

        Args:
            deep_copy_buffers: True by default, False to reuse the existing buffers.
        Returns:
            A copy of the object.
        """
        return _BufferedDensityMatrix(
            density_matrix=self._density_matrix.copy(),
            buffer=[b.copy() for b in self._buffer] if deep_copy_buffers else self._buffer,
        )

    def kron(self, other: '_BufferedDensityMatrix') -> '_BufferedDensityMatrix':
        """Creates the Kronecker product with the other density matrix.

        Args:
            other: The density matrix with which to kron.
        Returns:
            The Kronecker product of the two density matrices.
        """
        density_matrix = transformations.density_matrix_kronecker_product(
            self._density_matrix, other._density_matrix
        )
        return _BufferedDensityMatrix(density_matrix=density_matrix)

    def factor(
        self, axes: Sequence[int], *, validate=True, atol=1e-07
    ) -> Tuple['_BufferedDensityMatrix', '_BufferedDensityMatrix']:
        """Factors out the desired axes.

        Args:
            axes: The axes to factor out. Only the left axes should be provided. For example, to
                extract [C,A] from density matrix of shape [A,B,C,D,A,B,C,D], `axes` should be
                [2,0], and the return value will be two density matrices ([C,A,C,A], [B,D,B,D]).
            validate: Perform a validation that the density matrix factors cleanly.
            atol: The absolute tolerance for the validation.
            Returns:
                A tuple with the `(extracted, remainder)` density matrices, where `extracted` means
                the sub-matrix which corresponds to the axes requested, and with the axes in the
                requested order, and where `remainder` means the sub-matrix on the remaining axes,
                in the same order as the original density matrix.
        """
        extracted_tensor, remainder_tensor = transformations.factor_density_matrix(
            self._density_matrix, axes, validate=validate, atol=atol
        )
        extracted = _BufferedDensityMatrix(density_matrix=extracted_tensor)
        remainder = _BufferedDensityMatrix(density_matrix=remainder_tensor)
        return extracted, remainder

    def reindex(self, axes: Sequence[int]) -> '_BufferedDensityMatrix':
        """Transposes the axes of a density matrix to a specified order.

        Args:
            axes: The desired axis order. Only the left axes should be provided. For example, to
                transpose [A,B,C,A,B,C] to [C,B,A,C,B,A], `axes` should be [2,1,0].
        Returns:
            The transposed density matrix.
        """
        new_tensor = transformations.transpose_density_matrix_to_axis_order(
            self._density_matrix, axes
        )
        return _BufferedDensityMatrix(density_matrix=new_tensor)

    def apply_channel(self, action: Any, axes: Sequence[int]) -> bool:
        """Apply channel to state.

        Args:
            action: The value with a channel to apply.
            axes: The axes on which to apply the channel.
        Returns:
            True if the action succeeded.
        """
        result = protocols.apply_channel(
            action,
            args=protocols.ApplyChannelArgs(
                target_tensor=self._density_matrix,
                out_buffer=self._buffer[0],
                auxiliary_buffer0=self._buffer[1],
                auxiliary_buffer1=self._buffer[2],
                left_axes=axes,
                right_axes=[e + len(self._qid_shape) for e in axes],
            ),
            default=None,
        )
        if result is None:
            return False
        for i in range(len(self._buffer)):
            if result is self._buffer[i]:
                self._buffer[i] = self._density_matrix
        self._density_matrix = result
        return True

    def measure(
        self, axes: Sequence[int], seed: 'cirq.RANDOM_STATE_OR_SEED_LIKE' = None
    ) -> List[int]:
        """Measures the density matrix.

        Args:
            axes: The axes to measure.
            seed: The random number seed to use.
        Returns:
            The measurements in order.
        """
        bits, _ = sim.measure_density_matrix(
            self._density_matrix,
            axes,
            out=self._density_matrix,
            qid_shape=self._qid_shape,
            seed=seed,
        )
        return bits

    def sample(
        self,
        axes: Sequence[int],
        repetitions: int = 1,
        seed: 'cirq.RANDOM_STATE_OR_SEED_LIKE' = None,
    ) -> np.ndarray:
        """Samples the density matrix.

        Args:
            axes: The axes to sample.
            repetitions: The number of samples to make.
            seed: The random number seed to use.
        Returns:
            The samples in order.
        """
        return sim.sample_density_matrix(
            self._density_matrix,
            axes,
            qid_shape=self._qid_shape,
            repetitions=repetitions,
            seed=seed,
        )
<<<<<<< HEAD

    @property
    def supports_factor(self) -> bool:
        return True

    @property
    def can_represent_mixed_states(self) -> bool:
        return True
=======
>>>>>>> e0a64dd2


class ActOnDensityMatrixArgs(ActOnArgs):
    """State and context for an operation acting on a density matrix.

    To act on this object, directly edit the `target_tensor` property, which is
    storing the density matrix of the quantum system with one axis per qubit.
    """

    @_compat.deprecated_parameter(
        deadline='v0.15',
        fix='Use classical_data.',
        parameter_desc='log_of_measurement_results and positional arguments',
        match=lambda args, kwargs: 'log_of_measurement_results' in kwargs or len(args) > 5,
    )
    @_compat.deprecated_parameter(
        deadline='v0.15',
        fix='Use cirq.dephase_measurements to transform the circuit before simulating.',
        parameter_desc='ignore_measurement_results',
        match=lambda args, kwargs: 'ignore_measurement_results' in kwargs or len(args) > 7,
    )
    @_compat.deprecated_parameter(
        deadline='v0.15',
        fix='Use initial_state instead and specify all the arguments with keywords.',
        parameter_desc='target_tensor and positional arguments',
        match=lambda args, kwargs: 'target_tensor' in kwargs or len(args) != 1,
    )
    def __init__(
        self,
        target_tensor: Optional[np.ndarray] = None,
        available_buffer: Optional[List[np.ndarray]] = None,
        qid_shape: Optional[Tuple[int, ...]] = None,
        prng: Optional[np.random.RandomState] = None,
        log_of_measurement_results: Optional[Dict[str, List[int]]] = None,
        qubits: Optional[Sequence['cirq.Qid']] = None,
        ignore_measurement_results: bool = False,
        initial_state: Union[np.ndarray, 'cirq.STATE_VECTOR_LIKE'] = 0,
        dtype: Type[np.number] = np.complex64,
        classical_data: Optional['cirq.ClassicalDataStore'] = None,
    ):
        """Inits ActOnDensityMatrixArgs.

        Args:
            target_tensor: The state vector to act on, stored as a numpy array
                with one dimension for each qubit in the system. Operations are
                expected to perform inplace edits of this object.
            available_buffer: A workspace with the same shape and dtype as
                `target_tensor`. Used by operations that cannot be applied to
                `target_tensor` inline, in order to avoid unnecessary
                allocations.
            qubits: Determines the canonical ordering of the qubits. This
                is often used in specifying the initial state, i.e. the
                ordering of the computational basis states.
            qid_shape: The shape of the target tensor.
            prng: The pseudo random number generator to use for probabilistic
                effects.
            log_of_measurement_results: A mutable object that measurements are
                being recorded into.
            ignore_measurement_results: If True, then the simulation
                will treat measurement as dephasing instead of collapsing
                process. This is only applicable to simulators that can
                model dephasing.
            initial_state: The initial state for the simulation in the
                computational basis.
            dtype: The `numpy.dtype` of the inferred state vector. One of
                `numpy.complex64` or `numpy.complex128`. Only used when
                `target_tenson` is None.
            classical_data: The shared classical data container for this
                simulation.

        Raises:
            ValueError: The dimension of `target_tensor` is not divisible by 2
                and `qid_shape` is not provided.
        """
        state = _BufferedDensityMatrix.create(
            initial_state=target_tensor if target_tensor is not None else initial_state,
            qid_shape=tuple(q.dimension for q in qubits) if qubits is not None else None,
            dtype=dtype,
            buffer=available_buffer,
        )
        if ignore_measurement_results:
            super().__init__(
                state=state,
                prng=prng,
                qubits=qubits,
                log_of_measurement_results=log_of_measurement_results,
                ignore_measurement_results=ignore_measurement_results,
                classical_data=classical_data,
            )
        else:
            super().__init__(
                state=state,
                prng=prng,
                qubits=qubits,
                log_of_measurement_results=log_of_measurement_results,
                classical_data=classical_data,
            )
<<<<<<< HEAD
        self._state: _BufferedDensityMatrix = state
=======
        self._state = _BufferedDensityMatrix.create(
            initial_state=target_tensor if target_tensor is not None else initial_state,
            qid_shape=tuple(q.dimension for q in qubits) if qubits is not None else None,
            dtype=dtype,
            buffer=available_buffer,
        )
>>>>>>> e0a64dd2

    def _act_on_fallback_(
        self,
        action: Union['cirq.Operation', 'cirq.Gate'],
        qubits: Sequence['cirq.Qid'],
        allow_decompose: bool = True,
    ) -> bool:
        strats: List[Callable[[Any, Any, Sequence['cirq.Qid']], bool]] = [
            _strat_apply_channel_to_state,
        ]
        if allow_decompose:
            strats.append(strat_act_on_from_apply_decompose)

        # Try each strategy, stopping if one works.
        for strat in strats:
            result = strat(action, self, qubits)
            if result is False:
                break  # coverage: ignore
            if result is True:
                return True
            assert result is NotImplemented, str(result)
        raise TypeError(
            "Can't simulate operations that don't implement "
            "SupportsUnitary, SupportsConsistentApplyUnitary, "
            "SupportsMixture or SupportsKraus or is a measurement: {!r}".format(action)
        )

<<<<<<< HEAD
=======
    def _perform_measurement(self, qubits: Sequence['cirq.Qid']) -> List[int]:
        """Delegates the call to measure the density matrix."""
        return self._state.measure(self.get_axes(qubits), self.prng)

    def _on_copy(self, target: 'cirq.ActOnDensityMatrixArgs', deep_copy_buffers: bool = True):
        target._state = self._state.copy(deep_copy_buffers)

    def _on_kronecker_product(
        self, other: 'cirq.ActOnDensityMatrixArgs', target: 'cirq.ActOnDensityMatrixArgs'
    ):
        target._state = self._state.kron(other._state)

    def _on_factor(
        self,
        qubits: Sequence['cirq.Qid'],
        extracted: 'cirq.ActOnDensityMatrixArgs',
        remainder: 'cirq.ActOnDensityMatrixArgs',
        validate=True,
        atol=1e-07,
    ):
        axes = self.get_axes(qubits)
        extracted._state, remainder._state = self._state.factor(axes, validate=validate, atol=atol)

    @property
    def allows_factoring(self):
        return True

    def _on_transpose_to_qubit_order(
        self, qubits: Sequence['cirq.Qid'], target: 'cirq.ActOnDensityMatrixArgs'
    ):
        target._state = self._state.reindex(self.get_axes(qubits))

    def sample(
        self,
        qubits: Sequence['cirq.Qid'],
        repetitions: int = 1,
        seed: 'cirq.RANDOM_STATE_OR_SEED_LIKE' = None,
    ) -> np.ndarray:
        return self._state.sample(self.get_axes(qubits), repetitions, seed)

    @property
    def can_represent_mixed_states(self) -> bool:
        return True

>>>>>>> e0a64dd2
    def __repr__(self) -> str:
        return (
            'cirq.ActOnDensityMatrixArgs('
            f'target_tensor={proper_repr(self.target_tensor)},'
            f' available_buffer={proper_repr(self.available_buffer)},'
            f' qid_shape={self.qid_shape!r},'
            f' qubits={self.qubits!r},'
            f' log_of_measurement_results={proper_repr(self.log_of_measurement_results)})'
        )

    @property
    def target_tensor(self):
        return self._state._density_matrix

    @property
    def available_buffer(self):
        return self._state._buffer

    @property
    def qid_shape(self):
        return self._state._qid_shape


def _strat_apply_channel_to_state(
    action: Any, args: 'cirq.ActOnDensityMatrixArgs', qubits: Sequence['cirq.Qid']
) -> bool:
    """Apply channel to state."""
    return True if args._state.apply_channel(action, args.get_axes(qubits)) else NotImplemented<|MERGE_RESOLUTION|>--- conflicted
+++ resolved
@@ -13,11 +13,7 @@
 # limitations under the License.
 """Objects and methods for acting efficiently on a density matrix."""
 
-<<<<<<< HEAD
-from typing import Any, Dict, List, Optional, Sequence, Tuple, TYPE_CHECKING, Type, Union
-=======
 from typing import Any, Callable, Dict, List, Optional, Sequence, Tuple, TYPE_CHECKING, Type, Union
->>>>>>> e0a64dd2
 
 import numpy as np
 
@@ -31,11 +27,7 @@
     from numpy.typing import DTypeLike
 
 
-<<<<<<< HEAD
 class _BufferedDensityMatrix(qis.QuantumStateRepresentation):
-=======
-class _BufferedDensityMatrix:
->>>>>>> e0a64dd2
     """Contains the density matrix and buffers for efficient state evolution."""
 
     def __init__(self, density_matrix: np.ndarray, buffer: Optional[List[np.ndarray]] = None):
@@ -230,7 +222,6 @@
             repetitions=repetitions,
             seed=seed,
         )
-<<<<<<< HEAD
 
     @property
     def supports_factor(self) -> bool:
@@ -239,8 +230,6 @@
     @property
     def can_represent_mixed_states(self) -> bool:
         return True
-=======
->>>>>>> e0a64dd2
 
 
 class ActOnDensityMatrixArgs(ActOnArgs):
@@ -338,16 +327,7 @@
                 log_of_measurement_results=log_of_measurement_results,
                 classical_data=classical_data,
             )
-<<<<<<< HEAD
         self._state: _BufferedDensityMatrix = state
-=======
-        self._state = _BufferedDensityMatrix.create(
-            initial_state=target_tensor if target_tensor is not None else initial_state,
-            qid_shape=tuple(q.dimension for q in qubits) if qubits is not None else None,
-            dtype=dtype,
-            buffer=available_buffer,
-        )
->>>>>>> e0a64dd2
 
     def _act_on_fallback_(
         self,
@@ -375,53 +355,6 @@
             "SupportsMixture or SupportsKraus or is a measurement: {!r}".format(action)
         )
 
-<<<<<<< HEAD
-=======
-    def _perform_measurement(self, qubits: Sequence['cirq.Qid']) -> List[int]:
-        """Delegates the call to measure the density matrix."""
-        return self._state.measure(self.get_axes(qubits), self.prng)
-
-    def _on_copy(self, target: 'cirq.ActOnDensityMatrixArgs', deep_copy_buffers: bool = True):
-        target._state = self._state.copy(deep_copy_buffers)
-
-    def _on_kronecker_product(
-        self, other: 'cirq.ActOnDensityMatrixArgs', target: 'cirq.ActOnDensityMatrixArgs'
-    ):
-        target._state = self._state.kron(other._state)
-
-    def _on_factor(
-        self,
-        qubits: Sequence['cirq.Qid'],
-        extracted: 'cirq.ActOnDensityMatrixArgs',
-        remainder: 'cirq.ActOnDensityMatrixArgs',
-        validate=True,
-        atol=1e-07,
-    ):
-        axes = self.get_axes(qubits)
-        extracted._state, remainder._state = self._state.factor(axes, validate=validate, atol=atol)
-
-    @property
-    def allows_factoring(self):
-        return True
-
-    def _on_transpose_to_qubit_order(
-        self, qubits: Sequence['cirq.Qid'], target: 'cirq.ActOnDensityMatrixArgs'
-    ):
-        target._state = self._state.reindex(self.get_axes(qubits))
-
-    def sample(
-        self,
-        qubits: Sequence['cirq.Qid'],
-        repetitions: int = 1,
-        seed: 'cirq.RANDOM_STATE_OR_SEED_LIKE' = None,
-    ) -> np.ndarray:
-        return self._state.sample(self.get_axes(qubits), repetitions, seed)
-
-    @property
-    def can_represent_mixed_states(self) -> bool:
-        return True
-
->>>>>>> e0a64dd2
     def __repr__(self) -> str:
         return (
             'cirq.ActOnDensityMatrixArgs('
