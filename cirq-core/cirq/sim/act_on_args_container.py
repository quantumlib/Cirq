# Copyright 2021 The Cirq Developers
#
# Licensed under the Apache License, Version 2.0 (the "License");
# you may not use this file except in compliance with the License.
# You may obtain a copy of the License at
#
#     https://www.apache.org/licenses/LICENSE-2.0
#
# Unless required by applicable law or agreed to in writing, software
# distributed under the License is distributed on an "AS IS" BASIS,
# WITHOUT WARRANTIES OR CONDITIONS OF ANY KIND, either express or implied.
# See the License for the specific language governing permissions and
# limitations under the License.

from collections import abc
from typing import (
    Dict,
    TYPE_CHECKING,
    Generic,
    Sequence,
    Optional,
    Set,
    Iterator,
<<<<<<< HEAD
    Any,
    Tuple,
=======
    Tuple,
    Any,
>>>>>>> 3922452a
)

from cirq import ops
from cirq.sim.operation_target import OperationTarget
from cirq.sim.simulator import (
    TActOnArgs,
)

if TYPE_CHECKING:
    import cirq


class ActOnArgsContainer(
    Generic[TActOnArgs],
    OperationTarget[TActOnArgs],
    abc.Mapping,
):
    """A container for a `Qid`-to-`ActOnArgs` dictionary."""

    def __init__(
        self,
        args: Dict[Optional['cirq.Qid'], TActOnArgs],
        qubits: Sequence['cirq.Qid'],
        split_untangled_states: bool,
<<<<<<< HEAD
        log_of_measurement_results: Dict[str, Any] = None,
=======
        log_of_measurement_results: Dict[str, Any],
>>>>>>> 3922452a
    ):
        """Initializes the class.

        Args:
            args: The `ActOnArgs` dictionary. This will not be copied; the
                original reference will be kept here.
            qubits: The canonical ordering of qubits.
            split_untangled_states: If True, optimizes operations by running
                unentangled qubit sets independently and merging those states
                at the end.
            log_of_measurement_results: A mutable object that measurements are
<<<<<<< HEAD
                being recorded into. Edit it easily by calling
                `ActOnStateVectorArgs.record_measurement_result`.
=======
                being recorded into.
>>>>>>> 3922452a
        """
        self.args = args
        self._qubits = tuple(qubits)
        self.split_untangled_states = split_untangled_states
<<<<<<< HEAD
        if log_of_measurement_results is None:
            log_of_measurement_results = {}
        self._log_of_measurement_results: Dict[str, Any] = log_of_measurement_results
=======
        self._log_of_measurement_results = log_of_measurement_results
>>>>>>> 3922452a

    def create_merged_state(self) -> TActOnArgs:
        if not self.split_untangled_states:
            return self.args[None]
        final_args = self.args[None]
        for args in set([self.args[k] for k in self.args.keys() if k is not None]):
            final_args = final_args.join(args)
        return final_args.reorder(self.qubits)

    def apply_operation(
        self,
        op: 'cirq.Operation',
    ):
        # Go through the op's qubits and join any disparate ActOnArgs states
        # into a new combined state.
        op_args_opt: Optional[TActOnArgs] = None
        for q in op.qubits:
            if op_args_opt is None:
                op_args_opt = self.args[q]
            elif q not in op_args_opt.qubits:
                op_args_opt = op_args_opt.join(self.args[q])
        op_args = op_args_opt or self.args[None]

        # (Backfill the args map with the new value)
        for q in op_args.qubits:
            self.args[q] = op_args

        # Act on the args with the operation
        op_args.apply_operation(op)

        # Decouple any measurements or resets
        if self.split_untangled_states and isinstance(
            op.gate, (ops.MeasurementGate, ops.ResetChannel)
        ):
            for q in op.qubits:
                q_args, op_args = op_args.extract((q,))
                self.args[q] = q_args

            # (Backfill the args map with the new value)
            for q in op_args.qubits:
                self.args[q] = op_args

    def copy(self) -> 'ActOnArgsContainer[TActOnArgs]':
        logs = self.log_of_measurement_results.copy()
        copies = {a: a.copy() for a in set(self.args.values())}
        for copy in copies.values():
            copy._log_of_measurement_results = logs
        args = {q: copies[a] for q, a in self.args.items()}
<<<<<<< HEAD
        return ActOnArgsContainer(
            args, self.qubits, self.split_untangled_states, self.log_of_measurement_results
        )
=======
        return ActOnArgsContainer(args, self.qubits, self.split_untangled_states, logs)
>>>>>>> 3922452a

    @property
    def qubits(self) -> Tuple['cirq.Qid', ...]:
        return self._qubits

    @property
    def log_of_measurement_results(self) -> Dict[str, Any]:
        return self._log_of_measurement_results

    @property
    def qubits(self) -> Tuple['cirq.Qid', ...]:
        return self._qubits

    @property
    def log_of_measurement_results(self) -> Dict[str, Any]:
        return self._log_of_measurement_results

    def __getitem__(self, item: Optional['cirq.Qid']) -> TActOnArgs:
        return self.args[item]

    def __len__(self) -> int:
        return len(self.args)

    def __iter__(self) -> Iterator[Optional['cirq.Qid']]:
        return iter(self.args)<|MERGE_RESOLUTION|>--- conflicted
+++ resolved
@@ -19,15 +19,10 @@
     Generic,
     Sequence,
     Optional,
-    Set,
     Iterator,
-<<<<<<< HEAD
     Any,
     Tuple,
-=======
-    Tuple,
-    Any,
->>>>>>> 3922452a
+    Set,
 )
 
 from cirq import ops
@@ -52,11 +47,7 @@
         args: Dict[Optional['cirq.Qid'], TActOnArgs],
         qubits: Sequence['cirq.Qid'],
         split_untangled_states: bool,
-<<<<<<< HEAD
-        log_of_measurement_results: Dict[str, Any] = None,
-=======
         log_of_measurement_results: Dict[str, Any],
->>>>>>> 3922452a
     ):
         """Initializes the class.
 
@@ -68,23 +59,14 @@
                 unentangled qubit sets independently and merging those states
                 at the end.
             log_of_measurement_results: A mutable object that measurements are
-<<<<<<< HEAD
                 being recorded into. Edit it easily by calling
                 `ActOnStateVectorArgs.record_measurement_result`.
-=======
                 being recorded into.
->>>>>>> 3922452a
         """
         self.args = args
         self._qubits = tuple(qubits)
         self.split_untangled_states = split_untangled_states
-<<<<<<< HEAD
-        if log_of_measurement_results is None:
-            log_of_measurement_results = {}
-        self._log_of_measurement_results: Dict[str, Any] = log_of_measurement_results
-=======
         self._log_of_measurement_results = log_of_measurement_results
->>>>>>> 3922452a
 
     def create_merged_state(self) -> TActOnArgs:
         if not self.split_untangled_states:
@@ -129,25 +111,14 @@
 
     def copy(self) -> 'ActOnArgsContainer[TActOnArgs]':
         logs = self.log_of_measurement_results.copy()
-        copies = {a: a.copy() for a in set(self.args.values())}
+        copies = {a: a.copy() for a in self.values_set()}
         for copy in copies.values():
             copy._log_of_measurement_results = logs
         args = {q: copies[a] for q, a in self.args.items()}
-<<<<<<< HEAD
-        return ActOnArgsContainer(
-            args, self.qubits, self.split_untangled_states, self.log_of_measurement_results
-        )
-=======
         return ActOnArgsContainer(args, self.qubits, self.split_untangled_states, logs)
->>>>>>> 3922452a
 
-    @property
-    def qubits(self) -> Tuple['cirq.Qid', ...]:
-        return self._qubits
-
-    @property
-    def log_of_measurement_results(self) -> Dict[str, Any]:
-        return self._log_of_measurement_results
+    def values_set(self) -> Set[TActOnArgs]:
+        return set(self.args.values())
 
     @property
     def qubits(self) -> Tuple['cirq.Qid', ...]:
