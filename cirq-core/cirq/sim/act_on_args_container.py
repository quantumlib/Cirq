# Copyright 2021 The Cirq Developers
#
# Licensed under the Apache License, Version 2.0 (the "License");
# you may not use this file except in compliance with the License.
# You may obtain a copy of the License at
#
#     https://www.apache.org/licenses/LICENSE-2.0
#
# Unless required by applicable law or agreed to in writing, software
# distributed under the License is distributed on an "AS IS" BASIS,
# WITHOUT WARRANTIES OR CONDITIONS OF ANY KIND, either express or implied.
# See the License for the specific language governing permissions and
# limitations under the License.

from collections import abc
import inspect
from typing import (
    Any,
    Dict,
    Generic,
    Iterator,
    List,
    Optional,
    Sequence,
    Tuple,
    TYPE_CHECKING,
    Union,
)
import warnings

import numpy as np

from cirq import ops, protocols, value
from cirq.sim.operation_target import OperationTarget
from cirq.sim.simulator import (
    TActOnArgs,
)

if TYPE_CHECKING:
    import cirq


class ActOnArgsContainer(
    Generic[TActOnArgs],
    OperationTarget[TActOnArgs],
    abc.Mapping,
):
    """A container for a `Qid`-to-`ActOnArgs` dictionary."""

    def __init__(
        self,
        args: Dict[Optional['cirq.Qid'], TActOnArgs],
        qubits: Sequence['cirq.Qid'],
        split_untangled_states: bool,
        log_of_measurement_results: Dict[str, Any] = None,
        classical_data: 'cirq.ClassicalDataStore' = None,
    ):
        """Initializes the class.

        Args:
            args: The `ActOnArgs` dictionary. This will not be copied; the
                original reference will be kept here.
            qubits: The canonical ordering of qubits.
            split_untangled_states: If True, optimizes operations by running
                unentangled qubit sets independently and merging those states
                at the end.
            log_of_measurement_results: A mutable object that measurements are
                being recorded into.
            classical_data: The shared classical data container for this
                simulation.
        """
        self.args = args
        self._qubits = tuple(qubits)
        self.split_untangled_states = split_untangled_states
        # pylint: disable=line-too-long
        self._classical_data = classical_data or value.ClassicalDataDictionaryStore(_measurements=log_of_measurement_results)  # type: ignore
        # pylint: enable=line-too-long

    def create_merged_state(self) -> TActOnArgs:
        if not self.split_untangled_states:
            return self.args[None]
        final_args = self.args[None]
        for args in set([self.args[k] for k in self.args.keys() if k is not None]):
            final_args = final_args.kronecker_product(args)
        return final_args.transpose_to_qubit_order(self.qubits)

    def _act_on_fallback_(
        self,
        action: Union['cirq.Operation', 'cirq.Gate'],
        qubits: Sequence['cirq.Qid'],
        allow_decompose: bool = True,
    ) -> bool:
        gate = action.gate if isinstance(action, ops.Operation) else action

        if isinstance(gate, ops.IdentityGate):
            return True

        if isinstance(gate, ops.SwapPowGate) and gate.exponent % 2 == 1 and gate.global_shift == 0:
            q0, q1 = qubits
            args0 = self.args[q0]
            args1 = self.args[q1]
            if args0 is args1:
                args0.swap(q0, q1, inplace=True)
            else:
                self.args[q0] = args1.rename(q1, q0, inplace=True)
                self.args[q1] = args0.rename(q0, q1, inplace=True)
            return True

        # Go through the op's qubits and join any disparate ActOnArgs states
        # into a new combined state.
        op_args_opt: Optional[TActOnArgs] = None
        for q in qubits:
            if op_args_opt is None:
                op_args_opt = self.args[q]
            elif q not in op_args_opt.qubits:
                op_args_opt = op_args_opt.kronecker_product(self.args[q])
        op_args = op_args_opt or self.args[None]

        # (Backfill the args map with the new value)
        for q in op_args.qubits:
            self.args[q] = op_args

        # Act on the args with the operation
        act_on_qubits = qubits if isinstance(action, ops.Gate) else None
        protocols.act_on(action, op_args, act_on_qubits, allow_decompose=allow_decompose)

        # Decouple any measurements or resets
        if self.split_untangled_states and (
            isinstance(gate, ops.ResetChannel)
            or (isinstance(gate, ops.MeasurementGate) and not op_args.ignore_measurement_results)
        ):
            for q in qubits:
                q_args, op_args = op_args.factor((q,), validate=False)
                self.args[q] = q_args

            # (Backfill the args map with the new value)
            for q in op_args.qubits:
                self.args[q] = op_args
        return True

<<<<<<< HEAD
    def copy(self) -> 'cirq.ActOnArgsContainer[TActOnArgs]':
        classical_data = self._classical_data.copy()
        copies = {a: a.copy() for a in set(self.args.values())}
=======
    def copy(self, deep_copy_buffers: bool = True) -> 'cirq.ActOnArgsContainer[TActOnArgs]':
        logs = self.log_of_measurement_results.copy()
        copies = {}
        for act_on_args in set(self.args.values()):
            if 'deep_copy_buffers' in inspect.signature(act_on_args.copy).parameters:
                copies[act_on_args] = act_on_args.copy(deep_copy_buffers)
            else:
                warnings.warn(
                    (
                        'A new parameter deep_copy_buffers has been added to ActOnArgs.copy(). The '
                        'classes that inherit from ActOnArgs should support it before Cirq 0.15.'
                    ),
                    DeprecationWarning,
                )
                copies[act_on_args] = act_on_args.copy()
>>>>>>> 1be94689
        for copy in copies.values():
            copy._classical_data = classical_data
        args = {q: copies[a] for q, a in self.args.items()}
        return ActOnArgsContainer(
            args, self.qubits, self.split_untangled_states, classical_data=classical_data
        )

    @property
    def qubits(self) -> Tuple['cirq.Qid', ...]:
        return self._qubits

    @property
    def classical_data(self) -> 'cirq.ClassicalDataStoreReader':
        return self._classical_data

    def sample(
        self,
        qubits: List['cirq.Qid'],
        repetitions: int = 1,
        seed: 'cirq.RANDOM_STATE_OR_SEED_LIKE' = None,
    ) -> np.ndarray:
        columns = []
        selected_order: List[ops.Qid] = []
        q_set = set(qubits)
        for v in dict.fromkeys(self.args.values()):
            qs = [q for q in v.qubits if q in q_set]
            if any(qs):
                column = v.sample(qs, repetitions, seed)
                columns.append(column)
                selected_order += qs
        stacked = np.column_stack(columns)
        qubit_map = {q: i for i, q in enumerate(selected_order)}
        index_order = [qubit_map[q] for q in qubits]
        return stacked[:, index_order]

    def __getitem__(self, item: Optional['cirq.Qid']) -> TActOnArgs:
        return self.args[item]

    def __len__(self) -> int:
        return len(self.args)

    def __iter__(self) -> Iterator[Optional['cirq.Qid']]:
        return iter(self.args)<|MERGE_RESOLUTION|>--- conflicted
+++ resolved
@@ -52,8 +52,8 @@
         args: Dict[Optional['cirq.Qid'], TActOnArgs],
         qubits: Sequence['cirq.Qid'],
         split_untangled_states: bool,
-        log_of_measurement_results: Dict[str, Any] = None,
-        classical_data: 'cirq.ClassicalDataStore' = None,
+        log_of_measurement_results: Optional[Dict[str, List[int]]] = None,
+        classical_data: Optional['cirq.ClassicalDataStore'] = None,
     ):
         """Initializes the class.
 
@@ -138,13 +138,8 @@
                 self.args[q] = op_args
         return True
 
-<<<<<<< HEAD
-    def copy(self) -> 'cirq.ActOnArgsContainer[TActOnArgs]':
+    def copy(self, deep_copy_buffers: bool = True) -> 'cirq.ActOnArgsContainer[TActOnArgs]':
         classical_data = self._classical_data.copy()
-        copies = {a: a.copy() for a in set(self.args.values())}
-=======
-    def copy(self, deep_copy_buffers: bool = True) -> 'cirq.ActOnArgsContainer[TActOnArgs]':
-        logs = self.log_of_measurement_results.copy()
         copies = {}
         for act_on_args in set(self.args.values()):
             if 'deep_copy_buffers' in inspect.signature(act_on_args.copy).parameters:
@@ -158,7 +153,6 @@
                     DeprecationWarning,
                 )
                 copies[act_on_args] = act_on_args.copy()
->>>>>>> 1be94689
         for copy in copies.values():
             copy._classical_data = classical_data
         args = {q: copies[a] for q, a in self.args.items()}
