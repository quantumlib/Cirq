--- conflicted
+++ resolved
@@ -152,14 +152,7 @@
 
         # Decouple any measurements or resets
         if self.split_untangled_states and (
-<<<<<<< HEAD
             isinstance(gate, (ops.ResetChannel, ops.MeasurementGate))
-=======
-            isinstance(gate_opt, ops.ResetChannel)
-            or (
-                isinstance(gate_opt, ops.MeasurementGate) and not op_args.ignore_measurement_results
-            )
->>>>>>> 2748ff45
         ):
             for q in qubits:
                 if op_args.allows_factoring:
