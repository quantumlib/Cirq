# Copyright 2023 The Cirq Developers
#
# Licensed under the Apache License, Version 2.0 (the "License");
# you may not use this file except in compliance with the License.
# You may obtain a copy of the License at
#
#     https://www.apache.org/licenses/LICENSE-2.0
#
# Unless required by applicable law or agreed to in writing, software
# distributed under the License is distributed on an "AS IS" BASIS,
# WITHOUT WARRANTIES OR CONDITIONS OF ANY KIND, either express or implied.
# See the License for the specific language governing permissions and
# limitations under the License.

from typing import Any, Sequence, Tuple

import numpy as np

from cirq import linalg


def state_probabilities_by_indices(
    state_probability: np.ndarray, indices: Sequence[int], qid_shape: Tuple[int, ...]
) -> np.ndarray:
    """Returns the probabilities for a state/measurement on the given indices.

    Args:
        state_probability: The multi-qubit state probability vector. This is an
            array of 2 to the power of the number of real numbers, and
            so state must be of size ``2**integer``.  The `state_probability` can be
            a vector of size ``2**integer`` or a tensor of shape
            ``(2, 2, ..., 2)``.
        indices: Which qubits are measured. The `state_probability` is assumed to be
            supplied in big endian order. That is the xth index of v, when
            expressed as a bitstring, has its largest values in the 0th index.
        qid_shape: The qid shape of the `state_probability`.

    Returns:
        State probabilities.
    """
<<<<<<< HEAD
    probs: np.ndarray = state_probability.reshape((-1,))
=======
    probs: np.ndarray[Tuple[int, ...], Any]
    probs = state_probability.reshape((-1,))
>>>>>>> 38751e16
    not_measured = [i for i in range(len(qid_shape)) if i not in indices]
    if linalg.can_numpy_support_shape(qid_shape):
        # Use numpy transpose if we can since it's more efficient.
        probs = probs.reshape(qid_shape)
        probs = np.transpose(probs, list(indices) + not_measured)
        probs = probs.reshape((-1,))
    else:
        # If we can't use numpy due to numpy/numpy#5744, use a slower method.
        probs = linalg.transpose_flattened_array(probs, qid_shape, list(indices) + not_measured)

    if len(not_measured):
        # Not all qudits are measured.
        volume = np.prod([qid_shape[i] for i in indices])
        # Reshape into a 2D array in which each of the measured states correspond to a row.
        probs = probs.reshape((volume, -1))
        probs = np.sum(probs, axis=-1)

    # To deal with rounding issues, ensure that the probabilities sum to 1.
    probs = np.clip(probs, 0, None)
    probs /= probs.sum()
    return probs<|MERGE_RESOLUTION|>--- conflicted
+++ resolved
@@ -38,12 +38,8 @@
     Returns:
         State probabilities.
     """
-<<<<<<< HEAD
-    probs: np.ndarray = state_probability.reshape((-1,))
-=======
     probs: np.ndarray[Tuple[int, ...], Any]
     probs = state_probability.reshape((-1,))
->>>>>>> 38751e16
     not_measured = [i for i in range(len(qid_shape)) if i not in indices]
     if linalg.can_numpy_support_shape(qid_shape):
         # Use numpy transpose if we can since it's more efficient.
