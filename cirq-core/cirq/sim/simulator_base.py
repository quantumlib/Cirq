# Copyright 2021 The Cirq Developers
#
# Licensed under the Apache License, Version 2.0 (the "License");
# you may not use this file except in compliance with the License.
# You may obtain a copy of the License at
#
#     https://www.apache.org/licenses/LICENSE-2.0
#
# Unless required by applicable law or agreed to in writing, software
# distributed under the License is distributed on an "AS IS" BASIS,
# WITHOUT WARRANTIES OR CONDITIONS OF ANY KIND, either express or implied.
# See the License for the specific language governing permissions and
# limitations under the License.

"""Batteries-included class for Cirq's built-in simulators."""

import abc
import collections
from typing import (
    Any,
    Dict,
    Iterator,
    List,
    Tuple,
    TYPE_CHECKING,
    cast,
    Generic,
    Type,
    Sequence,
    Optional,
)

import numpy as np

from cirq import circuits, ops, protocols, study, value, devices
<<<<<<< HEAD
from cirq.sim import act_on_args
=======
from cirq.sim import ActOnArgsContainer
from cirq.sim.operation_target import OperationTarget
>>>>>>> 6af822c8
from cirq.sim.simulator import (
    TStepResult,
    TSimulationTrialResult,
    TSimulatorState,
    TActOnArgs,
    SimulatesIntermediateState,
    SimulatesSamples,
    StepResult,
    check_all_resolved,
    split_into_matching_protocol_then_general,
)

if TYPE_CHECKING:
    import cirq


class SimulatorBase(
    Generic[TStepResult, TSimulationTrialResult, TSimulatorState, TActOnArgs],
    SimulatesIntermediateState[TStepResult, TSimulationTrialResult, TSimulatorState, TActOnArgs],
    SimulatesSamples,
    metaclass=abc.ABCMeta,
):
    """A base class for the built-in simulators.

    Most implementors of this interface should implement the
    `_create_act_on_arg` and `_create_step_result` methods. The first one
    creates the simulator's quantum state representation at the beginning of
    the simulation. The second creates the step result emitted after each
    `Moment` in the simulation.

    Iteration in the subclass is handled by the `_core_iterator` implementation
    here, which handles moment stepping, application of operations, measurement
    collection, and creation of noise. Simulators with more advanced needs can
    override the implementation if necessary.

    Sampling is handled by the implementation of `_run`. This implementation
    iterates the circuit to create a final step result, and samples that
    result when possible. If not possible, due to noise or classical
    probabilities on a state vector, the implementation attempts to fully
    iterate the unitary prefix once, then only repeat the non-unitary
    suffix from copies of the state obtained by the prefix. If more advanced
    functionality is required, then the `_run` method can be overridden.

    Note that state here refers to simulator state, which is not necessarily
    a state vector. The included simulators and corresponding states are state
    vector, density matrix, Clifford, and MPS. Each of these use the default
    `_core_iterator` and `_run` methods.
    """

    def __init__(
        self,
        *,
        dtype: Type[np.number] = np.complex64,
        noise: 'cirq.NOISE_MODEL_LIKE' = None,
        seed: 'cirq.RANDOM_STATE_OR_SEED_LIKE' = None,
        ignore_measurement_results: bool = False,
        split_untangled_states: bool = False,
    ):
        """Initializes the simulator.

        Args:
            dtype: The `numpy.dtype` used by the simulation.
            noise: A noise model to apply while simulating.
            seed: The random seed to use for this simulator.
            ignore_measurement_results: If True, then the simulation
                will treat measurement as dephasing instead of collapsing
                process. This is only applicable to simulators that can
                model dephasing.
            split_untangled_states: If True, optimizes simulation by running
                unentangled qubit sets independently and merging those states
                at the end.
        """
        self._dtype = dtype
        self._prng = value.parse_random_state(seed)
        self.noise = devices.NoiseModel.from_noise_model_like(noise)
        self._ignore_measurement_results = ignore_measurement_results
        self._split_untangled_states = split_untangled_states

    @abc.abstractmethod
    def _create_act_on_arg(
        self,
        initial_state: Any,
        qubits: Sequence['cirq.Qid'],
        logs: Dict[str, Any],
    ) -> TActOnArgs:
        """Creates an instance of the TActOnArgs class for the simulator.

        It represents the supplied qubits initialized to the provided state.

        Args:
            initial_state: The initial state to represent. An integer state is
                understood to be a pure state. Other state representations are
                simulator-dependent.
            qubits: The sequence of qubits to represent.
            logs: The structure to hold measurement logs. A single instance
                should be shared among all ActOnArgs within the simulation.
        """

    @abc.abstractmethod
    def _create_step_result(
        self,
        sim_state: Dict['cirq.Qid', TActOnArgs],
        qubits: Sequence['cirq.Qid'],
    ) -> TStepResult:
        """This method should be implemented to create a step result.

        Args:
            sim_state: The TActOnArgs for this trial.
            qubits: Determines the canonical ordering of the qubits. This
                is often used in specifying the initial state, i.e. the
                ordering of the computational basis states.

        Returns:
            The StepResult.
        """

    def _can_be_in_run_prefix(self, val: Any):
        """Determines what should be put in the prefix in `_run`

        The `_run` method has an optimization that reduces repetition by
        splitting the circuit into a prefix that is pure with respect to the
        state representation, and only executing that once per sample set. For
        state vectors, any unitary operation is pure, and we make this the
        default here. For density matrices, any non-measurement operation can
        be represented wholely in the matrix, and thus this method is
        overridden there to enable greater optimization there.

        Custom simulators can override this method appropriately.

        Args:
            val: An operation or noise model to test for purity within the
                state representation.

        Returns:
            A boolean representing whether the value can be added to the
            `_run` prefix."""
        return protocols.has_unitary(val)

    def _core_iterator(
        self,
        circuit: circuits.Circuit,
        sim_state: OperationTarget[TActOnArgs],
        all_measurements_are_terminal: bool = False,
    ) -> Iterator[TStepResult]:
        """Standard iterator over StepResult from Moments of a Circuit.

        Args:
            circuit: The circuit to simulate.
            sim_state: The initial args for the simulation. The form of
                this state depends on the simulation implementation. See
                documentation of the implementing class for details.

        Yields:
            StepResults from simulating a Moment of the Circuit.
        """
<<<<<<< HEAD
        if len(circuit) == 0:
            yield self._create_step_result(sim_state, qubits)
=======

        if len(circuit) == 0:
            step_state = sim_state.create_merged_state()
            yield self._create_step_result(step_state, step_state.qubit_map)
>>>>>>> 6af822c8
            return

        noisy_moments = self.noise.noisy_moments(circuit, sorted(circuit.all_qubits()))
        measured: Dict[Tuple['cirq.Qid', ...], bool] = collections.defaultdict(bool)
        for moment in noisy_moments:
            for op in ops.flatten_to_ops(moment):
                try:
                    # TODO: support more general measurements.
                    # Github issue: https://github.com/quantumlib/Cirq/issues/3566

                    # Preprocess measurements
                    if all_measurements_are_terminal and measured[op.qubits]:
                        continue
                    if isinstance(op.gate, ops.MeasurementGate):
                        measured[op.qubits] = True
                        if all_measurements_are_terminal:
                            continue
                        if self._ignore_measurement_results:
                            op = ops.phase_damp(1).on(*op.qubits)

                    # Simulate the operation
                    sim_state.apply_operation(op)

                except TypeError:
                    raise TypeError(f"{self.__class__.__name__} doesn't support {op!r}")

<<<<<<< HEAD
            yield self._create_step_result(sim_state, qubits)
            next(iter(sim_state.values())).log_of_measurement_results.clear()
=======
            step_state = sim_state.create_merged_state()
            yield self._create_step_result(step_state, step_state.qubit_map)
            step_state.log_of_measurement_results.clear()
>>>>>>> 6af822c8

    def _run(
        self, circuit: circuits.Circuit, param_resolver: study.ParamResolver, repetitions: int
    ) -> Dict[str, np.ndarray]:
        """See definition in `cirq.SimulatesSamples`."""
        if self._ignore_measurement_results:
            raise ValueError("run() is not supported when ignore_measurement_results = True")

        param_resolver = param_resolver or study.ParamResolver({})
        resolved_circuit = protocols.resolve_parameters(circuit, param_resolver)
        check_all_resolved(resolved_circuit)
        qubits = tuple(sorted(resolved_circuit.all_qubits()))
        act_on_args = self._create_act_on_args(0, qubits)

        prefix, general_suffix = (
            split_into_matching_protocol_then_general(resolved_circuit, self._can_be_in_run_prefix)
            if self._can_be_in_run_prefix(self.noise)
            else (resolved_circuit[0:0], resolved_circuit)
        )
        step_result = None
        for step_result in self._core_iterator(
            circuit=prefix,
            sim_state=act_on_args,
        ):
            pass

        general_ops = list(general_suffix.all_operations())
        if all(isinstance(op.gate, ops.MeasurementGate) for op in general_ops):
            for step_result in self._core_iterator(
                circuit=general_suffix,
                sim_state=act_on_args,
                all_measurements_are_terminal=True,
            ):
                pass
            assert step_result is not None
            measurement_ops = [cast(ops.GateOperation, op) for op in general_ops]
            return step_result.sample_measurement_ops(measurement_ops, repetitions, seed=self._prng)

        measurements: Dict[str, List[np.ndarray]] = {}
        for i in range(repetitions):
            all_step_results = self._core_iterator(
                general_suffix,
                sim_state=act_on_args.copy() if i < repetitions - 1 else act_on_args,
            )
            for step_result in all_step_results:
                for k, v in step_result.measurements.items():
                    if k not in measurements:
                        measurements[k] = []
                    measurements[k].append(np.array(v, dtype=np.uint8))
        return {k: np.array(v) for k, v in measurements.items()}

    def _create_act_on_args(
        self,
        initial_state: Any,
        qubits: Sequence['cirq.Qid'],
    ) -> OperationTarget[TActOnArgs]:
        if isinstance(initial_state, OperationTarget):
            return initial_state

        log: Dict[str, Any] = {}
        if self._split_untangled_states:
            args_map: Dict[Optional['cirq.Qid'], TActOnArgs] = {}
            if isinstance(initial_state, int):
                for q in reversed(qubits):
                    args_map[q] = self._create_act_on_arg(
                        initial_state=initial_state % q.dimension,
                        qubits=[q],
                        logs=log,
                    )
                    initial_state = int(initial_state / q.dimension)
            else:
                args = self._create_act_on_arg(
                    initial_state=initial_state,
                    qubits=qubits,
                    logs=log,
                )
<<<<<<< HEAD
            return args_map

        args = self._create_act_on_arg(
            initial_state=initial_state,
            qubits=qubits,
            logs={},
        )
        for q in qubits:
            args_map[q] = args
        return args_map


class MultiArgStepResult(
    Generic[TSimulatorState, TActOnArgs], StepResult[TSimulatorState], abc.ABC
):
    """A base class for step results."""

    def __init__(
        self,
        sim_state: Dict['cirq.Qid', TActOnArgs],
        qubits: Sequence['cirq.Qid'],
    ):
        """Initializes the step result.

        Args:
            sim_state: The qubit:ActOnArgs lookup for this step.
            qubits: The canonical ordering of the qubits.
        """
        self._sim_state = sim_state
        self._sim_state_values = tuple(set(sim_state.values()))
        self._merged_sim_state: Optional[TActOnArgs] = None
        measurements = (
            self._sim_state_values[0].log_of_measurement_results.copy()
            if len(self._sim_state_values) != 0
            else {}
        )
        super().__init__(measurements)
        self._qubits = qubits
        self._qubit_mapping = {q: i for i, q in enumerate(qubits)}
        self._qubit_shape = tuple(q.dimension for q in qubits)

    def _qid_shape_(self):
        return self._qubit_shape

    @property
    def merged_sim_state(self):
        if self._merged_sim_state is None:
            state = act_on_args.merge_states(self._sim_state_values)
            if state is not None:
                self._merged_sim_state = (
                    state if state.qubits == self._qubits else state.reorder(self._qubits)
                )
        return self._merged_sim_state

    def sample(
        self,
        qubits: List[ops.Qid],
        repetitions: int = 1,
        seed: 'cirq.RANDOM_STATE_OR_SEED_LIKE' = None,
    ) -> np.ndarray:
        columns = []
        selected_order: List[ops.Qid] = []
        for v in self._sim_state_values:
            qs = [q for q in qubits if q in v.qubits]
            if any(qs):
                column = v.sample(qs, repetitions, seed)
                columns.append(column)
                selected_order += qs
        stacked = np.column_stack(columns)
        qubit_map = {q: i for i, q in enumerate(selected_order)}
        index_order = [qubit_map[q] for q in qubits]
        return stacked[:, index_order]
=======
                for q in qubits:
                    args_map[q] = args
            args_map[None] = self._create_act_on_arg(0, (), log)
            return ActOnArgsContainer(args_map, qubits, self._split_untangled_states)
        else:
            return self._create_act_on_arg(
                initial_state=initial_state,
                qubits=qubits,
                logs=log,
            )
>>>>>>> 6af822c8
<|MERGE_RESOLUTION|>--- conflicted
+++ resolved
@@ -33,12 +33,9 @@
 import numpy as np
 
 from cirq import circuits, ops, protocols, study, value, devices
-<<<<<<< HEAD
 from cirq.sim import act_on_args
-=======
 from cirq.sim import ActOnArgsContainer
 from cirq.sim.operation_target import OperationTarget
->>>>>>> 6af822c8
 from cirq.sim.simulator import (
     TStepResult,
     TSimulationTrialResult,
@@ -140,13 +137,13 @@
     @abc.abstractmethod
     def _create_step_result(
         self,
-        sim_state: Dict['cirq.Qid', TActOnArgs],
+        sim_state: OperationTarget[TActOnArgs],
         qubits: Sequence['cirq.Qid'],
     ) -> TStepResult:
         """This method should be implemented to create a step result.
 
         Args:
-            sim_state: The TActOnArgs for this trial.
+            sim_state: The OperationTarget for this trial.
             qubits: Determines the canonical ordering of the qubits. This
                 is often used in specifying the initial state, i.e. the
                 ordering of the computational basis states.
@@ -194,15 +191,10 @@
         Yields:
             StepResults from simulating a Moment of the Circuit.
         """
-<<<<<<< HEAD
-        if len(circuit) == 0:
-            yield self._create_step_result(sim_state, qubits)
-=======
 
         if len(circuit) == 0:
             step_state = sim_state.create_merged_state()
             yield self._create_step_result(step_state, step_state.qubit_map)
->>>>>>> 6af822c8
             return
 
         noisy_moments = self.noise.noisy_moments(circuit, sorted(circuit.all_qubits()))
@@ -229,14 +221,9 @@
                 except TypeError:
                     raise TypeError(f"{self.__class__.__name__} doesn't support {op!r}")
 
-<<<<<<< HEAD
-            yield self._create_step_result(sim_state, qubits)
-            next(iter(sim_state.values())).log_of_measurement_results.clear()
-=======
             step_state = sim_state.create_merged_state()
             yield self._create_step_result(step_state, step_state.qubit_map)
             step_state.log_of_measurement_results.clear()
->>>>>>> 6af822c8
 
     def _run(
         self, circuit: circuits.Circuit, param_resolver: study.ParamResolver, repetitions: int
@@ -313,80 +300,6 @@
                     qubits=qubits,
                     logs=log,
                 )
-<<<<<<< HEAD
-            return args_map
-
-        args = self._create_act_on_arg(
-            initial_state=initial_state,
-            qubits=qubits,
-            logs={},
-        )
-        for q in qubits:
-            args_map[q] = args
-        return args_map
-
-
-class MultiArgStepResult(
-    Generic[TSimulatorState, TActOnArgs], StepResult[TSimulatorState], abc.ABC
-):
-    """A base class for step results."""
-
-    def __init__(
-        self,
-        sim_state: Dict['cirq.Qid', TActOnArgs],
-        qubits: Sequence['cirq.Qid'],
-    ):
-        """Initializes the step result.
-
-        Args:
-            sim_state: The qubit:ActOnArgs lookup for this step.
-            qubits: The canonical ordering of the qubits.
-        """
-        self._sim_state = sim_state
-        self._sim_state_values = tuple(set(sim_state.values()))
-        self._merged_sim_state: Optional[TActOnArgs] = None
-        measurements = (
-            self._sim_state_values[0].log_of_measurement_results.copy()
-            if len(self._sim_state_values) != 0
-            else {}
-        )
-        super().__init__(measurements)
-        self._qubits = qubits
-        self._qubit_mapping = {q: i for i, q in enumerate(qubits)}
-        self._qubit_shape = tuple(q.dimension for q in qubits)
-
-    def _qid_shape_(self):
-        return self._qubit_shape
-
-    @property
-    def merged_sim_state(self):
-        if self._merged_sim_state is None:
-            state = act_on_args.merge_states(self._sim_state_values)
-            if state is not None:
-                self._merged_sim_state = (
-                    state if state.qubits == self._qubits else state.reorder(self._qubits)
-                )
-        return self._merged_sim_state
-
-    def sample(
-        self,
-        qubits: List[ops.Qid],
-        repetitions: int = 1,
-        seed: 'cirq.RANDOM_STATE_OR_SEED_LIKE' = None,
-    ) -> np.ndarray:
-        columns = []
-        selected_order: List[ops.Qid] = []
-        for v in self._sim_state_values:
-            qs = [q for q in qubits if q in v.qubits]
-            if any(qs):
-                column = v.sample(qs, repetitions, seed)
-                columns.append(column)
-                selected_order += qs
-        stacked = np.column_stack(columns)
-        qubit_map = {q: i for i, q in enumerate(selected_order)}
-        index_order = [qubit_map[q] for q in qubits]
-        return stacked[:, index_order]
-=======
                 for q in qubits:
                     args_map[q] = args
             args_map[None] = self._create_act_on_arg(0, (), log)
@@ -397,4 +310,55 @@
                 qubits=qubits,
                 logs=log,
             )
->>>>>>> 6af822c8
+
+
+class MultiArgStepResult(
+    Generic[TSimulatorState, TActOnArgs], StepResult[TSimulatorState], abc.ABC
+):
+    """A base class for step results."""
+
+    def __init__(
+        self,
+        sim_state: OperationTarget[TActOnArgs],
+        qubits: Sequence['cirq.Qid'],
+    ):
+        """Initializes the step result.
+
+        Args:
+            sim_state: The `OperationTarget` for this step.
+            qubits: The canonical ordering of the qubits.
+        """
+        self._sim_state = sim_state
+        self._merged_sim_state: Optional[TActOnArgs] = None
+        super().__init__(sim_state.log_of_measurement_results)
+        self._qubits = qubits
+        self._qubit_mapping = {q: i for i, q in enumerate(qubits)}
+        self._qubit_shape = tuple(q.dimension for q in qubits)
+
+    def _qid_shape_(self):
+        return self._qubit_shape
+
+    @property
+    def merged_sim_state(self):
+        if self._merged_sim_state is None:
+            self._merged_sim_state = self._sim_state.create_merged_state()
+        return self._merged_sim_state
+
+    def sample(
+        self,
+        qubits: List[ops.Qid],
+        repetitions: int = 1,
+        seed: 'cirq.RANDOM_STATE_OR_SEED_LIKE' = None,
+    ) -> np.ndarray:
+        columns = []
+        selected_order: List[ops.Qid] = []
+        for v in self._sim_state.values_set():
+            qs = [q for q in qubits if q in v.qubits]
+            if any(qs):
+                column = v.sample(qs, repetitions, seed)
+                columns.append(column)
+                selected_order += qs
+        stacked = np.column_stack(columns)
+        qubit_map = {q: i for i, q in enumerate(selected_order)}
+        index_order = [qubit_map[q] for q in qubits]
+        return stacked[:, index_order]