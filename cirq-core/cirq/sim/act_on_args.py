# Copyright 2021 The Cirq Developers
#
# Licensed under the Apache License, Version 2.0 (the "License");
# you may not use this file except in compliance with the License.
# You may obtain a copy of the License at
#
#     https://www.apache.org/licenses/LICENSE-2.0
#
# Unless required by applicable law or agreed to in writing, software
# distributed under the License is distributed on an "AS IS" BASIS,
# WITHOUT WARRANTIES OR CONDITIONS OF ANY KIND, either express or implied.
# See the License for the specific language governing permissions and
# limitations under the License.
"""Objects and methods for acting efficiently on a state tensor."""
import abc
import copy
import inspect
from typing import (
    Any,
    Dict,
    List,
    TypeVar,
    TYPE_CHECKING,
    Sequence,
    Tuple,
    cast,
    Optional,
    Iterator,
)
import warnings

import numpy as np

from cirq import protocols, ops, value
from cirq.protocols.decompose_protocol import _try_decompose_into_operations_and_qubits
from cirq.sim.operation_target import OperationTarget

TSelf = TypeVar('TSelf', bound='ActOnArgs')

if TYPE_CHECKING:
    import cirq


class ActOnArgs(OperationTarget[TSelf]):
    """State and context for an operation acting on a state tensor."""

    def __init__(
        self,
        prng: Optional[np.random.RandomState] = None,
        qubits: Optional[Sequence['cirq.Qid']] = None,
        log_of_measurement_results: Optional[Dict[str, List[int]]] = None,
<<<<<<< HEAD
        classical_data: Optional['cirq.ClassicalDataStore'] = None,
=======
>>>>>>> a57c5ad8
        ignore_measurement_results: bool = False,
    ):
        """Inits ActOnArgs.

        Args:
            prng: The pseudo random number generator to use for probabilistic
                effects.
            qubits: Determines the canonical ordering of the qubits. This
                is often used in specifying the initial state, i.e. the
                ordering of the computational basis states.
            log_of_measurement_results: A mutable object that measurements are
                being recorded into.
            classical_data: The shared classical data container for this
                simulation.
            ignore_measurement_results: If True, then the simulation
                will treat measurement as dephasing instead of collapsing
                process, and not log the result. This is only applicable to
                simulators that can represent mixed states.
        """
        if prng is None:
            prng = cast(np.random.RandomState, np.random)
        if qubits is None:
            qubits = ()
        self._set_qubits(qubits)
        self.prng = prng
        self._classical_data = classical_data or value.ClassicalDataDictionaryStore(
            _measurements={
                value.MeasurementKey.parse_serialized(k): tuple(v)
                for k, v in (log_of_measurement_results or {}).items()
            }
        )
        self._ignore_measurement_results = ignore_measurement_results

    def _set_qubits(self, qubits: Sequence['cirq.Qid']):
        self._qubits = tuple(qubits)
        self.qubit_map = {q: i for i, q in enumerate(self.qubits)}

    def measure(self, qubits: Sequence['cirq.Qid'], key: str, invert_mask: Sequence[bool]):
        """Measures the qubits and records to `log_of_measurement_results`.

        Any bitmasks will be applied to the measurement record. If
        `self._ignore_measurement_results` is set, it dephases instead of
        measuring, and no measurement result will be logged.

        Args:
            qubits: The qubits to measure.
            key: The key the measurement result should be logged under. Note
                that operations should only store results under keys they have
                declared in a `_measurement_key_names_` method.
            invert_mask: The invert mask for the measurement.

        Raises:
            ValueError: If a measurement key has already been logged to a key.
        """
        if self.ignore_measurement_results:
            self._act_on_fallback_(ops.phase_damp(1), qubits)
            return
        bits = self._perform_measurement(qubits)
        corrected = [bit ^ (bit < 2 and mask) for bit, mask in zip(bits, invert_mask)]
        self._classical_data.record_measurement(
            value.MeasurementKey.parse_serialized(key), corrected, qubits
        )

    def get_axes(self, qubits: Sequence['cirq.Qid']) -> List[int]:
        return [self.qubit_map[q] for q in qubits]

    @abc.abstractmethod
    def _perform_measurement(self, qubits: Sequence['cirq.Qid']) -> List[int]:
        """Child classes that perform measurements should implement this with
        the implementation."""

    def copy(self: TSelf, deep_copy_buffers: bool = True) -> TSelf:
        """Creates a copy of the object.

        Args:
            deep_copy_buffers: If True, buffers will also be deep-copied.
            Otherwise the copy will share a reference to the original object's
            buffers.

        Returns:
            A copied instance.
        """
        args = copy.copy(self)
        if 'deep_copy_buffers' in inspect.signature(self._on_copy).parameters:
            self._on_copy(args, deep_copy_buffers)
        else:
            warnings.warn(
                (
                    'A new parameter deep_copy_buffers has been added to ActOnArgs._on_copy(). '
                    'The classes that inherit from ActOnArgs should support it before Cirq 0.15.'
                ),
                DeprecationWarning,
            )
            self._on_copy(args)
        args._classical_data = self._classical_data.copy()
        return args

    def _on_copy(self: TSelf, args: TSelf, deep_copy_buffers: bool = True):
        """Subclasses should implement this with any additional state copy
        functionality."""

    def create_merged_state(self: TSelf) -> TSelf:
        """Creates a final merged state."""
        return self

    def kronecker_product(self: TSelf, other: TSelf, *, inplace=False) -> TSelf:
        """Joins two state spaces together."""
        args = self if inplace else copy.copy(self)
        self._on_kronecker_product(other, args)
        args._set_qubits(self.qubits + other.qubits)
        return args

    def _on_kronecker_product(self: TSelf, other: TSelf, target: TSelf):
        """Subclasses should implement this with any additional state product
        functionality, if supported."""

    def with_qubits(self: TSelf, qubits) -> TSelf:
        """Extend current state space with added qubits.

        The state of the added qubits is the default value set in the
        subclasses. A new state space is created as the Kronecker product of
        the original one and the added one.

        Args:
            qubits: The qubits to be added to the state space.

        Regurns:
            A new subclass object containing the extended state space.
        """
        new_space = type(self)(qubits=qubits)
        return self.kronecker_product(new_space)

    def factor(
        self: TSelf,
        qubits: Sequence['cirq.Qid'],
        *,
        validate=True,
        atol=1e-07,
        inplace=False,
    ) -> Tuple[TSelf, TSelf]:
        """Splits two state spaces after a measurement or reset."""
        extracted = copy.copy(self)
        remainder = self if inplace else copy.copy(self)
        self._on_factor(qubits, extracted, remainder, validate, atol)
        extracted._set_qubits(qubits)
        remainder._set_qubits([q for q in self.qubits if q not in qubits])
        return extracted, remainder

    @property
    def allows_factoring(self):
        """Subclasses that allow factorization should override this."""
        return False

    def _on_factor(
        self: TSelf,
        qubits: Sequence['cirq.Qid'],
        extracted: TSelf,
        remainder: TSelf,
        validate=True,
        atol=1e-07,
    ):
        """Subclasses should implement this with any additional state factor
        functionality, if supported."""

    def transpose_to_qubit_order(
        self: TSelf, qubits: Sequence['cirq.Qid'], *, inplace=False
    ) -> TSelf:
        """Physically reindexes the state by the new basis.

        Args:
            qubits: The desired qubit order.
            inplace: True to perform this operation inplace.

        Returns:
            The state with qubit order transposed and underlying representation
            updated.

        Raises:
            ValueError: If the provided qubits do not match the existing ones.
        """
        if len(self.qubits) != len(qubits) or set(qubits) != set(self.qubits):
            raise ValueError(f'Qubits do not match. Existing: {self.qubits}, provided: {qubits}')
        args = self if inplace else copy.copy(self)
        self._on_transpose_to_qubit_order(qubits, args)
        args._set_qubits(qubits)
        return args

    def _on_transpose_to_qubit_order(self: TSelf, qubits: Sequence['cirq.Qid'], target: TSelf):
        """Subclasses should implement this with any additional state transpose
        functionality, if supported."""

    @property
    def classical_data(self) -> 'cirq.ClassicalDataStoreReader':
        return self._classical_data

    @property
    def ignore_measurement_results(self) -> bool:
        return self._ignore_measurement_results

    @property
    def qubits(self) -> Tuple['cirq.Qid', ...]:
        return self._qubits

    def swap(self, q1: 'cirq.Qid', q2: 'cirq.Qid', *, inplace=False):
        """Swaps two qubits.

        This only affects the index, and does not modify the underlying
        state.

        Args:
            q1: The first qubit to swap.
            q2: The second qubit to swap.
            inplace: True to swap the qubits in the current object, False to
                create a copy with the qubits swapped.

        Returns:
            The original object with the qubits swapped if inplace is
            requested, or a copy of the original object with the qubits swapped
            otherwise.

        Raises:
            ValueError: If the qubits are of different dimensionality.
        """
        if q1.dimension != q2.dimension:
            raise ValueError(f'Cannot swap different dimensions: q1={q1}, q2={q2}')

        args = self if inplace else copy.copy(self)
        i1 = self.qubits.index(q1)
        i2 = self.qubits.index(q2)
        qubits = list(args.qubits)
        qubits[i1], qubits[i2] = qubits[i2], qubits[i1]
        args._qubits = tuple(qubits)
        args.qubit_map = {q: i for i, q in enumerate(qubits)}
        return args

    def rename(self, q1: 'cirq.Qid', q2: 'cirq.Qid', *, inplace=False):
        """Renames `q1` to `q2`.

        Args:
            q1: The qubit to rename.
            q2: The new name.
            inplace: True to rename the qubit in the current object, False to
                create a copy with the qubit renamed.

        Returns:
            The original object with the qubits renamed if inplace is
            requested, or a copy of the original object with the qubits renamed
            otherwise.

        Raises:
            ValueError: If the qubits are of different dimensionality.
        """
        if q1.dimension != q2.dimension:
            raise ValueError(f'Cannot rename to different dimensions: q1={q1}, q2={q2}')

        args = self if inplace else copy.copy(self)
        i1 = self.qubits.index(q1)
        qubits = list(args.qubits)
        qubits[i1] = q2
        args._qubits = tuple(qubits)
        args.qubit_map = {q: i for i, q in enumerate(qubits)}
        return args

    def __getitem__(self: TSelf, item: Optional['cirq.Qid']) -> TSelf:
        if item not in self.qubit_map:
            raise IndexError(f'{item} not in {self.qubits}')
        return self

    def __len__(self) -> int:
        return len(self.qubits)

    def __iter__(self) -> Iterator[Optional['cirq.Qid']]:
        return iter(self.qubits)

    @property
    def can_represent_mixed_states(self) -> bool:
        return False


def strat_act_on_from_apply_decompose(
    val: Any,
    args: 'cirq.ActOnArgs',
    qubits: Sequence['cirq.Qid'],
) -> bool:
    operations, qubits1, _ = _try_decompose_into_operations_and_qubits(val)
    assert len(qubits1) == len(qubits)
    qubit_map = {q: qubits[i] for i, q in enumerate(qubits1)}
    if operations is None:
        return NotImplemented
    for operation in operations:
        operation = operation.with_qubits(*[qubit_map[q] for q in operation.qubits])
        protocols.act_on(operation, args)
    return True<|MERGE_RESOLUTION|>--- conflicted
+++ resolved
@@ -49,11 +49,8 @@
         prng: Optional[np.random.RandomState] = None,
         qubits: Optional[Sequence['cirq.Qid']] = None,
         log_of_measurement_results: Optional[Dict[str, List[int]]] = None,
-<<<<<<< HEAD
+        ignore_measurement_results: bool = False,
         classical_data: Optional['cirq.ClassicalDataStore'] = None,
-=======
->>>>>>> a57c5ad8
-        ignore_measurement_results: bool = False,
     ):
         """Inits ActOnArgs.
 
@@ -65,12 +62,12 @@
                 ordering of the computational basis states.
             log_of_measurement_results: A mutable object that measurements are
                 being recorded into.
-            classical_data: The shared classical data container for this
-                simulation.
             ignore_measurement_results: If True, then the simulation
                 will treat measurement as dephasing instead of collapsing
                 process, and not log the result. This is only applicable to
                 simulators that can represent mixed states.
+            classical_data: The shared classical data container for this
+                simulation.
         """
         if prng is None:
             prng = cast(np.random.RandomState, np.random)
