--- conflicted
+++ resolved
@@ -47,11 +47,8 @@
         prng: np.random.RandomState = None,
         qubits: Sequence['cirq.Qid'] = None,
         log_of_measurement_results: Dict[str, List[int]] = None,
-<<<<<<< HEAD
         measured_qubits: Dict[str, Tuple['cirq.Qid', ...]] = None,
-=======
         ignore_measurement_results: bool = False,
->>>>>>> 01ae51ee
     ):
         """Inits ActOnArgs.
 
@@ -63,15 +60,12 @@
                 ordering of the computational basis states.
             log_of_measurement_results: A mutable object that measurements are
                 being recorded into.
-<<<<<<< HEAD
             measured_qubits: A dictionary that contains the qubits that were
                 measured in each measurement.
-=======
             ignore_measurement_results: If True, then the simulation
                 will treat measurement as dephasing instead of collapsing
                 process, and not log the result. This is only applicable to
                 simulators that can represent mixed states.
->>>>>>> 01ae51ee
         """
         if prng is None:
             prng = cast(np.random.RandomState, np.random)
@@ -84,11 +78,8 @@
         self._set_qubits(qubits)
         self.prng = prng
         self._log_of_measurement_results = log_of_measurement_results
-<<<<<<< HEAD
         self._measured_qubits = measured_qubits
-=======
         self._ignore_measurement_results = ignore_measurement_results
->>>>>>> 01ae51ee
 
     def _set_qubits(self, qubits: Sequence['cirq.Qid']):
         self._qubits = tuple(qubits)
@@ -215,13 +206,12 @@
         return self._log_of_measurement_results
 
     @property
-<<<<<<< HEAD
     def measured_qubits(self) -> Dict[str, Tuple['cirq.Qid', ...]]:
         return self._measured_qubits
-=======
+
+    @property
     def ignore_measurement_results(self) -> bool:
         return self._ignore_measurement_results
->>>>>>> 01ae51ee
 
     @property
     def qubits(self) -> Tuple['cirq.Qid', ...]:
