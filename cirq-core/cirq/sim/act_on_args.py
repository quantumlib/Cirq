# Copyright 2021 The Cirq Developers
#
# Licensed under the Apache License, Version 2.0 (the "License");
# you may not use this file except in compliance with the License.
# You may obtain a copy of the License at
#
#     https://www.apache.org/licenses/LICENSE-2.0
#
# Unless required by applicable law or agreed to in writing, software
# distributed under the License is distributed on an "AS IS" BASIS,
# WITHOUT WARRANTIES OR CONDITIONS OF ANY KIND, either express or implied.
# See the License for the specific language governing permissions and
# limitations under the License.
"""Objects and methods for acting efficiently on a state tensor."""
import copy
<<<<<<< HEAD
=======
import inspect
import warnings
>>>>>>> 32a21a38
from typing import (
    Any,
    cast,
    Dict,
    Iterator,
    List,
    Mapping,
    Optional,
    Sequence,
    TypeVar,
    TYPE_CHECKING,
    Tuple,
)

import numpy as np

from cirq import protocols, value
from cirq._compat import deprecated
from cirq.protocols.decompose_protocol import _try_decompose_into_operations_and_qubits
from cirq.sim.operation_target import OperationTarget

TSelf = TypeVar('TSelf', bound='ActOnArgs')

if TYPE_CHECKING:
    import cirq


class ActOnArgs(OperationTarget[TSelf]):
    """State and context for an operation acting on a state tensor."""

    def __init__(
        self,
        prng: Optional[np.random.RandomState] = None,
        qubits: Optional[Sequence['cirq.Qid']] = None,
        log_of_measurement_results: Optional[Dict[str, List[int]]] = None,
        classical_data: Optional['cirq.ClassicalDataStore'] = None,
        state: Optional['cirq.QuantumStateRepresentation'] = None,
    ):
        """Inits ActOnArgs.

        Args:
            prng: The pseudo random number generator to use for probabilistic
                effects.
            qubits: Determines the canonical ordering of the qubits. This
                is often used in specifying the initial state, i.e. the
                ordering of the computational basis states.
            log_of_measurement_results: A mutable object that measurements are
                being recorded into.
            classical_data: The shared classical data container for this
                simulation.
            state: The underlying quantum state of the simulation.
        """
        if prng is None:
            prng = cast(np.random.RandomState, np.random)
        if qubits is None:
            qubits = ()
        self._set_qubits(qubits)
        self._prng = prng
        self._classical_data = classical_data or value.ClassicalDataDictionaryStore(
            _records={
                value.MeasurementKey.parse_serialized(k): [tuple(v)]
                for k, v in (log_of_measurement_results or {}).items()
            }
        )
<<<<<<< HEAD
=======
        self._ignore_measurement_results = ignore_measurement_results
        self._state = state
>>>>>>> 32a21a38

    @property
    def prng(self) -> np.random.RandomState:
        return self._prng

    @property
    def qubit_map(self) -> Mapping['cirq.Qid', int]:
        return self._qubit_map

    def _set_qubits(self, qubits: Sequence['cirq.Qid']):
        self._qubits = tuple(qubits)
        self._qubit_map = {q: i for i, q in enumerate(self.qubits)}

    def measure(self, qubits: Sequence['cirq.Qid'], key: str, invert_mask: Sequence[bool]):
        """Measures the qubits and records to `log_of_measurement_results`.

        Any bitmasks will be applied to the measurement record.

        Args:
            qubits: The qubits to measure.
            key: The key the measurement result should be logged under. Note
                that operations should only store results under keys they have
                declared in a `_measurement_key_names_` method.
            invert_mask: The invert mask for the measurement.

        Raises:
            ValueError: If a measurement key has already been logged to a key.
        """
        bits = self._perform_measurement(qubits)
        corrected = [bit ^ (bit < 2 and mask) for bit, mask in zip(bits, invert_mask)]
        self._classical_data.record_measurement(
            value.MeasurementKey.parse_serialized(key), corrected, qubits
        )

    def get_axes(self, qubits: Sequence['cirq.Qid']) -> List[int]:
        return [self.qubit_map[q] for q in qubits]

    def _perform_measurement(self, qubits: Sequence['cirq.Qid']) -> List[int]:
        """Delegates the call to measure the density matrix."""
        if self._state is not None:
            return self._state.measure(self.get_axes(qubits), self.prng)
        raise NotImplementedError()

    def sample(
        self,
        qubits: Sequence['cirq.Qid'],
        repetitions: int = 1,
        seed: 'cirq.RANDOM_STATE_OR_SEED_LIKE' = None,
    ) -> np.ndarray:
        if self._state is not None:
            return self._state.sample(self.get_axes(qubits), repetitions, seed)
        raise NotImplementedError()

    def copy(self: TSelf, deep_copy_buffers: bool = True) -> TSelf:
        """Creates a copy of the object.

        Args:
            deep_copy_buffers: If True, buffers will also be deep-copied.
            Otherwise the copy will share a reference to the original object's
            buffers.

        Returns:
            A copied instance.
        """
        args = copy.copy(self)
<<<<<<< HEAD
        self._on_copy(args, deep_copy_buffers)
        args._classical_data = self._classical_data.copy()
=======
        args._classical_data = self._classical_data.copy()
        if self._state is not None:
            args._state = self._state.copy(deep_copy_buffers=deep_copy_buffers)
            return args
        if 'deep_copy_buffers' in inspect.signature(self._on_copy).parameters:
            self._on_copy(args, deep_copy_buffers)
        else:
            warnings.warn(
                (
                    'A new parameter deep_copy_buffers has been added to ActOnArgs._on_copy(). '
                    'The classes that inherit from ActOnArgs should support it before Cirq 0.15.'
                ),
                DeprecationWarning,
            )
            self._on_copy(args)
>>>>>>> 32a21a38
        return args

    def _on_copy(self: TSelf, args: TSelf, deep_copy_buffers: bool = True):
        """Subclasses should implement this with any additional state copy
        functionality."""

    def create_merged_state(self: TSelf) -> TSelf:
        """Creates a final merged state."""
        return self

    def kronecker_product(self: TSelf, other: TSelf, *, inplace=False) -> TSelf:
        """Joins two state spaces together."""
        args = self if inplace else copy.copy(self)
        if self._state is not None and other._state is not None:
            args._state = self._state.kron(other._state)
        else:
            self._on_kronecker_product(other, args)
        args._set_qubits(self.qubits + other.qubits)
        return args

    def _on_kronecker_product(self: TSelf, other: TSelf, target: TSelf):
        """Subclasses should implement this with any additional state product
        functionality, if supported."""

    def with_qubits(self: TSelf, qubits) -> TSelf:
        """Extend current state space with added qubits.

        The state of the added qubits is the default value set in the
        subclasses. A new state space is created as the Kronecker product of
        the original one and the added one.

        Args:
            qubits: The qubits to be added to the state space.

        Regurns:
            A new subclass object containing the extended state space.
        """
        new_space = type(self)(qubits=qubits)
        return self.kronecker_product(new_space)

    def factor(
        self: TSelf,
        qubits: Sequence['cirq.Qid'],
        *,
        validate=True,
        atol=1e-07,
        inplace=False,
    ) -> Tuple[TSelf, TSelf]:
        """Splits two state spaces after a measurement or reset."""
        extracted = copy.copy(self)
        remainder = self if inplace else copy.copy(self)
        if self._state is not None:
            e, r = self._state.factor(self.get_axes(qubits), validate=validate, atol=atol)
            extracted._state = e
            remainder._state = r
        else:
            self._on_factor(qubits, extracted, remainder, validate, atol)
        extracted._set_qubits(qubits)
        remainder._set_qubits([q for q in self.qubits if q not in qubits])
        return extracted, remainder

    @property
    def allows_factoring(self):
        """Subclasses that allow factorization should override this."""
        return self._state.supports_factor if self._state is not None else False

    def _on_factor(
        self: TSelf,
        qubits: Sequence['cirq.Qid'],
        extracted: TSelf,
        remainder: TSelf,
        validate=True,
        atol=1e-07,
    ):
        """Subclasses should implement this with any additional state factor
        functionality, if supported."""

    def transpose_to_qubit_order(
        self: TSelf, qubits: Sequence['cirq.Qid'], *, inplace=False
    ) -> TSelf:
        """Physically reindexes the state by the new basis.

        Args:
            qubits: The desired qubit order.
            inplace: True to perform this operation inplace.

        Returns:
            The state with qubit order transposed and underlying representation
            updated.

        Raises:
            ValueError: If the provided qubits do not match the existing ones.
        """
        if len(self.qubits) != len(qubits) or set(qubits) != set(self.qubits):
            raise ValueError(f'Qubits do not match. Existing: {self.qubits}, provided: {qubits}')
        args = self if inplace else copy.copy(self)
        if self._state is not None:
            args._state = self._state.reindex(self.get_axes(qubits))
        else:
            self._on_transpose_to_qubit_order(qubits, args)
        args._set_qubits(qubits)
        return args

    def _on_transpose_to_qubit_order(self: TSelf, qubits: Sequence['cirq.Qid'], target: TSelf):
        """Subclasses should implement this with any additional state transpose
        functionality, if supported."""

    @property
    def classical_data(self) -> 'cirq.ClassicalDataStoreReader':
        return self._classical_data

    @property  # type: ignore
    @deprecated(deadline='v0.16', fix='Remove this call, it always returns False.')
    def ignore_measurement_results(self) -> bool:
        return False

    @property
    def qubits(self) -> Tuple['cirq.Qid', ...]:
        return self._qubits

    def swap(self, q1: 'cirq.Qid', q2: 'cirq.Qid', *, inplace=False):
        """Swaps two qubits.

        This only affects the index, and does not modify the underlying
        state.

        Args:
            q1: The first qubit to swap.
            q2: The second qubit to swap.
            inplace: True to swap the qubits in the current object, False to
                create a copy with the qubits swapped.

        Returns:
            The original object with the qubits swapped if inplace is
            requested, or a copy of the original object with the qubits swapped
            otherwise.

        Raises:
            ValueError: If the qubits are of different dimensionality.
        """
        if q1.dimension != q2.dimension:
            raise ValueError(f'Cannot swap different dimensions: q1={q1}, q2={q2}')

        args = self if inplace else copy.copy(self)
        i1 = self.qubits.index(q1)
        i2 = self.qubits.index(q2)
        qubits = list(args.qubits)
        qubits[i1], qubits[i2] = qubits[i2], qubits[i1]
        args._set_qubits(qubits)
        return args

    def rename(self, q1: 'cirq.Qid', q2: 'cirq.Qid', *, inplace=False):
        """Renames `q1` to `q2`.

        Args:
            q1: The qubit to rename.
            q2: The new name.
            inplace: True to rename the qubit in the current object, False to
                create a copy with the qubit renamed.

        Returns:
            The original object with the qubits renamed if inplace is
            requested, or a copy of the original object with the qubits renamed
            otherwise.

        Raises:
            ValueError: If the qubits are of different dimensionality.
        """
        if q1.dimension != q2.dimension:
            raise ValueError(f'Cannot rename to different dimensions: q1={q1}, q2={q2}')

        args = self if inplace else copy.copy(self)
        i1 = self.qubits.index(q1)
        qubits = list(args.qubits)
        qubits[i1] = q2
        args._set_qubits(qubits)
        return args

    def __getitem__(self: TSelf, item: Optional['cirq.Qid']) -> TSelf:
        if item not in self.qubit_map:
            raise IndexError(f'{item} not in {self.qubits}')
        return self

    def __len__(self) -> int:
        return len(self.qubits)

    def __iter__(self) -> Iterator[Optional['cirq.Qid']]:
        return iter(self.qubits)

    @property
    def can_represent_mixed_states(self) -> bool:
        return self._state.can_represent_mixed_states if self._state is not None else False


def strat_act_on_from_apply_decompose(
    val: Any,
    args: 'cirq.ActOnArgs',
    qubits: Sequence['cirq.Qid'],
) -> bool:
    operations, qubits1, _ = _try_decompose_into_operations_and_qubits(val)
    assert len(qubits1) == len(qubits)
    qubit_map = {q: qubits[i] for i, q in enumerate(qubits1)}
    if operations is None:
        return NotImplemented
    for operation in operations:
        operation = operation.with_qubits(*[qubit_map[q] for q in operation.qubits])
        protocols.act_on(operation, args)
    return True<|MERGE_RESOLUTION|>--- conflicted
+++ resolved
@@ -13,11 +13,6 @@
 # limitations under the License.
 """Objects and methods for acting efficiently on a state tensor."""
 import copy
-<<<<<<< HEAD
-=======
-import inspect
-import warnings
->>>>>>> 32a21a38
 from typing import (
     Any,
     cast,
@@ -82,11 +77,7 @@
                 for k, v in (log_of_measurement_results or {}).items()
             }
         )
-<<<<<<< HEAD
-=======
-        self._ignore_measurement_results = ignore_measurement_results
         self._state = state
->>>>>>> 32a21a38
 
     @property
     def prng(self) -> np.random.RandomState:
@@ -152,26 +143,11 @@
             A copied instance.
         """
         args = copy.copy(self)
-<<<<<<< HEAD
-        self._on_copy(args, deep_copy_buffers)
         args._classical_data = self._classical_data.copy()
-=======
-        args._classical_data = self._classical_data.copy()
         if self._state is not None:
             args._state = self._state.copy(deep_copy_buffers=deep_copy_buffers)
-            return args
-        if 'deep_copy_buffers' in inspect.signature(self._on_copy).parameters:
+        else:
             self._on_copy(args, deep_copy_buffers)
-        else:
-            warnings.warn(
-                (
-                    'A new parameter deep_copy_buffers has been added to ActOnArgs._on_copy(). '
-                    'The classes that inherit from ActOnArgs should support it before Cirq 0.15.'
-                ),
-                DeprecationWarning,
-            )
-            self._on_copy(args)
->>>>>>> 32a21a38
         return args
 
     def _on_copy(self: TSelf, args: TSelf, deep_copy_buffers: bool = True):
