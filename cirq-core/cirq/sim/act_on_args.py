# Copyright 2021 The Cirq Developers
#
# Licensed under the Apache License, Version 2.0 (the "License");
# you may not use this file except in compliance with the License.
# You may obtain a copy of the License at
#
#     https://www.apache.org/licenses/LICENSE-2.0
#
# Unless required by applicable law or agreed to in writing, software
# distributed under the License is distributed on an "AS IS" BASIS,
# WITHOUT WARRANTIES OR CONDITIONS OF ANY KIND, either express or implied.
# See the License for the specific language governing permissions and
# limitations under the License.
"""Objects and methods for acting efficiently on a state tensor."""
import abc
import copy
import inspect
from typing import (
    Any,
    Dict,
    List,
    TypeVar,
    TYPE_CHECKING,
    Sequence,
    Tuple,
    cast,
    Optional,
    Iterator,
)
import warnings

import numpy as np

from cirq import protocols, ops, value
from cirq.protocols.decompose_protocol import _try_decompose_into_operations_and_qubits
from cirq.sim.operation_target import OperationTarget

TSelf = TypeVar('TSelf', bound='ActOnArgs')

if TYPE_CHECKING:
    import cirq


class ActOnArgs(OperationTarget[TSelf]):
    """State and context for an operation acting on a state tensor."""

    def __init__(
        self,
        prng: np.random.RandomState = None,
        qubits: Sequence['cirq.Qid'] = None,
        log_of_measurement_results: Dict[str, List[int]] = None,
        classical_data: 'cirq.ClassicalDataStore' = None,
        ignore_measurement_results: bool = False,
    ):
        """Inits ActOnArgs.

        Args:
            prng: The pseudo random number generator to use for probabilistic
                effects.
            qubits: Determines the canonical ordering of the qubits. This
                is often used in specifying the initial state, i.e. the
                ordering of the computational basis states.
            log_of_measurement_results: A mutable object that measurements are
                being recorded into.
            classical_data: The shared classical data container for this
                simulation.
            ignore_measurement_results: If True, then the simulation
                will treat measurement as dephasing instead of collapsing
                process, and not log the result. This is only applicable to
                simulators that can represent mixed states.
        """
        if prng is None:
            prng = cast(np.random.RandomState, np.random)
        if qubits is None:
            qubits = ()
        self._set_qubits(qubits)
        self.prng = prng
        # pylint: disable=line-too-long
        self._classical_data = classical_data or value.ClassicalDataDictionaryStore(_measurements=log_of_measurement_results)  # type: ignore
        # pylint: enable=line-too-long
        self._ignore_measurement_results = ignore_measurement_results

    def _set_qubits(self, qubits: Sequence['cirq.Qid']):
        self._qubits = tuple(qubits)
        self.qubit_map = {q: i for i, q in enumerate(self.qubits)}

    def measure(self, qubits: Sequence['cirq.Qid'], key: str, invert_mask: Sequence[bool]):
        """Measures the qubits and records to `log_of_measurement_results`.

        Any bitmasks will be applied to the measurement record. If
        `self._ignore_measurement_results` is set, it dephases instead of
        measuring, and no measurement result will be logged.

        Args:
            qubits: The qubits to measure.
            key: The key the measurement result should be logged under. Note
                that operations should only store results under keys they have
                declared in a `_measurement_key_names_` method.
            invert_mask: The invert mask for the measurement.

        Raises:
            ValueError: If a measurement key has already been logged to a key.
        """
        if self.ignore_measurement_results:
            self._act_on_fallback_(ops.phase_damp(1), qubits)
            return
        bits = self._perform_measurement(qubits)
        corrected = [bit ^ (bit < 2 and mask) for bit, mask in zip(bits, invert_mask)]
        self._classical_data.record_measurement(
            value.MeasurementKey.parse_serialized(key), corrected, qubits
        )

    def get_axes(self, qubits: Sequence['cirq.Qid']) -> List[int]:
        return [self.qubit_map[q] for q in qubits]

    @abc.abstractmethod
    def _perform_measurement(self, qubits: Sequence['cirq.Qid']) -> List[int]:
        """Child classes that perform measurements should implement this with
        the implementation."""

    def copy(self: TSelf, deep_copy_buffers: bool = True) -> TSelf:
        """Creates a copy of the object.

        Args:
            deep_copy_buffers: If True, buffers will also be deep-copied.
            Otherwise the copy will share a reference to the original object's
            buffers.

        Returns:
            A copied instance.
        """
        args = copy.copy(self)
<<<<<<< HEAD
        self._on_copy(args)
        args._classical_data = self._classical_data.copy()
=======
        if 'deep_copy_buffers' in inspect.signature(self._on_copy).parameters:
            self._on_copy(args, deep_copy_buffers)
        else:
            warnings.warn(
                (
                    'A new parameter deep_copy_buffers has been added to ActOnArgs._on_copy(). '
                    'The classes that inherit from ActOnArgs should support it before Cirq 0.15.'
                ),
                DeprecationWarning,
            )
            self._on_copy(args)
        args._log_of_measurement_results = self.log_of_measurement_results.copy()
>>>>>>> 1be94689
        return args

    def _on_copy(self: TSelf, args: TSelf, deep_copy_buffers: bool = True):
        """Subclasses should implement this with any additional state copy
        functionality."""

    def create_merged_state(self: TSelf) -> TSelf:
        """Creates a final merged state."""
        return self

    def kronecker_product(self: TSelf, other: TSelf, *, inplace=False) -> TSelf:
        """Joins two state spaces together."""
        args = self if inplace else copy.copy(self)
        self._on_kronecker_product(other, args)
        args._set_qubits(self.qubits + other.qubits)
        return args

    def _on_kronecker_product(self: TSelf, other: TSelf, target: TSelf):
        """Subclasses should implement this with any additional state product
        functionality, if supported."""

    def factor(
        self: TSelf,
        qubits: Sequence['cirq.Qid'],
        *,
        validate=True,
        atol=1e-07,
        inplace=False,
    ) -> Tuple[TSelf, TSelf]:
        """Splits two state spaces after a measurement or reset."""
        extracted = copy.copy(self)
        remainder = self if inplace else copy.copy(self)
        self._on_factor(qubits, extracted, remainder, validate, atol)
        extracted._set_qubits(qubits)
        remainder._set_qubits([q for q in self.qubits if q not in qubits])
        return extracted, remainder

    def _on_factor(
        self: TSelf,
        qubits: Sequence['cirq.Qid'],
        extracted: TSelf,
        remainder: TSelf,
        validate=True,
        atol=1e-07,
    ):
        """Subclasses should implement this with any additional state factor
        functionality, if supported."""

    def transpose_to_qubit_order(
        self: TSelf, qubits: Sequence['cirq.Qid'], *, inplace=False
    ) -> TSelf:
        """Physically reindexes the state by the new basis.

        Args:
            qubits: The desired qubit order.
            inplace: True to perform this operation inplace.

        Returns:
            The state with qubit order transposed and underlying representation
            updated.

        Raises:
            ValueError: If the provided qubits do not match the existing ones.
        """
        if len(self.qubits) != len(qubits) or set(qubits) != set(self.qubits):
            raise ValueError(f'Qubits do not match. Existing: {self.qubits}, provided: {qubits}')
        args = self if inplace else copy.copy(self)
        self._on_transpose_to_qubit_order(qubits, args)
        args._set_qubits(qubits)
        return args

    def _on_transpose_to_qubit_order(self: TSelf, qubits: Sequence['cirq.Qid'], target: TSelf):
        """Subclasses should implement this with any additional state transpose
        functionality, if supported."""

    @property
    def classical_data(self) -> 'cirq.ClassicalDataStoreReader':
        return self._classical_data

    @property
    def ignore_measurement_results(self) -> bool:
        return self._ignore_measurement_results

    @property
    def qubits(self) -> Tuple['cirq.Qid', ...]:
        return self._qubits

    def swap(self, q1: 'cirq.Qid', q2: 'cirq.Qid', *, inplace=False):
        """Swaps two qubits.

        This only affects the index, and does not modify the underlying
        state.

        Args:
            q1: The first qubit to swap.
            q2: The second qubit to swap.
            inplace: True to swap the qubits in the current object, False to
                create a copy with the qubits swapped.

        Returns:
            The original object with the qubits swapped if inplace is
            requested, or a copy of the original object with the qubits swapped
            otherwise.

        Raises:
            ValueError: If the qubits are of different dimensionality.
        """
        if q1.dimension != q2.dimension:
            raise ValueError(f'Cannot swap different dimensions: q1={q1}, q2={q2}')

        args = self if inplace else copy.copy(self)
        i1 = self.qubits.index(q1)
        i2 = self.qubits.index(q2)
        qubits = list(args.qubits)
        qubits[i1], qubits[i2] = qubits[i2], qubits[i1]
        args._qubits = tuple(qubits)
        args.qubit_map = {q: i for i, q in enumerate(qubits)}
        return args

    def rename(self, q1: 'cirq.Qid', q2: 'cirq.Qid', *, inplace=False):
        """Renames `q1` to `q2`.

        Args:
            q1: The qubit to rename.
            q2: The new name.
            inplace: True to rename the qubit in the current object, False to
                create a copy with the qubit renamed.

        Returns:
            The original object with the qubits renamed if inplace is
            requested, or a copy of the original object with the qubits renamed
            otherwise.

        Raises:
            ValueError: If the qubits are of different dimensionality.
        """
        if q1.dimension != q2.dimension:
            raise ValueError(f'Cannot rename to different dimensions: q1={q1}, q2={q2}')

        args = self if inplace else copy.copy(self)
        i1 = self.qubits.index(q1)
        qubits = list(args.qubits)
        qubits[i1] = q2
        args._qubits = tuple(qubits)
        args.qubit_map = {q: i for i, q in enumerate(qubits)}
        return args

    def __getitem__(self: TSelf, item: Optional['cirq.Qid']) -> TSelf:
        if item not in self.qubit_map:
            raise IndexError(f'{item} not in {self.qubits}')
        return self

    def __len__(self) -> int:
        return len(self.qubits)

    def __iter__(self) -> Iterator[Optional['cirq.Qid']]:
        return iter(self.qubits)

    @property
    def can_represent_mixed_states(self) -> bool:
        return False


def strat_act_on_from_apply_decompose(
    val: Any,
    args: 'cirq.ActOnArgs',
    qubits: Sequence['cirq.Qid'],
) -> bool:
    operations, qubits1, _ = _try_decompose_into_operations_and_qubits(val)
    assert len(qubits1) == len(qubits)
    qubit_map = {q: qubits[i] for i, q in enumerate(qubits1)}
    if operations is None:
        return NotImplemented
    for operation in operations:
        operation = operation.with_qubits(*[qubit_map[q] for q in operation.qubits])
        protocols.act_on(operation, args)
    return True<|MERGE_RESOLUTION|>--- conflicted
+++ resolved
@@ -46,10 +46,10 @@
 
     def __init__(
         self,
-        prng: np.random.RandomState = None,
-        qubits: Sequence['cirq.Qid'] = None,
-        log_of_measurement_results: Dict[str, List[int]] = None,
-        classical_data: 'cirq.ClassicalDataStore' = None,
+        prng: Optional[np.random.RandomState] = None,
+        qubits: Optional[Sequence['cirq.Qid']] = None,
+        log_of_measurement_results: Optional[Dict[str, List[int]]] = None,
+        classical_data: Optional['cirq.ClassicalDataStore'] = None,
         ignore_measurement_results: bool = False,
     ):
         """Inits ActOnArgs.
@@ -130,10 +130,6 @@
             A copied instance.
         """
         args = copy.copy(self)
-<<<<<<< HEAD
-        self._on_copy(args)
-        args._classical_data = self._classical_data.copy()
-=======
         if 'deep_copy_buffers' in inspect.signature(self._on_copy).parameters:
             self._on_copy(args, deep_copy_buffers)
         else:
@@ -145,8 +141,7 @@
                 DeprecationWarning,
             )
             self._on_copy(args)
-        args._log_of_measurement_results = self.log_of_measurement_results.copy()
->>>>>>> 1be94689
+        args._classical_data = self._classical_data.copy()
         return args
 
     def _on_copy(self: TSelf, args: TSelf, deep_copy_buffers: bool = True):
