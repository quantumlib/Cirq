--- conflicted
+++ resolved
@@ -77,15 +77,12 @@
         self.prng = prng
         self._log_of_measurement_results = log_of_measurement_results
 
-<<<<<<< HEAD
     def _set_qubits(self, qubits: Sequence['cirq.Qid']):
         self._qubits = tuple(qubits)
         self.qubit_map = {q: i for i, q in enumerate(self.qubits)}
 
-=======
     # TODO(#3388) Add documentation for Raises.
     # pylint: disable=missing-raises-doc
->>>>>>> 58cda7a4
     def measure(self, qubits: Sequence['cirq.Qid'], key: str, invert_mask: Sequence[bool]):
         """Adds a measurement result to the log.
 
@@ -126,15 +123,7 @@
         """Creates a final merged state."""
         return self
 
-<<<<<<< HEAD
-    def apply_operation(self, op: 'cirq.Operation'):
-        """Applies the operation to the state."""
-        protocols.act_on(op, self)
-
     def kronecker_product(self: TSelf, other: TSelf, *, inplace=False) -> TSelf:
-=======
-    def kronecker_product(self: TSelf, other: TSelf) -> TSelf:
->>>>>>> 58cda7a4
         """Joins two state spaces together."""
         args = self if inplace else copy.copy(self)
         self._on_kron(other, args)
