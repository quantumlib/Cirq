--- conflicted
+++ resolved
@@ -251,11 +251,7 @@
         prng: Optional[np.random.RandomState] = None,
         qubits: Optional[Sequence['cirq.Qid']] = None,
         initial_state: Union[np.ndarray, 'cirq.STATE_VECTOR_LIKE'] = 0,
-<<<<<<< HEAD
         dtype: Type[np.complexfloating] = np.complex64,
-=======
-        dtype: 'DTypeLike' = np.complex64,
->>>>>>> ca8585ee
         classical_data: Optional['cirq.ClassicalDataStore'] = None,
     ):
         """Inits DensityMatrixSimulationState.
