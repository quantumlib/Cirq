# Copyright 2018 The Cirq Developers
#
# Licensed under the Apache License, Version 2.0 (the "License");
# you may not use this file except in compliance with the License.
# You may obtain a copy of the License at
#
#     https://www.apache.org/licenses/LICENSE-2.0
#
# Unless required by applicable law or agreed to in writing, software
# distributed under the License is distributed on an "AS IS" BASIS,
# WITHOUT WARRANTIES OR CONDITIONS OF ANY KIND, either express or implied.
# See the License for the specific language governing permissions and
# limitations under the License.
import itertools
import random
from typing import Type
from unittest import mock
import numpy as np
import pytest
import sympy

import cirq


def test_invalid_dtype():
    with pytest.raises(ValueError, match='complex'):
        cirq.Simulator(dtype=np.int32)


@pytest.mark.parametrize('dtype', [np.complex64, np.complex128])
@pytest.mark.parametrize('split', [True, False])
def test_run_no_measurements(dtype: Type[np.number], split: bool):
    q0, q1 = cirq.LineQubit.range(2)
    simulator = cirq.Simulator(dtype=dtype, split_untangled_states=split)

    circuit = cirq.Circuit(cirq.X(q0), cirq.X(q1))
    with pytest.raises(ValueError, match="no measurements"):
        simulator.run(circuit)


@pytest.mark.parametrize('dtype', [np.complex64, np.complex128])
@pytest.mark.parametrize('split', [True, False])
def test_run_no_results(dtype: Type[np.number], split: bool):
    q0, q1 = cirq.LineQubit.range(2)
    simulator = cirq.Simulator(dtype=dtype, split_untangled_states=split)

    circuit = cirq.Circuit(cirq.X(q0), cirq.X(q1))
    with pytest.raises(ValueError, match="no measurements"):
        simulator.run(circuit)


@pytest.mark.parametrize('dtype', [np.complex64, np.complex128])
@pytest.mark.parametrize('split', [True, False])
def test_run_empty_circuit(dtype: Type[np.number], split: bool):
    simulator = cirq.Simulator(dtype=dtype, split_untangled_states=split)
    with pytest.raises(ValueError, match="no measurements"):
        simulator.run(cirq.Circuit())


@pytest.mark.parametrize('dtype', [np.complex64, np.complex128])
@pytest.mark.parametrize('split', [True, False])
def test_run_reset(dtype: Type[np.number], split: bool):
    q0, q1 = cirq.LineQid.for_qid_shape((2, 3))
    simulator = cirq.Simulator(dtype=dtype, split_untangled_states=split)
    circuit = cirq.Circuit(
        cirq.H(q0),
        cirq.XPowGate(dimension=3)(q1) ** 2,
        cirq.reset(q0),
        cirq.measure(q0, key='m0'),
        cirq.measure(q1, key='m1a'),
        cirq.reset(q1),
        cirq.measure(q1, key='m1b'),
    )
    meas = simulator.run(circuit, repetitions=100).measurements
    assert np.array_equal(meas['m0'], np.zeros((100, 1)))
    assert np.array_equal(meas['m1a'], np.full((100, 1), 2))
    assert np.array_equal(meas['m1b'], np.zeros((100, 1)))


@pytest.mark.parametrize('dtype', [np.complex64, np.complex128])
@pytest.mark.parametrize('split', [True, False])
def test_run_bit_flips(dtype: Type[np.number], split: bool):
    q0, q1 = cirq.LineQubit.range(2)
    simulator = cirq.Simulator(dtype=dtype, split_untangled_states=split)
    for b0 in [0, 1]:
        for b1 in [0, 1]:
            circuit = cirq.Circuit(
                (cirq.X**b0)(q0), (cirq.X**b1)(q1), cirq.measure(q0), cirq.measure(q1)
            )
            result = simulator.run(circuit)
            np.testing.assert_equal(result.measurements, {'q(0)': [[b0]], 'q(1)': [[b1]]})


@pytest.mark.parametrize('dtype', [np.complex64, np.complex128])
@pytest.mark.parametrize('split', [True, False])
def test_run_measure_at_end_no_repetitions(dtype: Type[np.number], split: bool):
    q0, q1 = cirq.LineQubit.range(2)
    simulator = cirq.Simulator(dtype=dtype, split_untangled_states=split)
    with mock.patch.object(simulator, '_core_iterator', wraps=simulator._core_iterator) as mock_sim:
        for b0 in [0, 1]:
            for b1 in [0, 1]:
                circuit = cirq.Circuit(
                    (cirq.X**b0)(q0), (cirq.X**b1)(q1), cirq.measure(q0), cirq.measure(q1)
                )
                result = simulator.run(circuit, repetitions=0)
                np.testing.assert_equal(
                    result.measurements, {'q(0)': np.empty([0, 1]), 'q(1)': np.empty([0, 1])}
                )
                assert result.repetitions == 0
        assert mock_sim.call_count == 0


def test_run_repetitions_terminal_measurement_stochastic():
    q = cirq.LineQubit(0)
    c = cirq.Circuit(cirq.H(q), cirq.measure(q, key='q'))
    results = cirq.Simulator().run(c, repetitions=10000)
    assert 1000 <= sum(v[0] for v in results.measurements['q']) < 9000


@pytest.mark.parametrize('dtype', [np.complex64, np.complex128])
@pytest.mark.parametrize('split', [True, False])
def test_run_repetitions_measure_at_end(dtype: Type[np.number], split: bool):
    q0, q1 = cirq.LineQubit.range(2)
    simulator = cirq.Simulator(dtype=dtype, split_untangled_states=split)
    with mock.patch.object(simulator, '_core_iterator', wraps=simulator._core_iterator) as mock_sim:
        for b0 in [0, 1]:
            for b1 in [0, 1]:
                circuit = cirq.Circuit(
                    (cirq.X**b0)(q0), (cirq.X**b1)(q1), cirq.measure(q0), cirq.measure(q1)
                )
                result = simulator.run(circuit, repetitions=3)
                np.testing.assert_equal(
                    result.measurements, {'q(0)': [[b0]] * 3, 'q(1)': [[b1]] * 3}
                )
                assert result.repetitions == 3
        # We expect one call per b0,b1.
        assert mock_sim.call_count == 8


@pytest.mark.parametrize('dtype', [np.complex64, np.complex128])
@pytest.mark.parametrize('split', [True, False])
def test_run_invert_mask_measure_not_terminal(dtype: Type[np.number], split: bool):
    q0, q1 = cirq.LineQubit.range(2)
    simulator = cirq.Simulator(dtype=dtype, split_untangled_states=split)
    with mock.patch.object(simulator, '_core_iterator', wraps=simulator._core_iterator) as mock_sim:
        for b0 in [0, 1]:
            for b1 in [0, 1]:
                circuit = cirq.Circuit(
                    (cirq.X**b0)(q0),
                    (cirq.X**b1)(q1),
                    cirq.measure(q0, q1, key='m', invert_mask=(True, False)),
                    cirq.X(q0),
                )
                result = simulator.run(circuit, repetitions=3)
                np.testing.assert_equal(result.measurements, {'m': [[1 - b0, b1]] * 3})
                assert result.repetitions == 3
        # We expect repeated calls per b0,b1 instead of one call.
        assert mock_sim.call_count > 4


@pytest.mark.parametrize('dtype', [np.complex64, np.complex128])
@pytest.mark.parametrize('split', [True, False])
def test_run_partial_invert_mask_measure_not_terminal(dtype: Type[np.number], split: bool):
    q0, q1 = cirq.LineQubit.range(2)
    simulator = cirq.Simulator(dtype=dtype, split_untangled_states=split)
    with mock.patch.object(simulator, '_core_iterator', wraps=simulator._core_iterator) as mock_sim:
        for b0 in [0, 1]:
            for b1 in [0, 1]:
                circuit = cirq.Circuit(
                    (cirq.X**b0)(q0),
                    (cirq.X**b1)(q1),
                    cirq.measure(q0, q1, key='m', invert_mask=(True,)),
                    cirq.X(q0),
                )
                result = simulator.run(circuit, repetitions=3)
                np.testing.assert_equal(result.measurements, {'m': [[1 - b0, b1]] * 3})
                assert result.repetitions == 3
        # We expect repeated calls per b0,b1 instead of one call.
        assert mock_sim.call_count > 4


@pytest.mark.parametrize('dtype', [np.complex64, np.complex128])
@pytest.mark.parametrize('split', [True, False])
def test_run_measurement_not_terminal_no_repetitions(dtype: Type[np.number], split: bool):
    q0, q1 = cirq.LineQubit.range(2)
    simulator = cirq.Simulator(dtype=dtype, split_untangled_states=split)
    with mock.patch.object(simulator, '_core_iterator', wraps=simulator._core_iterator) as mock_sim:
        for b0 in [0, 1]:
            for b1 in [0, 1]:
                circuit = cirq.Circuit(
                    (cirq.X**b0)(q0),
                    (cirq.X**b1)(q1),
                    cirq.measure(q0),
                    cirq.measure(q1),
                    cirq.H(q0),
                    cirq.H(q1),
                )
                result = simulator.run(circuit, repetitions=0)
                np.testing.assert_equal(
                    result.measurements, {'q(0)': np.empty([0, 1]), 'q(1)': np.empty([0, 1])}
                )
                assert result.repetitions == 0
        assert mock_sim.call_count == 0


@pytest.mark.parametrize('dtype', [np.complex64, np.complex128])
@pytest.mark.parametrize('split', [True, False])
def test_run_repetitions_measurement_not_terminal(dtype: Type[np.number], split: bool):
    q0, q1 = cirq.LineQubit.range(2)
    simulator = cirq.Simulator(dtype=dtype, split_untangled_states=split)
    with mock.patch.object(simulator, '_core_iterator', wraps=simulator._core_iterator) as mock_sim:
        for b0 in [0, 1]:
            for b1 in [0, 1]:
                circuit = cirq.Circuit(
                    (cirq.X**b0)(q0),
                    (cirq.X**b1)(q1),
                    cirq.measure(q0),
                    cirq.measure(q1),
                    cirq.H(q0),
                    cirq.H(q1),
                )
                result = simulator.run(circuit, repetitions=3)
                np.testing.assert_equal(
                    result.measurements, {'q(0)': [[b0]] * 3, 'q(1)': [[b1]] * 3}
                )
                assert result.repetitions == 3
        # We expect repeated calls per b0,b1 instead of one call.
        assert mock_sim.call_count > 4


@pytest.mark.parametrize('dtype', [np.complex64, np.complex128])
@pytest.mark.parametrize('split', [True, False])
def test_run_param_resolver(dtype: Type[np.number], split: bool):
    q0, q1 = cirq.LineQubit.range(2)
    simulator = cirq.Simulator(dtype=dtype, split_untangled_states=split)
    for b0 in [0, 1]:
        for b1 in [0, 1]:
            circuit = cirq.Circuit(
                (cirq.X ** sympy.Symbol('b0'))(q0),
                (cirq.X ** sympy.Symbol('b1'))(q1),
                cirq.measure(q0),
                cirq.measure(q1),
            )
            param_resolver = cirq.ParamResolver({'b0': b0, 'b1': b1})
            result = simulator.run(circuit, param_resolver=param_resolver)
            np.testing.assert_equal(result.measurements, {'q(0)': [[b0]], 'q(1)': [[b1]]})
            np.testing.assert_equal(result.params, param_resolver)


@pytest.mark.parametrize('dtype', [np.complex64, np.complex128])
@pytest.mark.parametrize('split', [True, False])
def test_run_mixture(dtype: Type[np.number], split: bool):
    q0 = cirq.LineQubit(0)
    simulator = cirq.Simulator(dtype=dtype, split_untangled_states=split)
    circuit = cirq.Circuit(cirq.bit_flip(0.5)(q0), cirq.measure(q0))
    result = simulator.run(circuit, repetitions=100)
    assert 20 < sum(result.measurements['q(0)'])[0] < 80  # type: ignore


@pytest.mark.parametrize('dtype', [np.complex64, np.complex128])
@pytest.mark.parametrize('split', [True, False])
def test_run_mixture_with_gates(dtype: Type[np.number], split: bool):
    q0 = cirq.LineQubit(0)
    simulator = cirq.Simulator(dtype=dtype, split_untangled_states=split, seed=23)
    circuit = cirq.Circuit(cirq.H(q0), cirq.phase_flip(0.5)(q0), cirq.H(q0), cirq.measure(q0))
    result = simulator.run(circuit, repetitions=100)
    assert sum(result.measurements['q(0)'])[0] < 80  # type: ignore
    assert sum(result.measurements['q(0)'])[0] > 20  # type: ignore


@pytest.mark.parametrize('dtype', [np.complex64, np.complex128])
@pytest.mark.parametrize('split', [True, False])
def test_run_correlations(dtype: Type[np.number], split: bool):
    q0, q1 = cirq.LineQubit.range(2)
    simulator = cirq.Simulator(dtype=dtype, split_untangled_states=split)
    circuit = cirq.Circuit(cirq.H(q0), cirq.CNOT(q0, q1), cirq.measure(q0, q1))
    for _ in range(10):
        result = simulator.run(circuit)
        bits = result.measurements['q(0),q(1)'][0]
        assert bits[0] == bits[1]


@pytest.mark.parametrize('dtype', [np.complex64, np.complex128])
@pytest.mark.parametrize('split', [True, False])
def test_run_measure_multiple_qubits(dtype: Type[np.number], split: bool):
    q0, q1 = cirq.LineQubit.range(2)
    simulator = cirq.Simulator(dtype=dtype, split_untangled_states=split)
    for b0 in [0, 1]:
        for b1 in [0, 1]:
            circuit = cirq.Circuit((cirq.X**b0)(q0), (cirq.X**b1)(q1), cirq.measure(q0, q1))
            result = simulator.run(circuit, repetitions=3)
            np.testing.assert_equal(result.measurements, {'q(0),q(1)': [[b0, b1]] * 3})


@pytest.mark.parametrize('dtype', [np.complex64, np.complex128])
@pytest.mark.parametrize('split', [True, False])
def test_run_sweeps_param_resolvers(dtype: Type[np.number], split: bool):
    q0, q1 = cirq.LineQubit.range(2)
    simulator = cirq.Simulator(dtype=dtype, split_untangled_states=split)
    for b0 in [0, 1]:
        for b1 in [0, 1]:
            circuit = cirq.Circuit(
                (cirq.X ** sympy.Symbol('b0'))(q0),
                (cirq.X ** sympy.Symbol('b1'))(q1),
                cirq.measure(q0),
                cirq.measure(q1),
            )
            params = [
                cirq.ParamResolver({'b0': b0, 'b1': b1}),
                cirq.ParamResolver({'b0': b1, 'b1': b0}),
            ]
            results = simulator.run_sweep(circuit, params=params)

            assert len(results) == 2
            np.testing.assert_equal(results[0].measurements, {'q(0)': [[b0]], 'q(1)': [[b1]]})
            np.testing.assert_equal(results[1].measurements, {'q(0)': [[b1]], 'q(1)': [[b0]]})
            assert results[0].params == params[0]
            assert results[1].params == params[1]


@pytest.mark.parametrize('dtype', [np.complex64, np.complex128])
@pytest.mark.parametrize('split', [True, False])
def test_simulate_random_unitary(dtype: Type[np.number], split: bool):
    q0, q1 = cirq.LineQubit.range(2)
    simulator = cirq.Simulator(dtype=dtype, split_untangled_states=split)
    for _ in range(10):
        random_circuit = cirq.testing.random_circuit(qubits=[q0, q1], n_moments=8, op_density=0.99)
        circuit_unitary = []
        for x in range(4):
            result = simulator.simulate(random_circuit, qubit_order=[q0, q1], initial_state=x)
            circuit_unitary.append(result.final_state_vector)
        np.testing.assert_almost_equal(
            np.transpose(circuit_unitary), random_circuit.unitary(qubit_order=[q0, q1]), decimal=6
        )


@pytest.mark.parametrize('dtype', [np.complex64, np.complex128])
@pytest.mark.parametrize('split', [True, False])
def test_simulate_no_circuit(dtype: Type[np.number], split: bool):
    q0, q1 = cirq.LineQubit.range(2)
    simulator = cirq.Simulator(dtype=dtype, split_untangled_states=split)
    circuit = cirq.Circuit()
    result = simulator.simulate(circuit, qubit_order=[q0, q1])
    np.testing.assert_almost_equal(result.final_state_vector, np.array([1, 0, 0, 0]))
    assert len(result.measurements) == 0


@pytest.mark.parametrize('dtype', [np.complex64, np.complex128])
@pytest.mark.parametrize('split', [True, False])
def test_simulate(dtype: Type[np.number], split: bool):
    q0, q1 = cirq.LineQubit.range(2)
    simulator = cirq.Simulator(dtype=dtype, split_untangled_states=split)
    circuit = cirq.Circuit(cirq.H(q0), cirq.H(q1))
    result = simulator.simulate(circuit, qubit_order=[q0, q1])
    np.testing.assert_almost_equal(result.final_state_vector, np.array([0.5, 0.5, 0.5, 0.5]))
    assert len(result.measurements) == 0


class _TestMixture(cirq.Gate):
    def __init__(self, gate_options):
        self.gate_options = gate_options

    def _qid_shape_(self):
        return cirq.qid_shape(self.gate_options[0], ())

    def _mixture_(self):
        return [(1 / len(self.gate_options), cirq.unitary(g)) for g in self.gate_options]


@pytest.mark.parametrize('dtype', [np.complex64, np.complex128])
@pytest.mark.parametrize('split', [True, False])
def test_simulate_qudits(dtype: Type[np.number], split: bool):
    q0, q1 = cirq.LineQid.for_qid_shape((3, 4))
    simulator = cirq.Simulator(dtype=dtype, split_untangled_states=split)
    circuit = cirq.Circuit(cirq.XPowGate(dimension=3)(q0), cirq.XPowGate(dimension=4)(q1) ** 3)
    result = simulator.simulate(circuit, qubit_order=[q0, q1])
    expected = np.zeros(12)
    expected[4 * 1 + 3] = 1
    np.testing.assert_almost_equal(result.final_state_vector, expected)
    assert len(result.measurements) == 0


@pytest.mark.parametrize('dtype', [np.complex64, np.complex128])
@pytest.mark.parametrize('split', [True, False])
def test_simulate_mixtures(dtype: Type[np.number], split: bool):
    q0 = cirq.LineQubit(0)
    simulator = cirq.Simulator(dtype=dtype, split_untangled_states=split)
    circuit = cirq.Circuit(cirq.bit_flip(0.5)(q0), cirq.measure(q0))
    count = 0
    for _ in range(100):
        result = simulator.simulate(circuit, qubit_order=[q0])
        if result.measurements['q(0)']:
            np.testing.assert_almost_equal(result.final_state_vector, np.array([0, 1]))
            count += 1
        else:
            np.testing.assert_almost_equal(result.final_state_vector, np.array([1, 0]))
    assert count < 80 and count > 20


@pytest.mark.parametrize(
    'dtype, split', itertools.product([np.complex64, np.complex128], [True, False])
)
def test_simulate_qudit_mixtures(dtype: Type[np.number], split: bool):
    q0 = cirq.LineQid(0, 3)
    simulator = cirq.Simulator(dtype=dtype, split_untangled_states=split)
    mixture = _TestMixture(
        [
            cirq.XPowGate(dimension=3) ** 0,
            cirq.XPowGate(dimension=3),
            cirq.XPowGate(dimension=3) ** 2,
        ]
    )
    circuit = cirq.Circuit(mixture(q0), cirq.measure(q0))
    counts = {0: 0, 1: 0, 2: 0}
    for _ in range(300):
        result = simulator.simulate(circuit, qubit_order=[q0])
        meas = result.measurements['q(0) (d=3)'][0]
        counts[meas] += 1
        np.testing.assert_almost_equal(
            result.final_state_vector, np.array([meas == 0, meas == 1, meas == 2])
        )
    assert counts[0] < 160 and counts[0] > 40
    assert counts[1] < 160 and counts[1] > 40
    assert counts[2] < 160 and counts[2] > 40


@pytest.mark.parametrize('dtype', [np.complex64, np.complex128])
@pytest.mark.parametrize('split', [True, False])
def test_simulate_bit_flips(dtype: Type[np.number], split: bool):
    q0, q1 = cirq.LineQubit.range(2)
    simulator = cirq.Simulator(dtype=dtype, split_untangled_states=split)
    for b0 in [0, 1]:
        for b1 in [0, 1]:
            circuit = cirq.Circuit(
                (cirq.X**b0)(q0), (cirq.X**b1)(q1), cirq.measure(q0), cirq.measure(q1)
            )
            result = simulator.simulate(circuit)
            np.testing.assert_equal(result.measurements, {'q(0)': [b0], 'q(1)': [b1]})
            expected_state = np.zeros(shape=(2, 2))
            expected_state[b0][b1] = 1.0
            np.testing.assert_equal(result.final_state_vector, np.reshape(expected_state, 4))


@pytest.mark.parametrize('dtype', [np.complex64, np.complex128])
@pytest.mark.parametrize('split', [True, False])
def test_simulate_initial_state(dtype: Type[np.number], split: bool):
    q0, q1 = cirq.LineQubit.range(2)
    simulator = cirq.Simulator(dtype=dtype, split_untangled_states=split)
    for b0 in [0, 1]:
        for b1 in [0, 1]:
            circuit = cirq.Circuit((cirq.X**b0)(q0), (cirq.X**b1)(q1))
            result = simulator.simulate(circuit, initial_state=1)
            expected_state = np.zeros(shape=(2, 2))
            expected_state[b0][1 - b1] = 1.0
            np.testing.assert_equal(result.final_state_vector, np.reshape(expected_state, 4))


@pytest.mark.parametrize('dtype', [np.complex64, np.complex128])
@pytest.mark.parametrize('split', [True, False])
def test_simulation_state(dtype: Type[np.number], split: bool):
    q0, q1 = cirq.LineQubit.range(2)
    simulator = cirq.Simulator(dtype=dtype, split_untangled_states=split)
    for b0 in [0, 1]:
        for b1 in [0, 1]:
            circuit = cirq.Circuit((cirq.X**b0)(q0), (cirq.X**b1)(q1))
            args = simulator._create_simulation_state(initial_state=1, qubits=(q0, q1))
            result = simulator.simulate(circuit, initial_state=args)
            expected_state = np.zeros(shape=(2, 2))
            expected_state[b0][1 - b1] = 1.0
            np.testing.assert_equal(result.final_state_vector, np.reshape(expected_state, 4))


@pytest.mark.parametrize('dtype', [np.complex64, np.complex128])
@pytest.mark.parametrize('split', [True, False])
def test_simulate_qubit_order(dtype: Type[np.number], split: bool):
    q0, q1 = cirq.LineQubit.range(2)
    simulator = cirq.Simulator(dtype=dtype, split_untangled_states=split)
    for b0 in [0, 1]:
        for b1 in [0, 1]:
            circuit = cirq.Circuit((cirq.X**b0)(q0), (cirq.X**b1)(q1))
            result = simulator.simulate(circuit, qubit_order=[q1, q0])
            expected_state = np.zeros(shape=(2, 2))
            expected_state[b1][b0] = 1.0
            np.testing.assert_equal(result.final_state_vector, np.reshape(expected_state, 4))


@pytest.mark.parametrize('dtype', [np.complex64, np.complex128])
@pytest.mark.parametrize('split', [True, False])
def test_simulate_param_resolver(dtype: Type[np.number], split: bool):
    q0, q1 = cirq.LineQubit.range(2)
    simulator = cirq.Simulator(dtype=dtype, split_untangled_states=split)
    for b0 in [0, 1]:
        for b1 in [0, 1]:
            circuit = cirq.Circuit(
                (cirq.X ** sympy.Symbol('b0'))(q0), (cirq.X ** sympy.Symbol('b1'))(q1)
            )
            resolver = {'b0': b0, 'b1': b1}
            result = simulator.simulate(circuit, param_resolver=resolver)  # type: ignore
            expected_state = np.zeros(shape=(2, 2))
            expected_state[b0][b1] = 1.0
            np.testing.assert_equal(result.final_state_vector, np.reshape(expected_state, 4))
            assert result.params == cirq.ParamResolver(resolver)  # type: ignore
            assert len(result.measurements) == 0


@pytest.mark.parametrize('dtype', [np.complex64, np.complex128])
@pytest.mark.parametrize('split', [True, False])
def test_simulate_measure_multiple_qubits(dtype: Type[np.number], split: bool):
    q0, q1 = cirq.LineQubit.range(2)
    simulator = cirq.Simulator(dtype=dtype, split_untangled_states=split)
    for b0 in [0, 1]:
        for b1 in [0, 1]:
            circuit = cirq.Circuit((cirq.X**b0)(q0), (cirq.X**b1)(q1), cirq.measure(q0, q1))
            result = simulator.simulate(circuit)
            np.testing.assert_equal(result.measurements, {'q(0),q(1)': [b0, b1]})


@pytest.mark.parametrize('dtype', [np.complex64, np.complex128])
@pytest.mark.parametrize('split', [True, False])
def test_simulate_sweeps_param_resolver(dtype: Type[np.number], split: bool):
    q0, q1 = cirq.LineQubit.range(2)
    simulator = cirq.Simulator(dtype=dtype, split_untangled_states=split)
    for b0 in [0, 1]:
        for b1 in [0, 1]:
            circuit = cirq.Circuit(
                (cirq.X ** sympy.Symbol('b0'))(q0), (cirq.X ** sympy.Symbol('b1'))(q1)
            )
            params = [
                cirq.ParamResolver({'b0': b0, 'b1': b1}),
                cirq.ParamResolver({'b0': b1, 'b1': b0}),
            ]
            results = simulator.simulate_sweep(circuit, params=params)
            expected_state = np.zeros(shape=(2, 2))
            expected_state[b0][b1] = 1.0
            np.testing.assert_equal(results[0].final_state_vector, np.reshape(expected_state, 4))

            expected_state = np.zeros(shape=(2, 2))
            expected_state[b1][b0] = 1.0
            np.testing.assert_equal(results[1].final_state_vector, np.reshape(expected_state, 4))

            assert results[0].params == params[0]
            assert results[1].params == params[1]


@pytest.mark.parametrize('dtype', [np.complex64, np.complex128])
@pytest.mark.parametrize('split', [True, False])
def test_simulate_moment_steps(dtype: Type[np.number], split: bool):
    q0, q1 = cirq.LineQubit.range(2)
    circuit = cirq.Circuit(cirq.H(q0), cirq.H(q1), cirq.H(q0), cirq.H(q1))
    simulator = cirq.Simulator(dtype=dtype, split_untangled_states=split)
    for i, step in enumerate(simulator.simulate_moment_steps(circuit)):
        if i == 0:
            np.testing.assert_almost_equal(step.state_vector(copy=True), np.array([0.5] * 4))
        else:
            np.testing.assert_almost_equal(step.state_vector(copy=True), np.array([1, 0, 0, 0]))


def test_simulate_moment_steps_implicit_copy_deprecated():
    q0 = cirq.LineQubit(0)
    simulator = cirq.Simulator()
    steps = list(simulator.simulate_moment_steps(cirq.Circuit(cirq.X(q0))))

    with cirq.testing.assert_deprecated(
        "state_vector will not copy the state by default", deadline="v0.16"
    ):
        _ = steps[0].state_vector()


@pytest.mark.parametrize('dtype', [np.complex64, np.complex128])
@pytest.mark.parametrize('split', [True, False])
def test_simulate_moment_steps_empty_circuit(dtype: Type[np.number], split: bool):
    circuit = cirq.Circuit()
    simulator = cirq.Simulator(dtype=dtype, split_untangled_states=split)
    step = None
    for step in simulator.simulate_moment_steps(circuit):
        pass
    assert np.allclose(step.state_vector(copy=True), np.array([1]))
    assert not step.qubit_map


@pytest.mark.parametrize('dtype', [np.complex64, np.complex128])
@pytest.mark.parametrize('split', [True, False])
def test_simulate_moment_steps_sample(dtype: Type[np.number], split: bool):
    q0, q1 = cirq.LineQubit.range(2)
    circuit = cirq.Circuit(cirq.H(q0), cirq.CNOT(q0, q1))
    simulator = cirq.Simulator(dtype=dtype, split_untangled_states=split)
    for i, step in enumerate(simulator.simulate_moment_steps(circuit)):
        if i == 0:
            samples = step.sample([q0, q1], repetitions=10)
            for sample in samples:
                assert np.array_equal(sample, [True, False]) or np.array_equal(
                    sample, [False, False]
                )
        else:
            samples = step.sample([q0, q1], repetitions=10)
            for sample in samples:
                assert np.array_equal(sample, [True, True]) or np.array_equal(
                    sample, [False, False]
                )


@pytest.mark.parametrize('dtype', [np.complex64, np.complex128])
@pytest.mark.parametrize('split', [True, False])
def test_simulate_moment_steps_intermediate_measurement(dtype: Type[np.number], split: bool):
    q0 = cirq.LineQubit(0)
    circuit = cirq.Circuit(cirq.H(q0), cirq.measure(q0), cirq.H(q0))
    simulator = cirq.Simulator(dtype=dtype, split_untangled_states=split)
    for i, step in enumerate(simulator.simulate_moment_steps(circuit)):
        if i == 1:
            result = int(step.measurements['q(0)'][0])
            expected = np.zeros(2)
            expected[result] = 1
            np.testing.assert_almost_equal(step.state_vector(copy=True), expected)
        if i == 2:
            expected = np.array([np.sqrt(0.5), np.sqrt(0.5) * (-1) ** result])
            np.testing.assert_almost_equal(step.state_vector(copy=True), expected)


@pytest.mark.parametrize('dtype', [np.complex64, np.complex128])
@pytest.mark.parametrize('split', [True, False])
def test_simulate_expectation_values(dtype: Type[np.number], split: bool):
    # Compare with test_expectation_from_state_vector_two_qubit_states
    # in file: cirq/ops/linear_combinations_test.py
    q0, q1 = cirq.LineQubit.range(2)
    psum1 = cirq.Z(q0) + 3.2 * cirq.Z(q1)
    psum2 = -1 * cirq.X(q0) + 2 * cirq.X(q1)
    c1 = cirq.Circuit(cirq.I(q0), cirq.X(q1))
    simulator = cirq.Simulator(dtype=dtype, split_untangled_states=split)
    result = simulator.simulate_expectation_values(c1, [psum1, psum2])
    assert cirq.approx_eq(result[0], -2.2, atol=1e-6)
    assert cirq.approx_eq(result[1], 0, atol=1e-6)

    c2 = cirq.Circuit(cirq.H(q0), cirq.H(q1))
    result = simulator.simulate_expectation_values(c2, [psum1, psum2])
    assert cirq.approx_eq(result[0], 0, atol=1e-6)
    assert cirq.approx_eq(result[1], 1, atol=1e-6)

    psum3 = cirq.Z(q0) + cirq.X(q1)
    c3 = cirq.Circuit(cirq.I(q0), cirq.H(q1))
    result = simulator.simulate_expectation_values(c3, psum3)
    assert cirq.approx_eq(result[0], 2, atol=1e-6)


@pytest.mark.parametrize('dtype', [np.complex64, np.complex128])
@pytest.mark.parametrize('split', [True, False])
def test_simulate_expectation_values_terminal_measure(dtype: Type[np.number], split: bool):
    q0 = cirq.LineQubit(0)
    circuit = cirq.Circuit(cirq.H(q0), cirq.measure(q0))
    obs = cirq.Z(q0)
    simulator = cirq.Simulator(dtype=dtype, split_untangled_states=split)
    with pytest.raises(ValueError):
        _ = simulator.simulate_expectation_values(circuit, obs)

    results = {-1: 0, 1: 0}
    for _ in range(100):
        result = simulator.simulate_expectation_values(
            circuit, obs, permit_terminal_measurements=True
        )
        if cirq.approx_eq(result[0], -1, atol=1e-6):
            results[-1] += 1
        if cirq.approx_eq(result[0], 1, atol=1e-6):
            results[1] += 1

    # With a measurement after H, the Z-observable expects a specific state.
    assert results[-1] > 0
    assert results[1] > 0
    assert results[-1] + results[1] == 100

    circuit = cirq.Circuit(cirq.H(q0))
    results = {0: 0}
    for _ in range(100):
        result = simulator.simulate_expectation_values(
            circuit, obs, permit_terminal_measurements=True
        )
        if cirq.approx_eq(result[0], 0, atol=1e-6):
            results[0] += 1

    # Without measurement after H, the Z-observable is indeterminate.
    assert results[0] == 100


@pytest.mark.parametrize('dtype', [np.complex64, np.complex128])
@pytest.mark.parametrize('split', [True, False])
def test_simulate_expectation_values_qubit_order(dtype: Type[np.number], split: bool):
    q0, q1, q2 = cirq.LineQubit.range(3)
    circuit = cirq.Circuit(cirq.H(q0), cirq.H(q1), cirq.X(q2))
    obs = cirq.X(q0) + cirq.X(q1) - cirq.Z(q2)
    simulator = cirq.Simulator(dtype=dtype, split_untangled_states=split)

    result = simulator.simulate_expectation_values(circuit, obs)
    assert cirq.approx_eq(result[0], 3, atol=1e-6)

    # Adjusting the qubit order has no effect on the observables.
    result_flipped = simulator.simulate_expectation_values(circuit, obs, qubit_order=[q1, q2, q0])
    assert cirq.approx_eq(result_flipped[0], 3, atol=1e-6)


def test_invalid_run_no_unitary():
    class NoUnitary(cirq.testing.SingleQubitGate):
        pass

    q0 = cirq.LineQubit(0)
    simulator = cirq.Simulator()
    circuit = cirq.Circuit(NoUnitary()(q0))
    circuit.append([cirq.measure(q0, key='meas')])
    with pytest.raises(TypeError, match='unitary'):
        simulator.run(circuit)


def test_allocates_new_state():
    class NoUnitary(cirq.testing.SingleQubitGate):
        def _has_unitary_(self):
            return True

        def _apply_unitary_(self, args: cirq.ApplyUnitaryArgs):
            return np.copy(args.target_tensor)

    q0 = cirq.LineQubit(0)
    simulator = cirq.Simulator()
    circuit = cirq.Circuit(NoUnitary()(q0))

    initial_state = np.array([np.sqrt(0.5), np.sqrt(0.5)], dtype=np.complex64)
    result = simulator.simulate(circuit, initial_state=initial_state)
    np.testing.assert_array_almost_equal(result.state_vector(copy=False), initial_state)
    assert not initial_state is result.state_vector(copy=False)


def test_does_not_modify_initial_state():
    q0 = cirq.LineQubit(0)
    simulator = cirq.Simulator()

    class InPlaceUnitary(cirq.testing.SingleQubitGate):
        def _has_unitary_(self):
            return True

        def _apply_unitary_(self, args: cirq.ApplyUnitaryArgs):
            args.target_tensor[0], args.target_tensor[1] = (
                args.target_tensor[1],
                args.target_tensor[0],
            )
            return args.target_tensor

    circuit = cirq.Circuit(InPlaceUnitary()(q0))

    initial_state = np.array([1, 0], dtype=np.complex64)
    result = simulator.simulate(circuit, initial_state=initial_state)
    np.testing.assert_array_almost_equal(np.array([1, 0], dtype=np.complex64), initial_state)
    np.testing.assert_array_almost_equal(
        result.state_vector(copy=False), np.array([0, 1], dtype=np.complex64)
    )


def test_simulator_step_state_mixin():
    qubits = cirq.LineQubit.range(2)
    args = cirq.StateVectorSimulationState(
        available_buffer=np.array([0, 1, 0, 0]).reshape((2, 2)),
        prng=cirq.value.parse_random_state(0),
        qubits=qubits,
        initial_state=np.array([0, 1, 0, 0], dtype=np.complex64).reshape((2, 2)),
        dtype=np.complex64,
    )
    result = cirq.SparseSimulatorStep(sim_state=args, dtype=np.complex64)
    rho = np.array([[0, 0, 0, 0], [0, 1, 0, 0], [0, 0, 0, 0], [0, 0, 0, 0]])
    np.testing.assert_array_almost_equal(rho, result.density_matrix_of(qubits))
    bloch = np.array([0, 0, -1])
    np.testing.assert_array_almost_equal(bloch, result.bloch_vector_of(qubits[1]))

    assert result.dirac_notation() == '|01⟩'


class MultiHTestGate(cirq.testing.TwoQubitGate):
    def _decompose_(self, qubits):
        return cirq.H.on_each(*qubits)


def test_simulates_composite():
    c = cirq.Circuit(MultiHTestGate().on(*cirq.LineQubit.range(2)))
    expected = np.array([0.5] * 4)
<<<<<<< HEAD
    np.testing.assert_allclose(c.final_state_vector(), expected)
    np.testing.assert_allclose(cirq.Simulator().simulate(c).state_vector(copy=False), expected)
=======
    np.testing.assert_allclose(
        c.final_state_vector(ignore_terminal_measurements=False, dtype=np.complex64), expected
    )
    np.testing.assert_allclose(cirq.Simulator().simulate(c).state_vector(), expected)
>>>>>>> 08eec025


def test_simulate_measurement_inversions():
    q = cirq.NamedQubit('q')

    c = cirq.Circuit(cirq.measure(q, key='q', invert_mask=(True,)))
    assert cirq.Simulator().simulate(c).measurements == {'q': np.array([True])}

    c = cirq.Circuit(cirq.measure(q, key='q', invert_mask=(False,)))
    assert cirq.Simulator().simulate(c).measurements == {'q': np.array([False])}


def test_works_on_pauli_string_phasor():
    a, b = cirq.LineQubit.range(2)
    c = cirq.Circuit(np.exp(0.5j * np.pi * cirq.X(a) * cirq.X(b)))
    sim = cirq.Simulator()
    result = sim.simulate(c).state_vector(copy=False)
    np.testing.assert_allclose(result.reshape(4), np.array([0, 0, 0, 1j]), atol=1e-8)


def test_works_on_pauli_string():
    a, b = cirq.LineQubit.range(2)
    c = cirq.Circuit(cirq.X(a) * cirq.X(b))
    sim = cirq.Simulator()
    result = sim.simulate(c).state_vector(copy=False)
    np.testing.assert_allclose(result.reshape(4), np.array([0, 0, 0, 1]), atol=1e-8)


def test_measure_at_end_invert_mask():
    simulator = cirq.Simulator()
    a = cirq.NamedQubit('a')
    circuit = cirq.Circuit(cirq.measure(a, key='a', invert_mask=(True,)))
    result = simulator.run(circuit, repetitions=4)
    np.testing.assert_equal(result.measurements['a'], np.array([[1]] * 4))


def test_measure_at_end_invert_mask_multiple_qubits():
    simulator = cirq.Simulator()
    a, b, c = cirq.LineQubit.range(3)
    circuit = cirq.Circuit(
        cirq.measure(a, key='a', invert_mask=(True,)),
        cirq.measure(b, c, key='bc', invert_mask=(False, True)),
    )
    result = simulator.run(circuit, repetitions=4)
    np.testing.assert_equal(result.measurements['a'], np.array([[True]] * 4))
    np.testing.assert_equal(result.measurements['bc'], np.array([[0, 1]] * 4))


def test_measure_at_end_invert_mask_partial():
    simulator = cirq.Simulator()
    a, _, c = cirq.LineQubit.range(3)
    circuit = cirq.Circuit(cirq.measure(a, c, key='ac', invert_mask=(True,)))
    result = simulator.run(circuit, repetitions=4)
    np.testing.assert_equal(result.measurements['ac'], np.array([[1, 0]] * 4))


def test_qudit_invert_mask():
    q0, q1, q2, q3, q4 = cirq.LineQid.for_qid_shape((2, 3, 3, 3, 4))
    c = cirq.Circuit(
        cirq.XPowGate(dimension=2)(q0),
        cirq.XPowGate(dimension=3)(q2),
        cirq.XPowGate(dimension=3)(q3) ** 2,
        cirq.XPowGate(dimension=4)(q4) ** 3,
        cirq.measure(q0, q1, q2, q3, q4, key='a', invert_mask=(True,) * 4),
    )
    assert np.all(cirq.Simulator().run(c).measurements['a'] == [[0, 1, 0, 2, 3]])


def test_compute_amplitudes():
    a, b = cirq.LineQubit.range(2)
    c = cirq.Circuit(cirq.X(a), cirq.H(a), cirq.H(b))
    sim = cirq.Simulator()

    result = sim.compute_amplitudes(c, [0])
    np.testing.assert_allclose(np.array(result), np.array([0.5]))

    result = sim.compute_amplitudes(c, [1, 2, 3])
    np.testing.assert_allclose(np.array(result), np.array([0.5, -0.5, -0.5]))

    result = sim.compute_amplitudes(c, (1, 2, 3), qubit_order=(b, a))
    np.testing.assert_allclose(np.array(result), np.array([-0.5, 0.5, -0.5]))


def test_compute_amplitudes_bad_input():
    a, b = cirq.LineQubit.range(2)
    c = cirq.Circuit(cirq.X(a), cirq.H(a), cirq.H(b))
    sim = cirq.Simulator()

    with pytest.raises(ValueError, match='1-dimensional'):
        _ = sim.compute_amplitudes(c, np.array([[0, 0]]))


def test_sample_from_amplitudes():
    q0, q1 = cirq.LineQubit.range(2)
    circuit = cirq.Circuit(cirq.H(q0), cirq.CNOT(q0, q1), cirq.X(q1))
    sim = cirq.Simulator(seed=1)
    result = sim.sample_from_amplitudes(circuit, {}, sim._prng, repetitions=100)
    assert 40 < result[1] < 60
    assert 40 < result[2] < 60
    assert 0 not in result
    assert 3 not in result


def test_sample_from_amplitudes_teleport():
    q0, q1, q2 = cirq.LineQubit.range(3)
    # Initialize q0 to some state, teleport it to q2, then clean up.
    circuit = cirq.Circuit(
        cirq.H(q1),
        cirq.CNOT(q1, q2),
        cirq.X(q0) ** sympy.Symbol('t'),
        cirq.CNOT(q0, q1),
        cirq.H(q0),
        cirq.CNOT(q1, q2),
        cirq.CZ(q0, q2),
        cirq.H(q0),
        cirq.H(q1),
    )
    sim = cirq.Simulator(seed=1)

    # Full X, always produces |1) state
    result_a = sim.sample_from_amplitudes(circuit, {'t': 1}, sim._prng, repetitions=100)
    assert result_a == {1: 100}

    # sqrt of X, produces 50:50 state
    result_b = sim.sample_from_amplitudes(circuit, {'t': 0.5}, sim._prng, repetitions=100)
    assert 40 < result_b[0] < 60
    assert 40 < result_b[1] < 60

    # X^(1/4), produces ~85:15 state
    result_c = sim.sample_from_amplitudes(circuit, {'t': 0.25}, sim._prng, repetitions=100)
    assert 80 < result_c[0]
    assert result_c[1] < 20


def test_sample_from_amplitudes_nonunitary_fails():
    q0, q1 = cirq.LineQubit.range(2)
    sim = cirq.Simulator(seed=1)

    circuit1 = cirq.Circuit(cirq.H(q0), cirq.measure(q0, key='m'))
    with pytest.raises(ValueError, match='does not support intermediate measurement'):
        _ = sim.sample_from_amplitudes(circuit1, {}, sim._prng)

    circuit2 = cirq.Circuit(
        cirq.H(q0), cirq.CNOT(q0, q1), cirq.amplitude_damp(0.01)(q0), cirq.amplitude_damp(0.01)(q1)
    )
    with pytest.raises(ValueError, match='does not support non-unitary'):
        _ = sim.sample_from_amplitudes(circuit2, {}, sim._prng)


def test_run_sweep_parameters_not_resolved():
    a = cirq.LineQubit(0)
    simulator = cirq.Simulator()
    circuit = cirq.Circuit(cirq.XPowGate(exponent=sympy.Symbol('a'))(a), cirq.measure(a))
    with pytest.raises(ValueError, match='symbols were not specified'):
        _ = simulator.run_sweep(circuit, cirq.ParamResolver({}))


def test_simulate_sweep_parameters_not_resolved():
    a = cirq.LineQubit(0)
    simulator = cirq.Simulator()
    circuit = cirq.Circuit(cirq.XPowGate(exponent=sympy.Symbol('a'))(a), cirq.measure(a))
    with pytest.raises(ValueError, match='symbols were not specified'):
        _ = simulator.simulate_sweep(circuit, cirq.ParamResolver({}))


def test_random_seed():
    a = cirq.NamedQubit('a')
    circuit = cirq.Circuit(cirq.X(a) ** 0.5, cirq.measure(a))

    sim = cirq.Simulator(seed=1234)
    result = sim.run(circuit, repetitions=10)
    assert np.all(
        result.measurements['a']
        == [[False], [True], [False], [True], [True], [False], [False], [True], [True], [True]]
    )

    sim = cirq.Simulator(seed=np.random.RandomState(1234))
    result = sim.run(circuit, repetitions=10)
    assert np.all(
        result.measurements['a']
        == [[False], [True], [False], [True], [True], [False], [False], [True], [True], [True]]
    )


def test_random_seed_does_not_modify_global_state_terminal_measurements():
    a = cirq.NamedQubit('a')
    circuit = cirq.Circuit(cirq.X(a) ** 0.5, cirq.measure(a))

    sim = cirq.Simulator(seed=1234)
    result1 = sim.run(circuit, repetitions=50)

    sim = cirq.Simulator(seed=1234)
    _ = np.random.random()
    _ = random.random()
    result2 = sim.run(circuit, repetitions=50)

    assert result1 == result2


def test_random_seed_does_not_modify_global_state_non_terminal_measurements():
    a = cirq.NamedQubit('a')
    circuit = cirq.Circuit(
        cirq.X(a) ** 0.5, cirq.measure(a, key='a0'), cirq.X(a) ** 0.5, cirq.measure(a, key='a1')
    )

    sim = cirq.Simulator(seed=1234)
    result1 = sim.run(circuit, repetitions=50)

    sim = cirq.Simulator(seed=1234)
    _ = np.random.random()
    _ = random.random()
    result2 = sim.run(circuit, repetitions=50)

    assert result1 == result2


def test_random_seed_does_not_modify_global_state_mixture():
    a = cirq.NamedQubit('a')
    circuit = cirq.Circuit(cirq.depolarize(0.5).on(a), cirq.measure(a))

    sim = cirq.Simulator(seed=1234)
    result1 = sim.run(circuit, repetitions=50)

    sim = cirq.Simulator(seed=1234)
    _ = np.random.random()
    _ = random.random()
    result2 = sim.run(circuit, repetitions=50)

    assert result1 == result2


def test_random_seed_terminal_measurements_deterministic():
    a = cirq.NamedQubit('a')
    circuit = cirq.Circuit(cirq.X(a) ** 0.5, cirq.measure(a, key='a'))
    sim = cirq.Simulator(seed=1234)
    result1 = sim.run(circuit, repetitions=30)
    result2 = sim.run(circuit, repetitions=30)
    assert np.all(
        result1.measurements['a']
        == [
            [0],
            [1],
            [0],
            [1],
            [1],
            [0],
            [0],
            [1],
            [1],
            [1],
            [0],
            [1],
            [1],
            [1],
            [0],
            [1],
            [1],
            [0],
            [1],
            [1],
            [0],
            [1],
            [0],
            [0],
            [1],
            [1],
            [0],
            [1],
            [0],
            [1],
        ]
    )
    assert np.all(
        result2.measurements['a']
        == [
            [1],
            [0],
            [1],
            [0],
            [1],
            [1],
            [0],
            [1],
            [0],
            [1],
            [0],
            [0],
            [0],
            [1],
            [1],
            [1],
            [0],
            [1],
            [0],
            [1],
            [0],
            [1],
            [1],
            [0],
            [1],
            [1],
            [1],
            [1],
            [1],
            [1],
        ]
    )


def test_random_seed_non_terminal_measurements_deterministic():
    a = cirq.NamedQubit('a')
    circuit = cirq.Circuit(
        cirq.X(a) ** 0.5, cirq.measure(a, key='a'), cirq.X(a) ** 0.5, cirq.measure(a, key='b')
    )
    sim = cirq.Simulator(seed=1234)
    result = sim.run(circuit, repetitions=30)
    assert np.all(
        result.measurements['a']
        == [
            [0],
            [0],
            [1],
            [0],
            [1],
            [0],
            [1],
            [0],
            [1],
            [1],
            [0],
            [0],
            [1],
            [0],
            [0],
            [1],
            [1],
            [1],
            [0],
            [0],
            [0],
            [0],
            [1],
            [0],
            [0],
            [0],
            [1],
            [1],
            [1],
            [1],
        ]
    )
    assert np.all(
        result.measurements['b']
        == [
            [1],
            [1],
            [0],
            [1],
            [1],
            [1],
            [1],
            [1],
            [0],
            [1],
            [1],
            [0],
            [1],
            [1],
            [1],
            [0],
            [0],
            [1],
            [1],
            [1],
            [0],
            [1],
            [1],
            [1],
            [1],
            [1],
            [0],
            [1],
            [1],
            [1],
        ]
    )


def test_random_seed_mixture_deterministic():
    a = cirq.NamedQubit('a')
    circuit = cirq.Circuit(
        cirq.depolarize(0.9).on(a),
        cirq.depolarize(0.9).on(a),
        cirq.depolarize(0.9).on(a),
        cirq.depolarize(0.9).on(a),
        cirq.depolarize(0.9).on(a),
        cirq.measure(a, key='a'),
    )
    sim = cirq.Simulator(seed=1234)
    result = sim.run(circuit, repetitions=30)
    assert np.all(
        result.measurements['a']
        == [
            [1],
            [0],
            [0],
            [0],
            [1],
            [0],
            [0],
            [1],
            [1],
            [1],
            [1],
            [1],
            [0],
            [1],
            [0],
            [0],
            [0],
            [0],
            [0],
            [1],
            [0],
            [1],
            [1],
            [0],
            [1],
            [1],
            [1],
            [1],
            [1],
            [0],
        ]
    )


def test_entangled_reset_does_not_break_randomness():
    """Test for bad assumptions on caching the wave function on general channels.

    A previous version of cirq made the mistake of assuming that it was okay to
    cache the wavefunction produced by general channels on unrelated qubits
    before repeatedly sampling measurements. This test checks for that mistake.
    """

    a, b = cirq.LineQubit.range(2)
    circuit = cirq.Circuit(
        cirq.H(a), cirq.CNOT(a, b), cirq.ResetChannel().on(a), cirq.measure(b, key='out')
    )
    samples = cirq.Simulator().sample(circuit, repetitions=100)['out']
    counts = samples.value_counts()
    assert len(counts) == 2
    assert 10 <= counts[0] <= 90
    assert 10 <= counts[1] <= 90


def test_overlapping_measurements_at_end():
    a, b = cirq.LineQubit.range(2)
    circuit = cirq.Circuit(
        cirq.H(a),
        cirq.CNOT(a, b),
        # These measurements are not on independent qubits but they commute.
        cirq.measure(a, key='a'),
        cirq.measure(a, key='not a', invert_mask=(True,)),
        cirq.measure(b, key='b'),
        cirq.measure(a, b, key='ab'),
    )

    samples = cirq.Simulator().sample(circuit, repetitions=100)
    np.testing.assert_array_equal(samples['a'].values, samples['not a'].values ^ 1)
    np.testing.assert_array_equal(
        samples['a'].values * 2 + samples['b'].values, samples['ab'].values
    )

    counts = samples['b'].value_counts()
    assert len(counts) == 2
    assert 10 <= counts[0] <= 90
    assert 10 <= counts[1] <= 90


def test_separated_measurements():
    a, b = cirq.LineQubit.range(2)
    c = cirq.Circuit(
        [
            cirq.H(a),
            cirq.H(b),
            cirq.CZ(a, b),
            cirq.measure(a, key='a'),
            cirq.CZ(a, b),
            cirq.H(b),
            cirq.measure(b, key='zero'),
        ]
    )
    sample = cirq.Simulator().sample(c, repetitions=10)
    np.testing.assert_array_equal(sample['zero'].values, [0] * 10)


def test_state_vector_copy():
    sim = cirq.Simulator(split_untangled_states=False)

    class InplaceGate(cirq.testing.SingleQubitGate):
        """A gate that modifies the target tensor in place, multiply by -1."""

        def _apply_unitary_(self, args):
            args.target_tensor *= -1.0
            return args.target_tensor

    q = cirq.LineQubit(0)
    circuit = cirq.Circuit(InplaceGate()(q), InplaceGate()(q))

    vectors = []
    for step in sim.simulate_moment_steps(circuit):
        vectors.append(step.state_vector(copy=True))
    for x, y in itertools.combinations(vectors, 2):
        assert not np.shares_memory(x, y)

    # If the state vector is not copied, then applying second InplaceGate
    # causes old state to be modified.
    vectors = []
    copy_of_vectors = []
    for step in sim.simulate_moment_steps(circuit):
        state_vector = step.state_vector(copy=False)
        vectors.append(state_vector)
        copy_of_vectors.append(state_vector.copy())
    assert any(not np.array_equal(x, y) for x, y in zip(vectors, copy_of_vectors))


def test_final_state_vector_is_not_last_object():
    sim = cirq.Simulator()

    q = cirq.LineQubit(0)
    initial_state = np.array([1, 0], dtype=np.complex64)
    circuit = cirq.Circuit(cirq.wait(q))
    result = sim.simulate(circuit, initial_state=initial_state)
    assert result.state_vector(copy=False) is not initial_state
    assert not np.shares_memory(result.state_vector(copy=False), initial_state)
    np.testing.assert_equal(result.state_vector(copy=False), initial_state)


def test_deterministic_gate_noise():
    q = cirq.LineQubit(0)
    circuit = cirq.Circuit(cirq.I(q), cirq.measure(q))

    simulator1 = cirq.Simulator(noise=cirq.X)
    result1 = simulator1.run(circuit, repetitions=10)

    simulator2 = cirq.Simulator(noise=cirq.X)
    result2 = simulator2.run(circuit, repetitions=10)

    assert result1 == result2

    simulator3 = cirq.Simulator(noise=cirq.Z)
    result3 = simulator3.run(circuit, repetitions=10)

    assert result1 != result3


def test_nondeterministic_mixture_noise():
    q = cirq.LineQubit(0)
    circuit = cirq.Circuit(cirq.I(q), cirq.measure(q))

    simulator = cirq.Simulator(noise=cirq.ConstantQubitNoiseModel(cirq.depolarize(0.5)))
    result1 = simulator.run(circuit, repetitions=50)
    result2 = simulator.run(circuit, repetitions=50)

    assert result1 != result2


def test_pure_state_creation():
    sim = cirq.Simulator()
    qids = cirq.LineQubit.range(3)
    shape = cirq.qid_shape(qids)
    args = sim._create_simulation_state(1, qids)
    values = list(args.values())
    arg = (
        values[0]
        .kronecker_product(values[1])
        .kronecker_product(values[2])
        .transpose_to_qubit_order(qids)
    )
    expected = cirq.to_valid_state_vector(1, len(qids), qid_shape=shape)
    np.testing.assert_allclose(arg.target_tensor, expected.reshape(shape))


def test_noise_model():
    q = cirq.LineQubit(0)
    circuit = cirq.Circuit(cirq.H(q), cirq.measure(q))

    noise_model = cirq.NoiseModel.from_noise_model_like(cirq.depolarize(p=0.01))
    simulator = cirq.Simulator(noise=noise_model)
    result = simulator.run(circuit, repetitions=100)

    assert 20 <= sum(result.measurements['q(0)'])[0] < 80


def test_separated_states_str_does_not_merge():
    q0, q1 = cirq.LineQubit.range(2)
    circuit = cirq.Circuit(
        cirq.measure(q0), cirq.measure(q1), cirq.H(q0), cirq.global_phase_operation(0 + 1j)
    )

    result = cirq.Simulator().simulate(circuit)
    assert (
        str(result)
        == """measurements: q(0)=0 q(1)=0

qubits: (cirq.LineQubit(0),)
output vector: 0.707|0⟩ + 0.707|1⟩

qubits: (cirq.LineQubit(1),)
output vector: |0⟩

phase:
output vector: 1j|⟩"""
    )


def test_separable_non_dirac_str():
    circuit = cirq.Circuit()
    for i in range(4):
        circuit.append(cirq.H(cirq.LineQubit(i)))
        circuit.append(cirq.CX(cirq.LineQubit(0), cirq.LineQubit(i + 1)))

    result = cirq.Simulator().simulate(circuit)
    assert '+0.j' in str(result)


def test_unseparated_states_str():
    q0, q1 = cirq.LineQubit.range(2)
    circuit = cirq.Circuit(
        cirq.measure(q0), cirq.measure(q1), cirq.H(q0), cirq.global_phase_operation(0 + 1j)
    )

    result = cirq.Simulator(split_untangled_states=False).simulate(circuit)
    assert (
        str(result)
        == """measurements: q(0)=0 q(1)=0

qubits: (cirq.LineQubit(0), cirq.LineQubit(1))
output vector: 0.707j|00⟩ + 0.707j|10⟩"""
    )<|MERGE_RESOLUTION|>--- conflicted
+++ resolved
@@ -776,15 +776,10 @@
 def test_simulates_composite():
     c = cirq.Circuit(MultiHTestGate().on(*cirq.LineQubit.range(2)))
     expected = np.array([0.5] * 4)
-<<<<<<< HEAD
-    np.testing.assert_allclose(c.final_state_vector(), expected)
-    np.testing.assert_allclose(cirq.Simulator().simulate(c).state_vector(copy=False), expected)
-=======
     np.testing.assert_allclose(
         c.final_state_vector(ignore_terminal_measurements=False, dtype=np.complex64), expected
     )
-    np.testing.assert_allclose(cirq.Simulator().simulate(c).state_vector(), expected)
->>>>>>> 08eec025
+    np.testing.assert_allclose(cirq.Simulator().simulate(c).state_vector(copy=False), expected)
 
 
 def test_simulate_measurement_inversions():
