--- conflicted
+++ resolved
@@ -1328,8 +1328,6 @@
     noise_model = cirq.NoiseModel.from_noise_model_like(cirq.depolarize(p=0.01))
     simulator = cirq.Simulator(noise=noise_model)
     result = simulator.run(circuit, repetitions=100)
-
-<<<<<<< HEAD
     assert 40 <= sum(result.measurements['0'])[0] < 60
 
 
@@ -1384,7 +1382,4 @@
 
 qubits: (cirq.LineQubit(0), cirq.LineQubit(1))
 output vector: 0.707j|00⟩ + 0.707j|10⟩"""
-    )
-=======
-    assert 20 <= sum(result.measurements['0'])[0] < 80
->>>>>>> 9cf2748c
+    )