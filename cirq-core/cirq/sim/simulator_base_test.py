# Copyright 2021 The Cirq Developers
#
# Licensed under the Apache License, Version 2.0 (the "License");
# you may not use this file except in compliance with the License.
# You may obtain a copy of the License at
#
#     https://www.apache.org/licenses/LICENSE-2.0
#
# Unless required by applicable law or agreed to in writing, software
# distributed under the License is distributed on an "AS IS" BASIS,
# WITHOUT WARRANTIES OR CONDITIONS OF ANY KIND, either express or implied.
# See the License for the specific language governing permissions and
# limitations under the License.
import math
<<<<<<< HEAD
from typing import List, Dict, Any, Sequence
=======
from typing import List, Dict, Any, Sequence, Tuple
>>>>>>> 6282c067

import numpy as np
import pytest

import cirq


class CountingActOnArgs(cirq.ActOnArgs):
    gate_count = 0
    measurement_count = 0

    def __init__(self, state, qubits, logs):
        super().__init__(
            qubits=qubits,
            log_of_measurement_results=logs,
        )
        self.state = state

    def _perform_measurement(self, qubits: Sequence['cirq.Qid']) -> List[int]:
        self.measurement_count += 1
        return [self.gate_count]

<<<<<<< HEAD
=======
    def copy(self) -> 'CountingActOnArgs':
        args = CountingActOnArgs(
            qubits=self.qubits,
            logs=self.log_of_measurement_results.copy(),
            state=self.state,
        )
        args.gate_count = self.gate_count
        args.measurement_count = self.measurement_count
        return args

>>>>>>> 6282c067
    def _act_on_fallback_(self, action: Any, qubits: Sequence['cirq.Qid'], allow_decompose: bool):
        self.gate_count += 1
        return True


class SplittableCountingActOnArgs(CountingActOnArgs):
<<<<<<< HEAD
    def _on_join(self, other: 'SplittableCountingActOnArgs', target: 'SplittableCountingActOnArgs'):
        target.gate_count = self.gate_count + other.gate_count
        target.measurement_count = self.measurement_count + other.measurement_count

    def _on_extract(
        self,
        qubits: Sequence['cirq.Qid'],
        extracted: 'SplittableCountingActOnArgs',
        remainder: 'SplittableCountingActOnArgs',
    ):
        remainder.gate_count = 0
        remainder.measurement_count = 0

    def _on_reorder(self, qubits: Sequence['cirq.Qid'], target: 'SplittableCountingActOnArgs'):
        pass

    def can_extract(self, qubits: Sequence['cirq.Qid']):
        return True
=======
    def kronecker_product(
        self, other: 'SplittableCountingActOnArgs'
    ) -> 'SplittableCountingActOnArgs':
        args = SplittableCountingActOnArgs(
            qubits=self.qubits + other.qubits,
            logs=self.log_of_measurement_results,
            state=None,
        )
        args.gate_count = self.gate_count + other.gate_count
        args.measurement_count = self.measurement_count + other.measurement_count
        return args

    def factor(
        self,
        qubits: Sequence['cirq.Qid'],
        *,
        validate=True,
        atol=1e-07,
    ) -> Tuple['SplittableCountingActOnArgs', 'SplittableCountingActOnArgs']:
        extracted_args = SplittableCountingActOnArgs(
            qubits=qubits,
            logs=self.log_of_measurement_results,
            state=None,
        )
        extracted_args.gate_count = self.gate_count
        extracted_args.measurement_count = self.measurement_count
        remainder_args = SplittableCountingActOnArgs(
            qubits=tuple(q for q in self.qubits if q not in qubits),
            logs=self.log_of_measurement_results,
            state=None,
        )
        return extracted_args, remainder_args

    def transpose_to_qubit_order(
        self, qubits: Sequence['cirq.Qid']
    ) -> 'SplittableCountingActOnArgs':
        args = SplittableCountingActOnArgs(
            qubits=qubits,
            logs=self.log_of_measurement_results,
            state=self.state,
        )
        args.gate_count = self.gate_count
        args.measurement_count = self.measurement_count
        return args
>>>>>>> 6282c067


class CountingStepResult(cirq.StepResult[CountingActOnArgs]):
    def __init__(
        self,
        sim_state: CountingActOnArgs,
        qubit_map: Dict[cirq.Qid, int],
    ):
        super().__init__(measurements=sim_state.log_of_measurement_results.copy())
        self.sim_state = sim_state
        self.qubit_map = qubit_map

    def sample(
        self,
        qubits: List[cirq.Qid],
        repetitions: int = 1,
        seed: cirq.RANDOM_STATE_OR_SEED_LIKE = None,
    ) -> np.ndarray:
        measurements: List[List[int]] = []
        for _ in range(repetitions):
            measurements.append(self.sim_state._perform_measurement(qubits))
        return np.array(measurements, dtype=int)

    def _simulator_state(self) -> CountingActOnArgs:
        return self.sim_state


class CountingTrialResult(cirq.SimulationTrialResult):
    pass


class CountingSimulator(
    cirq.SimulatorBase[
        CountingStepResult, CountingTrialResult, CountingActOnArgs, CountingActOnArgs
    ]
):
    def __init__(self, noise=None, split_untangled_states=False):
        super().__init__(
            noise=noise,
            split_untangled_states=split_untangled_states,
        )

    def _create_partial_act_on_args(
        self,
        initial_state: Any,
        qubits: Sequence['cirq.Qid'],
        logs: Dict[str, Any],
    ) -> CountingActOnArgs:
        return CountingActOnArgs(qubits=qubits, state=initial_state, logs=logs)

    def _create_simulator_trial_result(
        self,
        params: cirq.ParamResolver,
        measurements: Dict[str, np.ndarray],
        final_simulator_state: CountingActOnArgs,
    ) -> CountingTrialResult:
        return CountingTrialResult(params, measurements, final_simulator_state)

    def _create_step_result(
        self,
        sim_state: CountingActOnArgs,
        qubit_map: Dict[cirq.Qid, int],
    ) -> CountingStepResult:
        return CountingStepResult(sim_state, qubit_map)


class SplittableCountingSimulator(CountingSimulator):
    def __init__(self, noise=None, split_untangled_states=True):
        super().__init__(
            noise=noise,
            split_untangled_states=split_untangled_states,
        )

    def _create_partial_act_on_args(
        self,
        initial_state: Any,
        qubits: Sequence['cirq.Qid'],
        logs: Dict[str, Any],
    ) -> CountingActOnArgs:
        return SplittableCountingActOnArgs(qubits=qubits, state=initial_state, logs=logs)


q0, q1 = cirq.LineQubit.range(2)
entangled_state_repr = np.array([[math.sqrt(0.5), 0], [0, math.sqrt(0.5)]])


class TestOp(cirq.Operation):
    def with_qubits(self, *new_qubits):
        pass

    @property
    def qubits(self):
        return [q0]


def test_simulate_empty_circuit():
    sim = CountingSimulator()
    r = sim.simulate(cirq.Circuit())
    assert r._final_simulator_state.gate_count == 0


def test_simulate_one_gate_circuit():
    sim = CountingSimulator()
    r = sim.simulate(cirq.Circuit(cirq.X(q0)))
    assert r._final_simulator_state.gate_count == 1


def test_simulate_one_measurement_circuit():
    sim = CountingSimulator()
    r = sim.simulate(cirq.Circuit(cirq.measure(q0)))
    assert r._final_simulator_state.gate_count == 0
    assert r._final_simulator_state.measurement_count == 1


def test_empty_circuit_simulation_has_moment():
    sim = CountingSimulator()
    steps = list(sim.simulate_moment_steps(cirq.Circuit()))
    assert len(steps) == 1


def test_noise_applied():
    sim = CountingSimulator(noise=cirq.X)
    r = sim.simulate(cirq.Circuit(cirq.X(q0)))
    assert r._final_simulator_state.gate_count == 2


def test_noise_applied_measurement_gate():
    sim = CountingSimulator(noise=cirq.X)
    r = sim.simulate(cirq.Circuit(cirq.measure(q0)))
    assert r._final_simulator_state.gate_count == 1
    assert r._final_simulator_state.measurement_count == 1


def test_cannot_act():
    class BadOp(TestOp):
        def _act_on_(self, args):
            raise TypeError()

    sim = CountingSimulator()
    with pytest.raises(TypeError, match="CountingSimulator doesn't support .*BadOp"):
        sim.simulate(cirq.Circuit(BadOp()))


def test_run_one_gate_circuit():
    sim = CountingSimulator()
    r = sim.run(cirq.Circuit(cirq.X(q0), cirq.measure(q0)), repetitions=2)
    assert np.allclose(r.measurements['0'], [[1], [1]])


def test_run_one_gate_circuit_noise():
    sim = CountingSimulator(noise=cirq.X)
    r = sim.run(cirq.Circuit(cirq.X(q0), cirq.measure(q0)), repetitions=2)
    assert np.allclose(r.measurements['0'], [[2], [2]])


def test_run_non_unitary_circuit():
    sim = CountingSimulator()
    r = sim.run(cirq.Circuit(cirq.phase_damp(1).on(q0), cirq.measure(q0)), repetitions=2)
    assert np.allclose(r.measurements['0'], [[1], [1]])


def test_run_non_unitary_circuit_non_unitary_state():
    class DensityCountingSimulator(CountingSimulator):
        def _can_be_in_run_prefix(self, val):
            return not cirq.is_measurement(val)

    sim = DensityCountingSimulator()
    r = sim.run(cirq.Circuit(cirq.phase_damp(1).on(q0), cirq.measure(q0)), repetitions=2)
    assert np.allclose(r.measurements['0'], [[1], [1]])


def test_run_non_terminal_measurement():
    sim = CountingSimulator()
    r = sim.run(cirq.Circuit(cirq.X(q0), cirq.measure(q0), cirq.X(q0)), repetitions=2)
    assert np.allclose(r.measurements['0'], [[1], [1]])


def test_integer_initial_state_is_split():
    sim = SplittableCountingSimulator()
    args = sim._create_act_on_args(2, (q0, q1))
    assert len(set(args.values())) == 3
    assert args[q0] is not args[q1]
    assert args[q0].state == 1
    assert args[q1].state == 0
    assert args[None].state == 0


def test_integer_initial_state_is_not_split_if_disabled():
    sim = SplittableCountingSimulator(split_untangled_states=False)
    args = sim._create_act_on_args(2, (q0, q1))
    assert isinstance(args, SplittableCountingActOnArgs)
    assert args[q0] is args[q1]
    assert args.state == 2


def test_integer_initial_state_is_not_split_if_impossible():
    sim = CountingSimulator()
    args = sim._create_act_on_args(2, (q0, q1))
    assert isinstance(args, CountingActOnArgs)
    assert not isinstance(args, SplittableCountingActOnArgs)
    assert args[q0] is args[q1]
    assert args.state == 2


def test_non_integer_initial_state_is_not_split():
    sim = SplittableCountingSimulator()
    args = sim._create_act_on_args(entangled_state_repr, (q0, q1))
    assert len(set(args.values())) == 2
    assert (args[q0].state == entangled_state_repr).all()
    assert args[q1] is args[q0]
    assert args[None].state == 0


def test_entanglement_causes_join():
    sim = SplittableCountingSimulator()
    args = sim._create_act_on_args(2, (q0, q1))
    assert len(set(args.values())) == 3
    args.apply_operation(cirq.CNOT(q0, q1))
    assert len(set(args.values())) == 2
    assert args[q0] is args[q1]
    assert args[None] is not args[q0]


def test_measurement_causes_split():
    sim = SplittableCountingSimulator()
    args = sim._create_act_on_args(entangled_state_repr, (q0, q1))
    assert len(set(args.values())) == 2
    args.apply_operation(cirq.measure(q0))
    assert len(set(args.values())) == 3
    assert args[q0] is not args[q1]
    assert args[q0] is not args[None]


def test_measurement_does_not_split_if_disabled():
    sim = SplittableCountingSimulator(split_untangled_states=False)
    args = sim._create_act_on_args(2, (q0, q1))
    assert isinstance(args, SplittableCountingActOnArgs)
    args.apply_operation(cirq.measure(q0))
    assert isinstance(args, SplittableCountingActOnArgs)
    assert args[q0] is args[q1]


def test_measurement_does_not_split_if_impossible():
    sim = CountingSimulator()
    args = sim._create_act_on_args(2, (q0, q1))
    assert isinstance(args, CountingActOnArgs)
    assert not isinstance(args, SplittableCountingActOnArgs)
    args.apply_operation(cirq.measure(q0))
    assert isinstance(args, CountingActOnArgs)
    assert not isinstance(args, SplittableCountingActOnArgs)
    assert args[q0] is args[q1]


def test_reorder_succeeds():
    sim = SplittableCountingSimulator()
    args = sim._create_act_on_args(entangled_state_repr, (q0, q1))
<<<<<<< HEAD
    reordered = args[q0].reorder([q1, q0])
=======
    reordered = args[q0].transpose_to_qubit_order([q1, q0])
>>>>>>> 6282c067
    assert reordered.qubits == (q1, q0)<|MERGE_RESOLUTION|>--- conflicted
+++ resolved
@@ -12,11 +12,7 @@
 # See the License for the specific language governing permissions and
 # limitations under the License.
 import math
-<<<<<<< HEAD
-from typing import List, Dict, Any, Sequence
-=======
 from typing import List, Dict, Any, Sequence, Tuple
->>>>>>> 6282c067
 
 import numpy as np
 import pytest
@@ -39,8 +35,6 @@
         self.measurement_count += 1
         return [self.gate_count]
 
-<<<<<<< HEAD
-=======
     def copy(self) -> 'CountingActOnArgs':
         args = CountingActOnArgs(
             qubits=self.qubits,
@@ -51,14 +45,12 @@
         args.measurement_count = self.measurement_count
         return args
 
->>>>>>> 6282c067
     def _act_on_fallback_(self, action: Any, qubits: Sequence['cirq.Qid'], allow_decompose: bool):
         self.gate_count += 1
         return True
 
 
 class SplittableCountingActOnArgs(CountingActOnArgs):
-<<<<<<< HEAD
     def _on_join(self, other: 'SplittableCountingActOnArgs', target: 'SplittableCountingActOnArgs'):
         target.gate_count = self.gate_count + other.gate_count
         target.measurement_count = self.measurement_count + other.measurement_count
@@ -77,52 +69,6 @@
 
     def can_extract(self, qubits: Sequence['cirq.Qid']):
         return True
-=======
-    def kronecker_product(
-        self, other: 'SplittableCountingActOnArgs'
-    ) -> 'SplittableCountingActOnArgs':
-        args = SplittableCountingActOnArgs(
-            qubits=self.qubits + other.qubits,
-            logs=self.log_of_measurement_results,
-            state=None,
-        )
-        args.gate_count = self.gate_count + other.gate_count
-        args.measurement_count = self.measurement_count + other.measurement_count
-        return args
-
-    def factor(
-        self,
-        qubits: Sequence['cirq.Qid'],
-        *,
-        validate=True,
-        atol=1e-07,
-    ) -> Tuple['SplittableCountingActOnArgs', 'SplittableCountingActOnArgs']:
-        extracted_args = SplittableCountingActOnArgs(
-            qubits=qubits,
-            logs=self.log_of_measurement_results,
-            state=None,
-        )
-        extracted_args.gate_count = self.gate_count
-        extracted_args.measurement_count = self.measurement_count
-        remainder_args = SplittableCountingActOnArgs(
-            qubits=tuple(q for q in self.qubits if q not in qubits),
-            logs=self.log_of_measurement_results,
-            state=None,
-        )
-        return extracted_args, remainder_args
-
-    def transpose_to_qubit_order(
-        self, qubits: Sequence['cirq.Qid']
-    ) -> 'SplittableCountingActOnArgs':
-        args = SplittableCountingActOnArgs(
-            qubits=qubits,
-            logs=self.log_of_measurement_results,
-            state=self.state,
-        )
-        args.gate_count = self.gate_count
-        args.measurement_count = self.measurement_count
-        return args
->>>>>>> 6282c067
 
 
 class CountingStepResult(cirq.StepResult[CountingActOnArgs]):
@@ -379,9 +325,5 @@
 def test_reorder_succeeds():
     sim = SplittableCountingSimulator()
     args = sim._create_act_on_args(entangled_state_repr, (q0, q1))
-<<<<<<< HEAD
-    reordered = args[q0].reorder([q1, q0])
-=======
     reordered = args[q0].transpose_to_qubit_order([q1, q0])
->>>>>>> 6282c067
     assert reordered.qubits == (q1, q0)