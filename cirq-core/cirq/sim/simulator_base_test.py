# Copyright 2021 The Cirq Developers
#
# Licensed under the Apache License, Version 2.0 (the "License");
# you may not use this file except in compliance with the License.
# You may obtain a copy of the License at
#
#     https://www.apache.org/licenses/LICENSE-2.0
#
# Unless required by applicable law or agreed to in writing, software
# distributed under the License is distributed on an "AS IS" BASIS,
# WITHOUT WARRANTIES OR CONDITIONS OF ANY KIND, either express or implied.
# See the License for the specific language governing permissions and
# limitations under the License.
import math
from typing import Any, Dict, List, Sequence, Tuple

import numpy as np
import pytest
import sympy

import cirq


class CountingState(cirq.qis.QuantumStateRepresentation):
    def __init__(self, state, gate_count=0, measurement_count=0):
        self.state = state
        self.gate_count = gate_count
        self.measurement_count = measurement_count

    def measure(
        self, axes: Sequence[int], seed: 'cirq.RANDOM_STATE_OR_SEED_LIKE' = None
    ) -> List[int]:
        self.measurement_count += 1
        return [self.gate_count]

    def kron(self: 'CountingState', other: 'CountingState') -> 'CountingState':
        return CountingState(
            self.state,
            self.gate_count + other.gate_count,
            self.measurement_count + other.measurement_count,
        )

    def factor(
        self: 'CountingState', axes: Sequence[int], *, validate=True, atol=1e-07
    ) -> Tuple['CountingState', 'CountingState']:
        return CountingState(self.state, self.gate_count, self.measurement_count), CountingState(
            self.state
        )

    def reindex(self: 'CountingState', axes: Sequence[int]) -> 'CountingState':
        return self.copy()

    def copy(self, deep_copy_buffers: bool = True) -> 'CountingState':
        return CountingState(
            state=self.state, gate_count=self.gate_count, measurement_count=self.measurement_count
        )


class CountingActOnArgs(cirq.ActOnArgs[CountingState]):
    def __init__(self, state, qubits, classical_data):
        state_obj = CountingState(state)
        super().__init__(state=state_obj, qubits=qubits, classical_data=classical_data)

    def _act_on_fallback_(
        self, action: Any, qubits: Sequence['cirq.Qid'], allow_decompose: bool = True
    ) -> bool:
        self._state.gate_count += 1
        return True

    @property
    def state(self):
        return self._state.state

    @property
    def gate_count(self):
        return self._state.gate_count

    @property
    def measurement_count(self):
        return self._state.measurement_count


class SplittableCountingActOnArgs(CountingActOnArgs):
    @property
    def allows_factoring(self):
        return True


<<<<<<< HEAD
class CountingStepResult(cirq.StepResultBase[CountingActOnArgs, CountingActOnArgs]):
=======
class CountingStepResult(cirq.StepResultBase[CountingActOnArgs]):
    def sample(
        self,
        qubits: List[cirq.Qid],
        repetitions: int = 1,
        seed: cirq.RANDOM_STATE_OR_SEED_LIKE = None,
    ) -> np.ndarray:
        measurements: List[List[int]] = []
        for _ in range(repetitions):
            measurements.append(self._merged_sim_state._perform_measurement(qubits))
        return np.array(measurements, dtype=int)

>>>>>>> 88e95ad5
    def _simulator_state(self) -> CountingActOnArgs:
        return self._merged_sim_state


class CountingTrialResult(cirq.SimulationTrialResultBase[CountingActOnArgs]):
    pass


class CountingSimulator(
    cirq.SimulatorBase[CountingStepResult, CountingTrialResult, CountingActOnArgs]
):
    def __init__(self, noise=None, split_untangled_states=False):
        super().__init__(noise=noise, split_untangled_states=split_untangled_states)

    def _create_partial_act_on_args(
        self,
        initial_state: Any,
        qubits: Sequence['cirq.Qid'],
        classical_data: cirq.ClassicalDataStore,
    ) -> CountingActOnArgs:
        return CountingActOnArgs(qubits=qubits, state=initial_state, classical_data=classical_data)

    def _create_simulator_trial_result(
        self,
        params: cirq.ParamResolver,
        measurements: Dict[str, np.ndarray],
        final_step_result: CountingStepResult,
    ) -> CountingTrialResult:
        return CountingTrialResult(params, measurements, final_step_result=final_step_result)

    def _create_step_result(
        self, sim_state: cirq.OperationTarget[CountingActOnArgs]
    ) -> CountingStepResult:
        return CountingStepResult(sim_state)


class SplittableCountingSimulator(CountingSimulator):
    def __init__(self, noise=None, split_untangled_states=True):
        super().__init__(noise=noise, split_untangled_states=split_untangled_states)

    def _create_partial_act_on_args(
        self,
        initial_state: Any,
        qubits: Sequence['cirq.Qid'],
        classical_data: cirq.ClassicalDataStore,
    ) -> CountingActOnArgs:
        return SplittableCountingActOnArgs(
            qubits=qubits, state=initial_state, classical_data=classical_data
        )


q0, q1 = cirq.LineQubit.range(2)
entangled_state_repr = np.array([[math.sqrt(0.5), 0], [0, math.sqrt(0.5)]])


class TestOp(cirq.Operation):
    def with_qubits(self, *new_qubits):
        pass

    @property
    def qubits(self):
        return [q0]


def test_simulate_empty_circuit():
    sim = CountingSimulator()
    r = sim.simulate(cirq.Circuit())
    assert r._final_simulator_state.gate_count == 0
    assert r._final_simulator_state.measurement_count == 0


def test_simulate_one_gate_circuit():
    sim = CountingSimulator()
    r = sim.simulate(cirq.Circuit(cirq.X(q0)))
    assert r._final_simulator_state.gate_count == 1


def test_simulate_one_measurement_circuit():
    sim = CountingSimulator()
    r = sim.simulate(cirq.Circuit(cirq.measure(q0)))
    assert r._final_simulator_state.gate_count == 0
    assert r._final_simulator_state.measurement_count == 1


def test_empty_circuit_simulation_has_moment():
    sim = CountingSimulator()
    steps = list(sim.simulate_moment_steps(cirq.Circuit()))
    assert len(steps) == 1


def test_noise_applied():
    sim = CountingSimulator(noise=cirq.X)
    r = sim.simulate(cirq.Circuit(cirq.X(q0)))
    assert r._final_simulator_state.gate_count == 2


def test_noise_applied_measurement_gate():
    sim = CountingSimulator(noise=cirq.X)
    r = sim.simulate(cirq.Circuit(cirq.measure(q0)))
    assert r._final_simulator_state.gate_count == 1
    assert r._final_simulator_state.measurement_count == 1


def test_cannot_act():
    class BadOp(TestOp):
        def _act_on_(self, args):
            raise TypeError()

    sim = CountingSimulator()
    with pytest.raises(TypeError, match="CountingSimulator doesn't support .*BadOp"):
        sim.simulate(cirq.Circuit(BadOp()))


def test_run_one_gate_circuit():
    sim = CountingSimulator()
    r = sim.run(cirq.Circuit(cirq.X(q0), cirq.measure(q0)), repetitions=2)
    assert np.allclose(r.measurements['0'], [[1], [1]])


def test_run_one_gate_circuit_noise():
    sim = CountingSimulator(noise=cirq.X)
    r = sim.run(cirq.Circuit(cirq.X(q0), cirq.measure(q0)), repetitions=2)
    assert np.allclose(r.measurements['0'], [[2], [2]])


def test_run_non_unitary_circuit():
    sim = CountingSimulator()
    r = sim.run(cirq.Circuit(cirq.phase_damp(1).on(q0), cirq.measure(q0)), repetitions=2)
    assert np.allclose(r.measurements['0'], [[1], [1]])


def test_run_non_unitary_circuit_non_unitary_state():
    class DensityCountingSimulator(CountingSimulator):
        def _can_be_in_run_prefix(self, val):
            return not cirq.is_measurement(val)

    sim = DensityCountingSimulator()
    r = sim.run(cirq.Circuit(cirq.phase_damp(1).on(q0), cirq.measure(q0)), repetitions=2)
    assert np.allclose(r.measurements['0'], [[1], [1]])


def test_run_non_terminal_measurement():
    sim = CountingSimulator()
    r = sim.run(cirq.Circuit(cirq.X(q0), cirq.measure(q0), cirq.X(q0)), repetitions=2)
    assert np.allclose(r.measurements['0'], [[1], [1]])


def test_integer_initial_state_is_split():
    sim = SplittableCountingSimulator()
    args = sim._create_act_on_args(2, (q0, q1))
    assert len(set(args.values())) == 3
    assert args[q0] is not args[q1]
    assert args[q0].state == 1
    assert args[q1].state == 0
    assert args[None].state == 0


def test_integer_initial_state_is_not_split_if_disabled():
    sim = SplittableCountingSimulator(split_untangled_states=False)
    args = sim._create_act_on_args(2, (q0, q1))
    assert isinstance(args, SplittableCountingActOnArgs)
    assert args[q0] is args[q1]
    assert args.state == 2


def test_integer_initial_state_is_not_split_if_impossible():
    sim = CountingSimulator()
    args = sim._create_act_on_args(2, (q0, q1))
    assert isinstance(args, CountingActOnArgs)
    assert not isinstance(args, SplittableCountingActOnArgs)
    assert args[q0] is args[q1]
    assert args.state == 2


def test_non_integer_initial_state_is_not_split():
    sim = SplittableCountingSimulator()
    args = sim._create_act_on_args(entangled_state_repr, (q0, q1))
    assert len(set(args.values())) == 2
    assert (args[q0].state == entangled_state_repr).all()
    assert args[q1] is args[q0]
    assert args[None].state == 0


def test_entanglement_causes_join():
    sim = SplittableCountingSimulator()
    args = sim._create_act_on_args(2, (q0, q1))
    assert len(set(args.values())) == 3
    args.apply_operation(cirq.CNOT(q0, q1))
    assert len(set(args.values())) == 2
    assert args[q0] is args[q1]
    assert args[None] is not args[q0]


def test_measurement_causes_split():
    sim = SplittableCountingSimulator()
    args = sim._create_act_on_args(entangled_state_repr, (q0, q1))
    assert len(set(args.values())) == 2
    args.apply_operation(cirq.measure(q0))
    assert len(set(args.values())) == 3
    assert args[q0] is not args[q1]
    assert args[q0] is not args[None]


def test_measurement_does_not_split_if_disabled():
    sim = SplittableCountingSimulator(split_untangled_states=False)
    args = sim._create_act_on_args(2, (q0, q1))
    assert isinstance(args, SplittableCountingActOnArgs)
    args.apply_operation(cirq.measure(q0))
    assert isinstance(args, SplittableCountingActOnArgs)
    assert args[q0] is args[q1]


def test_measurement_does_not_split_if_impossible():
    sim = CountingSimulator()
    args = sim._create_act_on_args(2, (q0, q1))
    assert isinstance(args, CountingActOnArgs)
    assert not isinstance(args, SplittableCountingActOnArgs)
    args.apply_operation(cirq.measure(q0))
    assert isinstance(args, CountingActOnArgs)
    assert not isinstance(args, SplittableCountingActOnArgs)
    assert args[q0] is args[q1]


def test_reorder_succeeds():
    sim = SplittableCountingSimulator()
    args = sim._create_act_on_args(entangled_state_repr, (q0, q1))
    reordered = args[q0].transpose_to_qubit_order([q1, q0])
    assert reordered.qubits == (q1, q0)


@pytest.mark.parametrize('split', [True, False])
def test_sim_state_instance_unchanged_during_normal_sim(split: bool):
    sim = SplittableCountingSimulator(split_untangled_states=split)
    args = sim._create_act_on_args(0, (q0, q1))
    circuit = cirq.Circuit(cirq.H(q0), cirq.CNOT(q0, q1), cirq.reset(q1))
    for step in sim.simulate_moment_steps(circuit, initial_state=args):
        assert step._sim_state is args
        assert (step._merged_sim_state is not args) == split


def test_measurements_retained_in_step_results():
    sim = SplittableCountingSimulator()
    circuit = cirq.Circuit(
        cirq.measure(q0, key='a'), cirq.measure(q0, key='b'), cirq.measure(q0, key='c')
    )
    iterator = sim.simulate_moment_steps(circuit)
    assert next(iterator).measurements.keys() == {'a'}
    assert next(iterator).measurements.keys() == {'a', 'b'}
    assert next(iterator).measurements.keys() == {'a', 'b', 'c'}
    assert not any(iterator)


def test_sweep_unparameterized_prefix_not_repeated_iff_unitary():
    q = cirq.LineQubit(0)

    class TestOp(cirq.Operation):
        def __init__(self, *, has_unitary: bool):
            self.count = 0
            self.has_unitary = has_unitary

        def _act_on_(self, args):
            self.count += 1
            return True

        def with_qubits(self, qubits):
            pass

        @property
        def qubits(self):
            return (q,)

        def _has_unitary_(self):
            return self.has_unitary

    simulator = CountingSimulator()
    params = [cirq.ParamResolver({'a': 0}), cirq.ParamResolver({'a': 1})]

    op1 = TestOp(has_unitary=True)
    op2 = TestOp(has_unitary=True)
    circuit = cirq.Circuit(op1, cirq.XPowGate(exponent=sympy.Symbol('a'))(q), op2)
    simulator.simulate_sweep(program=circuit, params=params)
    assert op1.count == 1
    assert op2.count == 2

    op1 = TestOp(has_unitary=False)
    op2 = TestOp(has_unitary=False)
    circuit = cirq.Circuit(op1, cirq.XPowGate(exponent=sympy.Symbol('a'))(q), op2)
    simulator.simulate_sweep(program=circuit, params=params)
    assert op1.count == 2
    assert op2.count == 2<|MERGE_RESOLUTION|>--- conflicted
+++ resolved
@@ -86,9 +86,6 @@
         return True
 
 
-<<<<<<< HEAD
-class CountingStepResult(cirq.StepResultBase[CountingActOnArgs, CountingActOnArgs]):
-=======
 class CountingStepResult(cirq.StepResultBase[CountingActOnArgs]):
     def sample(
         self,
@@ -101,7 +98,6 @@
             measurements.append(self._merged_sim_state._perform_measurement(qubits))
         return np.array(measurements, dtype=int)
 
->>>>>>> 88e95ad5
     def _simulator_state(self) -> CountingActOnArgs:
         return self._merged_sim_state
 
