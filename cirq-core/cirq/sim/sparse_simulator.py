--- conflicted
+++ resolved
@@ -145,11 +145,7 @@
         dtype: Type[np.number] = np.complex64,
         noise: 'cirq.NOISE_MODEL_LIKE' = None,
         seed: 'cirq.RANDOM_STATE_OR_SEED_LIKE' = None,
-<<<<<<< HEAD
         split_untangled_states: bool = True,
-=======
-        split_untangled_states: bool = False,
->>>>>>> 6282c067
     ):
         """A sparse matrix simulator.
 
@@ -213,7 +209,6 @@
             sim_state=sim_state,
             simulator=self,
             dtype=self._dtype,
-            split_untangled_states=self._split_untangled_states,
         )
 
     def simulate_expectation_values_sweep_iter(
@@ -252,17 +247,9 @@
 
     def __init__(
         self,
-<<<<<<< HEAD
         sim_state: 'cirq.OperationTarget[cirq.ActOnStateVectorArgs]',
         simulator: Simulator,
         dtype: 'DTypeLike' = np.complex64,
-=======
-        state_vector: np.ndarray,
-        measurements: Dict[str, np.ndarray],
-        qubit_map: Dict[ops.Qid, int],
-        dtype: 'DTypeLike' = np.complex64,
-        split_untangled_states: bool = False,
->>>>>>> 6282c067
     ):
         """Results of a step of the simulator.
 
@@ -275,14 +262,8 @@
         qubit_map = {q: i for i, q in enumerate(sim_state.qubits)}
         super().__init__(sim_state=sim_state, qubit_map=qubit_map)
         self._dtype = dtype
-<<<<<<< HEAD
         self._state_vector: Optional[np.ndarray] = None
         self._simulator = simulator
-=======
-        size = np.prod(protocols.qid_shape(self), dtype=int)
-        self._state_vector = np.reshape(state_vector, size)
-        self._split_untangled_states = split_untangled_states
->>>>>>> 6282c067
 
     def _simulator_state(self) -> state_vector_simulator.StateVectorSimulatorState:
         return state_vector_simulator.StateVectorSimulatorState(
@@ -347,9 +328,6 @@
                 corresponding to a computational basis state. If a numpy
                 array this is the full state vector.
         """
-<<<<<<< HEAD
-        self._sim_state = self._simulator._create_act_on_args(state, self._qubits)
-=======
         if self._split_untangled_states:
             # TODO: Fix in #4110
             raise ValueError(  # coverage: ignore
@@ -373,5 +351,4 @@
             qid_shape=protocols.qid_shape(self, None),
             repetitions=repetitions,
             seed=seed,
-        )
->>>>>>> 6282c067
+        )