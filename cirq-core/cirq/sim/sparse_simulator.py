--- conflicted
+++ resolved
@@ -196,13 +196,9 @@
         return act_on_state_vector_args.ActOnStateVectorArgs(
             qubits=qubits,
             prng=self._prng,
-<<<<<<< HEAD
             classical_data=classical_data,
-=======
-            log_of_measurement_results=logs,
             initial_state=initial_state,
             dtype=self._dtype,
->>>>>>> a57c5ad8
         )
 
     def _create_step_result(
