# Copyright 2018 The Cirq Developers
#
# Licensed under the Apache License, Version 2.0 (the "License");
# you may not use this file except in compliance with the License.
# You may obtain a copy of the License at
#
#     https://www.apache.org/licenses/LICENSE-2.0
#
# Unless required by applicable law or agreed to in writing, software
# distributed under the License is distributed on an "AS IS" BASIS,
# WITHOUT WARRANTIES OR CONDITIONS OF ANY KIND, either express or implied.
# See the License for the specific language governing permissions and
# limitations under the License.
"""Tests for simulator.py"""
import abc
from typing import Generic, Dict, Any, List, Sequence, Union
from unittest import mock
import numpy as np
import pytest

import cirq
from cirq import study
from cirq.sim.simulator import (
    TStepResult,
    TSimulatorState,
    SimulatesAmplitudes,
    SimulatesExpectationValues,
    SimulatesFinalState,
    SimulatesIntermediateState,
    SimulationTrialResult,
    TActOnArgs,
)


class SimulatesIntermediateStateImpl(
    Generic[TStepResult, TSimulatorState, TActOnArgs],
    SimulatesIntermediateState[TStepResult, 'SimulationTrialResult', TSimulatorState, TActOnArgs],
    metaclass=abc.ABCMeta,
):
    """A SimulatesIntermediateState that uses the default SimulationTrialResult type."""

    def _create_simulator_trial_result(
        self,
        params: study.ParamResolver,
        measurements: Dict[str, np.ndarray],
        final_simulator_state: Any,
    ) -> 'SimulationTrialResult':
        """This method creates a default trial result.

        Args:
            params: The ParamResolver for this trial.
            measurements: The measurement results for this trial.
            final_simulator_state: The final state of the simulator for the
                StepResult.

        Returns:
            The SimulationTrialResult.
        """
        return SimulationTrialResult(
            params=params, measurements=measurements, final_simulator_state=final_simulator_state
        )


@mock.patch.multiple(cirq.SimulatesSamples, __abstractmethods__=set(), _run=mock.Mock())
def test_run_simulator_run():
    simulator = cirq.SimulatesSamples()
    expected_measurements = {'a': np.array([[1]])}
    simulator._run.return_value = expected_measurements
    circuit = mock.Mock(cirq.Circuit)
    circuit.__iter__ = mock.Mock(return_value=iter([]))
    param_resolver = mock.Mock(cirq.ParamResolver)
    param_resolver.param_dict = {}
    expected_result = cirq.Result.from_single_parameter_set(
        measurements=expected_measurements, params=param_resolver
    )
    assert expected_result == simulator.run(
        program=circuit, repetitions=10, param_resolver=param_resolver
    )
    simulator._run.assert_called_once_with(
        circuit=circuit, repetitions=10, param_resolver=param_resolver
    )


@mock.patch.multiple(cirq.SimulatesSamples, __abstractmethods__=set(), _run=mock.Mock())
def test_run_simulator_sweeps():
    simulator = cirq.SimulatesSamples()
    expected_measurements = {'a': np.array([[1]])}
    simulator._run.return_value = expected_measurements
    circuit = mock.Mock(cirq.Circuit)
    circuit.__iter__ = mock.Mock(return_value=iter([]))
    param_resolvers = [mock.Mock(cirq.ParamResolver), mock.Mock(cirq.ParamResolver)]
    for resolver in param_resolvers:
        resolver.param_dict = {}
    expected_results = [
        cirq.Result.from_single_parameter_set(
            measurements=expected_measurements, params=param_resolvers[0]
        ),
        cirq.Result.from_single_parameter_set(
            measurements=expected_measurements, params=param_resolvers[1]
        ),
    ]
    assert expected_results == simulator.run_sweep(
        program=circuit, repetitions=10, params=param_resolvers
    )
    simulator._run.assert_called_with(circuit=circuit, repetitions=10, param_resolver=mock.ANY)
    assert simulator._run.call_count == 2


@mock.patch.multiple(
    SimulatesIntermediateStateImpl, __abstractmethods__=set(), simulate_moment_steps=mock.Mock()
)
def test_intermediate_simulator():
    simulator = SimulatesIntermediateStateImpl()

    final_simulator_state = np.array([1, 0, 0, 0])

    def steps(*args, **kwargs):
        result = mock.Mock()
        result.measurements = {'a': [True, True]}
        yield result
        result = mock.Mock()
        result.measurements = {'b': [True, False]}
        result._simulator_state.return_value = final_simulator_state
        yield result

    simulator.simulate_moment_steps.side_effect = steps
    circuit = mock.Mock(cirq.Circuit)
    param_resolver = mock.Mock(cirq.ParamResolver)
    param_resolver.param_dict = {}
    qubit_order = mock.Mock(cirq.QubitOrder)
    result = simulator.simulate(
        program=circuit, param_resolver=param_resolver, qubit_order=qubit_order, initial_state=2
    )
    np.testing.assert_equal(result.measurements['a'], [True, True])
    np.testing.assert_equal(result.measurements['b'], [True, False])
    assert set(result.measurements.keys()) == {'a', 'b'}
    assert result.params == param_resolver
    np.testing.assert_equal(result._final_simulator_state, final_simulator_state)


@mock.patch.multiple(
    SimulatesIntermediateStateImpl, __abstractmethods__=set(), simulate_moment_steps=mock.Mock()
)
def test_intermediate_sweeps():
    simulator = SimulatesIntermediateStateImpl()

    final_state = np.array([1, 0, 0, 0])

    def steps(*args, **kwargs):
        result = mock.Mock()
        result.measurements = {'a': np.array([True, True])}
        result._simulator_state.return_value = final_state
        yield result

    simulator.simulate_moment_steps.side_effect = steps
    circuit = mock.Mock(cirq.Circuit)
    param_resolvers = [mock.Mock(cirq.ParamResolver), mock.Mock(cirq.ParamResolver)]
    for resolver in param_resolvers:
        resolver.param_dict = {}
    qubit_order = mock.Mock(cirq.QubitOrder)
    results = simulator.simulate_sweep(
        program=circuit, params=param_resolvers, qubit_order=qubit_order, initial_state=2
    )
    expected_results = [
        cirq.SimulationTrialResult(
            measurements={'a': np.array([True, True])},
            params=param_resolvers[0],
            final_simulator_state=final_state,
        ),
        cirq.SimulationTrialResult(
            measurements={'a': np.array([True, True])},
            params=param_resolvers[1],
            final_simulator_state=final_state,
        ),
    ]
    assert results == expected_results


class FakeStepResult(cirq.StepResult):
    def __init__(self, ones_qubits):
        self._ones_qubits = set(ones_qubits)

    def _simulator_state(self):
        pass

    def state_vector(self):
        pass

    def __setstate__(self, state):
        pass

    def sample(self, qubits, repetitions, seed):
        return np.array([[qubit in self._ones_qubits for qubit in qubits]] * repetitions)


def test_step_sample_measurement_ops():
    q0, q1, q2 = cirq.LineQubit.range(3)
    measurement_ops = [cirq.measure(q0, q1), cirq.measure(q2)]
    step_result = FakeStepResult([q1])

    measurements = step_result.sample_measurement_ops(measurement_ops)
    np.testing.assert_equal(measurements, {'0,1': [[False, True]], '2': [[False]]})


def test_step_sample_measurement_ops_repetitions():
    q0, q1, q2 = cirq.LineQubit.range(3)
    measurement_ops = [cirq.measure(q0, q1), cirq.measure(q2)]
    step_result = FakeStepResult([q1])

    measurements = step_result.sample_measurement_ops(measurement_ops, repetitions=3)
    np.testing.assert_equal(measurements, {'0,1': [[False, True]] * 3, '2': [[False]] * 3})


def test_step_sample_measurement_ops_invert_mask():
    q0, q1, q2 = cirq.LineQubit.range(3)
    measurement_ops = [
        cirq.measure(q0, q1, invert_mask=(True,)),
        cirq.measure(q2, invert_mask=(False,)),
    ]
    step_result = FakeStepResult([q1])

    measurements = step_result.sample_measurement_ops(measurement_ops)
    np.testing.assert_equal(measurements, {'0,1': [[True, True]], '2': [[False]]})


def test_step_sample_measurement_ops_no_measurements():
    step_result = FakeStepResult([])

    measurements = step_result.sample_measurement_ops([])
    assert measurements == {}


def test_step_sample_measurement_ops_not_measurement():
    q0 = cirq.LineQubit(0)
    step_result = FakeStepResult([q0])
    with pytest.raises(ValueError, match='MeasurementGate'):
        step_result.sample_measurement_ops([cirq.X(q0)])


def test_step_sample_measurement_ops_repeated_qubit():
    q0, q1, q2 = cirq.LineQubit.range(3)
    step_result = FakeStepResult([q0])
    with pytest.raises(ValueError, match='MeasurementGate'):
        step_result.sample_measurement_ops(
            [cirq.measure(q0), cirq.measure(q1, q2), cirq.measure(q0)]
        )


def test_simulation_trial_result_equality():
    eq = cirq.testing.EqualsTester()
    eq.add_equality_group(
        cirq.SimulationTrialResult(
            params=cirq.ParamResolver({}), measurements={}, final_simulator_state=()
        ),
        cirq.SimulationTrialResult(
            params=cirq.ParamResolver({}), measurements={}, final_simulator_state=()
        ),
    )
    eq.add_equality_group(
        cirq.SimulationTrialResult(
            params=cirq.ParamResolver({'s': 1}), measurements={}, final_simulator_state=()
        )
    )
    eq.add_equality_group(
        cirq.SimulationTrialResult(
            params=cirq.ParamResolver({'s': 1}),
            measurements={'m': np.array([1])},
            final_simulator_state=(),
        )
    )
    eq.add_equality_group(
        cirq.SimulationTrialResult(
            params=cirq.ParamResolver({'s': 1}),
            measurements={'m': np.array([1])},
            final_simulator_state=(0, 1),
        )
    )


def test_simulation_trial_result_repr():
    assert repr(
        cirq.SimulationTrialResult(
            params=cirq.ParamResolver({'s': 1}),
            measurements={'m': np.array([1])},
            final_simulator_state=(0, 1),
        )
    ) == (
        "cirq.SimulationTrialResult("
        "params=cirq.ParamResolver({'s': 1}), "
        "measurements={'m': array([1])}, "
        "final_simulator_state=(0, 1))"
    )


def test_simulation_trial_result_str():
    assert (
        str(
            cirq.SimulationTrialResult(
                params=cirq.ParamResolver({'s': 1}), measurements={}, final_simulator_state=(0, 1)
            )
        )
        == '(no measurements)'
    )

    assert (
        str(
            cirq.SimulationTrialResult(
                params=cirq.ParamResolver({'s': 1}),
                measurements={'m': np.array([1])},
                final_simulator_state=(0, 1),
            )
        )
        == 'm=1'
    )

    assert (
        str(
            cirq.SimulationTrialResult(
                params=cirq.ParamResolver({'s': 1}),
                measurements={'m': np.array([1, 2, 3])},
                final_simulator_state=(0, 1),
            )
        )
        == 'm=123'
    )

    assert (
        str(
            cirq.SimulationTrialResult(
                params=cirq.ParamResolver({'s': 1}),
                measurements={'m': np.array([9, 10, 11])},
                final_simulator_state=(0, 1),
            )
        )
        == 'm=9 10 11'
    )


def test_pretty_print():
    result = cirq.SimulationTrialResult(cirq.ParamResolver(), {}, np.array([1]))

    # Test Jupyter console output from
    class FakePrinter:
        def __init__(self):
            self.text_pretty = ''

        def text(self, to_print):
            self.text_pretty += to_print

    p = FakePrinter()
    result._repr_pretty_(p, False)
    assert p.text_pretty == '(no measurements)'

    # Test cycle handling
    p = FakePrinter()
    result._repr_pretty_(p, True)
    assert p.text_pretty == 'SimulationTrialResult(...)'


@pytest.mark.asyncio
async def test_async_sample():
    m = {'mock': np.array([[0], [1]])}

    class MockSimulator(cirq.SimulatesSamples):
        def _run(self, circuit, param_resolver, repetitions):
            return m

    q = cirq.LineQubit(0)
    f = MockSimulator().run_async(cirq.Circuit(cirq.measure(q)), repetitions=10)
    result = await f
    np.testing.assert_equal(result.measurements, m)


def test_simulation_trial_result_qubit_map():
    q = cirq.LineQubit.range(2)
    result = cirq.Simulator().simulate(cirq.Circuit([cirq.CZ(q[0], q[1])]))
    assert result.qubit_map == {q[0]: 0, q[1]: 1}

    result = cirq.DensityMatrixSimulator().simulate(cirq.Circuit([cirq.CZ(q[0], q[1])]))
    assert result.qubit_map == {q[0]: 0, q[1]: 1}


def test_verify_unique_measurement_keys():
    q = cirq.LineQubit.range(2)
    circuit = cirq.Circuit()
    circuit.append(
        [
            cirq.measure(q[0], key='a'),
            cirq.measure(q[1], key='a'),
            cirq.measure(q[0], key='b'),
            cirq.measure(q[1], key='b'),
        ]
    )
    with pytest.raises(ValueError, match='Measurement key a,b repeated'):
        _ = cirq.sample(circuit)


def test_simulate_with_invert_mask():
    class PlusGate(cirq.Gate):
        """A qudit gate that increments a qudit state mod its dimension."""

        def __init__(self, dimension, increment=1):
            self.dimension = dimension
            self.increment = increment % dimension

        def _qid_shape_(self):
            return (self.dimension,)

        def _unitary_(self):
            inc = (self.increment - 1) % self.dimension + 1
            u = np.empty((self.dimension, self.dimension))
            u[inc:] = np.eye(self.dimension)[:-inc]
            u[:inc] = np.eye(self.dimension)[-inc:]
            return u

    q0, q1, q2, q3, q4 = cirq.LineQid.for_qid_shape((2, 3, 3, 3, 4))
    c = cirq.Circuit(
        PlusGate(2, 1)(q0),
        PlusGate(3, 1)(q2),
        PlusGate(3, 2)(q3),
        PlusGate(4, 3)(q4),
        cirq.measure(q0, q1, q2, q3, q4, key='a', invert_mask=(True,) * 4),
    )
    assert np.all(cirq.Simulator().run(c).measurements['a'] == [[0, 1, 0, 2, 3]])


def test_monte_carlo_on_unknown_channel():
    class Reset11To00(cirq.Gate):
        def num_qubits(self) -> int:
            return 2

        def _channel_(self):
            return [
                np.eye(4) - cirq.one_hot(index=(3, 3), shape=(4, 4), dtype=np.complex64),
                cirq.one_hot(index=(0, 3), shape=(4, 4), dtype=np.complex64),
            ]

    for k in range(4):
        out = cirq.Simulator().simulate(
            cirq.Circuit(Reset11To00().on(*cirq.LineQubit.range(2))),
            initial_state=k,
        )
        np.testing.assert_allclose(
            out.state_vector(), cirq.one_hot(index=k % 3, shape=4, dtype=np.complex64), atol=1e-8
<<<<<<< HEAD
        )


def test_iter_definitions():
    dummy_trial_result = SimulationTrialResult(params={}, measurements={}, final_simulator_state=[])

    class FakeNonIterSimulatorImpl(
        SimulatesAmplitudes,
        SimulatesExpectationValues,
        SimulatesFinalState,
    ):
        """A class which defines the non-Iterator simulator API methods.

        After v0.12, simulators are expected to implement the *_iter methods.
        """

        def compute_amplitudes_sweep(
            self,
            program: 'cirq.Circuit',
            bitstrings: Sequence[int],
            params: study.Sweepable,
            qubit_order: cirq.QubitOrderOrList = cirq.QubitOrder.DEFAULT,
        ) -> Sequence[Sequence[complex]]:
            return [[1.0]]

        def simulate_expectation_values_sweep(
            self,
            program: 'cirq.Circuit',
            observables: Union['cirq.PauliSumLike', List['cirq.PauliSumLike']],
            params: 'study.Sweepable',
            qubit_order: cirq.QubitOrderOrList = cirq.QubitOrder.DEFAULT,
            initial_state: Any = None,
            permit_terminal_measurements: bool = False,
        ) -> List[List[float]]:
            return [[1.0]]

        def simulate_sweep(
            self,
            program: 'cirq.Circuit',
            params: study.Sweepable,
            qubit_order: cirq.QubitOrderOrList = cirq.QubitOrder.DEFAULT,
            initial_state: Any = None,
        ) -> List[SimulationTrialResult]:
            return [dummy_trial_result]

    non_iter_sim = FakeNonIterSimulatorImpl()
    q0 = cirq.LineQubit(0)
    circuit = cirq.Circuit(cirq.X(q0))
    bitstrings = [0b0]
    params = {}
    assert non_iter_sim.compute_amplitudes_sweep(circuit, bitstrings, params) == [[1.0]]
    amp_iter = non_iter_sim.compute_amplitudes_sweep_iter(circuit, bitstrings, params)
    assert next(amp_iter) == [1.0]

    obs = cirq.X(q0)
    assert non_iter_sim.simulate_expectation_values_sweep(circuit, obs, params) == [[1.0]]
    ev_iter = non_iter_sim.simulate_expectation_values_sweep_iter(circuit, obs, params)
    assert next(ev_iter) == [1.0]

    assert non_iter_sim.simulate_sweep(circuit, params) == [dummy_trial_result]
    state_iter = non_iter_sim.simulate_sweep_iter(circuit, params)
    assert next(state_iter) == dummy_trial_result


def test_missing_iter_definitions():
    class FakeMissingIterSimulatorImpl(
        SimulatesAmplitudes,
        SimulatesExpectationValues,
        SimulatesFinalState,
    ):
        """A class which fails to define simulator methods."""

    missing_iter_sim = FakeMissingIterSimulatorImpl()
    q0 = cirq.LineQubit(0)
    circuit = cirq.Circuit(cirq.X(q0))
    bitstrings = [0b0]
    params = {}
    with pytest.raises(RecursionError):
        missing_iter_sim.compute_amplitudes_sweep(circuit, bitstrings, params)
    with pytest.raises(RecursionError):
        amp_iter = missing_iter_sim.compute_amplitudes_sweep_iter(circuit, bitstrings, params)
        next(amp_iter)

    obs = cirq.X(q0)
    with pytest.raises(RecursionError):
        missing_iter_sim.simulate_expectation_values_sweep(circuit, obs, params)
    with pytest.raises(RecursionError):
        ev_iter = missing_iter_sim.simulate_expectation_values_sweep_iter(circuit, obs, params)
        next(ev_iter)

    with pytest.raises(RecursionError):
        missing_iter_sim.simulate_sweep(circuit, params)
    with pytest.raises(RecursionError):
        state_iter = missing_iter_sim.simulate_sweep_iter(circuit, params)
        next(state_iter)


def test_deprecation():
    with cirq.testing.assert_deprecated("_base_iterator", deadline="v0.11"):
        cirq.Simulator()._simulator_iterator(cirq.Circuit(), cirq.ParamResolver({}), [], 0)
=======
        )
>>>>>>> 6f9eedca
<|MERGE_RESOLUTION|>--- conflicted
+++ resolved
@@ -442,7 +442,6 @@
         )
         np.testing.assert_allclose(
             out.state_vector(), cirq.one_hot(index=k % 3, shape=4, dtype=np.complex64), atol=1e-8
-<<<<<<< HEAD
         )
 
 
@@ -537,12 +536,4 @@
         missing_iter_sim.simulate_sweep(circuit, params)
     with pytest.raises(RecursionError):
         state_iter = missing_iter_sim.simulate_sweep_iter(circuit, params)
-        next(state_iter)
-
-
-def test_deprecation():
-    with cirq.testing.assert_deprecated("_base_iterator", deadline="v0.11"):
-        cirq.Simulator()._simulator_iterator(cirq.Circuit(), cirq.ParamResolver({}), [], 0)
-=======
-        )
->>>>>>> 6f9eedca
+        next(state_iter)