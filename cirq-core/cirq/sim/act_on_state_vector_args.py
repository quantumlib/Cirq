# Copyright 2018 The Cirq Developers
#
# Licensed under the Apache License, Version 2.0 (the "License");
# you may not use this file except in compliance with the License.
# You may obtain a copy of the License at
#
#     https://www.apache.org/licenses/LICENSE-2.0
#
# Unless required by applicable law or agreed to in writing, software
# distributed under the License is distributed on an "AS IS" BASIS,
# WITHOUT WARRANTIES OR CONDITIONS OF ANY KIND, either express or implied.
# See the License for the specific language governing permissions and
# limitations under the License.
"""Objects and methods for acting efficiently on a state vector."""

from typing import Any, Optional, Tuple, TYPE_CHECKING, Type, Union, Dict, List, Sequence

import numpy as np

from cirq import _compat, linalg, protocols, qis, sim
from cirq._compat import proper_repr
from cirq.sim.act_on_args import ActOnArgs, strat_act_on_from_apply_decompose
from cirq.linalg import transformations

if TYPE_CHECKING:
    import cirq


class ActOnStateVectorArgs(ActOnArgs):
    """State and context for an operation acting on a state vector.

    There are two common ways to act on this object:

    1. Directly edit the `target_tensor` property, which is storing the state
        vector of the quantum system as a numpy array with one axis per qudit.
    2. Overwrite the `available_buffer` property with the new state vector, and
        then pass `available_buffer` into `swap_target_tensor_for`.
    """

    @_compat.deprecated_parameter(
        deadline='v0.15',
        fix='Use initial_state instead and specify all the arguments with keywords.',
        parameter_desc='target_tensor and positional arguments',
        match=lambda args, kwargs: 'target_tensor' in kwargs or len(args) != 1,
    )
    def __init__(
        self,
        target_tensor: Optional[np.ndarray] = None,
        available_buffer: Optional[np.ndarray] = None,
        prng: Optional[np.random.RandomState] = None,
        log_of_measurement_results: Optional[Dict[str, List[int]]] = None,
        qubits: Optional[Sequence['cirq.Qid']] = None,
<<<<<<< HEAD
        classical_data: Optional['cirq.ClassicalDataStore'] = None,
=======
        initial_state: Union[np.ndarray, 'cirq.STATE_VECTOR_LIKE'] = 0,
        dtype: Type[np.number] = np.complex64,
>>>>>>> a57c5ad8
    ):
        """Inits ActOnStateVectorArgs.

        Args:
            target_tensor: The state vector to act on, stored as a numpy array
                with one dimension for each qubit in the system. Operations are
                expected to perform inplace edits of this object.
            available_buffer: A workspace with the same shape and dtype as
                `target_tensor`. Used by operations that cannot be applied to
                `target_tensor` inline, in order to avoid unnecessary
                allocations. Passing `available_buffer` into
                `swap_target_tensor_for` will swap it for `target_tensor`.
            qubits: Determines the canonical ordering of the qubits. This
                is often used in specifying the initial state, i.e. the
                ordering of the computational basis states.
            prng: The pseudo random number generator to use for probabilistic
                effects.
            log_of_measurement_results: A mutable object that measurements are
                being recorded into.
<<<<<<< HEAD
            classical_data: The shared classical data container for this
                simulation.
        """
        super().__init__(prng, qubits, log_of_measurement_results, classical_data)
=======
            initial_state: The initial state for the simulation in the
                computational basis.
            dtype: The `numpy.dtype` of the inferred state vector. One of
                `numpy.complex64` or `numpy.complex128`. Only used when
                `target_tenson` is None.
        """
        super().__init__(prng, qubits, log_of_measurement_results)
        if target_tensor is None:
            qid_shape = protocols.qid_shape(self.qubits)
            state = qis.to_valid_state_vector(
                initial_state, len(self.qubits), qid_shape=qid_shape, dtype=dtype
            )
            target_tensor = np.reshape(state, qid_shape)
>>>>>>> a57c5ad8
        self.target_tensor = target_tensor

        if available_buffer is None:
            available_buffer = np.empty_like(target_tensor)
        self.available_buffer = available_buffer

    def swap_target_tensor_for(self, new_target_tensor: np.ndarray):
        """Gives a new state vector for the system.

        Typically, the new state vector should be `args.available_buffer` where
        `args` is this `cirq.ActOnStateVectorArgs` instance.

        Args:
            new_target_tensor: The new system state. Must have the same shape
                and dtype as the old system state.
        """
        if new_target_tensor is self.available_buffer:
            self.available_buffer = self.target_tensor
        self.target_tensor = new_target_tensor

    def subspace_index(
        self, axes: Sequence[int], little_endian_bits_int: int = 0, *, big_endian_bits_int: int = 0
    ) -> Tuple[Union[slice, int, 'ellipsis'], ...]:
        """An index for the subspace where the target axes equal a value.

        Args:
            axes: The qubits that are specified by the index bits.
            little_endian_bits_int: The desired value of the qubits at the
                targeted `axes`, packed into an integer. The least significant
                bit of the integer is the desired bit for the first axis, and
                so forth in increasing order. Can't be specified at the same
                time as `big_endian_bits_int`.

                When operating on qudits instead of qubits, the same basic logic
                applies but in a different basis. For example, if the target
                axes have dimension [a:2, b:3, c:2] then the integer 10
                decomposes into [a=0, b=2, c=1] via 7 = 1*(3*2) +  2*(2) + 0.
            big_endian_bits_int: The desired value of the qubits at the
                targeted `axes`, packed into an integer. The most significant
                bit of the integer is the desired bit for the first axis, and
                so forth in decreasing order. Can't be specified at the same
                time as `little_endian_bits_int`.

                When operating on qudits instead of qubits, the same basic logic
                applies but in a different basis. For example, if the target
                axes have dimension [a:2, b:3, c:2] then the integer 10
                decomposes into [a=1, b=2, c=0] via 7 = 1*(3*2) +  2*(2) + 0.

        Returns:
            A value that can be used to index into `target_tensor` and
            `available_buffer`, and manipulate only the part of Hilbert space
            corresponding to a given bit assignment.

        Example:
            If `target_tensor` is a 4 qubit tensor and `axes` is `[1, 3]` and
            then this method will return the following when given
            `little_endian_bits=0b01`:

                `(slice(None), 0, slice(None), 1, Ellipsis)`

            Therefore the following two lines would be equivalent:

                args.target_tensor[args.subspace_index(0b01)] += 1

                args.target_tensor[:, 0, :, 1] += 1
        """
        return linalg.slice_for_qubits_equal_to(
            axes,
            little_endian_qureg_value=little_endian_bits_int,
            big_endian_qureg_value=big_endian_bits_int,
            qid_shape=self.target_tensor.shape,
        )

    def _act_on_fallback_(
        self,
        action: Union['cirq.Operation', 'cirq.Gate'],
        qubits: Sequence['cirq.Qid'],
        allow_decompose: bool = True,
    ) -> bool:
        strats = [
            _strat_act_on_state_vector_from_apply_unitary,
            _strat_act_on_state_vector_from_mixture,
            _strat_act_on_state_vector_from_channel,
        ]
        if allow_decompose:
            strats.append(strat_act_on_from_apply_decompose)

        # Try each strategy, stopping if one works.
        for strat in strats:
            result = strat(action, self, qubits)
            if result is False:
                break  # coverage: ignore
            if result is True:
                return True
            assert result is NotImplemented, str(result)
        raise TypeError(
            "Can't simulate operations that don't implement "
            "SupportsUnitary, SupportsConsistentApplyUnitary, "
            "SupportsMixture or is a measurement: {!r}".format(action)
        )

    def _perform_measurement(self, qubits: Sequence['cirq.Qid']) -> List[int]:
        """Delegates the call to measure the state vector."""
        bits, _ = sim.measure_state_vector(
            self.target_tensor,
            self.get_axes(qubits),
            out=self.target_tensor,
            qid_shape=self.target_tensor.shape,
            seed=self.prng,
        )
        return bits

    def _on_copy(self, target: 'cirq.ActOnStateVectorArgs', deep_copy_buffers: bool = True):
        target.target_tensor = self.target_tensor.copy()
        if deep_copy_buffers:
            target.available_buffer = self.available_buffer.copy()
        else:
            target.available_buffer = self.available_buffer

    def _on_kronecker_product(
        self, other: 'cirq.ActOnStateVectorArgs', target: 'cirq.ActOnStateVectorArgs'
    ):
        target_tensor = transformations.state_vector_kronecker_product(
            self.target_tensor, other.target_tensor
        )
        target.target_tensor = target_tensor
        target.available_buffer = np.empty_like(target_tensor)

    def _on_factor(
        self,
        qubits: Sequence['cirq.Qid'],
        extracted: 'cirq.ActOnStateVectorArgs',
        remainder: 'cirq.ActOnStateVectorArgs',
        validate=True,
        atol=1e-07,
    ):
        axes = self.get_axes(qubits)
        extracted_tensor, remainder_tensor = transformations.factor_state_vector(
            self.target_tensor, axes, validate=validate, atol=atol
        )
        extracted.target_tensor = extracted_tensor
        extracted.available_buffer = np.empty_like(extracted_tensor)
        remainder.target_tensor = remainder_tensor
        remainder.available_buffer = np.empty_like(remainder_tensor)

    @property
    def allows_factoring(self):
        return True

    def _on_transpose_to_qubit_order(
        self, qubits: Sequence['cirq.Qid'], target: 'cirq.ActOnStateVectorArgs'
    ):
        axes = self.get_axes(qubits)
        new_tensor = transformations.transpose_state_vector_to_axis_order(self.target_tensor, axes)
        target.target_tensor = new_tensor
        target.available_buffer = np.empty_like(new_tensor)

    def sample(
        self,
        qubits: Sequence['cirq.Qid'],
        repetitions: int = 1,
        seed: 'cirq.RANDOM_STATE_OR_SEED_LIKE' = None,
    ) -> np.ndarray:
        indices = [self.qubit_map[q] for q in qubits]
        return sim.sample_state_vector(
            self.target_tensor,
            indices,
            qid_shape=tuple(q.dimension for q in self.qubits),
            repetitions=repetitions,
            seed=seed,
        )

    def __repr__(self) -> str:
        return (
            'cirq.ActOnStateVectorArgs('
            f'target_tensor={proper_repr(self.target_tensor)},'
            f' available_buffer={proper_repr(self.available_buffer)},'
            f' qubits={self.qubits!r},'
            f' log_of_measurement_results={proper_repr(self.log_of_measurement_results)})'
        )


def _strat_act_on_state_vector_from_apply_unitary(
    unitary_value: Any,
    args: 'cirq.ActOnStateVectorArgs',
    qubits: Sequence['cirq.Qid'],
) -> bool:
    new_target_tensor = protocols.apply_unitary(
        unitary_value,
        protocols.ApplyUnitaryArgs(
            target_tensor=args.target_tensor,
            available_buffer=args.available_buffer,
            axes=args.get_axes(qubits),
        ),
        allow_decompose=False,
        default=NotImplemented,
    )
    if new_target_tensor is NotImplemented:
        return NotImplemented
    args.swap_target_tensor_for(new_target_tensor)
    return True


def _strat_act_on_state_vector_from_mixture(
    action: Any, args: 'cirq.ActOnStateVectorArgs', qubits: Sequence['cirq.Qid']
) -> bool:
    mixture = protocols.mixture(action, default=None)
    if mixture is None:
        return NotImplemented
    probabilities, unitaries = zip(*mixture)

    index = args.prng.choice(range(len(unitaries)), p=probabilities)
    shape = protocols.qid_shape(action) * 2
    unitary = unitaries[index].astype(args.target_tensor.dtype).reshape(shape)
    linalg.targeted_left_multiply(
        unitary, args.target_tensor, args.get_axes(qubits), out=args.available_buffer
    )
    args.swap_target_tensor_for(args.available_buffer)
    if protocols.is_measurement(action):
        key = protocols.measurement_key_name(action)
        args._classical_data.record_channel_measurement(key, index)
    return True


def _strat_act_on_state_vector_from_channel(
    action: Any, args: 'cirq.ActOnStateVectorArgs', qubits: Sequence['cirq.Qid']
) -> bool:
    kraus_operators = protocols.kraus(action, default=None)
    if kraus_operators is None:
        return NotImplemented

    def prepare_into_buffer(k: int):
        linalg.targeted_left_multiply(
            left_matrix=kraus_tensors[k],
            right_target=args.target_tensor,
            target_axes=args.get_axes(qubits),
            out=args.available_buffer,
        )

    shape = protocols.qid_shape(action)
    kraus_tensors = [e.reshape(shape * 2).astype(args.target_tensor.dtype) for e in kraus_operators]
    p = args.prng.random()
    weight = None
    fallback_weight = 0
    fallback_weight_index = 0
    for index in range(len(kraus_tensors)):
        prepare_into_buffer(index)
        weight = np.linalg.norm(args.available_buffer) ** 2

        if weight > fallback_weight:
            fallback_weight_index = index
            fallback_weight = weight

        p -= weight
        if p < 0:
            break

    assert weight is not None, "No Kraus operators"
    if p >= 0 or weight == 0:
        # Floating point error resulted in a malformed sample.
        # Fall back to the most likely case.
        prepare_into_buffer(fallback_weight_index)
        weight = fallback_weight
        index = fallback_weight_index

    args.available_buffer /= np.sqrt(weight)
    args.swap_target_tensor_for(args.available_buffer)
    if protocols.is_measurement(action):
        key = protocols.measurement_key_name(action)
        args._classical_data.record_channel_measurement(key, index)
    return True<|MERGE_RESOLUTION|>--- conflicted
+++ resolved
@@ -50,12 +50,9 @@
         prng: Optional[np.random.RandomState] = None,
         log_of_measurement_results: Optional[Dict[str, List[int]]] = None,
         qubits: Optional[Sequence['cirq.Qid']] = None,
-<<<<<<< HEAD
-        classical_data: Optional['cirq.ClassicalDataStore'] = None,
-=======
         initial_state: Union[np.ndarray, 'cirq.STATE_VECTOR_LIKE'] = 0,
         dtype: Type[np.number] = np.complex64,
->>>>>>> a57c5ad8
+        classical_data: Optional['cirq.ClassicalDataStore'] = None,
     ):
         """Inits ActOnStateVectorArgs.
 
@@ -75,26 +72,26 @@
                 effects.
             log_of_measurement_results: A mutable object that measurements are
                 being recorded into.
-<<<<<<< HEAD
-            classical_data: The shared classical data container for this
-                simulation.
-        """
-        super().__init__(prng, qubits, log_of_measurement_results, classical_data)
-=======
             initial_state: The initial state for the simulation in the
                 computational basis.
             dtype: The `numpy.dtype` of the inferred state vector. One of
                 `numpy.complex64` or `numpy.complex128`. Only used when
                 `target_tenson` is None.
+            classical_data: The shared classical data container for this
+                simulation.
         """
-        super().__init__(prng, qubits, log_of_measurement_results)
+        super().__init__(
+            prng=prng,
+            qubits=qubits,
+            log_of_measurement_results=log_of_measurement_results,
+            classical_data=classical_data,
+        )
         if target_tensor is None:
             qid_shape = protocols.qid_shape(self.qubits)
             state = qis.to_valid_state_vector(
                 initial_state, len(self.qubits), qid_shape=qid_shape, dtype=dtype
             )
             target_tensor = np.reshape(state, qid_shape)
->>>>>>> a57c5ad8
         self.target_tensor = target_tensor
 
         if available_buffer is None:
