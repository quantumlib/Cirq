# Copyright 2018 The Cirq Developers
#
# Licensed under the Apache License, Version 2.0 (the "License");
# you may not use this file except in compliance with the License.
# You may obtain a copy of the License at
#
#     https://www.apache.org/licenses/LICENSE-2.0
#
# Unless required by applicable law or agreed to in writing, software
# distributed under the License is distributed on an "AS IS" BASIS,
# WITHOUT WARRANTIES OR CONDITIONS OF ANY KIND, either express or implied.
# See the License for the specific language governing permissions and
# limitations under the License.
"""Objects and methods for acting efficiently on a state vector."""

from typing import Any, Tuple, TYPE_CHECKING, Union, Dict, List, Sequence, Iterable

import numpy as np

from cirq import linalg, protocols, sim
from cirq._compat import deprecated_parameter
from cirq.sim.act_on_args import ActOnArgs, strat_act_on_from_apply_decompose
from cirq.linalg import transformations

if TYPE_CHECKING:
    import cirq


def _rewrite_deprecated_args(args, kwargs):
    if len(args) > 3:
        kwargs['axes'] = args[3]
    if len(args) > 4:
        kwargs['prng'] = args[4]
    if len(args) > 5:
        kwargs['log_of_measurement_results'] = args[5]
    if len(args) > 6:
        kwargs['qubits'] = args[6]
    return args[:3], kwargs


class ActOnStateVectorArgs(ActOnArgs):
    """State and context for an operation acting on a state vector.

    There are three common ways to act on this object:

    1. Directly edit the `target_tensor` property, which is storing the state
        vector of the quantum system as a numpy array with one axis per qudit.
    2. Overwrite the `available_buffer` property with the new state vector, and
        then pass `available_buffer` into `swap_target_tensor_for`.
    3. Call `record_measurement_result(key, val)` to log a measurement result.
    """

    @deprecated_parameter(
        deadline='v0.13',
        fix='No longer needed. `protocols.act_on` infers axes.',
        parameter_desc='axes',
        match=lambda args, kwargs: 'axes' in kwargs
        or ('prng' in kwargs and len(args) == 4)
        or (len(args) > 4 and isinstance(args[4], np.random.RandomState)),
        rewrite=_rewrite_deprecated_args,
    )
    def __init__(
        self,
        target_tensor: np.ndarray,
        available_buffer: np.ndarray,
        prng: np.random.RandomState,
        log_of_measurement_results: Dict[str, Any],
        qubits: Sequence['cirq.Qid'] = None,
        axes: Iterable[int] = None,
    ):
        """
        Args:
            target_tensor: The state vector to act on, stored as a numpy array
                with one dimension for each qubit in the system. Operations are
                expected to perform inplace edits of this object.
            available_buffer: A workspace with the same shape and dtype as
                `target_tensor`. Used by operations that cannot be applied to
                `target_tensor` inline, in order to avoid unnecessary
                allocations. Passing `available_buffer` into
                `swap_target_tensor_for` will swap it for `target_tensor`.
            qubits: Determines the canonical ordering of the qubits. This
                is often used in specifying the initial state, i.e. the
                ordering of the computational basis states.
            prng: The pseudo random number generator to use for probabilistic
                effects.
            log_of_measurement_results: A mutable object that measurements are
                being recorded into. Edit it easily by calling
                `ActOnStateVectorArgs.record_measurement_result`.
            axes: The indices of axes corresponding to the qubits that the
                operation is supposed to act upon.
        """
        super().__init__(prng, qubits, axes, log_of_measurement_results)
        self.target_tensor = target_tensor
        self.available_buffer = available_buffer

    def swap_target_tensor_for(self, new_target_tensor: np.ndarray):
        """Gives a new state vector for the system.

        Typically, the new state vector should be `args.available_buffer` where
        `args` is this `cirq.ActOnStateVectorArgs` instance.

        Args:
            new_target_tensor: The new system state. Must have the same shape
                and dtype as the old system state.
        """
        if new_target_tensor is self.available_buffer:
            self.available_buffer = self.target_tensor
        self.target_tensor = new_target_tensor

    def subspace_index(
        self, axes: Sequence[int], little_endian_bits_int: int = 0, *, big_endian_bits_int: int = 0
    ) -> Tuple[Union[slice, int, 'ellipsis'], ...]:
        """An index for the subspace where the target axes equal a value.

        Args:
            little_endian_bits_int: The desired value of the qubits at the
                targeted `axes`, packed into an integer. The least significant
                bit of the integer is the desired bit for the first axis, and
                so forth in increasing order. Can't be specified at the same
                time as `big_endian_bits_int`.

                When operating on qudits instead of qubits, the same basic logic
                applies but in a different basis. For example, if the target
                axes have dimension [a:2, b:3, c:2] then the integer 10
                decomposes into [a=0, b=2, c=1] via 7 = 1*(3*2) +  2*(2) + 0.

            big_endian_bits_int: The desired value of the qubits at the
                targeted `axes`, packed into an integer. The most significant
                bit of the integer is the desired bit for the first axis, and
                so forth in decreasing order. Can't be specified at the same
                time as `little_endian_bits_int`.

                When operating on qudits instead of qubits, the same basic logic
                applies but in a different basis. For example, if the target
                axes have dimension [a:2, b:3, c:2] then the integer 10
                decomposes into [a=1, b=2, c=0] via 7 = 1*(3*2) +  2*(2) + 0.

        Returns:
            A value that can be used to index into `target_tensor` and
            `available_buffer`, and manipulate only the part of Hilbert space
            corresponding to a given bit assignment.

        Example:
            If `target_tensor` is a 4 qubit tensor and `axes` is `[1, 3]` and
            then this method will return the following when given
            `little_endian_bits=0b01`:

                `(slice(None), 0, slice(None), 1, Ellipsis)`

            Therefore the following two lines would be equivalent:

                args.target_tensor[args.subspace_index(0b01)] += 1

                args.target_tensor[:, 0, :, 1] += 1
        """
        return linalg.slice_for_qubits_equal_to(
            axes,
            little_endian_qureg_value=little_endian_bits_int,
            big_endian_qureg_value=big_endian_bits_int,
            qid_shape=self.target_tensor.shape,
        )

    def _act_on_fallback_(self, action: Any, qubits: Sequence['cirq.Qid'], allow_decompose: bool):
        strats = [
            _strat_act_on_state_vector_from_apply_unitary,
            _strat_act_on_state_vector_from_mixture,
            _strat_act_on_state_vector_from_channel,
        ]
        if allow_decompose:
            strats.append(strat_act_on_from_apply_decompose)

        # Try each strategy, stopping if one works.
        for strat in strats:
            result = strat(action, self, qubits)
            if result is False:
                break  # coverage: ignore
            if result is True:
                return True
            assert result is NotImplemented, str(result)
        raise TypeError(
            "Can't simulate operations that don't implement "
            "SupportsUnitary, SupportsConsistentApplyUnitary, "
            "SupportsMixture or is a measurement: {!r}".format(action)
        )

    def _perform_measurement(self, qubits: Sequence['cirq.Qid']) -> List[int]:
        """Delegates the call to measure the state vector."""
        bits, _ = sim.measure_state_vector(
            self.target_tensor,
            self.get_axes(qubits),
            out=self.target_tensor,
            qid_shape=self.target_tensor.shape,
            seed=self.prng,
        )
        return bits

<<<<<<< HEAD
    def _on_copy(self, target: 'ActOnStateVectorArgs'):
        target.target_tensor = self.target_tensor.copy()
        target.available_buffer = self.available_buffer.copy()

    def _on_join(self, other: 'ActOnStateVectorArgs', target: 'ActOnStateVectorArgs'):
        target_tensor = tf.merge_state_vectors(self.target_tensor, other.target_tensor)
        target.target_tensor = target_tensor
        target.available_buffer = np.empty_like(target_tensor)

    def _on_extract(
        self,
        qubits: Sequence['cirq.Qid'],
        extracted: 'ActOnStateVectorArgs',
        remainder: 'ActOnStateVectorArgs',
    ):
        axes = [self.qubit_map[q] for q in qubits]
        extracted_tensor, remainder_tensor = tf.split_state_vectors(self.target_tensor, axes)
        extracted.target_tensor = extracted_tensor
        extracted.available_buffer = np.empty_like(extracted_tensor)
        remainder.target_tensor = remainder_tensor
        remainder.available_buffer = np.empty_like(remainder_tensor)

    def _on_reorder(self, qubits: Sequence['cirq.Qid'], target: 'ActOnStateVectorArgs'):
        axes = [self.qubit_map[q] for q in qubits]
        new_tensor = np.moveaxis(self.target_tensor, axes, range(len(qubits)))
        target.target_tensor = new_tensor
        target.available_buffer = np.empty_like(new_tensor)
=======
    def copy(self) -> 'cirq.ActOnStateVectorArgs':
        return ActOnStateVectorArgs(
            target_tensor=self.target_tensor.copy(),
            available_buffer=self.available_buffer.copy(),
            qubits=self.qubits,
            prng=self.prng,
            log_of_measurement_results=self.log_of_measurement_results.copy(),
        )

    def join(self, other: 'cirq.ActOnStateVectorArgs') -> 'cirq.ActOnStateVectorArgs':
        target_tensor = transformations.merge_state_vectors(self.target_tensor, other.target_tensor)
        buffer = np.empty_like(target_tensor)
        return ActOnStateVectorArgs(
            target_tensor=target_tensor,
            available_buffer=buffer,
            qubits=self.qubits + other.qubits,
            prng=self.prng,
            log_of_measurement_results=self.log_of_measurement_results,
        )

    def extract(
        self, qubits: Sequence['cirq.Qid']
    ) -> Tuple['cirq.ActOnStateVectorArgs', 'cirq.ActOnStateVectorArgs']:
        axes = self.get_axes(qubits)
        extracted_tensor, remainder_tensor = transformations.split_state_vectors(
            self.target_tensor, axes
        )
        extracted_args = ActOnStateVectorArgs(
            target_tensor=extracted_tensor,
            available_buffer=np.empty_like(extracted_tensor),
            qubits=qubits,
            prng=self.prng,
            log_of_measurement_results=self.log_of_measurement_results,
        )
        remainder_args = ActOnStateVectorArgs(
            target_tensor=remainder_tensor,
            available_buffer=np.empty_like(remainder_tensor),
            qubits=tuple(q for q in self.qubits if q not in qubits),
            prng=self.prng,
            log_of_measurement_results=self.log_of_measurement_results,
        )
        return extracted_args, remainder_args

    def reorder(self, qubits: Sequence['cirq.Qid']) -> 'cirq.ActOnStateVectorArgs':
        assert len(qubits) == len(self.qubits)
        axes = self.get_axes(qubits)
        new_tensor = np.moveaxis(self.target_tensor, axes, range(len(qubits)))
        new_args = ActOnStateVectorArgs(
            target_tensor=new_tensor,
            available_buffer=np.empty_like(new_tensor),
            qubits=qubits,
            prng=self.prng,
            log_of_measurement_results=self.log_of_measurement_results,
        )
        return new_args
>>>>>>> 145d52cd


def _strat_act_on_state_vector_from_apply_unitary(
    unitary_value: Any,
    args: 'cirq.ActOnStateVectorArgs',
    qubits: Sequence['cirq.Qid'],
) -> bool:
    new_target_tensor = protocols.apply_unitary(
        unitary_value,
        protocols.ApplyUnitaryArgs(
            target_tensor=args.target_tensor,
            available_buffer=args.available_buffer,
            axes=args.get_axes(qubits),
        ),
        allow_decompose=False,
        default=NotImplemented,
    )
    if new_target_tensor is NotImplemented:
        return NotImplemented
    args.swap_target_tensor_for(new_target_tensor)
    return True


def _strat_act_on_state_vector_from_mixture(
    action: Any, args: 'cirq.ActOnStateVectorArgs', qubits: Sequence['cirq.Qid']
) -> bool:
    mixture = protocols.mixture(action, default=None)
    if mixture is None:
        return NotImplemented
    probabilities, unitaries = zip(*mixture)

    index = args.prng.choice(range(len(unitaries)), p=probabilities)
    shape = protocols.qid_shape(action) * 2
    unitary = unitaries[index].astype(args.target_tensor.dtype).reshape(shape)
    linalg.targeted_left_multiply(
        unitary, args.target_tensor, args.get_axes(qubits), out=args.available_buffer
    )
    args.swap_target_tensor_for(args.available_buffer)
    return True


def _strat_act_on_state_vector_from_channel(
    action: Any, args: 'cirq.ActOnStateVectorArgs', qubits: Sequence['cirq.Qid']
) -> bool:
    kraus_operators = protocols.kraus(action, default=None)
    if kraus_operators is None:
        return NotImplemented

    def prepare_into_buffer(k: int):
        linalg.targeted_left_multiply(
            left_matrix=kraus_tensors[k],
            right_target=args.target_tensor,
            target_axes=args.get_axes(qubits),
            out=args.available_buffer,
        )

    shape = protocols.qid_shape(action)
    kraus_tensors = [e.reshape(shape * 2).astype(args.target_tensor.dtype) for e in kraus_operators]
    p = args.prng.random()
    weight = None
    fallback_weight = 0
    fallback_weight_i = 0
    for i in range(len(kraus_tensors)):
        prepare_into_buffer(i)
        weight = np.linalg.norm(args.available_buffer) ** 2

        if weight > fallback_weight:
            fallback_weight_i = i
            fallback_weight = weight

        p -= weight
        if p < 0:
            break

    assert weight is not None, "No Kraus operators"
    if p >= 0 or weight == 0:
        # Floating point error resulted in a malformed sample.
        # Fall back to the most likely case.
        prepare_into_buffer(fallback_weight_i)
        weight = fallback_weight

    args.available_buffer /= np.sqrt(weight)
    args.swap_target_tensor_for(args.available_buffer)
    return True<|MERGE_RESOLUTION|>--- conflicted
+++ resolved
@@ -194,13 +194,12 @@
         )
         return bits
 
-<<<<<<< HEAD
     def _on_copy(self, target: 'ActOnStateVectorArgs'):
         target.target_tensor = self.target_tensor.copy()
         target.available_buffer = self.available_buffer.copy()
 
     def _on_join(self, other: 'ActOnStateVectorArgs', target: 'ActOnStateVectorArgs'):
-        target_tensor = tf.merge_state_vectors(self.target_tensor, other.target_tensor)
+        target_tensor = transformations.merge_state_vectors(self.target_tensor, other.target_tensor)
         target.target_tensor = target_tensor
         target.available_buffer = np.empty_like(target_tensor)
 
@@ -211,7 +210,9 @@
         remainder: 'ActOnStateVectorArgs',
     ):
         axes = [self.qubit_map[q] for q in qubits]
-        extracted_tensor, remainder_tensor = tf.split_state_vectors(self.target_tensor, axes)
+        extracted_tensor, remainder_tensor = transformations.split_state_vectors(
+            self.target_tensor, axes
+        )
         extracted.target_tensor = extracted_tensor
         extracted.available_buffer = np.empty_like(extracted_tensor)
         remainder.target_tensor = remainder_tensor
@@ -222,63 +223,6 @@
         new_tensor = np.moveaxis(self.target_tensor, axes, range(len(qubits)))
         target.target_tensor = new_tensor
         target.available_buffer = np.empty_like(new_tensor)
-=======
-    def copy(self) -> 'cirq.ActOnStateVectorArgs':
-        return ActOnStateVectorArgs(
-            target_tensor=self.target_tensor.copy(),
-            available_buffer=self.available_buffer.copy(),
-            qubits=self.qubits,
-            prng=self.prng,
-            log_of_measurement_results=self.log_of_measurement_results.copy(),
-        )
-
-    def join(self, other: 'cirq.ActOnStateVectorArgs') -> 'cirq.ActOnStateVectorArgs':
-        target_tensor = transformations.merge_state_vectors(self.target_tensor, other.target_tensor)
-        buffer = np.empty_like(target_tensor)
-        return ActOnStateVectorArgs(
-            target_tensor=target_tensor,
-            available_buffer=buffer,
-            qubits=self.qubits + other.qubits,
-            prng=self.prng,
-            log_of_measurement_results=self.log_of_measurement_results,
-        )
-
-    def extract(
-        self, qubits: Sequence['cirq.Qid']
-    ) -> Tuple['cirq.ActOnStateVectorArgs', 'cirq.ActOnStateVectorArgs']:
-        axes = self.get_axes(qubits)
-        extracted_tensor, remainder_tensor = transformations.split_state_vectors(
-            self.target_tensor, axes
-        )
-        extracted_args = ActOnStateVectorArgs(
-            target_tensor=extracted_tensor,
-            available_buffer=np.empty_like(extracted_tensor),
-            qubits=qubits,
-            prng=self.prng,
-            log_of_measurement_results=self.log_of_measurement_results,
-        )
-        remainder_args = ActOnStateVectorArgs(
-            target_tensor=remainder_tensor,
-            available_buffer=np.empty_like(remainder_tensor),
-            qubits=tuple(q for q in self.qubits if q not in qubits),
-            prng=self.prng,
-            log_of_measurement_results=self.log_of_measurement_results,
-        )
-        return extracted_args, remainder_args
-
-    def reorder(self, qubits: Sequence['cirq.Qid']) -> 'cirq.ActOnStateVectorArgs':
-        assert len(qubits) == len(self.qubits)
-        axes = self.get_axes(qubits)
-        new_tensor = np.moveaxis(self.target_tensor, axes, range(len(qubits)))
-        new_args = ActOnStateVectorArgs(
-            target_tensor=new_tensor,
-            available_buffer=np.empty_like(new_tensor),
-            qubits=qubits,
-            prng=self.prng,
-            log_of_measurement_results=self.log_of_measurement_results,
-        )
-        return new_args
->>>>>>> 145d52cd
 
 
 def _strat_act_on_state_vector_from_apply_unitary(
