# Copyright 2018 The Cirq Developers
#
# Licensed under the Apache License, Version 2.0 (the "License");
# you may not use this file except in compliance with the License.
# You may obtain a copy of the License at
#
#     https://www.apache.org/licenses/LICENSE-2.0
#
# Unless required by applicable law or agreed to in writing, software
# distributed under the License is distributed on an "AS IS" BASIS,
# WITHOUT WARRANTIES OR CONDITIONS OF ANY KIND, either express or implied.
# See the License for the specific language governing permissions and
# limitations under the License.
"""Objects and methods for acting efficiently on a state vector."""

from typing import Any, Callable, List, Optional, Sequence, Tuple, TYPE_CHECKING, Type, Union

import numpy as np

from cirq import _compat, linalg, protocols, qis, sim
from cirq._compat import proper_repr
from cirq.linalg import transformations
from cirq.sim.act_on_args import ActOnArgs, strat_act_on_from_apply_decompose

if TYPE_CHECKING:
    import cirq
    from numpy.typing import DTypeLike


class _BufferedStateVector(qis.QuantumStateRepresentation):
    """Contains the state vector and buffer for efficient state evolution."""

    def __init__(self, state_vector: np.ndarray, buffer: Optional[np.ndarray] = None):
        """Initializes the object with the inputs.

        This initializer creates the buffer if necessary.

        Args:
            state_vector: The state vector, must be correctly formatted. The data is not checked
                for validity here due to performance concerns.
            buffer: Optional, must be same shape as the state vector. If not provided, a buffer
                will be created automatically.
        """
        self._state_vector = state_vector
        if buffer is None:
            buffer = np.empty_like(state_vector)
        self._buffer = buffer
        self._qid_shape = state_vector.shape

    @classmethod
    def create(
        cls,
        *,
        initial_state: Union[np.ndarray, 'cirq.STATE_VECTOR_LIKE'] = 0,
        qid_shape: Optional[Tuple[int, ...]] = None,
        dtype: Optional['DTypeLike'] = None,
        buffer: Optional[List[np.ndarray]] = None,
    ):
        """Initializes the object with the inputs.

        This initializer creates the buffer if necessary.

        Args:
            initial_state: The density matrix, must be correctly formatted. The data is not
                checked for validity here due to performance concerns.
            qid_shape: The shape of the density matrix, if the initial state is provided as an int.
            dtype: The dtype of the density matrix, if the initial state is provided as an int.
            buffer: Optional, must be length 3 and same shape as the density matrix. If not
                provided, a buffer will be created automatically.
        Raises:
            ValueError: If initial state is provided as integer, but qid_shape is not provided.
        """
        if not isinstance(initial_state, np.ndarray):
            if qid_shape is None:
                raise ValueError('qid_shape must be provided if initial_state is not ndarray')
            state_vector = qis.to_valid_state_vector(
                initial_state, len(qid_shape), qid_shape=qid_shape, dtype=dtype
            ).reshape(qid_shape)
        else:
            if qid_shape is not None:
                state_vector = initial_state.reshape(qid_shape)
            else:
                state_vector = initial_state
            if np.may_share_memory(state_vector, initial_state):
                state_vector = state_vector.copy()
        state_vector = state_vector.astype(dtype, copy=False)
        return cls(state_vector, buffer)

    def copy(self, deep_copy_buffers: bool = True) -> '_BufferedStateVector':
        """Copies the object.

        Args:
            deep_copy_buffers: True by default, False to reuse the existing buffers.
        Returns:
            A copy of the object.
        """
        return _BufferedStateVector(
            state_vector=self._state_vector.copy(),
            buffer=self._buffer.copy() if deep_copy_buffers else self._buffer,
        )

    def kron(self, other: '_BufferedStateVector') -> '_BufferedStateVector':
        """Creates the Kronecker product with the other state vector.

        Args:
            other: The state vector with which to kron.
        Returns:
            The Kronecker product of the two state vectors.
        """
        target_tensor = transformations.state_vector_kronecker_product(
            self._state_vector, other._state_vector
        )
        return _BufferedStateVector(state_vector=target_tensor, buffer=np.empty_like(target_tensor))

    def factor(
        self, axes: Sequence[int], *, validate=True, atol=1e-07
    ) -> Tuple['_BufferedStateVector', '_BufferedStateVector']:
        """Factors a state vector into two independent state vectors.

        This function should only be called on state vectors that are known to be separable, such
        as immediately after a measurement or reset operation. It does not verify that the provided
        state vector is indeed separable, and will return nonsense results for vectors
        representing entangled states.

        Args:
            axes: The axes to factor out.
            validate: Perform a validation that the state vector factors cleanly.
            atol: The absolute tolerance for the validation.

        Returns:
            A tuple with the `(extracted, remainder)` state vectors, where `extracted` means the
            sub-state vector which corresponds to the axes requested, and with the axes in the
            requested order, and where `remainder` means the sub-state vector on the remaining
            axes, in the same order as the original state vector.
        """
        extracted_tensor, remainder_tensor = transformations.factor_state_vector(
            self._state_vector, axes, validate=validate, atol=atol
        )
        extracted = _BufferedStateVector(
            state_vector=extracted_tensor, buffer=np.empty_like(extracted_tensor)
        )
        remainder = _BufferedStateVector(
            state_vector=remainder_tensor, buffer=np.empty_like(remainder_tensor)
        )
        return extracted, remainder

    def reindex(self, axes: Sequence[int]) -> '_BufferedStateVector':
        """Transposes the axes of a state vector to a specified order.

        Args:
            axes: The desired axis order.
        Returns:
            The transposed state vector.
        """
        new_tensor = transformations.transpose_state_vector_to_axis_order(self._state_vector, axes)
        return _BufferedStateVector(state_vector=new_tensor, buffer=np.empty_like(new_tensor))

    def apply_unitary(self, action: Any, axes: Sequence[int]) -> bool:
        """Apply unitary to state.

        Args:
            action: The value with a unitary to apply.
            axes: The axes on which to apply the unitary.
        Returns:
            True if the operation succeeded.
        """
        new_target_tensor = protocols.apply_unitary(
            action,
            protocols.ApplyUnitaryArgs(
                target_tensor=self._state_vector, available_buffer=self._buffer, axes=axes
            ),
            allow_decompose=False,
            default=NotImplemented,
        )
        if new_target_tensor is NotImplemented:
            return False
        self._swap_target_tensor_for(new_target_tensor)
        return True

    def apply_mixture(self, action: Any, axes: Sequence[int], prng) -> Optional[int]:
        """Apply mixture to state.

        Args:
            action: The value with a mixture to apply.
            axes: The axes on which to apply the mixture.
            prng: The pseudo random number generator to use.
        Returns:
            The mixture index if the operation succeeded, otherwise None.
        """
        mixture = protocols.mixture(action, default=None)
        if mixture is None:
            return None
        probabilities, unitaries = zip(*mixture)

        index = prng.choice(range(len(unitaries)), p=probabilities)
        shape = protocols.qid_shape(action) * 2
        unitary = unitaries[index].astype(self._state_vector.dtype).reshape(shape)
        linalg.targeted_left_multiply(unitary, self._state_vector, axes, out=self._buffer)
        self._swap_target_tensor_for(self._buffer)
        return index

    def apply_channel(self, action: Any, axes: Sequence[int], prng) -> Optional[int]:
        """Apply channel to state.

        Args:
            action: The value with a channel to apply.
            axes: The axes on which to apply the channel.
            prng: The pseudo random number generator to use.
        Returns:
            The kraus index if the operation succeeded, otherwise None.
        """
        kraus_operators = protocols.kraus(action, default=None)
        if kraus_operators is None:
            return None

        def prepare_into_buffer(k: int):
            linalg.targeted_left_multiply(
                left_matrix=kraus_tensors[k],
                right_target=self._state_vector,
                target_axes=axes,
                out=self._buffer,
            )

        shape = protocols.qid_shape(action)
        kraus_tensors = [
            e.reshape(shape * 2).astype(self._state_vector.dtype) for e in kraus_operators
        ]
        p = prng.random()
        weight = None
        fallback_weight = 0
        fallback_weight_index = 0
        index = None
        for index in range(len(kraus_tensors)):
            prepare_into_buffer(index)
            weight = np.linalg.norm(self._buffer) ** 2

            if weight > fallback_weight:
                fallback_weight_index = index
                fallback_weight = weight

            p -= weight
            if p < 0:
                break

        assert weight is not None, "No Kraus operators"
        if p >= 0 or weight == 0:
            # Floating point error resulted in a malformed sample.
            # Fall back to the most likely case.
            prepare_into_buffer(fallback_weight_index)
            weight = fallback_weight
            index = fallback_weight_index

        self._buffer /= np.sqrt(weight)
        self._swap_target_tensor_for(self._buffer)
        return index

    def measure(
        self, axes: Sequence[int], seed: 'cirq.RANDOM_STATE_OR_SEED_LIKE' = None
    ) -> List[int]:
        """Measures the state vector.

        Args:
            axes: The axes to measure.
            seed: The random number seed to use.
        Returns:
            The measurements in order.
        """
        bits, _ = sim.measure_state_vector(
            self._state_vector, axes, out=self._state_vector, qid_shape=self._qid_shape, seed=seed
        )
        return bits

    def sample(
        self,
        axes: Sequence[int],
        repetitions: int = 1,
        seed: 'cirq.RANDOM_STATE_OR_SEED_LIKE' = None,
    ) -> np.ndarray:
        """Samples the state vector.

        Args:
            axes: The axes to sample.
            repetitions: The number of samples to make.
            seed: The random number seed to use.
        Returns:
            The samples in order.
        """
        return sim.sample_state_vector(
            self._state_vector, axes, qid_shape=self._qid_shape, repetitions=repetitions, seed=seed
        )

    def _swap_target_tensor_for(self, new_target_tensor: np.ndarray):
        """Gives a new state vector for the system.

        Typically, the new state vector should be `args.available_buffer` where
        `args` is this `cirq.ActOnStateVectorArgs` instance.

        Args:
            new_target_tensor: The new system state. Must have the same shape
                and dtype as the old system state.
        """
        if new_target_tensor is self._buffer:
            self._buffer = self._state_vector
        self._state_vector = new_target_tensor

    @property
    def supports_factor(self) -> bool:
        return True


class ActOnStateVectorArgs(ActOnArgs[_BufferedStateVector]):
    """State and context for an operation acting on a state vector.

    There are two common ways to act on this object:

    1. Directly edit the `target_tensor` property, which is storing the state
        vector of the quantum system as a numpy array with one axis per qudit.
    2. Overwrite the `available_buffer` property with the new state vector, and
        then pass `available_buffer` into `swap_target_tensor_for`.
    """

    def __init__(
        self,
        *,
        available_buffer: Optional[np.ndarray] = None,
        prng: Optional[np.random.RandomState] = None,
        qubits: Optional[Sequence['cirq.Qid']] = None,
        initial_state: Union[np.ndarray, 'cirq.STATE_VECTOR_LIKE'] = 0,
        dtype: Type[np.number] = np.complex64,
        classical_data: Optional['cirq.ClassicalDataStore'] = None,
    ):
        """Inits ActOnStateVectorArgs.

        Args:
            available_buffer: A workspace with the same shape and dtype as
                `target_tensor`. Used by operations that cannot be applied to
                `target_tensor` inline, in order to avoid unnecessary
                allocations. Passing `available_buffer` into
                `swap_target_tensor_for` will swap it for `target_tensor`.
            qubits: Determines the canonical ordering of the qubits. This
                is often used in specifying the initial state, i.e. the
                ordering of the computational basis states.
            prng: The pseudo random number generator to use for probabilistic
                effects.
            initial_state: The initial state for the simulation in the
                computational basis.
            dtype: The `numpy.dtype` of the inferred state vector. One of
                `numpy.complex64` or `numpy.complex128`. Only used when
                `target_tenson` is None.
            classical_data: The shared classical data container for this
                simulation.
        """
        state = _BufferedStateVector.create(
            initial_state=initial_state,
            qid_shape=tuple(q.dimension for q in qubits) if qubits is not None else None,
            dtype=dtype,
            buffer=available_buffer,
        )
<<<<<<< HEAD
        super().__init__(
            state=state,
            prng=prng,
            qubits=qubits,
            log_of_measurement_results=log_of_measurement_results,
            classical_data=classical_data,
        )
=======
        super().__init__(state=state, prng=prng, qubits=qubits, classical_data=classical_data)
        self._state: _BufferedStateVector = state
>>>>>>> f85e7312

    @_compat.deprecated(
        deadline='v0.16', fix='None, this function was unintentionally made public.'
    )
    def swap_target_tensor_for(self, new_target_tensor: np.ndarray):
        """Gives a new state vector for the system.

        Typically, the new state vector should be `args.available_buffer` where
        `args` is this `cirq.ActOnStateVectorArgs` instance.

        Args:
            new_target_tensor: The new system state. Must have the same shape
                and dtype as the old system state.
        """
        self._state._swap_target_tensor_for(new_target_tensor)

    @_compat.deprecated(
        deadline='v0.16', fix='None, this function was unintentionally made public.'
    )
    def subspace_index(
        self, axes: Sequence[int], little_endian_bits_int: int = 0, *, big_endian_bits_int: int = 0
    ) -> Tuple[Union[slice, int, 'ellipsis'], ...]:
        """An index for the subspace where the target axes equal a value.

        Args:
            axes: The qubits that are specified by the index bits.
            little_endian_bits_int: The desired value of the qubits at the
                targeted `axes`, packed into an integer. The least significant
                bit of the integer is the desired bit for the first axis, and
                so forth in increasing order. Can't be specified at the same
                time as `big_endian_bits_int`.

                When operating on qudits instead of qubits, the same basic logic
                applies but in a different basis. For example, if the target
                axes have dimension [a:2, b:3, c:2] then the integer 10
                decomposes into [a=0, b=2, c=1] via 7 = 1*(3*2) +  2*(2) + 0.
            big_endian_bits_int: The desired value of the qubits at the
                targeted `axes`, packed into an integer. The most significant
                bit of the integer is the desired bit for the first axis, and
                so forth in decreasing order. Can't be specified at the same
                time as `little_endian_bits_int`.

                When operating on qudits instead of qubits, the same basic logic
                applies but in a different basis. For example, if the target
                axes have dimension [a:2, b:3, c:2] then the integer 10
                decomposes into [a=1, b=2, c=0] via 7 = 1*(3*2) +  2*(2) + 0.

        Returns:
            A value that can be used to index into `target_tensor` and
            `available_buffer`, and manipulate only the part of Hilbert space
            corresponding to a given bit assignment.

        Example:
            If `target_tensor` is a 4 qubit tensor and `axes` is `[1, 3]` and
            then this method will return the following when given
            `little_endian_bits=0b01`:

                `(slice(None), 0, slice(None), 1, Ellipsis)`

            Therefore the following two lines would be equivalent:

                args.target_tensor[args.subspace_index(0b01)] += 1

                args.target_tensor[:, 0, :, 1] += 1
        """
        return linalg.slice_for_qubits_equal_to(
            axes,
            little_endian_qureg_value=little_endian_bits_int,
            big_endian_qureg_value=big_endian_bits_int,
            qid_shape=self.target_tensor.shape,
        )

    def _act_on_fallback_(
        self, action: Any, qubits: Sequence['cirq.Qid'], allow_decompose: bool = True
    ) -> bool:
        strats: List[Callable[[Any, Any, Sequence['cirq.Qid']], bool]] = [
            _strat_act_on_state_vector_from_apply_unitary,
            _strat_act_on_state_vector_from_mixture,
            _strat_act_on_state_vector_from_channel,
        ]
        if allow_decompose:
            strats.append(strat_act_on_from_apply_decompose)  # type: ignore

        # Try each strategy, stopping if one works.
        for strat in strats:
            result = strat(action, self, qubits)
            if result is False:
                break  # coverage: ignore
            if result is True:
                return True
            assert result is NotImplemented, str(result)
        raise TypeError(
            "Can't simulate operations that don't implement "
            "SupportsUnitary, SupportsConsistentApplyUnitary, "
            "SupportsMixture or is a measurement: {!r}".format(action)
        )

    def __repr__(self) -> str:
        return (
            'cirq.ActOnStateVectorArgs('
            f'initial_state={proper_repr(self.target_tensor)},'
            f' qubits={self.qubits!r},'
            f' classical_data={self.classical_data!r})'
        )

    @property
    def target_tensor(self):
        return self._state._state_vector

    @property
    def available_buffer(self):
        return self._state._buffer


def _strat_act_on_state_vector_from_apply_unitary(
    action: Any, args: 'cirq.ActOnStateVectorArgs', qubits: Sequence['cirq.Qid']
) -> bool:
    return True if args._state.apply_unitary(action, args.get_axes(qubits)) else NotImplemented


def _strat_act_on_state_vector_from_mixture(
    action: Any, args: 'cirq.ActOnStateVectorArgs', qubits: Sequence['cirq.Qid']
) -> bool:
    index = args._state.apply_mixture(action, args.get_axes(qubits), args.prng)
    if index is None:
        return NotImplemented
    if protocols.is_measurement(action):
        key = protocols.measurement_key_name(action)
        args._classical_data.record_channel_measurement(key, index)
    return True


def _strat_act_on_state_vector_from_channel(
    action: Any, args: 'cirq.ActOnStateVectorArgs', qubits: Sequence['cirq.Qid']
) -> bool:
    index = args._state.apply_channel(action, args.get_axes(qubits), args.prng)
    if index is None:
        return NotImplemented
    if protocols.is_measurement(action):
        key = protocols.measurement_key_name(action)
        args._classical_data.record_channel_measurement(key, index)
    return True<|MERGE_RESOLUTION|>--- conflicted
+++ resolved
@@ -356,18 +356,7 @@
             dtype=dtype,
             buffer=available_buffer,
         )
-<<<<<<< HEAD
-        super().__init__(
-            state=state,
-            prng=prng,
-            qubits=qubits,
-            log_of_measurement_results=log_of_measurement_results,
-            classical_data=classical_data,
-        )
-=======
         super().__init__(state=state, prng=prng, qubits=qubits, classical_data=classical_data)
-        self._state: _BufferedStateVector = state
->>>>>>> f85e7312
 
     @_compat.deprecated(
         deadline='v0.16', fix='None, this function was unintentionally made public.'
