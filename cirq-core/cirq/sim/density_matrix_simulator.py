--- conflicted
+++ resolved
@@ -123,11 +123,7 @@
         noise: 'cirq.NOISE_MODEL_LIKE' = None,
         seed: 'cirq.RANDOM_STATE_OR_SEED_LIKE' = None,
         ignore_measurement_results: bool = False,
-<<<<<<< HEAD
         split_untangled_states: bool = True,
-=======
-        split_untangled_states: bool = False,
->>>>>>> c347eb56
     ):
         """Density matrix simulator.
 
@@ -218,12 +214,8 @@
     ):
         return DensityMatrixStepResult(
             sim_state=sim_state,
-<<<<<<< HEAD
             simulator=self,
-=======
->>>>>>> c347eb56
             dtype=self._dtype,
-            split_untangled_states=self._split_untangled_states,
         )
 
     def _create_simulator_trial_result(
@@ -286,32 +278,21 @@
     def __init__(
         self,
         sim_state: 'cirq.OperationTarget[cirq.ActOnDensityMatrixArgs]',
-<<<<<<< HEAD
         simulator: DensityMatrixSimulator,
-=======
->>>>>>> c347eb56
         dtype: 'DTypeLike' = np.complex64,
-        split_untangled_states: bool = False,
     ):
         """DensityMatrixStepResult.
 
         Args:
             sim_state: The qubit:ActOnArgs lookup for this step.
-<<<<<<< HEAD
             simulator: The simulator used to create this.
-=======
->>>>>>> c347eb56
             dtype: The `numpy.dtype` used by the simulation. One of
                 `numpy.complex64` or `numpy.complex128`.
         """
         super().__init__(sim_state)
         self._dtype = dtype
         self._density_matrix: Optional[np.ndarray] = None
-<<<<<<< HEAD
         self._simulator = simulator
-=======
-        self._split_untangled_states = split_untangled_states
->>>>>>> c347eb56
 
     def _simulator_state(self) -> 'DensityMatrixSimulatorState':
         return DensityMatrixSimulatorState(self.density_matrix(copy=False), self._qubit_mapping)
@@ -332,24 +313,7 @@
             mixed state it must be correctly sized and positive semidefinite
             with trace one.
         """
-<<<<<<< HEAD
         self._sim_state = self._simulator._create_act_on_args(density_matrix_repr, self._qubits)
-=======
-        if self._split_untangled_states:
-            # TODO: Fix in #4110
-            raise ValueError(  # coverage: ignore
-                'Cannot set states when using `split_untangled_states` option.'  # coverage: ignore
-            )  # coverage: ignore
-        density_matrix = qis.to_valid_density_matrix(
-            density_matrix_repr,
-            len(self._qubit_mapping),
-            qid_shape=self._qubit_shape,
-            dtype=self._dtype,
-        )
-        sim_state_matrix = self._simulator_state().density_matrix
-        density_matrix = np.reshape(density_matrix, sim_state_matrix.shape)
-        np.copyto(dst=sim_state_matrix, src=density_matrix)
->>>>>>> c347eb56
 
     def density_matrix(self, copy=True):
         """Returns the density matrix at this step in the simulation.
@@ -388,11 +352,7 @@
         """
         if self._density_matrix is None:
             self._density_matrix = np.array(1)
-<<<<<<< HEAD
             state = self._merged_sim_state
-=======
-            state = self.merged_sim_state
->>>>>>> c347eb56
             if state is not None:
                 matrix = state.target_tensor
                 size = int(np.sqrt(np.prod(matrix.shape, dtype=int)))
@@ -466,7 +426,6 @@
             measurement gate.)
         final_simulator_state: The final simulator state of the system after the
             trial finishes.
-        final_density_matrix: The final density matrix of the system.
     """
 
     def __init__(
