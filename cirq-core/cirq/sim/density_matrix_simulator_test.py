--- conflicted
+++ resolved
@@ -54,11 +54,7 @@
 
 @pytest.mark.parametrize('dtype', [np.complex64, np.complex128])
 @pytest.mark.parametrize('split', [True, False])
-<<<<<<< HEAD
 def test_run_no_measurements(dtype: Type[np.complexfloating], split: bool):
-=======
-def test_run_no_measurements(dtype: DTypeLike, split: bool):
->>>>>>> ca8585ee
     q0, q1 = cirq.LineQubit.range(2)
     simulator = cirq.DensityMatrixSimulator(dtype=dtype, split_untangled_states=split)
 
@@ -69,11 +65,7 @@
 
 @pytest.mark.parametrize('dtype', [np.complex64, np.complex128])
 @pytest.mark.parametrize('split', [True, False])
-<<<<<<< HEAD
 def test_run_no_results(dtype: Type[np.complexfloating], split: bool):
-=======
-def test_run_no_results(dtype: DTypeLike, split: bool):
->>>>>>> ca8585ee
     q0, q1 = cirq.LineQubit.range(2)
     simulator = cirq.DensityMatrixSimulator(dtype=dtype, split_untangled_states=split)
 
@@ -84,11 +76,7 @@
 
 @pytest.mark.parametrize('dtype', [np.complex64, np.complex128])
 @pytest.mark.parametrize('split', [True, False])
-<<<<<<< HEAD
 def test_run_empty_circuit(dtype: Type[np.complexfloating], split: bool):
-=======
-def test_run_empty_circuit(dtype: DTypeLike, split: bool):
->>>>>>> ca8585ee
     simulator = cirq.DensityMatrixSimulator(dtype=dtype, split_untangled_states=split)
     with pytest.raises(ValueError, match="no measurements"):
         simulator.run(cirq.Circuit())
@@ -96,11 +84,7 @@
 
 @pytest.mark.parametrize('dtype', [np.complex64, np.complex128])
 @pytest.mark.parametrize('split', [True, False])
-<<<<<<< HEAD
 def test_run_bit_flips(dtype: Type[np.complexfloating], split: bool):
-=======
-def test_run_bit_flips(dtype: DTypeLike, split: bool):
->>>>>>> ca8585ee
     q0, q1 = cirq.LineQubit.range(2)
     simulator = cirq.DensityMatrixSimulator(dtype=dtype, split_untangled_states=split)
     for b0 in [0, 1]:
@@ -114,11 +98,7 @@
 
 @pytest.mark.parametrize('dtype', [np.complex64, np.complex128])
 @pytest.mark.parametrize('split', [True, False])
-<<<<<<< HEAD
 def test_run_bit_flips_with_dephasing(dtype: Type[np.complexfloating], split: bool):
-=======
-def test_run_bit_flips_with_dephasing(dtype: DTypeLike, split: bool):
->>>>>>> ca8585ee
     q0, q1 = cirq.LineQubit.range(2)
     simulator = cirq.DensityMatrixSimulator(dtype=dtype, split_untangled_states=split)
     for b0 in [0, 1]:
@@ -132,11 +112,7 @@
 
 @pytest.mark.parametrize('dtype', [np.complex64, np.complex128])
 @pytest.mark.parametrize('split', [True, False])
-<<<<<<< HEAD
 def test_run_qudit_increments(dtype: Type[np.complexfloating], split: bool):
-=======
-def test_run_qudit_increments(dtype: DTypeLike, split: bool):
->>>>>>> ca8585ee
     q0, q1 = cirq.LineQid.for_qid_shape((3, 4))
     simulator = cirq.DensityMatrixSimulator(dtype=dtype, split_untangled_states=split)
     for b0 in [0, 1, 2]:
@@ -155,11 +131,7 @@
 
 @pytest.mark.parametrize('dtype', [np.complex64, np.complex128])
 @pytest.mark.parametrize('split', [True, False])
-<<<<<<< HEAD
 def test_run_not_channel_op(dtype: Type[np.complexfloating], split: bool):
-=======
-def test_run_not_channel_op(dtype: DTypeLike, split: bool):
->>>>>>> ca8585ee
     class BadOp(cirq.Operation):
         def __init__(self, qubits):
             self._qubits = qubits
@@ -181,11 +153,7 @@
 
 @pytest.mark.parametrize('dtype', [np.complex64, np.complex128])
 @pytest.mark.parametrize('split', [True, False])
-<<<<<<< HEAD
 def test_run_mixture(dtype: Type[np.complexfloating], split: bool):
-=======
-def test_run_mixture(dtype: DTypeLike, split: bool):
->>>>>>> ca8585ee
     q0, q1 = cirq.LineQubit.range(2)
     circuit = cirq.Circuit(cirq.bit_flip(0.5)(q0), cirq.measure(q0), cirq.measure(q1))
     simulator = cirq.DensityMatrixSimulator(dtype=dtype, split_untangled_states=split)
@@ -199,11 +167,7 @@
 
 @pytest.mark.parametrize('dtype', [np.complex64, np.complex128])
 @pytest.mark.parametrize('split', [True, False])
-<<<<<<< HEAD
 def test_run_qudit_mixture(dtype: Type[np.complexfloating], split: bool):
-=======
-def test_run_qudit_mixture(dtype: DTypeLike, split: bool):
->>>>>>> ca8585ee
     q0, q1 = cirq.LineQid.for_qid_shape((3, 2))
     mixture = _TestMixture(
         [
@@ -224,11 +188,7 @@
 
 @pytest.mark.parametrize('dtype', [np.complex64, np.complex128])
 @pytest.mark.parametrize('split', [True, False])
-<<<<<<< HEAD
 def test_run_channel(dtype: Type[np.complexfloating], split: bool):
-=======
-def test_run_channel(dtype: DTypeLike, split: bool):
->>>>>>> ca8585ee
     q0, q1 = cirq.LineQubit.range(2)
     circuit = cirq.Circuit(
         cirq.X(q0), cirq.amplitude_damp(0.5)(q0), cirq.measure(q0), cirq.measure(q1)
@@ -245,11 +205,7 @@
 
 @pytest.mark.parametrize('dtype', [np.complex64, np.complex128])
 @pytest.mark.parametrize('split', [True, False])
-<<<<<<< HEAD
 def test_run_decomposable_channel(dtype: Type[np.complexfloating], split: bool):
-=======
-def test_run_decomposable_channel(dtype: DTypeLike, split: bool):
->>>>>>> ca8585ee
     q0, q1 = cirq.LineQubit.range(2)
 
     circuit = cirq.Circuit(
@@ -270,11 +226,7 @@
 
 @pytest.mark.parametrize('dtype', [np.complex64, np.complex128])
 @pytest.mark.parametrize('split', [True, False])
-<<<<<<< HEAD
 def test_run_qudit_channel(dtype: Type[np.complexfloating], split: bool):
-=======
-def test_run_qudit_channel(dtype: DTypeLike, split: bool):
->>>>>>> ca8585ee
     class TestChannel(cirq.Gate):
         def _qid_shape_(self):
             return (3,)
@@ -306,11 +258,7 @@
 
 @pytest.mark.parametrize('dtype', [np.complex64, np.complex128])
 @pytest.mark.parametrize('split', [True, False])
-<<<<<<< HEAD
 def test_run_measure_at_end_no_repetitions(dtype: Type[np.complexfloating], split: bool):
-=======
-def test_run_measure_at_end_no_repetitions(dtype: DTypeLike, split: bool):
->>>>>>> ca8585ee
     q0, q1 = cirq.LineQubit.range(2)
     simulator = cirq.DensityMatrixSimulator(dtype=dtype, split_untangled_states=split)
     with mock.patch.object(simulator, '_core_iterator', wraps=simulator._core_iterator) as mock_sim:
@@ -329,11 +277,7 @@
 
 @pytest.mark.parametrize('dtype', [np.complex64, np.complex128])
 @pytest.mark.parametrize('split', [True, False])
-<<<<<<< HEAD
 def test_run_repetitions_measure_at_end(dtype: Type[np.complexfloating], split: bool):
-=======
-def test_run_repetitions_measure_at_end(dtype: DTypeLike, split: bool):
->>>>>>> ca8585ee
     q0, q1 = cirq.LineQubit.range(2)
     simulator = cirq.DensityMatrixSimulator(dtype=dtype, split_untangled_states=split)
     with mock.patch.object(simulator, '_core_iterator', wraps=simulator._core_iterator) as mock_sim:
@@ -352,11 +296,7 @@
 
 @pytest.mark.parametrize('dtype', [np.complex64, np.complex128])
 @pytest.mark.parametrize('split', [True, False])
-<<<<<<< HEAD
 def test_run_qudits_repetitions_measure_at_end(dtype: Type[np.complexfloating], split: bool):
-=======
-def test_run_qudits_repetitions_measure_at_end(dtype: DTypeLike, split: bool):
->>>>>>> ca8585ee
     q0, q1 = cirq.LineQid.for_qid_shape((2, 3))
     simulator = cirq.DensityMatrixSimulator(dtype=dtype, split_untangled_states=split)
     with mock.patch.object(simulator, '_core_iterator', wraps=simulator._core_iterator) as mock_sim:
@@ -378,11 +318,7 @@
 
 @pytest.mark.parametrize('dtype', [np.complex64, np.complex128])
 @pytest.mark.parametrize('split', [True, False])
-<<<<<<< HEAD
 def test_run_measurement_not_terminal_no_repetitions(dtype: Type[np.complexfloating], split: bool):
-=======
-def test_run_measurement_not_terminal_no_repetitions(dtype: DTypeLike, split: bool):
->>>>>>> ca8585ee
     q0, q1 = cirq.LineQubit.range(2)
     simulator = cirq.DensityMatrixSimulator(dtype=dtype, split_untangled_states=split)
     with mock.patch.object(simulator, '_core_iterator', wraps=simulator._core_iterator) as mock_sim:
@@ -406,11 +342,7 @@
 
 @pytest.mark.parametrize('dtype', [np.complex64, np.complex128])
 @pytest.mark.parametrize('split', [True, False])
-<<<<<<< HEAD
 def test_run_repetitions_measurement_not_terminal(dtype: Type[np.complexfloating], split: bool):
-=======
-def test_run_repetitions_measurement_not_terminal(dtype: DTypeLike, split: bool):
->>>>>>> ca8585ee
     q0, q1 = cirq.LineQubit.range(2)
     simulator = cirq.DensityMatrixSimulator(dtype=dtype, split_untangled_states=split)
     with mock.patch.object(simulator, '_core_iterator', wraps=simulator._core_iterator) as mock_sim:
@@ -434,13 +366,9 @@
 
 @pytest.mark.parametrize('dtype', [np.complex64, np.complex128])
 @pytest.mark.parametrize('split', [True, False])
-<<<<<<< HEAD
 def test_run_qudits_repetitions_measurement_not_terminal(
     dtype: Type[np.complexfloating], split: bool
 ):
-=======
-def test_run_qudits_repetitions_measurement_not_terminal(dtype: DTypeLike, split: bool):
->>>>>>> ca8585ee
     q0, q1 = cirq.LineQid.for_qid_shape((2, 3))
     simulator = cirq.DensityMatrixSimulator(dtype=dtype, split_untangled_states=split)
     with mock.patch.object(simulator, '_core_iterator', wraps=simulator._core_iterator) as mock_sim:
@@ -464,11 +392,7 @@
 
 @pytest.mark.parametrize('dtype', [np.complex64, np.complex128])
 @pytest.mark.parametrize('split', [True, False])
-<<<<<<< HEAD
 def test_run_param_resolver(dtype: Type[np.complexfloating], split: bool):
-=======
-def test_run_param_resolver(dtype: DTypeLike, split: bool):
->>>>>>> ca8585ee
     q0, q1 = cirq.LineQubit.range(2)
     simulator = cirq.DensityMatrixSimulator(dtype=dtype, split_untangled_states=split)
     for b0 in [0, 1]:
@@ -488,11 +412,7 @@
 
 @pytest.mark.parametrize('dtype', [np.complex64, np.complex128])
 @pytest.mark.parametrize('split', [True, False])
-<<<<<<< HEAD
 def test_run_correlations(dtype: Type[np.complexfloating], split: bool):
-=======
-def test_run_correlations(dtype: DTypeLike, split: bool):
->>>>>>> ca8585ee
     q0, q1 = cirq.LineQubit.range(2)
     simulator = cirq.DensityMatrixSimulator(dtype=dtype, split_untangled_states=split)
     circuit = cirq.Circuit(cirq.H(q0), cirq.CNOT(q0, q1), cirq.measure(q0, q1))
@@ -504,11 +424,7 @@
 
 @pytest.mark.parametrize('dtype', [np.complex64, np.complex128])
 @pytest.mark.parametrize('split', [True, False])
-<<<<<<< HEAD
 def test_run_measure_multiple_qubits(dtype: Type[np.complexfloating], split: bool):
-=======
-def test_run_measure_multiple_qubits(dtype: DTypeLike, split: bool):
->>>>>>> ca8585ee
     q0, q1 = cirq.LineQubit.range(2)
     simulator = cirq.DensityMatrixSimulator(dtype=dtype, split_untangled_states=split)
     for b0 in [0, 1]:
@@ -520,11 +436,7 @@
 
 @pytest.mark.parametrize('dtype', [np.complex64, np.complex128])
 @pytest.mark.parametrize('split', [True, False])
-<<<<<<< HEAD
 def test_run_measure_multiple_qudits(dtype: Type[np.complexfloating], split: bool):
-=======
-def test_run_measure_multiple_qudits(dtype: DTypeLike, split: bool):
->>>>>>> ca8585ee
     q0, q1 = cirq.LineQid.for_qid_shape((2, 3))
     simulator = cirq.DensityMatrixSimulator(dtype=dtype, split_untangled_states=split)
     for b0 in [0, 1]:
@@ -538,11 +450,7 @@
 
 @pytest.mark.parametrize('dtype', [np.complex64, np.complex128])
 @pytest.mark.parametrize('split', [True, False])
-<<<<<<< HEAD
 def test_run_sweeps_param_resolvers(dtype: Type[np.complexfloating], split: bool):
-=======
-def test_run_sweeps_param_resolvers(dtype: DTypeLike, split: bool):
->>>>>>> ca8585ee
     q0, q1 = cirq.LineQubit.range(2)
     simulator = cirq.DensityMatrixSimulator(dtype=dtype, split_untangled_states=split)
     for b0 in [0, 1]:
@@ -568,11 +476,7 @@
 
 @pytest.mark.parametrize('dtype', [np.complex64, np.complex128])
 @pytest.mark.parametrize('split', [True, False])
-<<<<<<< HEAD
 def test_simulate_no_circuit(dtype: Type[np.complexfloating], split: bool):
-=======
-def test_simulate_no_circuit(dtype: DTypeLike, split: bool):
->>>>>>> ca8585ee
     q0, q1 = cirq.LineQubit.range(2)
     simulator = cirq.DensityMatrixSimulator(dtype=dtype, split_untangled_states=split)
     circuit = cirq.Circuit()
@@ -585,11 +489,7 @@
 
 @pytest.mark.parametrize('dtype', [np.complex64, np.complex128])
 @pytest.mark.parametrize('split', [True, False])
-<<<<<<< HEAD
 def test_simulate(dtype: Type[np.complexfloating], split: bool):
-=======
-def test_simulate(dtype: DTypeLike, split: bool):
->>>>>>> ca8585ee
     q0, q1 = cirq.LineQubit.range(2)
     simulator = cirq.DensityMatrixSimulator(dtype=dtype, split_untangled_states=split)
     circuit = cirq.Circuit(cirq.H(q0), cirq.H(q1))
@@ -600,11 +500,7 @@
 
 @pytest.mark.parametrize('dtype', [np.complex64, np.complex128])
 @pytest.mark.parametrize('split', [True, False])
-<<<<<<< HEAD
 def test_simulate_qudits(dtype: Type[np.complexfloating], split: bool):
-=======
-def test_simulate_qudits(dtype: DTypeLike, split: bool):
->>>>>>> ca8585ee
     q0, q1 = cirq.LineQid.for_qid_shape((2, 3))
     simulator = cirq.DensityMatrixSimulator(dtype=dtype, split_untangled_states=split)
     circuit = cirq.Circuit(cirq.H(q0), cirq.XPowGate(dimension=3)(q1) ** 2)
@@ -618,11 +514,7 @@
 @pytest.mark.parametrize('dtype', [np.complex64, np.complex128])
 @pytest.mark.parametrize('split', [True, False])
 def test_reset_one_qubit_does_not_affect_partial_trace_of_other_qubits(
-<<<<<<< HEAD
     dtype: Type[np.complexfloating], split: bool
-=======
-    dtype: DTypeLike, split: bool
->>>>>>> ca8585ee
 ):
     q0, q1 = cirq.LineQubit.range(2)
     simulator = cirq.DensityMatrixSimulator(dtype=dtype, split_untangled_states=split)
@@ -641,11 +533,7 @@
         [cirq.testing.random_circuit(cirq.LineQubit.range(4), 5, 0.9) for _ in range(20)],
     ),
 )
-<<<<<<< HEAD
 def test_simulate_compare_to_state_vector_simulator(dtype: Type[np.complexfloating], circuit):
-=======
-def test_simulate_compare_to_state_vector_simulator(dtype: DTypeLike, circuit):
->>>>>>> ca8585ee
     qubits = cirq.LineQubit.range(4)
     pure_result = (
         cirq.Simulator(dtype=dtype).simulate(circuit, qubit_order=qubits).density_matrix_of()
@@ -661,11 +549,7 @@
 
 @pytest.mark.parametrize('dtype', [np.complex64, np.complex128])
 @pytest.mark.parametrize('split', [True, False])
-<<<<<<< HEAD
 def test_simulate_bit_flips(dtype: Type[np.complexfloating], split: bool):
-=======
-def test_simulate_bit_flips(dtype: DTypeLike, split: bool):
->>>>>>> ca8585ee
     q0, q1 = cirq.LineQubit.range(2)
     simulator = cirq.DensityMatrixSimulator(dtype=dtype, split_untangled_states=split)
     for b0 in [0, 1]:
@@ -682,11 +566,7 @@
 
 @pytest.mark.parametrize('dtype', [np.complex64, np.complex128])
 @pytest.mark.parametrize('split', [True, False])
-<<<<<<< HEAD
 def test_simulate_qudit_increments(dtype: Type[np.complexfloating], split: bool):
-=======
-def test_simulate_qudit_increments(dtype: DTypeLike, split: bool):
->>>>>>> ca8585ee
     q0, q1 = cirq.LineQid.for_qid_shape((2, 3))
     simulator = cirq.DensityMatrixSimulator(dtype=dtype, split_untangled_states=split)
     for b0 in [0, 1]:
@@ -706,11 +586,7 @@
 
 @pytest.mark.parametrize('dtype', [np.complex64, np.complex128])
 @pytest.mark.parametrize('split', [True, False])
-<<<<<<< HEAD
 def test_simulate_initial_state(dtype: Type[np.complexfloating], split: bool):
-=======
-def test_simulate_initial_state(dtype: DTypeLike, split: bool):
->>>>>>> ca8585ee
     q0, q1 = cirq.LineQubit.range(2)
     simulator = cirq.DensityMatrixSimulator(dtype=dtype, split_untangled_states=split)
     for b0 in [0, 1]:
@@ -724,11 +600,7 @@
 
 @pytest.mark.parametrize('dtype', [np.complex64, np.complex128])
 @pytest.mark.parametrize('split', [True, False])
-<<<<<<< HEAD
 def test_simulation_state(dtype: Type[np.complexfloating], split: bool):
-=======
-def test_simulation_state(dtype: DTypeLike, split: bool):
->>>>>>> ca8585ee
     q0, q1 = cirq.LineQubit.range(2)
     simulator = cirq.DensityMatrixSimulator(dtype=dtype, split_untangled_states=split)
     for b0 in [0, 1]:
@@ -755,11 +627,7 @@
 
 @pytest.mark.parametrize('dtype', [np.complex64, np.complex128])
 @pytest.mark.parametrize('split', [True, False])
-<<<<<<< HEAD
 def test_simulate_initial_qudit_state(dtype: Type[np.complexfloating], split: bool):
-=======
-def test_simulate_initial_qudit_state(dtype: DTypeLike, split: bool):
->>>>>>> ca8585ee
     q0, q1 = cirq.LineQid.for_qid_shape((3, 4))
     simulator = cirq.DensityMatrixSimulator(dtype=dtype, split_untangled_states=split)
     for b0 in [0, 1, 2]:
@@ -779,11 +647,7 @@
 
 @pytest.mark.parametrize('dtype', [np.complex64, np.complex128])
 @pytest.mark.parametrize('split', [True, False])
-<<<<<<< HEAD
 def test_simulate_qubit_order(dtype: Type[np.complexfloating], split: bool):
-=======
-def test_simulate_qubit_order(dtype: DTypeLike, split: bool):
->>>>>>> ca8585ee
     q0, q1 = cirq.LineQubit.range(2)
     simulator = cirq.DensityMatrixSimulator(dtype=dtype, split_untangled_states=split)
     for b0 in [0, 1]:
@@ -797,11 +661,7 @@
 
 @pytest.mark.parametrize('dtype', [np.complex64, np.complex128])
 @pytest.mark.parametrize('split', [True, False])
-<<<<<<< HEAD
 def test_simulate_param_resolver(dtype: Type[np.complexfloating], split: bool):
-=======
-def test_simulate_param_resolver(dtype: DTypeLike, split: bool):
->>>>>>> ca8585ee
     q0, q1 = cirq.LineQubit.range(2)
     simulator = cirq.DensityMatrixSimulator(dtype=dtype, split_untangled_states=split)
     for b0 in [0, 1]:
@@ -820,11 +680,7 @@
 
 @pytest.mark.parametrize('dtype', [np.complex64, np.complex128])
 @pytest.mark.parametrize('split', [True, False])
-<<<<<<< HEAD
 def test_simulate_measure_multiple_qubits(dtype: Type[np.complexfloating], split: bool):
-=======
-def test_simulate_measure_multiple_qubits(dtype: DTypeLike, split: bool):
->>>>>>> ca8585ee
     q0, q1 = cirq.LineQubit.range(2)
     simulator = cirq.DensityMatrixSimulator(dtype=dtype, split_untangled_states=split)
     for b0 in [0, 1]:
@@ -836,11 +692,7 @@
 
 @pytest.mark.parametrize('dtype', [np.complex64, np.complex128])
 @pytest.mark.parametrize('split', [True, False])
-<<<<<<< HEAD
 def test_simulate_measure_multiple_qudits(dtype: Type[np.complexfloating], split: bool):
-=======
-def test_simulate_measure_multiple_qudits(dtype: DTypeLike, split: bool):
->>>>>>> ca8585ee
     q0, q1 = cirq.LineQid.for_qid_shape((2, 3))
     simulator = cirq.DensityMatrixSimulator(dtype=dtype, split_untangled_states=split)
     for b0 in [0, 1]:
@@ -854,11 +706,7 @@
 
 @pytest.mark.parametrize('dtype', [np.complex64, np.complex128])
 @pytest.mark.parametrize('split', [True, False])
-<<<<<<< HEAD
 def test_simulate_sweeps_param_resolver(dtype: Type[np.complexfloating], split: bool):
-=======
-def test_simulate_sweeps_param_resolver(dtype: DTypeLike, split: bool):
->>>>>>> ca8585ee
     q0, q1 = cirq.LineQubit.range(2)
     simulator = cirq.DensityMatrixSimulator(dtype=dtype, split_untangled_states=split)
     for b0 in [0, 1]:
@@ -885,11 +733,7 @@
 
 @pytest.mark.parametrize('dtype', [np.complex64, np.complex128])
 @pytest.mark.parametrize('split', [True, False])
-<<<<<<< HEAD
 def test_simulate_moment_steps(dtype: Type[np.complexfloating], split: bool):
-=======
-def test_simulate_moment_steps(dtype: DTypeLike, split: bool):
->>>>>>> ca8585ee
     q0, q1 = cirq.LineQubit.range(2)
     circuit = cirq.Circuit(cirq.H(q0), cirq.H(q1), cirq.H(q0), cirq.H(q1))
     simulator = cirq.DensityMatrixSimulator(dtype=dtype, split_untangled_states=split)
@@ -903,11 +747,7 @@
 
 @pytest.mark.parametrize('dtype', [np.complex64, np.complex128])
 @pytest.mark.parametrize('split', [True, False])
-<<<<<<< HEAD
 def test_simulate_moment_steps_qudits(dtype: Type[np.complexfloating], split: bool):
-=======
-def test_simulate_moment_steps_qudits(dtype: DTypeLike, split: bool):
->>>>>>> ca8585ee
     q0, q1 = cirq.LineQid.for_qid_shape((2, 3))
     circuit = cirq.Circuit(
         cirq.XPowGate(dimension=2)(q0),
@@ -928,11 +768,7 @@
 
 @pytest.mark.parametrize('dtype', [np.complex64, np.complex128])
 @pytest.mark.parametrize('split', [True, False])
-<<<<<<< HEAD
 def test_simulate_moment_steps_empty_circuit(dtype: Type[np.complexfloating], split: bool):
-=======
-def test_simulate_moment_steps_empty_circuit(dtype: DTypeLike, split: bool):
->>>>>>> ca8585ee
     circuit = cirq.Circuit()
     simulator = cirq.DensityMatrixSimulator(dtype=dtype, split_untangled_states=split)
     step = None
@@ -944,11 +780,7 @@
 
 @pytest.mark.parametrize('dtype', [np.complex64, np.complex128])
 @pytest.mark.parametrize('split', [True, False])
-<<<<<<< HEAD
 def test_simulate_moment_steps_sample(dtype: Type[np.complexfloating], split: bool):
-=======
-def test_simulate_moment_steps_sample(dtype: DTypeLike, split: bool):
->>>>>>> ca8585ee
     q0, q1 = cirq.LineQubit.range(2)
     circuit = cirq.Circuit(cirq.H(q0), cirq.CNOT(q0, q1))
     simulator = cirq.DensityMatrixSimulator(dtype=dtype, split_untangled_states=split)
@@ -969,11 +801,7 @@
 
 @pytest.mark.parametrize('dtype', [np.complex64, np.complex128])
 @pytest.mark.parametrize('split', [True, False])
-<<<<<<< HEAD
 def test_simulate_moment_steps_sample_qudits(dtype: Type[np.complexfloating], split: bool):
-=======
-def test_simulate_moment_steps_sample_qudits(dtype: DTypeLike, split: bool):
->>>>>>> ca8585ee
     class TestGate(cirq.Gate):
         """Swaps the 2nd qid |0> and |2> states when the 1st is |1>."""
 
@@ -1002,13 +830,9 @@
 
 @pytest.mark.parametrize('dtype', [np.complex64, np.complex128])
 @pytest.mark.parametrize('split', [True, False])
-<<<<<<< HEAD
 def test_simulate_moment_steps_intermediate_measurement(
     dtype: Type[np.complexfloating], split: bool
 ):
-=======
-def test_simulate_moment_steps_intermediate_measurement(dtype: DTypeLike, split: bool):
->>>>>>> ca8585ee
     q0 = cirq.LineQubit(0)
     circuit = cirq.Circuit(cirq.H(q0), cirq.measure(q0), cirq.H(q0))
     simulator = cirq.DensityMatrixSimulator(dtype=dtype, split_untangled_states=split)
