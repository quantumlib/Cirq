--- conflicted
+++ resolved
@@ -317,14 +317,10 @@
         for b0 in [0, 1]:
             for b1 in [0, 1, 2]:
                 circuit = cirq.Circuit(
-<<<<<<< HEAD
-                    (cirq.X ** b0)(q0),
+                    (cirq.X**b0)(q0),
                     cirq.XPowGate(dimension=3)(q1) ** b1,
                     cirq.measure(q0),
                     cirq.measure(q1),
-=======
-                    (cirq.X**b0)(q0), PlusGate(3, b1)(q1), cirq.measure(q0), cirq.measure(q1)
->>>>>>> cb6940a4
                 )
                 result = simulator.run(circuit, repetitions=3)
                 np.testing.assert_equal(
@@ -389,13 +385,8 @@
         for b0 in [0, 1]:
             for b1 in [0, 1, 2]:
                 circuit = cirq.Circuit(
-<<<<<<< HEAD
-                    (cirq.X ** b0)(q0),
+                    (cirq.X**b0)(q0),
                     cirq.XPowGate(dimension=3)(q1) ** b1,
-=======
-                    (cirq.X**b0)(q0),
-                    PlusGate(3, b1)(q1),
->>>>>>> cb6940a4
                     cirq.measure(q0),
                     cirq.measure(q1),
                     cirq.H(q0),
@@ -460,13 +451,9 @@
     simulator = cirq.DensityMatrixSimulator(dtype=dtype, split_untangled_states=split)
     for b0 in [0, 1]:
         for b1 in [0, 1, 2]:
-<<<<<<< HEAD
             circuit = cirq.Circuit(
-                (cirq.X ** b0)(q0), cirq.XPowGate(dimension=3)(q1) ** b1, cirq.measure(q0, q1)
+                (cirq.X**b0)(q0), cirq.XPowGate(dimension=3)(q1) ** b1, cirq.measure(q0, q1)
             )
-=======
-            circuit = cirq.Circuit((cirq.X**b0)(q0), PlusGate(3, b1)(q1), cirq.measure(q0, q1))
->>>>>>> cb6940a4
             result = simulator.run(circuit, repetitions=3)
             np.testing.assert_equal(result.measurements, {'0 (d=2),1 (d=3)': [[b0, b1]] * 3})
 
@@ -651,14 +638,10 @@
     for b0 in [0, 1]:
         for b1 in [0, 1, 2]:
             circuit = cirq.Circuit(
-<<<<<<< HEAD
-                (cirq.X ** b0)(q0),
+                (cirq.X**b0)(q0),
                 (cirq.XPowGate(dimension=3)(q1),) * b1,
                 cirq.measure(q0),
                 cirq.measure(q1),
-=======
-                (cirq.X**b0)(q0), (PlusGate(3)(q1),) * b1, cirq.measure(q0), cirq.measure(q1)
->>>>>>> cb6940a4
             )
             result = simulator.simulate(circuit)
             np.testing.assert_equal(result.measurements, {'0 (d=2)': [b0], '1 (d=3)': [b1]})
@@ -781,13 +764,9 @@
     simulator = cirq.DensityMatrixSimulator(dtype=dtype, split_untangled_states=split)
     for b0 in [0, 1]:
         for b1 in [0, 1, 2]:
-<<<<<<< HEAD
             circuit = cirq.Circuit(
-                (cirq.X ** b0)(q0), cirq.XPowGate(dimension=3)(q1) ** b1, cirq.measure(q0, q1)
+                (cirq.X**b0)(q0), cirq.XPowGate(dimension=3)(q1)**b1, cirq.measure(q0, q1)
             )
-=======
-            circuit = cirq.Circuit((cirq.X**b0)(q0), PlusGate(3, b1)(q1), cirq.measure(q0, q1))
->>>>>>> cb6940a4
             result = simulator.simulate(circuit)
             np.testing.assert_equal(result.measurements, {'0 (d=2),1 (d=3)': [b0, b1]})
 
