--- conflicted
+++ resolved
@@ -18,13 +18,8 @@
 
 import numpy as np
 
-<<<<<<< HEAD
 from cirq import ops, value, qis
-from cirq._compat import deprecated_class, proper_repr
-=======
-from cirq import _compat, ops, value, qis
 from cirq._compat import proper_repr
->>>>>>> 49b08b9d
 from cirq.sim import simulator, state_vector, simulator_base
 
 if TYPE_CHECKING:
