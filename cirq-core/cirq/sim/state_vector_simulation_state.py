--- conflicted
+++ resolved
@@ -13,7 +13,7 @@
 # limitations under the License.
 """Objects and methods for acting efficiently on a state vector."""
 
-from typing import Any, Callable, List, Optional, Sequence, Tuple, TYPE_CHECKING, Union
+from typing import Any, Callable, List, Optional, Sequence, Tuple, Type, TYPE_CHECKING, Union
 
 import numpy as np
 
@@ -325,11 +325,7 @@
         prng: Optional[np.random.RandomState] = None,
         qubits: Optional[Sequence['cirq.Qid']] = None,
         initial_state: Union[np.ndarray, 'cirq.STATE_VECTOR_LIKE'] = 0,
-<<<<<<< HEAD
         dtype: Type[np.complexfloating] = np.complex64,
-=======
-        dtype: 'DTypeLike' = np.complex64,
->>>>>>> ca8585ee
         classical_data: Optional['cirq.ClassicalDataStore'] = None,
     ):
         """Inits StateVectorSimulationState.
