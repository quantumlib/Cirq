# Copyright 2023 The Cirq Developers
#
# Licensed under the Apache License, Version 2.0 (the "License");
# you may not use this file except in compliance with the License.
# You may obtain a copy of the License at
#
#     https://www.apache.org/licenses/LICENSE-2.0
#
# Unless required by applicable law or agreed to in writing, software
# distributed under the License is distributed on an "AS IS" BASIS,
# WITHOUT WARRANTIES OR CONDITIONS OF ANY KIND, either express or implied.
# See the License for the specific language governing permissions and
# limitations under the License.
import numpy as np
import pytest

from cirq import testing
from cirq.sim import simulation_utils


@pytest.mark.parametrize('n,m', [(n, m) for n in range(1, 4) for m in range(1, n + 1)])
def test_state_probabilities_by_indices(n: int, m: int) -> None:
    np.random.seed(0)
    state = testing.random_superposition(1 << n)
    d = (state.conj() * state).real
<<<<<<< HEAD
    desired_axes = list(int(axis) for axis in np.random.choice(n, m, replace=False))
=======
    desired_axes = np.random.choice(n, m, replace=False).tolist()
>>>>>>> 38751e16
    not_wanted = [i for i in range(n) if i not in desired_axes]
    got = simulation_utils.state_probabilities_by_indices(d, desired_axes, (2,) * n)
    want = np.transpose(d.reshape((2,) * n), desired_axes + not_wanted)
    want = np.sum(want.reshape((1 << len(desired_axes), -1)), axis=-1)
    np.testing.assert_allclose(want, got)<|MERGE_RESOLUTION|>--- conflicted
+++ resolved
@@ -23,11 +23,7 @@
     np.random.seed(0)
     state = testing.random_superposition(1 << n)
     d = (state.conj() * state).real
-<<<<<<< HEAD
-    desired_axes = list(int(axis) for axis in np.random.choice(n, m, replace=False))
-=======
-    desired_axes = np.random.choice(n, m, replace=False).tolist()
->>>>>>> 38751e16
+    desired_axes = list(int(axis) for axis in np.random.choice(n, m, replace=False).tolist())
     not_wanted = [i for i in range(n) if i not in desired_axes]
     got = simulation_utils.state_probabilities_by_indices(d, desired_axes, (2,) * n)
     want = np.transpose(d.reshape((2,) * n), desired_axes + not_wanted)
