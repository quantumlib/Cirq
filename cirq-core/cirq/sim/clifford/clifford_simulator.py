--- conflicted
+++ resolved
@@ -169,11 +169,7 @@
     def state(self):
         if self._clifford_state is None:
             clifford_state = CliffordState(self._qubit_mapping)
-<<<<<<< HEAD
             clifford_state.ch_form = self._merged_sim_state.state.copy()
-=======
-            clifford_state.ch_form = self.merged_sim_state.state.copy()
->>>>>>> c347eb56
             self._clifford_state = clifford_state
         return self._clifford_state
 
