--- conflicted
+++ resolved
@@ -277,31 +277,7 @@
         else:
             state = self.copy()
 
-<<<<<<< HEAD
         ch_form_args = clifford.ActOnStabilizerCHFormArgs(
             state.ch_form, prng, measurements, self.qubit_map.keys()
         )
-        act_on(op, ch_form_args)
-
-    @deprecated(deadline='v0.11', fix='Use the apply_measurement instead')
-    def perform_measurement(
-        self, qubits: Sequence[ops.Qid], prng: np.random.RandomState, collapse_state_vector=True
-    ):
-        results = []
-
-        if collapse_state_vector:
-            state = self
-        else:
-            state = self.copy()
-
-        for qubit in qubits:
-            result = state.ch_form._measure(self.qubit_map[qubit], prng)
-            results.append(result)
-
-        return results
-=======
-        qids = [self.qubit_map[i] for i in op.qubits]
-
-        ch_form_args = clifford.ActOnStabilizerCHFormArgs(state.ch_form, qids, prng, measurements)
-        act_on(op, ch_form_args)
->>>>>>> ce58f422
+        act_on(op, ch_form_args)