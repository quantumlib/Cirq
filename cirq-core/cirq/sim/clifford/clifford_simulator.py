# Copyright 2019 The Cirq Developers
#
# Licensed under the Apache License, Version 2.0 (the "License");
# you may not use this file except in compliance with the License.
# You may obtain a copy of the License at
#
#     https://www.apache.org/licenses/LICENSE-2.0
#
# Unless required by applicable law or agreed to in writing, software
# distributed under the License is distributed on an "AS IS" BASIS,
# WITHOUT WARRANTIES OR CONDITIONS OF ANY KIND, either express or implied.
# See the License for the specific language governing permissions and
# limitations under the License.

"""An efficient simulator for Clifford circuits.

Allowed operations include:
<<<<<<< HEAD
        - X,Y,Z,H,S,CNOT,CZ
        - measurements in the computational basis
=======
    - X,Y,Z,H,S,CNOT,CZ
    - measurements in the computational basis
>>>>>>> 8f2f1981

The quantum state is specified in two forms:
    1. In terms of stabilizer generators. These are a set of n Pauli operators
    {S_1,S_2,...,S_n} such that S_i |psi> = |psi>.

    This implementation is based on Aaronson and Gottesman,
    2004 (arXiv:quant-ph/0406196).

    2. In the CH-form defined by Bravyi et al, 2018 (arXiv:1808.00128).
    This representation keeps track of overall phase and enables access
    to state vector amplitudes.
"""

from typing import Any, Dict, List, Sequence, Union

import numpy as np

import cirq
from cirq import protocols, value
from cirq.protocols import act_on
from cirq.sim import clifford, simulator_base


class CliffordSimulator(
    simulator_base.SimulatorBase[
        'cirq.CliffordSimulatorStepResult',
        'cirq.CliffordTrialResult',
        'cirq.StabilizerChFormSimulationState',
    ]
):
    """An efficient simulator for Clifford circuits."""

    def __init__(
        self, seed: 'cirq.RANDOM_STATE_OR_SEED_LIKE' = None, split_untangled_states: bool = False
    ):
        """Creates instance of `CliffordSimulator`.

        Args:
            seed: The random seed to use for this simulator.
            split_untangled_states: Optimizes simulation by running separable
                states independently and merging those states at the end.
        """
        self.init = True
        super().__init__(seed=seed, split_untangled_states=split_untangled_states)

    @staticmethod
    def is_supported_operation(op: 'cirq.Operation') -> bool:
        """Checks whether given operation can be simulated by this simulator."""
        # TODO: support more general Pauli measurements
        return protocols.has_stabilizer_effect(op)

    def _create_partial_simulation_state(
        self,
        initial_state: Union[int, 'cirq.StabilizerChFormSimulationState'],
        qubits: Sequence['cirq.Qid'],
        classical_data: 'cirq.ClassicalDataStore',
    ) -> 'cirq.StabilizerChFormSimulationState':
        """Creates the StabilizerChFormSimulationState for a circuit.

        Args:
            initial_state: The initial state for the simulation in the
                computational basis. Represented as a big endian int.
            qubits: Determines the canonical ordering of the qubits. This
                is often used in specifying the initial state, i.e. the
                ordering of the computational basis states.
            logs: A log of the results of measurement that is added to.
            classical_data: The shared classical data container for this
                simulation.

        Returns:
            StabilizerChFormSimulationState for the circuit.
        """
        if isinstance(initial_state, clifford.StabilizerChFormSimulationState):
            return initial_state

        return clifford.StabilizerChFormSimulationState(
            prng=self._prng,
            classical_data=classical_data,
            qubits=qubits,
            initial_state=initial_state,
        )

    def _create_step_result(
        self, sim_state: 'cirq.SimulationStateBase[cirq.StabilizerChFormSimulationState]'
    ):
        return CliffordSimulatorStepResult(sim_state=sim_state)

    def _create_simulator_trial_result(
        self,
        params: 'cirq.ParamResolver',
        measurements: Dict[str, np.ndarray],
        final_simulator_state: 'cirq.SimulationStateBase[cirq.StabilizerChFormSimulationState]',
    ):
        return CliffordTrialResult(
            params=params, measurements=measurements, final_simulator_state=final_simulator_state
        )


class CliffordTrialResult(
    simulator_base.SimulationTrialResultBase['clifford.StabilizerChFormSimulationState']
):
    def __init__(
        self,
        params: 'cirq.ParamResolver',
        measurements: Dict[str, np.ndarray],
        final_simulator_state: 'cirq.SimulationStateBase[cirq.StabilizerChFormSimulationState]',
    ) -> None:
        super().__init__(
            params=params, measurements=measurements, final_simulator_state=final_simulator_state
        )

    @property
    def final_state(self) -> 'cirq.CliffordState':
        state = self._get_merged_sim_state()
        clifford_state = CliffordState(state.qubit_map)
        clifford_state.ch_form = state.state.copy()
        return clifford_state

    def __str__(self) -> str:
        samples = super().__str__()
        final = self._get_merged_sim_state().state
        return f'measurements: {samples}\noutput state: {final}'

    def _repr_pretty_(self, p: Any, cycle: bool):
        """iPython (Jupyter) pretty print."""
        p.text("cirq.CliffordTrialResult(...)" if cycle else self.__str__())


class CliffordSimulatorStepResult(
    simulator_base.StepResultBase['cirq.StabilizerChFormSimulationState']
):
    """A `StepResult` that includes `StateVectorMixin` methods."""

    def __init__(self, sim_state: 'cirq.SimulationStateBase[cirq.StabilizerChFormSimulationState]'):
        """Results of a step of the simulator.
        Attributes:
            sim_state: The qubit:SimulationState lookup for this step.
        """
        super().__init__(sim_state)
        self._clifford_state = None

    def __str__(self) -> str:
        def bitstring(vals):
            return ''.join('1' if v else '0' for v in vals)

        results = sorted([(key, bitstring(val)) for key, val in self.measurements.items()])

        if len(results) == 0:
            measurements = ''
        else:
            measurements = ' '.join([f'{key}={val}' for key, val in results]) + '\n'

        final = self.state

        return f'{measurements}{final}'

    def _repr_pretty_(self, p, cycle):
        """iPython (Jupyter) pretty print."""
        p.text("cirq.CliffordSimulatorStateResult(...)" if cycle else self.__str__())

    @property
    def state(self):
        if self._clifford_state is None:
            clifford_state = CliffordState(self._qubit_mapping)
            clifford_state.ch_form = self._merged_sim_state.state.copy()
            self._clifford_state = clifford_state
        return self._clifford_state


@value.value_equality(unhashable=True)
class CliffordState:
    """A state of the Clifford simulation.

    The state is stored using Bravyi's CH-form which allows access to the full
    state vector (including phase).

    Gates and measurements are applied to each representation in O(n^2) time.
    """

    def __init__(self, qubit_map, initial_state: Union[int, 'cirq.StabilizerStateChForm'] = 0):
        self.qubit_map = qubit_map
        self.n = len(qubit_map)

        self.ch_form = (
            initial_state
            if isinstance(initial_state, clifford.StabilizerStateChForm)
            else clifford.StabilizerStateChForm(self.n, initial_state)
        )

    def _json_dict_(self):
        return {'qubit_map': [(k, v) for k, v in self.qubit_map.items()], 'ch_form': self.ch_form}

    @classmethod
    def _from_json_dict_(cls, qubit_map, ch_form, **kwargs):
        state = cls(dict(qubit_map))
        state.ch_form = ch_form

        return state

    def _value_equality_values_(self) -> Any:
        return self.qubit_map, self.ch_form

    def copy(self) -> 'cirq.CliffordState':
        state = CliffordState(self.qubit_map)
        state.ch_form = self.ch_form.copy()

        return state

    def __repr__(self) -> str:
        return repr(self.ch_form)

    def __str__(self) -> str:
        """Return the state vector string representation of the state."""
        return str(self.ch_form)

    def to_numpy(self) -> np.ndarray:
        return self.ch_form.to_state_vector()

    def state_vector(self):
        return self.ch_form.state_vector()

    def apply_unitary(self, op: 'cirq.Operation'):
        ch_form_args = clifford.StabilizerChFormSimulationState(
            prng=np.random.RandomState(), qubits=self.qubit_map.keys(), initial_state=self.ch_form
        )
        try:
            act_on(op, ch_form_args)
        except TypeError:
            raise ValueError(f'{op.gate} cannot be run with Clifford simulator.')
        return

    def apply_measurement(
        self,
        op: 'cirq.Operation',
        measurements: Dict[str, List[int]],
        prng: np.random.RandomState,
        collapse_state_vector=True,
    ):
        if not isinstance(op.gate, cirq.MeasurementGate):
            raise TypeError(
                f'apply_measurement only supports cirq.MeasurementGate operations. '
                f'Found {op.gate} instead.'
            )

        if collapse_state_vector:
            state = self
        else:
            state = self.copy()

        classical_data = value.ClassicalDataDictionaryStore()
        ch_form_args = clifford.StabilizerChFormSimulationState(
            prng=prng,
            classical_data=classical_data,
            qubits=self.qubit_map.keys(),
            initial_state=state.ch_form,
        )
        act_on(op, ch_form_args)
        measurements.update({str(k): list(v[-1]) for k, v in classical_data.records.items()})<|MERGE_RESOLUTION|>--- conflicted
+++ resolved
@@ -15,13 +15,8 @@
 """An efficient simulator for Clifford circuits.
 
 Allowed operations include:
-<<<<<<< HEAD
-        - X,Y,Z,H,S,CNOT,CZ
-        - measurements in the computational basis
-=======
     - X,Y,Z,H,S,CNOT,CZ
     - measurements in the computational basis
->>>>>>> 8f2f1981
 
 The quantum state is specified in two forms:
     1. In terms of stabilizer generators. These are a set of n Pauli operators
