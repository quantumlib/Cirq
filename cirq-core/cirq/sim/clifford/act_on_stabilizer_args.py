# Copyright 2022 The Cirq Developers
#
# Licensed under the Apache License, Version 2.0 (the "License");
# you may not use this file except in compliance with the License.
# You may obtain a copy of the License at
#
#     https://www.apache.org/licenses/LICENSE-2.0
#
# Unless required by applicable law or agreed to in writing, software
# distributed under the License is distributed on an "AS IS" BASIS,
# WITHOUT WARRANTIES OR CONDITIONS OF ANY KIND, either express or implied.
# See the License for the specific language governing permissions and
# limitations under the License.

from cirq import _compat
from cirq.sim.clifford.stabilizer_simulation_state import StabilizerSimulationState

<<<<<<< HEAD
import numpy as np
import sympy

from cirq import linalg, ops, protocols
from cirq._compat import deprecated_parameter
from cirq.ops import common_gates, global_phase_op, matrix_gates, swap_gates
from cirq.ops.clifford_gate import SingleQubitCliffordGate
from cirq.protocols import has_unitary, num_qubits, unitary
from cirq.sim.act_on_args import ActOnArgs
from cirq.type_workarounds import NotImplementedType

if TYPE_CHECKING:
    import cirq


TStabilizerState = TypeVar('TStabilizerState', bound='cirq.StabilizerState')


class ActOnStabilizerArgs(
    ActOnArgs[TStabilizerState], Generic[TStabilizerState], metaclass=abc.ABCMeta
):
    """Abstract wrapper around a stabilizer state for the act_on protocol."""

    @deprecated_parameter(
        deadline='v0.16',
        fix='Use kwargs instead of positional args',
        parameter_desc='args',
        match=lambda args, kwargs: len(args) > 1,
    )
    @deprecated_parameter(
        deadline='v0.16',
        fix='Replace log_of_measurement_results with'
        ' classical_data=cirq.ClassicalDataDictionaryStore(_records=logs).',
        parameter_desc='log_of_measurement_results',
        match=lambda args, kwargs: 'log_of_measurement_results' in kwargs,
    )
    def __init__(
        self,
        state: TStabilizerState,
        prng: Optional[np.random.RandomState] = None,
        log_of_measurement_results: Optional[Dict[str, List[int]]] = None,
        qubits: Optional[Sequence['cirq.Qid']] = None,
        classical_data: Optional['cirq.ClassicalDataStore'] = None,
    ):
        """Initializes the ActOnStabilizerArgs.

        Args:
            state: The quantum stabilizer state to use in the simulation or
                act_on invocation.
            prng: The pseudo random number generator to use for probabilistic
                effects.
            qubits: Determines the canonical ordering of the qubits. This
                is often used in specifying the initial state, i.e. the
                ordering of the computational basis states.
            log_of_measurement_results: A mutable object that measurements are
                being recorded into.
            classical_data: The shared classical data container for this
                simulation.
        """
        if log_of_measurement_results is not None:
            super().__init__(
                state=state,
                prng=prng,
                qubits=qubits,
                log_of_measurement_results=log_of_measurement_results,
                classical_data=classical_data,
            )
        else:
            super().__init__(state=state, prng=prng, qubits=qubits, classical_data=classical_data)

    @property
    def state(self) -> TStabilizerState:
        return self._state

    def _act_on_fallback_(
        self, action: Any, qubits: Sequence['cirq.Qid'], allow_decompose: bool = True
    ) -> Union[bool, NotImplementedType]:
        strats = [self._strat_apply_gate, self._strat_apply_mixture]
        if allow_decompose:
            strats.append(self._strat_decompose)
            strats.append(self._strat_act_from_single_qubit_decompose)
        for strat in strats:
            result = strat(action, qubits)  # type: ignore
            if result is True:
                return True
            assert result is NotImplemented, str(result)

        return NotImplemented

    def _swap(
        self, control_axis: int, target_axis: int, exponent: float = 1, global_shift: float = 0
    ):
        """Apply a SWAP gate"""
        if exponent % 1 != 0:
            raise ValueError('Swap exponent must be integer')  # coverage: ignore
        self._state.apply_cx(control_axis, target_axis)
        self._state.apply_cx(target_axis, control_axis, exponent, global_shift)
        self._state.apply_cx(control_axis, target_axis)

    def _strat_apply_gate(self, val: Any, qubits: Sequence['cirq.Qid']) -> bool:
        if not protocols.has_stabilizer_effect(val):
            return NotImplemented
        gate = val.gate if isinstance(val, ops.Operation) else val
        axes = self.get_axes(qubits)
        if isinstance(gate, global_phase_op.GlobalPhaseGate):
            if isinstance(gate.coefficient, sympy.Expr):
                return NotImplemented
            self._state.apply_global_phase(gate.coefficient)
            return True
        exponent = getattr(gate, 'exponent', None)
        if exponent is None or isinstance(exponent, sympy.Expr):
            return NotImplemented
        if isinstance(gate, common_gates.XPowGate):
            self._state.apply_x(axes[0], exponent, gate.global_shift)
        elif isinstance(gate, common_gates.YPowGate):
            self._state.apply_y(axes[0], exponent, gate.global_shift)
        elif isinstance(gate, common_gates.ZPowGate):
            self._state.apply_z(axes[0], exponent, gate.global_shift)
        elif isinstance(gate, common_gates.HPowGate):
            self._state.apply_h(axes[0], exponent, gate.global_shift)
        elif isinstance(gate, common_gates.CXPowGate):
            self._state.apply_cx(axes[0], axes[1], exponent, gate.global_shift)
        elif isinstance(gate, common_gates.CZPowGate):
            self._state.apply_cz(axes[0], axes[1], exponent, gate.global_shift)
        elif isinstance(gate, swap_gates.SwapPowGate):
            self._swap(axes[0], axes[1], exponent, gate.global_shift)
        else:
            return NotImplemented
        return True

    def _strat_apply_mixture(self, val: Any, qubits: Sequence['cirq.Qid']) -> bool:
        mixture = protocols.mixture(val, None)
        if mixture is None:
            return NotImplemented
        if not all(linalg.is_unitary(m) for _, m in mixture):
            return NotImplemented
        probabilities, unitaries = zip(*mixture)
        index = self.prng.choice(len(unitaries), p=probabilities)
        return self._strat_act_from_single_qubit_decompose(
            matrix_gates.MatrixGate(unitaries[index]), qubits
        )

    def _strat_act_from_single_qubit_decompose(
        self, val: Any, qubits: Sequence['cirq.Qid']
    ) -> bool:
        if num_qubits(val) == 1:
            if not has_unitary(val):
                return NotImplemented
            u = unitary(val)
            clifford_gate = SingleQubitCliffordGate.from_unitary(u)
            if clifford_gate is not None:
                # Gather the effective unitary applied so as to correct for the
                # global phase later.
                final_unitary = np.eye(2)
                for axis, quarter_turns in clifford_gate.decompose_rotation():
                    gate = axis ** (quarter_turns / 2)
                    self._strat_apply_gate(gate, qubits)
                    final_unitary = np.matmul(unitary(gate), final_unitary)

                # Find the entry with the largest magnitude in the input unitary.
                k = max(np.ndindex(*u.shape), key=lambda t: abs(u[t]))
                # Correct the global phase that wasn't conserved in the above
                # decomposition.
                self._state.apply_global_phase(u[k] / final_unitary[k])
                return True

        return NotImplemented

    def _strat_decompose(self, val: Any, qubits: Sequence['cirq.Qid']) -> bool:
        gate = val.gate if isinstance(val, ops.Operation) else val
        operations = protocols.decompose_once_with_qubits(gate, qubits, None)
        if operations is None or not all(protocols.has_stabilizer_effect(op) for op in operations):
            return NotImplemented
        for op in operations:
            protocols.act_on(op, self)
        return True
=======

@_compat.deprecated_class(deadline='v0.16', fix='Use cirq.StabilizerSimulationState instead.')
class ActOnStabilizerArgs(StabilizerSimulationState):
    pass
>>>>>>> d0422d1b
<|MERGE_RESOLUTION|>--- conflicted
+++ resolved
@@ -15,186 +15,7 @@
 from cirq import _compat
 from cirq.sim.clifford.stabilizer_simulation_state import StabilizerSimulationState
 
-<<<<<<< HEAD
-import numpy as np
-import sympy
-
-from cirq import linalg, ops, protocols
-from cirq._compat import deprecated_parameter
-from cirq.ops import common_gates, global_phase_op, matrix_gates, swap_gates
-from cirq.ops.clifford_gate import SingleQubitCliffordGate
-from cirq.protocols import has_unitary, num_qubits, unitary
-from cirq.sim.act_on_args import ActOnArgs
-from cirq.type_workarounds import NotImplementedType
-
-if TYPE_CHECKING:
-    import cirq
-
-
-TStabilizerState = TypeVar('TStabilizerState', bound='cirq.StabilizerState')
-
-
-class ActOnStabilizerArgs(
-    ActOnArgs[TStabilizerState], Generic[TStabilizerState], metaclass=abc.ABCMeta
-):
-    """Abstract wrapper around a stabilizer state for the act_on protocol."""
-
-    @deprecated_parameter(
-        deadline='v0.16',
-        fix='Use kwargs instead of positional args',
-        parameter_desc='args',
-        match=lambda args, kwargs: len(args) > 1,
-    )
-    @deprecated_parameter(
-        deadline='v0.16',
-        fix='Replace log_of_measurement_results with'
-        ' classical_data=cirq.ClassicalDataDictionaryStore(_records=logs).',
-        parameter_desc='log_of_measurement_results',
-        match=lambda args, kwargs: 'log_of_measurement_results' in kwargs,
-    )
-    def __init__(
-        self,
-        state: TStabilizerState,
-        prng: Optional[np.random.RandomState] = None,
-        log_of_measurement_results: Optional[Dict[str, List[int]]] = None,
-        qubits: Optional[Sequence['cirq.Qid']] = None,
-        classical_data: Optional['cirq.ClassicalDataStore'] = None,
-    ):
-        """Initializes the ActOnStabilizerArgs.
-
-        Args:
-            state: The quantum stabilizer state to use in the simulation or
-                act_on invocation.
-            prng: The pseudo random number generator to use for probabilistic
-                effects.
-            qubits: Determines the canonical ordering of the qubits. This
-                is often used in specifying the initial state, i.e. the
-                ordering of the computational basis states.
-            log_of_measurement_results: A mutable object that measurements are
-                being recorded into.
-            classical_data: The shared classical data container for this
-                simulation.
-        """
-        if log_of_measurement_results is not None:
-            super().__init__(
-                state=state,
-                prng=prng,
-                qubits=qubits,
-                log_of_measurement_results=log_of_measurement_results,
-                classical_data=classical_data,
-            )
-        else:
-            super().__init__(state=state, prng=prng, qubits=qubits, classical_data=classical_data)
-
-    @property
-    def state(self) -> TStabilizerState:
-        return self._state
-
-    def _act_on_fallback_(
-        self, action: Any, qubits: Sequence['cirq.Qid'], allow_decompose: bool = True
-    ) -> Union[bool, NotImplementedType]:
-        strats = [self._strat_apply_gate, self._strat_apply_mixture]
-        if allow_decompose:
-            strats.append(self._strat_decompose)
-            strats.append(self._strat_act_from_single_qubit_decompose)
-        for strat in strats:
-            result = strat(action, qubits)  # type: ignore
-            if result is True:
-                return True
-            assert result is NotImplemented, str(result)
-
-        return NotImplemented
-
-    def _swap(
-        self, control_axis: int, target_axis: int, exponent: float = 1, global_shift: float = 0
-    ):
-        """Apply a SWAP gate"""
-        if exponent % 1 != 0:
-            raise ValueError('Swap exponent must be integer')  # coverage: ignore
-        self._state.apply_cx(control_axis, target_axis)
-        self._state.apply_cx(target_axis, control_axis, exponent, global_shift)
-        self._state.apply_cx(control_axis, target_axis)
-
-    def _strat_apply_gate(self, val: Any, qubits: Sequence['cirq.Qid']) -> bool:
-        if not protocols.has_stabilizer_effect(val):
-            return NotImplemented
-        gate = val.gate if isinstance(val, ops.Operation) else val
-        axes = self.get_axes(qubits)
-        if isinstance(gate, global_phase_op.GlobalPhaseGate):
-            if isinstance(gate.coefficient, sympy.Expr):
-                return NotImplemented
-            self._state.apply_global_phase(gate.coefficient)
-            return True
-        exponent = getattr(gate, 'exponent', None)
-        if exponent is None or isinstance(exponent, sympy.Expr):
-            return NotImplemented
-        if isinstance(gate, common_gates.XPowGate):
-            self._state.apply_x(axes[0], exponent, gate.global_shift)
-        elif isinstance(gate, common_gates.YPowGate):
-            self._state.apply_y(axes[0], exponent, gate.global_shift)
-        elif isinstance(gate, common_gates.ZPowGate):
-            self._state.apply_z(axes[0], exponent, gate.global_shift)
-        elif isinstance(gate, common_gates.HPowGate):
-            self._state.apply_h(axes[0], exponent, gate.global_shift)
-        elif isinstance(gate, common_gates.CXPowGate):
-            self._state.apply_cx(axes[0], axes[1], exponent, gate.global_shift)
-        elif isinstance(gate, common_gates.CZPowGate):
-            self._state.apply_cz(axes[0], axes[1], exponent, gate.global_shift)
-        elif isinstance(gate, swap_gates.SwapPowGate):
-            self._swap(axes[0], axes[1], exponent, gate.global_shift)
-        else:
-            return NotImplemented
-        return True
-
-    def _strat_apply_mixture(self, val: Any, qubits: Sequence['cirq.Qid']) -> bool:
-        mixture = protocols.mixture(val, None)
-        if mixture is None:
-            return NotImplemented
-        if not all(linalg.is_unitary(m) for _, m in mixture):
-            return NotImplemented
-        probabilities, unitaries = zip(*mixture)
-        index = self.prng.choice(len(unitaries), p=probabilities)
-        return self._strat_act_from_single_qubit_decompose(
-            matrix_gates.MatrixGate(unitaries[index]), qubits
-        )
-
-    def _strat_act_from_single_qubit_decompose(
-        self, val: Any, qubits: Sequence['cirq.Qid']
-    ) -> bool:
-        if num_qubits(val) == 1:
-            if not has_unitary(val):
-                return NotImplemented
-            u = unitary(val)
-            clifford_gate = SingleQubitCliffordGate.from_unitary(u)
-            if clifford_gate is not None:
-                # Gather the effective unitary applied so as to correct for the
-                # global phase later.
-                final_unitary = np.eye(2)
-                for axis, quarter_turns in clifford_gate.decompose_rotation():
-                    gate = axis ** (quarter_turns / 2)
-                    self._strat_apply_gate(gate, qubits)
-                    final_unitary = np.matmul(unitary(gate), final_unitary)
-
-                # Find the entry with the largest magnitude in the input unitary.
-                k = max(np.ndindex(*u.shape), key=lambda t: abs(u[t]))
-                # Correct the global phase that wasn't conserved in the above
-                # decomposition.
-                self._state.apply_global_phase(u[k] / final_unitary[k])
-                return True
-
-        return NotImplemented
-
-    def _strat_decompose(self, val: Any, qubits: Sequence['cirq.Qid']) -> bool:
-        gate = val.gate if isinstance(val, ops.Operation) else val
-        operations = protocols.decompose_once_with_qubits(gate, qubits, None)
-        if operations is None or not all(protocols.has_stabilizer_effect(op) for op in operations):
-            return NotImplemented
-        for op in operations:
-            protocols.act_on(op, self)
-        return True
-=======
 
 @_compat.deprecated_class(deadline='v0.16', fix='Use cirq.StabilizerSimulationState instead.')
 class ActOnStabilizerArgs(StabilizerSimulationState):
-    pass
->>>>>>> d0422d1b
+    pass