# Copyright 2020 The Cirq Developers
#
# Licensed under the Apache License, Version 2.0 (the "License");
# you may not use this file except in compliance with the License.
# You may obtain a copy of the License at
#
#     https://www.apache.org/licenses/LICENSE-2.0
#
# Unless required by applicable law or agreed to in writing, software
# distributed under the License is distributed on an "AS IS" BASIS,
# WITHOUT WARRANTIES OR CONDITIONS OF ANY KIND, either express or implied.
# See the License for the specific language governing permissions and
# limitations under the License.

from typing import Any, Dict, TYPE_CHECKING, List, Sequence

import numpy as np

from cirq import value, ops, protocols
<<<<<<< HEAD
from cirq.ops import common_gates, pauli_gates, global_phase_op
from cirq.sim.clifford.act_on_stabilizer_args import ActOnStabilizerArgs
from cirq.sim.clifford.stabilizer_state_ch_form import StabilizerStateChForm
=======
from cirq.ops import common_gates, pauli_gates
from cirq.ops.clifford_gate import SingleQubitCliffordGate
from cirq.protocols import has_unitary, num_qubits, unitary
from cirq.sim.act_on_args import ActOnArgs
from cirq.type_workarounds import NotImplementedType
>>>>>>> e9b62583

if TYPE_CHECKING:
    import cirq


class ActOnStabilizerCHFormArgs(ActOnStabilizerArgs):
    """Wrapper around a stabilizer state in CH form for the act_on protocol."""

    def __init__(
        self,
        state: 'cirq.StabilizerStateChForm',
        prng: np.random.RandomState,
        log_of_measurement_results: Dict[str, Any],
        qubits: Sequence['cirq.Qid'] = None,
    ):
        """Initializes with the given state and the axes for the operation.

        Args:
            state: The StabilizerStateChForm to act on. Operations are expected
                to perform inplace edits of this object.
            qubits: Determines the canonical ordering of the qubits. This
                is often used in specifying the initial state, i.e. the
                ordering of the computational basis states.
            prng: The pseudo random number generator to use for probabilistic
                effects.
            log_of_measurement_results: A mutable object that measurements are
                being recorded into.
        """
        super().__init__(prng, qubits, log_of_measurement_results)
        self.state = state

    def _perform_measurement(self, qubits: Sequence['cirq.Qid']) -> List[int]:
        """Returns the measurement from the stabilizer state form."""
        return [self.state._measure(self.qubit_map[q], self.prng) for q in qubits]

    def _on_copy(self, target: 'ActOnStabilizerCHFormArgs'):
        target.state = self.state.copy()

    def sample(
        self,
        qubits: Sequence['cirq.Qid'],
        repetitions: int = 1,
        seed: 'cirq.RANDOM_STATE_OR_SEED_LIKE' = None,
    ) -> np.ndarray:
        measurements: Dict[str, List[np.ndarray]] = {}
        prng = value.parse_random_state(seed)
        for i in range(repetitions):
            op = ops.measure(*qubits, key=str(i))
            state = self.state.copy()
            ch_form_args = ActOnStabilizerCHFormArgs(state, prng, measurements, self.qubits)
            protocols.act_on(op, ch_form_args)
        return np.array(list(measurements.values()), dtype=bool)

    def _x(self, g: common_gates.XPowGate, axis: int):
        exponent = g.exponent
        if exponent % 2 != 0:
            self._h(common_gates.H, axis)
            self._z(common_gates.ZPowGate(exponent=exponent), axis)
            self._h(common_gates.H, axis)
        self.state.omega *= _phase(g)

    def _y(self, g: common_gates.YPowGate, axis: int):
        exponent = g.exponent
        if exponent % 2 == 0:
            self.state.omega *= _phase(g)
        elif exponent % 2 == 0.5:
            self._z(pauli_gates.Z, axis)
            self._h(common_gates.H, axis)
            self.state.omega *= _phase(g) * (1 + 1j) / (2 ** 0.5)
        elif exponent % 2 == 1:
            self._z(pauli_gates.Z, axis)
            self._h(common_gates.H, axis)
            self._z(pauli_gates.Z, axis)
            self._h(common_gates.H, axis)
            self.state.omega *= _phase(g) * 1j
        elif exponent % 2 == 1.5:
            self._h(common_gates.H, axis)
            self._z(pauli_gates.Z, axis)
            self.state.omega *= _phase(g) * (1 - 1j) / (2 ** 0.5)

    def _z(self, g: common_gates.ZPowGate, axis: int):
        exponent = g.exponent
        state = self.state
        if exponent % 2 != 0:
            effective_exponent = exponent % 2
            for _ in range(int(effective_exponent * 2)):
                # Prescription for S left multiplication.
                # Reference: https://arxiv.org/abs/1808.00128 Proposition 4 end
                state.M[axis, :] ^= state.G[axis, :]
                state.gamma[axis] = (state.gamma[axis] - 1) % 4
        state.omega *= _phase(g)

    def _h(self, g: common_gates.HPowGate, axis: int):
        exponent = g.exponent
        state = self.state
        if exponent % 2 != 0:
            # Prescription for H left multiplication
            # Reference: https://arxiv.org/abs/1808.00128
            # Equations 48, 49 and Proposition 4
            t = state.s ^ (state.G[axis, :] & state.v)
            u = state.s ^ (state.F[axis, :] & (~state.v)) ^ (state.M[axis, :] & state.v)
            alpha = sum(state.G[axis, :] & (~state.v) & state.s) % 2
            beta = sum(state.M[axis, :] & (~state.v) & state.s)
            beta += sum(state.F[axis, :] & state.v & state.M[axis, :])
            beta += sum(state.F[axis, :] & state.v & state.s)
            beta %= 2
            delta = (state.gamma[axis] + 2 * (alpha + beta)) % 4
            state.update_sum(t, u, delta=delta, alpha=alpha)
        state.omega *= _phase(g)

    def _cz(self, g: common_gates.CZPowGate, axis1: int, axis2: int):
        exponent = g.exponent
        state = self.state
        if exponent % 2 != 0:
            assert exponent % 2 == 1
            # Prescription for CZ left multiplication.
            # Reference: https://arxiv.org/abs/1808.00128 Proposition 4 end
            state.M[axis1, :] ^= state.G[axis2, :]
            state.M[axis2, :] ^= state.G[axis1, :]
        state.omega *= _phase(g)

    def _cx(self, g: common_gates.CXPowGate, axis1: int, axis2: int):
        exponent = g.exponent
        state = self.state
        if exponent % 2 != 0:
            assert exponent % 2 == 1
            # Prescription for CX left multiplication.
            # Reference: https://arxiv.org/abs/1808.00128 Proposition 4 end
            state.gamma[axis1] = (
                state.gamma[axis1]
                + state.gamma[axis2]
                + 2 * (sum(state.M[axis1, :] & state.F[axis2, :]) % 2)
            ) % 4
            state.G[axis2, :] ^= state.G[axis1, :]
            state.F[axis1, :] ^= state.F[axis2, :]
            state.M[axis1, :] ^= state.M[axis2, :]
        state.omega *= _phase(g)

    def _global_phase(self, g: global_phase_op.GlobalPhaseGate):
        self.state.omega *= g.coefficient


def _phase(gate):
    return np.exp(1j * np.pi * gate.global_shift * gate.exponent)<|MERGE_RESOLUTION|>--- conflicted
+++ resolved
@@ -17,17 +17,9 @@
 import numpy as np
 
 from cirq import value, ops, protocols
-<<<<<<< HEAD
-from cirq.ops import common_gates, pauli_gates, global_phase_op
+from cirq.ops import common_gates, pauli_gates
+from cirq.ops import global_phase_op
 from cirq.sim.clifford.act_on_stabilizer_args import ActOnStabilizerArgs
-from cirq.sim.clifford.stabilizer_state_ch_form import StabilizerStateChForm
-=======
-from cirq.ops import common_gates, pauli_gates
-from cirq.ops.clifford_gate import SingleQubitCliffordGate
-from cirq.protocols import has_unitary, num_qubits, unitary
-from cirq.sim.act_on_args import ActOnArgs
-from cirq.type_workarounds import NotImplementedType
->>>>>>> e9b62583
 
 if TYPE_CHECKING:
     import cirq
