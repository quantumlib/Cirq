--- conflicted
+++ resolved
@@ -12,11 +12,7 @@
 # See the License for the specific language governing permissions and
 # limitations under the License.
 
-<<<<<<< HEAD
-from typing import Dict, List, Optional, Sequence, TYPE_CHECKING
-=======
-from typing import Any, Dict, TYPE_CHECKING, List, Optional, Sequence, Union
->>>>>>> a57c5ad8
+from typing import Any, Dict, List, Optional, Sequence, TYPE_CHECKING, Union
 
 import numpy as np
 
@@ -41,19 +37,12 @@
     )
     def __init__(
         self,
-<<<<<<< HEAD
-        state: 'cirq.StabilizerStateChForm',
-        prng: Optional[np.random.RandomState] = None,
-        log_of_measurement_results: Optional[Dict[str, List[int]]] = None,
-        qubits: Optional[Sequence['cirq.Qid']] = None,
-        classical_data: Optional['cirq.ClassicalDataStore'] = None,
-=======
         state: Optional['cirq.StabilizerStateChForm'] = None,
         prng: Optional[np.random.RandomState] = None,
         log_of_measurement_results: Optional[Dict[str, Any]] = None,
         qubits: Optional[Sequence['cirq.Qid']] = None,
         initial_state: Union[int, 'cirq.StabilizerStateChForm'] = 0,
->>>>>>> a57c5ad8
+        classical_data: Optional['cirq.ClassicalDataStore'] = None,
     ):
         """Initializes with the given state and the axes for the operation.
 
@@ -65,20 +54,20 @@
                 ordering of the computational basis states.
             prng: The pseudo random number generator to use for probabilistic
                 effects.
+            initial_state: The initial state for the simulation. This can be a
+                full CH form passed by reference which will be modified inplace,
+                or a big-endian int in the computational basis.
             log_of_measurement_results: A mutable object that measurements are
                 being recorded into.
-<<<<<<< HEAD
             classical_data: The shared classical data container for this
                 simulation.
         """
-        super().__init__(prng, qubits, log_of_measurement_results, classical_data)
-        self.state = state
-=======
-            initial_state: The initial state for the simulation. This can be a
-                full CH form passed by reference which will be modified inplace,
-                or a big-endian int in the computational basis.
-        """
-        super().__init__(prng, qubits, log_of_measurement_results)
+        super().__init__(
+            prng=prng,
+            qubits=qubits,
+            log_of_measurement_results=log_of_measurement_results,
+            classical_data=classical_data,
+        )
         initial_state = state or initial_state
         if isinstance(initial_state, int):
             qubit_map = {q: i for i, q in enumerate(self.qubits)}
@@ -86,7 +75,6 @@
                 qubit_map, initial_state=initial_state
             ).ch_form
         self.state = initial_state
->>>>>>> a57c5ad8
 
     def _perform_measurement(self, qubits: Sequence['cirq.Qid']) -> List[int]:
         """Returns the measurement from the stabilizer state form."""
@@ -118,14 +106,10 @@
             op = ops.measure(*qubits, key=str(i))
             state = self.state.copy()
             ch_form_args = ActOnStabilizerCHFormArgs(
-<<<<<<< HEAD
-                state, prng, qubits=self.qubits, classical_data=measurements
-=======
+                classical_data=measurements,
                 prng=prng,
-                log_of_measurement_results=measurements,
                 qubits=self.qubits,
                 initial_state=state,
->>>>>>> a57c5ad8
             )
             protocols.act_on(op, ch_form_args)
         return np.array(list(measurements.measurements.values()), dtype=bool)
