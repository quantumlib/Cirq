# Copyright 2020 The Cirq Developers
#
# Licensed under the Apache License, Version 2.0 (the "License");
# you may not use this file except in compliance with the License.
# You may obtain a copy of the License at
#
#     https://www.apache.org/licenses/LICENSE-2.0
#
# Unless required by applicable law or agreed to in writing, software
# distributed under the License is distributed on an "AS IS" BASIS,
# WITHOUT WARRANTIES OR CONDITIONS OF ANY KIND, either express or implied.
# See the License for the specific language governing permissions and
# limitations under the License.

<<<<<<< HEAD
from typing import Any, Dict, List, Sequence, TYPE_CHECKING, Union
=======
from typing import Any, Dict, TYPE_CHECKING, List, Sequence
>>>>>>> 1be94689

import numpy as np

from cirq import value, ops, protocols
from cirq.ops import common_gates, pauli_gates
from cirq.ops import global_phase_op
from cirq.sim.clifford.act_on_stabilizer_args import ActOnStabilizerArgs

if TYPE_CHECKING:
    import cirq


class ActOnStabilizerCHFormArgs(ActOnStabilizerArgs):
    """Wrapper around a stabilizer state in CH form for the act_on protocol."""

    def __init__(
        self,
        state: 'cirq.StabilizerStateChForm',
        prng: np.random.RandomState,
        log_of_measurement_results: Dict[str, Any] = None,
        qubits: Sequence['cirq.Qid'] = None,
        classical_data: 'cirq.ClassicalDataStore' = None,
    ):
        """Initializes with the given state and the axes for the operation.

        Args:
            state: The StabilizerStateChForm to act on. Operations are expected
                to perform inplace edits of this object.
            qubits: Determines the canonical ordering of the qubits. This
                is often used in specifying the initial state, i.e. the
                ordering of the computational basis states.
            prng: The pseudo random number generator to use for probabilistic
                effects.
            log_of_measurement_results: A mutable object that measurements are
                being recorded into.
            classical_data: The shared classical data container for this
                simulation.
        """
        super().__init__(prng, qubits, log_of_measurement_results, classical_data)
        self.state = state

    def _perform_measurement(self, qubits: Sequence['cirq.Qid']) -> List[int]:
        """Returns the measurement from the stabilizer state form."""
        return [self.state._measure(self.qubit_map[q], self.prng) for q in qubits]

    def _on_copy(self, target: 'ActOnStabilizerCHFormArgs', deep_copy_buffers: bool = True):
        target.state = self.state.copy()

    def sample(
        self,
        qubits: Sequence['cirq.Qid'],
        repetitions: int = 1,
        seed: 'cirq.RANDOM_STATE_OR_SEED_LIKE' = None,
    ) -> np.ndarray:
        measurements: Dict[str, List[np.ndarray]] = {}
        prng = value.parse_random_state(seed)
        for i in range(repetitions):
            op = ops.measure(*qubits, key=str(i))
            state = self.state.copy()
            ch_form_args = ActOnStabilizerCHFormArgs(state, prng, measurements, self.qubits)
            protocols.act_on(op, ch_form_args)
        return np.array(list(measurements.values()), dtype=bool)

    def _x(self, g: common_gates.XPowGate, axis: int):
        exponent = g.exponent
        if exponent % 2 != 0:
            if exponent % 0.5 != 0.0:
                raise ValueError('Y exponent must be half integer')  # coverage: ignore
            self._h(common_gates.H, axis)
            self._z(common_gates.ZPowGate(exponent=exponent), axis)
            self._h(common_gates.H, axis)
        self.state.omega *= _phase(g)

    def _y(self, g: common_gates.YPowGate, axis: int):
        exponent = g.exponent
        if exponent % 0.5 != 0.0:
            raise ValueError('Y exponent must be half integer')  # coverage: ignore
        if exponent % 2 == 0:
            self.state.omega *= _phase(g)
        elif exponent % 2 == 0.5:
            self._z(pauli_gates.Z, axis)
            self._h(common_gates.H, axis)
            self.state.omega *= _phase(g) * (1 + 1j) / (2 ** 0.5)
        elif exponent % 2 == 1:
            self._z(pauli_gates.Z, axis)
            self._h(common_gates.H, axis)
            self._z(pauli_gates.Z, axis)
            self._h(common_gates.H, axis)
            self.state.omega *= _phase(g) * 1j
        elif exponent % 2 == 1.5:
            self._h(common_gates.H, axis)
            self._z(pauli_gates.Z, axis)
            self.state.omega *= _phase(g) * (1 - 1j) / (2 ** 0.5)

    def _z(self, g: common_gates.ZPowGate, axis: int):
        exponent = g.exponent
        state = self.state
        if exponent % 2 != 0:
            if exponent % 0.5 != 0.0:
                raise ValueError('Z exponent must be half integer')  # coverage: ignore
            effective_exponent = exponent % 2
            for _ in range(int(effective_exponent * 2)):
                # Prescription for S left multiplication.
                # Reference: https://arxiv.org/abs/1808.00128 Proposition 4 end
                state.M[axis, :] ^= state.G[axis, :]
                state.gamma[axis] = (state.gamma[axis] - 1) % 4
        state.omega *= _phase(g)

    def _h(self, g: common_gates.HPowGate, axis: int):
        exponent = g.exponent
        state = self.state
        if exponent % 2 != 0:
            if exponent % 1 != 0:
                raise ValueError('H exponent must be integer')  # coverage: ignore
            # Prescription for H left multiplication
            # Reference: https://arxiv.org/abs/1808.00128
            # Equations 48, 49 and Proposition 4
            t = state.s ^ (state.G[axis, :] & state.v)
            u = state.s ^ (state.F[axis, :] & (~state.v)) ^ (state.M[axis, :] & state.v)
            alpha = sum(state.G[axis, :] & (~state.v) & state.s) % 2
            beta = sum(state.M[axis, :] & (~state.v) & state.s)
            beta += sum(state.F[axis, :] & state.v & state.M[axis, :])
            beta += sum(state.F[axis, :] & state.v & state.s)
            beta %= 2
            delta = (state.gamma[axis] + 2 * (alpha + beta)) % 4
            state.update_sum(t, u, delta=delta, alpha=alpha)
        state.omega *= _phase(g)

    def _cz(self, g: common_gates.CZPowGate, control_axis: int, target_axis: int):
        exponent = g.exponent
        state = self.state
        if exponent % 2 != 0:
            if exponent % 1 != 0:
                raise ValueError('CZ exponent must be integer')  # coverage: ignore
            # Prescription for CZ left multiplication.
            # Reference: https://arxiv.org/abs/1808.00128 Proposition 4 end
            state.M[control_axis, :] ^= state.G[target_axis, :]
            state.M[target_axis, :] ^= state.G[control_axis, :]
        state.omega *= _phase(g)

    def _cx(self, g: common_gates.CXPowGate, control_axis: int, target_axis: int):
        exponent = g.exponent
        state = self.state
        if exponent % 2 != 0:
            if exponent % 1 != 0:
                raise ValueError('CX exponent must be integer')  # coverage: ignore
            # Prescription for CX left multiplication.
            # Reference: https://arxiv.org/abs/1808.00128 Proposition 4 end
            state.gamma[control_axis] = (
                state.gamma[control_axis]
                + state.gamma[target_axis]
                + 2 * (sum(state.M[control_axis, :] & state.F[target_axis, :]) % 2)
            ) % 4
            state.G[target_axis, :] ^= state.G[control_axis, :]
            state.F[control_axis, :] ^= state.F[target_axis, :]
            state.M[control_axis, :] ^= state.M[target_axis, :]
        state.omega *= _phase(g)

    def _global_phase(self, g: global_phase_op.GlobalPhaseGate):
        self.state.omega *= g.coefficient


def _phase(gate):
    return np.exp(1j * np.pi * gate.global_shift * gate.exponent)<|MERGE_RESOLUTION|>--- conflicted
+++ resolved
@@ -12,11 +12,7 @@
 # See the License for the specific language governing permissions and
 # limitations under the License.
 
-<<<<<<< HEAD
 from typing import Any, Dict, List, Sequence, TYPE_CHECKING, Union
-=======
-from typing import Any, Dict, TYPE_CHECKING, List, Sequence
->>>>>>> 1be94689
 
 import numpy as np
 
@@ -35,10 +31,10 @@
     def __init__(
         self,
         state: 'cirq.StabilizerStateChForm',
-        prng: np.random.RandomState,
-        log_of_measurement_results: Dict[str, Any] = None,
-        qubits: Sequence['cirq.Qid'] = None,
-        classical_data: 'cirq.ClassicalDataStore' = None,
+        prng: Optional[np.random.RandomState] = None,
+        log_of_measurement_results: Optional[Dict[str, List[int]]] = None,
+        qubits: Optional[Sequence['cirq.Qid']] = None,
+        classical_data: Optional['cirq.ClassicalDataStore'] = None,
     ):
         """Initializes with the given state and the axes for the operation.
 
