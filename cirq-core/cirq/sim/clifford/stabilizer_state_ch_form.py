--- conflicted
+++ resolved
@@ -288,17 +288,10 @@
         copy = StabilizerStateChForm(self.n)
         copy.G = self.G[axes][:, axes]
         copy.F = self.F[axes][:, axes]
-<<<<<<< HEAD
-        copy.M = self.M[axes][:, axes]  # type: ignore
-        copy.gamma = self.gamma[axes]  # type: ignore
-        copy.v = self.v[axes]  # type: ignore
-        copy.s = self.s[axes]  # type: ignore
-=======
         copy.M = self.M[axes][:, axes]  # type: ignore[assignment]
         copy.gamma = self.gamma[axes]  # type: ignore[assignment]
         copy.v = self.v[axes]  # type: ignore[assignment]
         copy.s = self.s[axes]  # type: ignore[assignment]
->>>>>>> 38751e16
         copy.omega = self.omega
         return copy
 
