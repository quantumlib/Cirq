# Copyright 2018 The Cirq Developers
#
# Licensed under the Apache License, Version 2.0 (the "License");
# you may not use this file except in compliance with the License.
# You may obtain a copy of the License at
#
#     https://www.apache.org/licenses/LICENSE-2.0
#
# Unless required by applicable law or agreed to in writing, software
# distributed under the License is distributed on an "AS IS" BASIS,
# WITHOUT WARRANTIES OR CONDITIONS OF ANY KIND, either express or implied.
# See the License for the specific language governing permissions and
# limitations under the License.
import itertools
import os
import time
from collections import defaultdict
from random import randint, random, sample, randrange
from typing import Iterator, Optional, Tuple, TYPE_CHECKING

import numpy as np
import pytest
import sympy

import cirq
from cirq import circuits
from cirq import ops
from cirq.testing.devices import ValidatingTestDevice


class _Foxy(ValidatingTestDevice):
    pass


FOXY = _Foxy(
    allowed_qubit_types=(cirq.GridQubit,),
    allowed_gates=(ops.CZPowGate, ops.XPowGate, ops.YPowGate, ops.ZPowGate),
    qubits=set(cirq.GridQubit.rect(2, 7)),
    name=f'{__name__}.FOXY',
    auto_decompose_gates=(ops.CCXPowGate,),
    validate_locality=True,
)


BCONE = ValidatingTestDevice(
    allowed_qubit_types=(cirq.GridQubit,),
    allowed_gates=(ops.XPowGate,),
    qubits={cirq.GridQubit(0, 6)},
    name=f'{__name__}.BCONE',
)


if TYPE_CHECKING:
    import cirq

q0, q1, q2, q3 = cirq.LineQubit.range(4)


class _MomentAndOpTypeValidatingDeviceType(cirq.Device):
    def validate_operation(self, operation):
        if not isinstance(operation, cirq.Operation):
            raise ValueError(f'not isinstance({operation!r}, {cirq.Operation!r})')

    def validate_moment(self, moment):
        if not isinstance(moment, cirq.Moment):
            raise ValueError(f'not isinstance({moment!r}, {cirq.Moment!r})')


moment_and_op_type_validating_device = _MomentAndOpTypeValidatingDeviceType()


def test_from_moments():
    a, b, c, d = cirq.LineQubit.range(4)
    moment = cirq.Moment(cirq.Z(a), cirq.Z(b))
    subcircuit = cirq.FrozenCircuit.from_moments(cirq.X(c), cirq.Y(d))
    circuit = cirq.Circuit.from_moments(
        moment,
        subcircuit,
        [cirq.X(a), cirq.Y(b)],
        [cirq.X(c)],
        [],
        cirq.Z(d),
        None,
        [cirq.measure(a, b, key='ab'), cirq.measure(c, d, key='cd')],
    )
    assert circuit == cirq.Circuit(
        cirq.Moment(cirq.Z(a), cirq.Z(b)),
        cirq.Moment(
            cirq.CircuitOperation(
                cirq.FrozenCircuit(cirq.Moment(cirq.X(c)), cirq.Moment(cirq.Y(d)))
            )
        ),
        cirq.Moment(cirq.X(a), cirq.Y(b)),
        cirq.Moment(cirq.X(c)),
        cirq.Moment(),
        cirq.Moment(cirq.Z(d)),
        cirq.Moment(cirq.measure(a, b, key='ab'), cirq.measure(c, d, key='cd')),
    )
    assert circuit[0] is moment
    assert circuit[1].operations[0].circuit is subcircuit


def test_alignment():
    assert repr(cirq.Alignment.LEFT) == 'cirq.Alignment.LEFT'
    assert repr(cirq.Alignment.RIGHT) == 'cirq.Alignment.RIGHT'


def test_setitem():
    circuit = cirq.Circuit([cirq.Moment(), cirq.Moment()])

    circuit[1] = cirq.Moment([cirq.X(cirq.LineQubit(0))])
    assert circuit == cirq.Circuit([cirq.Moment(), cirq.Moment([cirq.X(cirq.LineQubit(0))])])

    circuit[1:1] = (
        cirq.Moment([cirq.Y(cirq.LineQubit(0))]),
        cirq.Moment([cirq.Z(cirq.LineQubit(0))]),
    )
    assert circuit == cirq.Circuit(
        [
            cirq.Moment(),
            cirq.Moment([cirq.Y(cirq.LineQubit(0))]),
            cirq.Moment([cirq.Z(cirq.LineQubit(0))]),
            cirq.Moment([cirq.X(cirq.LineQubit(0))]),
        ]
    )


@pytest.mark.parametrize('circuit_cls', [cirq.Circuit, cirq.FrozenCircuit])
def test_equality(circuit_cls):
    a = cirq.NamedQubit('a')
    b = cirq.NamedQubit('b')

    eq = cirq.testing.EqualsTester()

    # Default is empty. Iterables get listed.
    eq.add_equality_group(circuit_cls(), circuit_cls([]), circuit_cls(()))
    eq.add_equality_group(circuit_cls([cirq.Moment()]), circuit_cls((cirq.Moment(),)))

    # Equality depends on structure and contents.
    eq.add_equality_group(circuit_cls([cirq.Moment([cirq.X(a)])]))
    eq.add_equality_group(circuit_cls([cirq.Moment([cirq.X(b)])]))
    eq.add_equality_group(circuit_cls([cirq.Moment([cirq.X(a)]), cirq.Moment([cirq.X(b)])]))
    eq.add_equality_group(circuit_cls([cirq.Moment([cirq.X(a), cirq.X(b)])]))

    # Big case.
    eq.add_equality_group(
        circuit_cls(
            [
                cirq.Moment([cirq.H(a), cirq.H(b)]),
                cirq.Moment([cirq.CZ(a, b)]),
                cirq.Moment([cirq.H(b)]),
            ]
        )
    )
    eq.add_equality_group(circuit_cls([cirq.Moment([cirq.H(a)]), cirq.Moment([cirq.CNOT(a, b)])]))


@pytest.mark.parametrize('circuit_cls', [cirq.Circuit, cirq.FrozenCircuit])
def test_approx_eq(circuit_cls):
    a = cirq.NamedQubit('a')
    b = cirq.NamedQubit('b')

    assert not cirq.approx_eq(circuit_cls([cirq.Moment([cirq.X(a)])]), cirq.Moment([cirq.X(a)]))

    assert cirq.approx_eq(
        circuit_cls([cirq.Moment([cirq.X(a)])]), circuit_cls([cirq.Moment([cirq.X(a)])])
    )
    assert not cirq.approx_eq(
        circuit_cls([cirq.Moment([cirq.X(a)])]), circuit_cls([cirq.Moment([cirq.X(b)])])
    )

    assert cirq.approx_eq(
        circuit_cls([cirq.Moment([cirq.XPowGate(exponent=0)(a)])]),
        circuit_cls([cirq.Moment([cirq.XPowGate(exponent=1e-9)(a)])]),
    )

    assert not cirq.approx_eq(
        circuit_cls([cirq.Moment([cirq.XPowGate(exponent=0)(a)])]),
        circuit_cls([cirq.Moment([cirq.XPowGate(exponent=1e-7)(a)])]),
    )
    assert cirq.approx_eq(
        circuit_cls([cirq.Moment([cirq.XPowGate(exponent=0)(a)])]),
        circuit_cls([cirq.Moment([cirq.XPowGate(exponent=1e-7)(a)])]),
        atol=1e-6,
    )


def test_append_single():
    a = cirq.NamedQubit('a')

    c = cirq.Circuit()
    c.append(())
    assert c == cirq.Circuit()

    c = cirq.Circuit()
    c.append(cirq.X(a))
    assert c == cirq.Circuit([cirq.Moment([cirq.X(a)])])

    c = cirq.Circuit()
    c.append([cirq.X(a)])
    assert c == cirq.Circuit([cirq.Moment([cirq.X(a)])])

    c = cirq.Circuit(cirq.H(a))
    c.append(c)
    assert c == cirq.Circuit(
        [cirq.Moment(cirq.H(cirq.NamedQubit('a'))), cirq.Moment(cirq.H(cirq.NamedQubit('a')))]
    )


def test_append_control_key():
    q0, q1, q2 = cirq.LineQubit.range(3)
    c = cirq.Circuit()
    c.append(cirq.measure(q0, key='a'))
    c.append(cirq.X(q1).with_classical_controls('a'))
    assert len(c) == 2

    c = cirq.Circuit()
    c.append(cirq.measure(q0, key='a'))
    c.append(cirq.X(q1).with_classical_controls('b'))
    c.append(cirq.X(q2).with_classical_controls('b'))
    assert len(c) == 1


def test_append_multiple():
    a = cirq.NamedQubit('a')
    b = cirq.NamedQubit('b')

    c = cirq.Circuit()
    c.append([cirq.X(a), cirq.X(b)], cirq.InsertStrategy.NEW)
    assert c == cirq.Circuit([cirq.Moment([cirq.X(a)]), cirq.Moment([cirq.X(b)])])

    c = cirq.Circuit()
    c.append([cirq.X(a), cirq.X(b)], cirq.InsertStrategy.EARLIEST)
    assert c == cirq.Circuit([cirq.Moment([cirq.X(a), cirq.X(b)])])

    c = cirq.Circuit()
    c.append(cirq.X(a), cirq.InsertStrategy.EARLIEST)
    c.append(cirq.X(b), cirq.InsertStrategy.EARLIEST)
    assert c == cirq.Circuit([cirq.Moment([cirq.X(a), cirq.X(b)])])


def test_append_control_key_subcircuit():
    q0, q1 = cirq.LineQubit.range(2)

    c = cirq.Circuit()
    c.append(cirq.measure(q0, key='a'))
    c.append(
        cirq.CircuitOperation(
            cirq.FrozenCircuit(cirq.ClassicallyControlledOperation(cirq.X(q1), 'a'))
        )
    )
    assert len(c) == 2

    c = cirq.Circuit()
    c.append(cirq.measure(q0, key='a'))
    c.append(
        cirq.CircuitOperation(
            cirq.FrozenCircuit(cirq.ClassicallyControlledOperation(cirq.X(q1), 'b'))
        )
    )
    assert len(c) == 1

    c = cirq.Circuit()
    c.append(cirq.measure(q0, key='a'))
    c.append(
        cirq.CircuitOperation(
            cirq.FrozenCircuit(cirq.ClassicallyControlledOperation(cirq.X(q1), 'b'))
        ).with_measurement_key_mapping({'b': 'a'})
    )
    assert len(c) == 2

    c = cirq.Circuit()
    c.append(cirq.CircuitOperation(cirq.FrozenCircuit(cirq.measure(q0, key='a'))))
    c.append(
        cirq.CircuitOperation(
            cirq.FrozenCircuit(cirq.ClassicallyControlledOperation(cirq.X(q1), 'b'))
        ).with_measurement_key_mapping({'b': 'a'})
    )
    assert len(c) == 2

    c = cirq.Circuit()
    c.append(
        cirq.CircuitOperation(
            cirq.FrozenCircuit(cirq.measure(q0, key='a'))
        ).with_measurement_key_mapping({'a': 'c'})
    )
    c.append(
        cirq.CircuitOperation(
            cirq.FrozenCircuit(cirq.ClassicallyControlledOperation(cirq.X(q1), 'b'))
        ).with_measurement_key_mapping({'b': 'c'})
    )
    assert len(c) == 2

    c = cirq.Circuit()
    c.append(
        cirq.CircuitOperation(
            cirq.FrozenCircuit(cirq.measure(q0, key='a'))
        ).with_measurement_key_mapping({'a': 'b'})
    )
    c.append(
        cirq.CircuitOperation(
            cirq.FrozenCircuit(cirq.ClassicallyControlledOperation(cirq.X(q1), 'b'))
        ).with_measurement_key_mapping({'b': 'a'})
    )
    assert len(c) == 1


def test_measurement_key_paths():
    a = cirq.LineQubit(0)
    circuit1 = cirq.Circuit(cirq.measure(a, key='A'))
    assert cirq.measurement_key_names(circuit1) == {'A'}
    circuit2 = cirq.with_key_path(circuit1, ('B',))
    assert cirq.measurement_key_names(circuit2) == {'B:A'}
    circuit3 = cirq.with_key_path_prefix(circuit2, ('C',))
    assert cirq.measurement_key_names(circuit3) == {'C:B:A'}


def test_append_moments():
    a = cirq.NamedQubit('a')
    b = cirq.NamedQubit('b')

    c = cirq.Circuit()
    c.append(cirq.Moment([cirq.X(a), cirq.X(b)]), cirq.InsertStrategy.NEW)
    assert c == cirq.Circuit([cirq.Moment([cirq.X(a), cirq.X(b)])])

    c = cirq.Circuit()
    c.append(
        [cirq.Moment([cirq.X(a), cirq.X(b)]), cirq.Moment([cirq.X(a), cirq.X(b)])],
        cirq.InsertStrategy.NEW,
    )
    assert c == cirq.Circuit(
        [cirq.Moment([cirq.X(a), cirq.X(b)]), cirq.Moment([cirq.X(a), cirq.X(b)])]
    )


@pytest.mark.parametrize('circuit_cls', [cirq.Circuit, cirq.FrozenCircuit])
def test_add_op_tree(circuit_cls):
    a = cirq.NamedQubit('a')
    b = cirq.NamedQubit('b')

    c = circuit_cls()
    assert c + [cirq.X(a), cirq.Y(b)] == circuit_cls([cirq.Moment([cirq.X(a), cirq.Y(b)])])

    assert c + cirq.X(a) == circuit_cls(cirq.X(a))
    assert c + [cirq.X(a)] == circuit_cls(cirq.X(a))
    assert c + [[[cirq.X(a)], []]] == circuit_cls(cirq.X(a))
    assert c + (cirq.X(a),) == circuit_cls(cirq.X(a))
    assert c + (cirq.X(a) for _ in range(1)) == circuit_cls(cirq.X(a))
    with pytest.raises(TypeError):
        _ = c + cirq.X


@pytest.mark.parametrize('circuit_cls', [cirq.Circuit, cirq.FrozenCircuit])
def test_radd_op_tree(circuit_cls):
    a = cirq.NamedQubit('a')
    b = cirq.NamedQubit('b')

    c = circuit_cls()
    assert [cirq.X(a), cirq.Y(b)] + c == circuit_cls([cirq.Moment([cirq.X(a), cirq.Y(b)])])

    assert cirq.X(a) + c == circuit_cls(cirq.X(a))
    assert [cirq.X(a)] + c == circuit_cls(cirq.X(a))
    assert [[[cirq.X(a)], []]] + c == circuit_cls(cirq.X(a))
    assert (cirq.X(a),) + c == circuit_cls(cirq.X(a))
    assert (cirq.X(a) for _ in range(1)) + c == circuit_cls(cirq.X(a))
    with pytest.raises(AttributeError):
        _ = cirq.X + c
    with pytest.raises(TypeError):
        _ = 0 + c

    # non-empty circuit addition
    if circuit_cls == cirq.FrozenCircuit:
        d = cirq.FrozenCircuit(cirq.Y(b))
    else:
        d = cirq.Circuit()
        d.append(cirq.Y(b))
    assert [cirq.X(a)] + d == circuit_cls([cirq.Moment([cirq.X(a)]), cirq.Moment([cirq.Y(b)])])
    assert cirq.Moment([cirq.X(a)]) + d == circuit_cls(
        [cirq.Moment([cirq.X(a)]), cirq.Moment([cirq.Y(b)])]
    )


def test_add_iadd_equivalence():
    q0, q1 = cirq.LineQubit.range(2)
    iadd_circuit = cirq.Circuit(cirq.X(q0))
    iadd_circuit += cirq.H(q1)

    add_circuit = cirq.Circuit(cirq.X(q0)) + cirq.H(q1)
    assert iadd_circuit == add_circuit


@pytest.mark.parametrize('circuit_cls', [cirq.Circuit, cirq.FrozenCircuit])
def test_bool(circuit_cls):
    assert not circuit_cls()
    assert circuit_cls(cirq.X(cirq.NamedQubit('a')))


@pytest.mark.parametrize('circuit_cls', [cirq.Circuit, cirq.FrozenCircuit])
def test_repr(circuit_cls):
    assert repr(circuit_cls()) == f'cirq.{circuit_cls.__name__}()'

    a = cirq.NamedQubit('a')
    b = cirq.NamedQubit('b')
    c = circuit_cls(
        [cirq.Moment([cirq.H(a), cirq.H(b)]), cirq.Moment(), cirq.Moment([cirq.CZ(a, b)])]
    )
    cirq.testing.assert_equivalent_repr(c)
    assert (
        repr(c)
        == f"""cirq.{circuit_cls.__name__}([
    cirq.Moment(
        cirq.H(cirq.NamedQubit('a')),
        cirq.H(cirq.NamedQubit('b')),
    ),
    cirq.Moment(),
    cirq.Moment(
        cirq.CZ(cirq.NamedQubit('a'), cirq.NamedQubit('b')),
    ),
])"""
    )


@pytest.mark.parametrize('circuit_cls', [cirq.Circuit, cirq.FrozenCircuit])
def test_empty_moments(circuit_cls):
    # 1-qubit test
    op = cirq.X(cirq.NamedQubit('a'))
    op_moment = cirq.Moment([op])
    circuit = circuit_cls([op_moment, op_moment, cirq.Moment(), op_moment])

    cirq.testing.assert_has_diagram(circuit, "a: ───X───X───────X───", use_unicode_characters=True)
    cirq.testing.assert_has_diagram(
        circuit,
        """
a
│
X
│
X
│
│
│
X
│
""",
        use_unicode_characters=True,
        transpose=True,
    )

    # 1-qubit ascii-only test
    cirq.testing.assert_has_diagram(circuit, "a: ---X---X-------X---", use_unicode_characters=False)
    cirq.testing.assert_has_diagram(
        circuit,
        """
a
|
X
|
X
|
|
|
X
|
""",
        use_unicode_characters=False,
        transpose=True,
    )

    # 2-qubit test
    op = cirq.CNOT(cirq.NamedQubit('a'), cirq.NamedQubit('b'))
    op_moment = cirq.Moment([op])
    circuit = circuit_cls([op_moment, op_moment, cirq.Moment(), op_moment])

    cirq.testing.assert_has_diagram(
        circuit,
        """
a: ───@───@───────@───
      │   │       │
b: ───X───X───────X───""",
        use_unicode_characters=True,
    )
    cirq.testing.assert_has_diagram(
        circuit,
        """
a b
│ │
@─X
│ │
@─X
│ │
│ │
│ │
@─X
│ │
""",
        use_unicode_characters=True,
        transpose=True,
    )

    # 2-qubit ascii-only test
    cirq.testing.assert_has_diagram(
        circuit,
        """
a: ---@---@-------@---
      |   |       |
b: ---X---X-------X---""",
        use_unicode_characters=False,
    )
    cirq.testing.assert_has_diagram(
        circuit,
        """
a b
| |
@-X
| |
@-X
| |
| |
| |
@-X
| |
""",
        use_unicode_characters=False,
        transpose=True,
    )


@pytest.mark.parametrize('circuit_cls', [cirq.Circuit, cirq.FrozenCircuit])
def test_symbol_addition_in_gate_exponent(circuit_cls):
    # 1-qubit test
    qubit = cirq.NamedQubit('a')
    circuit = circuit_cls(
        cirq.X(qubit) ** 0.5,
        cirq.YPowGate(exponent=sympy.Symbol('a') + sympy.Symbol('b')).on(qubit),
    )
    cirq.testing.assert_has_diagram(
        circuit, 'a: ───X^0.5───Y^(a + b)───', use_unicode_characters=True
    )

    cirq.testing.assert_has_diagram(
        circuit,
        """
a
│
X^0.5
│
Y^(a + b)
│
""",
        use_unicode_characters=True,
        transpose=True,
    )

    cirq.testing.assert_has_diagram(
        circuit, 'a: ---X^0.5---Y^(a + b)---', use_unicode_characters=False
    )

    cirq.testing.assert_has_diagram(
        circuit,
        """
a
|
X^0.5
|
Y^(a + b)
|

 """,
        use_unicode_characters=False,
        transpose=True,
    )


@pytest.mark.parametrize('circuit_cls', [cirq.Circuit, cirq.FrozenCircuit])
def test_slice(circuit_cls):
    a = cirq.NamedQubit('a')
    b = cirq.NamedQubit('b')
    c = circuit_cls(
        [
            cirq.Moment([cirq.H(a), cirq.H(b)]),
            cirq.Moment([cirq.CZ(a, b)]),
            cirq.Moment([cirq.H(b)]),
        ]
    )
    assert c[0:1] == circuit_cls([cirq.Moment([cirq.H(a), cirq.H(b)])])
    assert c[::2] == circuit_cls([cirq.Moment([cirq.H(a), cirq.H(b)]), cirq.Moment([cirq.H(b)])])
    assert c[0:1:2] == circuit_cls([cirq.Moment([cirq.H(a), cirq.H(b)])])
    assert c[1:3:] == circuit_cls([cirq.Moment([cirq.CZ(a, b)]), cirq.Moment([cirq.H(b)])])
    assert c[::-1] == circuit_cls(
        [
            cirq.Moment([cirq.H(b)]),
            cirq.Moment([cirq.CZ(a, b)]),
            cirq.Moment([cirq.H(a), cirq.H(b)]),
        ]
    )
    assert c[3:0:-1] == circuit_cls([cirq.Moment([cirq.H(b)]), cirq.Moment([cirq.CZ(a, b)])])
    assert c[0:2:-1] == circuit_cls()


def test_concatenate():
    a = cirq.NamedQubit('a')
    b = cirq.NamedQubit('b')

    c = cirq.Circuit()
    d = cirq.Circuit([cirq.Moment([cirq.X(b)])])
    e = cirq.Circuit([cirq.Moment([cirq.X(a), cirq.X(b)])])

    assert c + d == cirq.Circuit([cirq.Moment([cirq.X(b)])])
    assert d + c == cirq.Circuit([cirq.Moment([cirq.X(b)])])
    assert e + d == cirq.Circuit([cirq.Moment([cirq.X(a), cirq.X(b)]), cirq.Moment([cirq.X(b)])])

    d += c
    assert d == cirq.Circuit([cirq.Moment([cirq.X(b)])])

    c += d
    assert c == cirq.Circuit([cirq.Moment([cirq.X(b)])])

    f = e + d
    f += e
    assert f == cirq.Circuit(
        [
            cirq.Moment([cirq.X(a), cirq.X(b)]),
            cirq.Moment([cirq.X(b)]),
            cirq.Moment([cirq.X(a), cirq.X(b)]),
        ]
    )

    with pytest.raises(TypeError):
        _ = c + 'a'


@pytest.mark.parametrize('circuit_cls', [cirq.Circuit, cirq.FrozenCircuit])
def test_multiply(circuit_cls):
    a = cirq.NamedQubit('a')

    c = circuit_cls()
    d = circuit_cls([cirq.Moment([cirq.X(a)])])

    assert c * 0 == circuit_cls()
    assert d * 0 == circuit_cls()
    assert d * 2 == circuit_cls([cirq.Moment([cirq.X(a)]), cirq.Moment([cirq.X(a)])])

    twice_copied_circuit = circuit_cls([cirq.Moment([cirq.X(a)]), cirq.Moment([cirq.X(a)])])
    for num in [np.int64(2), np.ushort(2), np.int8(2), np.int32(2), np.short(2)]:
        assert num * d == twice_copied_circuit
        assert d * num == twice_copied_circuit

    assert np.array([2])[0] * d == circuit_cls([cirq.Moment([cirq.X(a)]), cirq.Moment([cirq.X(a)])])
    assert 1 * c == circuit_cls()
    assert -1 * d == circuit_cls()
    assert 1 * d == circuit_cls([cirq.Moment([cirq.X(a)])])

    d *= 3
    assert d == circuit_cls(
        [cirq.Moment([cirq.X(a)]), cirq.Moment([cirq.X(a)]), cirq.Moment([cirq.X(a)])]
    )

    with pytest.raises(TypeError):
        _ = c * 'a'
    with pytest.raises(TypeError):
        _ = 'a' * c
    with pytest.raises(TypeError):
        c *= 'a'


@pytest.mark.parametrize('circuit_cls', [cirq.Circuit, cirq.FrozenCircuit])
def test_container_methods(circuit_cls):
    a = cirq.NamedQubit('a')
    b = cirq.NamedQubit('b')
    c = circuit_cls(
        [
            cirq.Moment([cirq.H(a), cirq.H(b)]),
            cirq.Moment([cirq.CZ(a, b)]),
            cirq.Moment([cirq.H(b)]),
        ]
    )
    assert list(c) == list(c._moments)
    # __iter__
    assert list(iter(c)) == list(c._moments)
    # __reversed__ for free.
    assert list(reversed(c)) == list(reversed(c._moments))
    # __contains__ for free.
    assert cirq.Moment([cirq.H(b)]) in c

    assert len(c) == 3


@pytest.mark.parametrize('circuit_cls', [cirq.Circuit, cirq.FrozenCircuit])
def test_bad_index(circuit_cls):
    a = cirq.NamedQubit('a')
    b = cirq.NamedQubit('b')
    c = circuit_cls([cirq.Moment([cirq.H(a), cirq.H(b)])])
    with pytest.raises(TypeError):
        _ = c['string']


def test_append_strategies():
    a = cirq.NamedQubit('a')
    b = cirq.NamedQubit('b')
    stream = [cirq.X(a), cirq.CZ(a, b), cirq.X(b), cirq.X(b), cirq.X(a)]

    c = cirq.Circuit()
    c.append(stream, cirq.InsertStrategy.NEW)
    assert c == cirq.Circuit(
        [
            cirq.Moment([cirq.X(a)]),
            cirq.Moment([cirq.CZ(a, b)]),
            cirq.Moment([cirq.X(b)]),
            cirq.Moment([cirq.X(b)]),
            cirq.Moment([cirq.X(a)]),
        ]
    )

    c = cirq.Circuit()
    c.append(stream, cirq.InsertStrategy.INLINE)
    assert c == cirq.Circuit(
        [
            cirq.Moment([cirq.X(a)]),
            cirq.Moment([cirq.CZ(a, b)]),
            cirq.Moment([cirq.X(b)]),
            cirq.Moment([cirq.X(b), cirq.X(a)]),
        ]
    )

    c = cirq.Circuit()
    c.append(stream, cirq.InsertStrategy.EARLIEST)
    assert c == cirq.Circuit(
        [
            cirq.Moment([cirq.X(a)]),
            cirq.Moment([cirq.CZ(a, b)]),
            cirq.Moment([cirq.X(b), cirq.X(a)]),
            cirq.Moment([cirq.X(b)]),
        ]
    )


def test_insert_op_tree_new():
    a = cirq.NamedQubit('alice')
    b = cirq.NamedQubit('bob')
    c = cirq.Circuit()

    op_tree_list = [
        (-10, 0, cirq.CZ(a, b), a),
        (-20, 0, cirq.X(a), a),
        (20, 2, cirq.X(b), b),
        (2, 2, cirq.H(b), b),
        (-3, 1, cirq.H(a), a),
    ]

    for given_index, actual_index, operation, qubit in op_tree_list:
        c.insert(given_index, operation, cirq.InsertStrategy.NEW)
        assert c.operation_at(qubit, actual_index) == operation

    c.insert(1, (), cirq.InsertStrategy.NEW)
    assert c == cirq.Circuit(
        [
            cirq.Moment([cirq.X(a)]),
            cirq.Moment([cirq.H(a)]),
            cirq.Moment([cirq.CZ(a, b)]),
            cirq.Moment([cirq.H(b)]),
            cirq.Moment([cirq.X(b)]),
        ]
    )

    BAD_INSERT = cirq.InsertStrategy('BAD', 'Bad strategy for testing.')
    with pytest.raises(ValueError):
        c.insert(1, cirq.X(a), BAD_INSERT)


def test_insert_op_tree_newinline():
    a = cirq.NamedQubit('alice')
    b = cirq.NamedQubit('bob')
    c = cirq.Circuit()

    op_tree_list = [
        (-5, 0, [cirq.H(a), cirq.X(b)], [a, b]),
        (-15, 0, [cirq.CZ(a, b)], [a]),
        (15, 2, [cirq.H(b), cirq.X(a)], [b, a]),
    ]

    for given_index, actual_index, op_list, qubits in op_tree_list:
        c.insert(given_index, op_list, cirq.InsertStrategy.NEW_THEN_INLINE)
        for i in range(len(op_list)):
            assert c.operation_at(qubits[i], actual_index) == op_list[i]

    c2 = cirq.Circuit()
    c2.insert(
        0,
        [cirq.CZ(a, b), cirq.H(a), cirq.X(b), cirq.H(b), cirq.X(a)],
        cirq.InsertStrategy.NEW_THEN_INLINE,
    )
    assert c == c2


def test_insert_op_tree_inline():
    a = cirq.NamedQubit('alice')
    b = cirq.NamedQubit('bob')
    c = cirq.Circuit([cirq.Moment([cirq.H(a)])])

    op_tree_list = [
        (1, 1, [cirq.H(a), cirq.X(b)], [a, b]),
        (0, 0, [cirq.X(b)], [b]),
        (4, 3, [cirq.H(b)], [b]),
        (5, 3, [cirq.H(a)], [a]),
        (-2, 0, [cirq.X(b)], [b]),
        (-5, 0, [cirq.CZ(a, b)], [a]),
    ]

    for given_index, actual_index, op_list, qubits in op_tree_list:
        c.insert(given_index, op_list, cirq.InsertStrategy.INLINE)
        for i in range(len(op_list)):
            assert c.operation_at(qubits[i], actual_index) == op_list[i]


def test_insert_op_tree_earliest():
    a = cirq.NamedQubit('alice')
    b = cirq.NamedQubit('bob')
    c = cirq.Circuit([cirq.Moment([cirq.H(a)])])

    op_tree_list = [
        (5, [1, 0], [cirq.X(a), cirq.X(b)], [a, b]),
        (1, [1], [cirq.H(b)], [b]),
        (-4, [0], [cirq.X(b)], [b]),
    ]

    for given_index, actual_index, op_list, qubits in op_tree_list:
        c.insert(given_index, op_list, cirq.InsertStrategy.EARLIEST)
        for i in range(len(op_list)):
            assert c.operation_at(qubits[i], actual_index[i]) == op_list[i]


def test_insert_moment():
    a = cirq.NamedQubit('alice')
    b = cirq.NamedQubit('bob')
    c = cirq.Circuit()

    moment_list = [
        (-10, 0, [cirq.CZ(a, b)], a, cirq.InsertStrategy.NEW_THEN_INLINE),
        (-20, 0, [cirq.X(a)], a, cirq.InsertStrategy.NEW),
        (20, 2, [cirq.X(b)], b, cirq.InsertStrategy.INLINE),
        (2, 2, [cirq.H(b)], b, cirq.InsertStrategy.EARLIEST),
        (-3, 1, [cirq.H(a)], a, cirq.InsertStrategy.EARLIEST),
    ]

    for given_index, actual_index, operation, qubit, strat in moment_list:
        c.insert(given_index, cirq.Moment(operation), strat)
        assert c.operation_at(qubit, actual_index) == operation[0]


def test_insert_inline_near_start():
    a = cirq.NamedQubit('a')
    b = cirq.NamedQubit('b')

    c = cirq.Circuit([cirq.Moment(), cirq.Moment()])

    c.insert(1, cirq.X(a), strategy=cirq.InsertStrategy.INLINE)
    assert c == cirq.Circuit([cirq.Moment([cirq.X(a)]), cirq.Moment()])

    c.insert(1, cirq.Y(a), strategy=cirq.InsertStrategy.INLINE)
    assert c == cirq.Circuit([cirq.Moment([cirq.X(a)]), cirq.Moment([cirq.Y(a)]), cirq.Moment()])

    c.insert(0, cirq.Z(b), strategy=cirq.InsertStrategy.INLINE)
    assert c == cirq.Circuit(
        [
            cirq.Moment([cirq.Z(b)]),
            cirq.Moment([cirq.X(a)]),
            cirq.Moment([cirq.Y(a)]),
            cirq.Moment(),
        ]
    )


def test_insert_at_frontier_init():
    x = cirq.NamedQubit('x')
    op = cirq.X(x)
    circuit = cirq.Circuit(op)
    actual_frontier = circuit.insert_at_frontier(op, 3)
    expected_circuit = cirq.Circuit(
        [cirq.Moment([op]), cirq.Moment(), cirq.Moment(), cirq.Moment([op])]
    )
    assert circuit == expected_circuit
    expected_frontier = defaultdict(lambda: 0)
    expected_frontier[x] = 4
    assert actual_frontier == expected_frontier

    with pytest.raises(ValueError):
        circuit = cirq.Circuit([cirq.Moment(), cirq.Moment([op])])
        frontier = {x: 2}
        circuit.insert_at_frontier(op, 0, frontier)


def test_insert_at_frontier():
    class Replacer(cirq.PointOptimizer):
        def __init__(self, replacer=(lambda x: x)):
            super().__init__()
            self.replacer = replacer

        def optimization_at(
            self, circuit: 'cirq.Circuit', index: int, op: 'cirq.Operation'
        ) -> Optional['cirq.PointOptimizationSummary']:
            new_ops = self.replacer(op)
            return cirq.PointOptimizationSummary(
                clear_span=1, clear_qubits=op.qubits, new_operations=new_ops
            )

    replacer = lambda op: ((cirq.Z(op.qubits[0]),) * 2 + (op, cirq.Y(op.qubits[0])))
    prepend_two_Xs_append_one_Y = Replacer(replacer)
    qubits = [cirq.NamedQubit(s) for s in 'abcdef']
    a, b, c = qubits[:3]

    circuit = cirq.Circuit(
        [cirq.Moment([cirq.CZ(a, b)]), cirq.Moment([cirq.CZ(b, c)]), cirq.Moment([cirq.CZ(a, b)])]
    )

    prepend_two_Xs_append_one_Y.optimize_circuit(circuit)

    cirq.testing.assert_has_diagram(
        circuit,
        """
a: ───Z───Z───@───Y───────────────Z───Z───@───Y───
              │                           │
b: ───────────@───Z───Z───@───Y───────────@───────
                          │
c: ───────────────────────@───────────────────────
""",
    )

    prepender = lambda op: (cirq.X(op.qubits[0]),) * 3 + (op,)
    prepend_3_Xs = Replacer(prepender)
    circuit = cirq.Circuit(
        [
            cirq.Moment([cirq.CNOT(a, b)]),
            cirq.Moment([cirq.CNOT(b, c)]),
            cirq.Moment([cirq.CNOT(c, b)]),
        ]
    )
    prepend_3_Xs.optimize_circuit(circuit)
    cirq.testing.assert_has_diagram(
        circuit,
        """
a: ───X───X───X───@───────────────────────────────────
                  │
b: ───────────────X───X───X───X───@───────────────X───
                                  │               │
c: ───────────────────────────────X───X───X───X───@───
""",
    )

    duplicate = Replacer(lambda op: (op,) * 2)
    circuit = cirq.Circuit(
        [
            cirq.Moment([cirq.CZ(qubits[j], qubits[j + 1]) for j in range(i % 2, 5, 2)])
            for i in range(4)
        ]
    )

    duplicate.optimize_circuit(circuit)
    cirq.testing.assert_has_diagram(
        circuit,
        """
a: ───@───@───────────@───@───────────
      │   │           │   │
b: ───@───@───@───@───@───@───@───@───
              │   │           │   │
c: ───@───@───@───@───@───@───@───@───
      │   │           │   │
d: ───@───@───@───@───@───@───@───@───
              │   │           │   │
e: ───@───@───@───@───@───@───@───@───
      │   │           │   │
f: ───@───@───────────@───@───────────
""",
    )

    circuit = cirq.Circuit(
        [
            cirq.Moment([cirq.CZ(*qubits[2:4]), cirq.CNOT(*qubits[:2])]),
            cirq.Moment([cirq.CNOT(*qubits[1::-1])]),
        ]
    )

    duplicate.optimize_circuit(circuit)
    cirq.testing.assert_has_diagram(
        circuit,
        """
a: ───@───@───X───X───
      │   │   │   │
b: ───X───X───@───@───

c: ───@───────@───────
      │       │
d: ───@───────@───────
""",
    )


def test_insert_into_range():
    x = cirq.NamedQubit('x')
    y = cirq.NamedQubit('y')
    c = cirq.Circuit([cirq.Moment([cirq.X(x)])] * 4)
    c.insert_into_range([cirq.Z(x), cirq.CZ(x, y)], 2, 2)
    cirq.testing.assert_has_diagram(
        c,
        """
x: ───X───X───Z───@───X───X───
                  │
y: ───────────────@───────────
""",
    )

    c.insert_into_range([cirq.Y(y), cirq.Y(y), cirq.Y(y), cirq.CX(y, x)], 1, 4)
    cirq.testing.assert_has_diagram(
        c,
        """
x: ───X───X───Z───@───X───X───X───
                  │       │
y: ───────Y───Y───@───Y───@───────
""",
    )

    c.insert_into_range([cirq.H(y), cirq.H(y)], 6, 7)
    cirq.testing.assert_has_diagram(
        c,
        """
x: ───X───X───Z───@───X───X───X───────
                  │       │
y: ───────Y───Y───@───Y───@───H───H───
""",
    )

    c.insert_into_range([cirq.T(y)], 0, 1)
    cirq.testing.assert_has_diagram(
        c,
        """
x: ───X───X───Z───@───X───X───X───────
                  │       │
y: ───T───Y───Y───@───Y───@───H───H───
""",
    )

    with pytest.raises(IndexError):
        c.insert_into_range([cirq.CZ(x, y)], 10, 10)


@pytest.mark.parametrize('circuit_cls', [cirq.Circuit, cirq.FrozenCircuit])
def test_next_moment_operating_on(circuit_cls):
    a = cirq.NamedQubit('a')
    b = cirq.NamedQubit('b')

    c = circuit_cls()
    assert c.next_moment_operating_on([a]) is None
    assert c.next_moment_operating_on([a], 0) is None
    assert c.next_moment_operating_on([a], 102) is None

    c = circuit_cls([cirq.Moment([cirq.X(a)])])
    assert c.next_moment_operating_on([a]) == 0
    assert c.next_moment_operating_on([a], 0) == 0
    assert c.next_moment_operating_on([a, b]) == 0
    assert c.next_moment_operating_on([a], 1) is None
    assert c.next_moment_operating_on([b]) is None

    c = circuit_cls(
        [cirq.Moment(), cirq.Moment([cirq.X(a)]), cirq.Moment(), cirq.Moment([cirq.CZ(a, b)])]
    )

    assert c.next_moment_operating_on([a], 0) == 1
    assert c.next_moment_operating_on([a], 1) == 1
    assert c.next_moment_operating_on([a], 2) == 3
    assert c.next_moment_operating_on([a], 3) == 3
    assert c.next_moment_operating_on([a], 4) is None

    assert c.next_moment_operating_on([b], 0) == 3
    assert c.next_moment_operating_on([b], 1) == 3
    assert c.next_moment_operating_on([b], 2) == 3
    assert c.next_moment_operating_on([b], 3) == 3
    assert c.next_moment_operating_on([b], 4) is None

    assert c.next_moment_operating_on([a, b], 0) == 1
    assert c.next_moment_operating_on([a, b], 1) == 1
    assert c.next_moment_operating_on([a, b], 2) == 3
    assert c.next_moment_operating_on([a, b], 3) == 3
    assert c.next_moment_operating_on([a, b], 4) is None


@pytest.mark.parametrize('circuit_cls', [cirq.Circuit, cirq.FrozenCircuit])
def test_next_moment_operating_on_distance(circuit_cls):
    a = cirq.NamedQubit('a')

    c = circuit_cls(
        [
            cirq.Moment(),
            cirq.Moment(),
            cirq.Moment(),
            cirq.Moment(),
            cirq.Moment([cirq.X(a)]),
            cirq.Moment(),
        ]
    )

    assert c.next_moment_operating_on([a], 0, max_distance=4) is None
    assert c.next_moment_operating_on([a], 1, max_distance=3) is None
    assert c.next_moment_operating_on([a], 2, max_distance=2) is None
    assert c.next_moment_operating_on([a], 3, max_distance=1) is None
    assert c.next_moment_operating_on([a], 4, max_distance=0) is None

    assert c.next_moment_operating_on([a], 0, max_distance=5) == 4
    assert c.next_moment_operating_on([a], 1, max_distance=4) == 4
    assert c.next_moment_operating_on([a], 2, max_distance=3) == 4
    assert c.next_moment_operating_on([a], 3, max_distance=2) == 4
    assert c.next_moment_operating_on([a], 4, max_distance=1) == 4

    assert c.next_moment_operating_on([a], 5, max_distance=0) is None
    assert c.next_moment_operating_on([a], 1, max_distance=5) == 4
    assert c.next_moment_operating_on([a], 3, max_distance=5) == 4
    assert c.next_moment_operating_on([a], 1, max_distance=500) == 4

    # Huge max distances should be handled quickly due to capping.
    assert c.next_moment_operating_on([a], 5, max_distance=10**100) is None

    with pytest.raises(ValueError, match='Negative max_distance'):
        c.next_moment_operating_on([a], 0, max_distance=-1)


@pytest.mark.parametrize('circuit_cls', [cirq.Circuit, cirq.FrozenCircuit])
def test_prev_moment_operating_on(circuit_cls):
    a = cirq.NamedQubit('a')
    b = cirq.NamedQubit('b')

    c = circuit_cls()
    assert c.prev_moment_operating_on([a]) is None
    assert c.prev_moment_operating_on([a], 0) is None
    assert c.prev_moment_operating_on([a], 102) is None

    c = circuit_cls([cirq.Moment([cirq.X(a)])])
    assert c.prev_moment_operating_on([a]) == 0
    assert c.prev_moment_operating_on([a], 1) == 0
    assert c.prev_moment_operating_on([a, b]) == 0
    assert c.prev_moment_operating_on([a], 0) is None
    assert c.prev_moment_operating_on([b]) is None

    c = circuit_cls(
        [cirq.Moment([cirq.CZ(a, b)]), cirq.Moment(), cirq.Moment([cirq.X(a)]), cirq.Moment()]
    )

    assert c.prev_moment_operating_on([a], 4) == 2
    assert c.prev_moment_operating_on([a], 3) == 2
    assert c.prev_moment_operating_on([a], 2) == 0
    assert c.prev_moment_operating_on([a], 1) == 0
    assert c.prev_moment_operating_on([a], 0) is None

    assert c.prev_moment_operating_on([b], 4) == 0
    assert c.prev_moment_operating_on([b], 3) == 0
    assert c.prev_moment_operating_on([b], 2) == 0
    assert c.prev_moment_operating_on([b], 1) == 0
    assert c.prev_moment_operating_on([b], 0) is None

    assert c.prev_moment_operating_on([a, b], 4) == 2
    assert c.prev_moment_operating_on([a, b], 3) == 2
    assert c.prev_moment_operating_on([a, b], 2) == 0
    assert c.prev_moment_operating_on([a, b], 1) == 0
    assert c.prev_moment_operating_on([a, b], 0) is None

    with pytest.raises(ValueError, match='Negative max_distance'):
        assert c.prev_moment_operating_on([a, b], 4, max_distance=-1)


@pytest.mark.parametrize('circuit_cls', [cirq.Circuit, cirq.FrozenCircuit])
def test_prev_moment_operating_on_distance(circuit_cls):
    a = cirq.NamedQubit('a')

    c = circuit_cls(
        [
            cirq.Moment(),
            cirq.Moment([cirq.X(a)]),
            cirq.Moment(),
            cirq.Moment(),
            cirq.Moment(),
            cirq.Moment(),
        ]
    )

    assert c.prev_moment_operating_on([a], max_distance=4) is None
    assert c.prev_moment_operating_on([a], 6, max_distance=4) is None
    assert c.prev_moment_operating_on([a], 5, max_distance=3) is None
    assert c.prev_moment_operating_on([a], 4, max_distance=2) is None
    assert c.prev_moment_operating_on([a], 3, max_distance=1) is None
    assert c.prev_moment_operating_on([a], 2, max_distance=0) is None
    assert c.prev_moment_operating_on([a], 1, max_distance=0) is None
    assert c.prev_moment_operating_on([a], 0, max_distance=0) is None

    assert c.prev_moment_operating_on([a], 6, max_distance=5) == 1
    assert c.prev_moment_operating_on([a], 5, max_distance=4) == 1
    assert c.prev_moment_operating_on([a], 4, max_distance=3) == 1
    assert c.prev_moment_operating_on([a], 3, max_distance=2) == 1
    assert c.prev_moment_operating_on([a], 2, max_distance=1) == 1

    assert c.prev_moment_operating_on([a], 6, max_distance=10) == 1
    assert c.prev_moment_operating_on([a], 6, max_distance=100) == 1
    assert c.prev_moment_operating_on([a], 13, max_distance=500) == 1

    # Huge max distances should be handled quickly due to capping.
    assert c.prev_moment_operating_on([a], 1, max_distance=10**100) is None

    with pytest.raises(ValueError, match='Negative max_distance'):
        c.prev_moment_operating_on([a], 6, max_distance=-1)


def test_earliest_available_moment():
    q = cirq.LineQubit.range(3)
    c = cirq.Circuit(
        cirq.Moment(cirq.measure(q[0], key="m")),
        cirq.Moment(cirq.X(q[1]).with_classical_controls("m")),
    )
    assert c.earliest_available_moment(cirq.Y(q[0])) == 1
    assert c.earliest_available_moment(cirq.Y(q[1])) == 2
    assert c.earliest_available_moment(cirq.Y(q[2])) == 0
    assert c.earliest_available_moment(cirq.Y(q[2]).with_classical_controls("m")) == 1
    assert (
        c.earliest_available_moment(cirq.Y(q[2]).with_classical_controls("m"), end_moment_index=1)
        == 1
    )

    # Returns `end_moment_index` by default without verifying if an operation already exists there.
    assert (
        c.earliest_available_moment(cirq.Y(q[1]).with_classical_controls("m"), end_moment_index=1)
        == 1
    )


@pytest.mark.parametrize('circuit_cls', [cirq.Circuit, cirq.FrozenCircuit])
def test_operation_at(circuit_cls):
    a = cirq.NamedQubit('a')
    b = cirq.NamedQubit('b')

    c = circuit_cls()
    assert c.operation_at(a, 0) is None
    assert c.operation_at(a, -1) is None
    assert c.operation_at(a, 102) is None

    c = circuit_cls([cirq.Moment()])
    assert c.operation_at(a, 0) is None

    c = circuit_cls([cirq.Moment([cirq.X(a)])])
    assert c.operation_at(b, 0) is None
    assert c.operation_at(a, 1) is None
    assert c.operation_at(a, 0) == cirq.X(a)

    c = circuit_cls([cirq.Moment(), cirq.Moment([cirq.CZ(a, b)])])
    assert c.operation_at(a, 0) is None
    assert c.operation_at(a, 1) == cirq.CZ(a, b)


@pytest.mark.parametrize('circuit_cls', [cirq.Circuit, cirq.FrozenCircuit])
def test_findall_operations(circuit_cls):
    a = cirq.NamedQubit('a')
    b = cirq.NamedQubit('b')

    xa = cirq.X.on(a)
    xb = cirq.X.on(b)
    za = cirq.Z.on(a)
    zb = cirq.Z.on(b)

    def is_x(op: cirq.Operation) -> bool:
        return isinstance(op, cirq.GateOperation) and isinstance(op.gate, cirq.XPowGate)

    c = circuit_cls()
    assert list(c.findall_operations(is_x)) == []

    c = circuit_cls(xa)
    assert list(c.findall_operations(is_x)) == [(0, xa)]

    c = circuit_cls(za)
    assert list(c.findall_operations(is_x)) == []

    c = circuit_cls([za, zb] * 8)
    assert list(c.findall_operations(is_x)) == []

    c = circuit_cls(xa, xb)
    assert list(c.findall_operations(is_x)) == [(0, xa), (0, xb)]

    c = circuit_cls(xa, zb)
    assert list(c.findall_operations(is_x)) == [(0, xa)]

    c = circuit_cls(xa, za)
    assert list(c.findall_operations(is_x)) == [(0, xa)]

    c = circuit_cls([xa] * 8)
    assert list(c.findall_operations(is_x)) == list(enumerate([xa] * 8))

    c = circuit_cls(za, zb, xa, xb)
    assert list(c.findall_operations(is_x)) == [(1, xa), (1, xb)]

    c = circuit_cls(xa, zb, za, xb)
    assert list(c.findall_operations(is_x)) == [(0, xa), (1, xb)]


@pytest.mark.parametrize('circuit_cls', [cirq.Circuit, cirq.FrozenCircuit])
def test_findall_operations_with_gate(circuit_cls):
    a = cirq.NamedQubit('a')
    b = cirq.NamedQubit('b')
    c = circuit_cls(
        [
            cirq.Moment([cirq.X(a)]),
            cirq.Moment([cirq.Z(a), cirq.Z(b)]),
            cirq.Moment([cirq.X(a), cirq.X(b)]),
            cirq.Moment([cirq.CZ(a, b)]),
            cirq.Moment([cirq.measure(a), cirq.measure(b)]),
        ]
    )
    assert list(c.findall_operations_with_gate_type(cirq.XPowGate)) == [
        (0, cirq.X(a), cirq.X),
        (2, cirq.X(a), cirq.X),
        (2, cirq.X(b), cirq.X),
    ]
    assert list(c.findall_operations_with_gate_type(cirq.CZPowGate)) == [
        (3, cirq.CZ(a, b), cirq.CZ)
    ]
    assert list(c.findall_operations_with_gate_type(cirq.MeasurementGate)) == [
        (4, cirq.MeasurementGate(1, key='a').on(a), cirq.MeasurementGate(1, key='a')),
        (4, cirq.MeasurementGate(1, key='b').on(b), cirq.MeasurementGate(1, key='b')),
    ]


def assert_findall_operations_until_blocked_as_expected(
    circuit=None, start_frontier=None, is_blocker=None, expected_ops=None
):
    if circuit is None:
        circuit = cirq.Circuit()
    if start_frontier is None:
        start_frontier = {}
    kwargs = {} if is_blocker is None else {'is_blocker': is_blocker}
    found_ops = circuit.findall_operations_until_blocked(start_frontier, **kwargs)

    for i, op in found_ops:
        assert i >= min((start_frontier[q] for q in op.qubits if q in start_frontier), default=0)
        assert set(op.qubits).intersection(start_frontier)

    if expected_ops is None:
        return
    assert sorted(found_ops) == sorted(expected_ops)


@pytest.mark.parametrize('circuit_cls', [cirq.Circuit, cirq.FrozenCircuit])
def test_findall_operations_until_blocked(circuit_cls):
    a, b, c, d = cirq.LineQubit.range(4)

    assert_findall_operations_until_blocked_as_expected()

    circuit = circuit_cls(
        cirq.H(a),
        cirq.CZ(a, b),
        cirq.H(b),
        cirq.CZ(b, c),
        cirq.H(c),
        cirq.CZ(c, d),
        cirq.H(d),
        cirq.CZ(c, d),
        cirq.H(c),
        cirq.CZ(b, c),
        cirq.H(b),
        cirq.CZ(a, b),
        cirq.H(a),
    )
    expected_diagram = """
0: ───H───@───────────────────────────────────────@───H───
          │                                       │
1: ───────@───H───@───────────────────────@───H───@───────
                  │                       │
2: ───────────────@───H───@───────@───H───@───────────────
                          │       │
3: ───────────────────────@───H───@───────────────────────
""".strip()
    #     0   1   2   3   4   5   6   7   8   9   10  11  12
    cirq.testing.assert_has_diagram(circuit, expected_diagram)

    # Always return true to test basic features
    go_to_end = lambda op: False
    stop_if_op = lambda op: True
    stop_if_h_on_a = lambda op: op.gate == cirq.H and a in op.qubits

    # Empty cases.
    assert_findall_operations_until_blocked_as_expected(is_blocker=go_to_end, expected_ops=[])
    assert_findall_operations_until_blocked_as_expected(
        circuit=circuit, is_blocker=go_to_end, expected_ops=[]
    )

    # Clamped input cases. (out of bounds)
    assert_findall_operations_until_blocked_as_expected(
        start_frontier={a: 5}, is_blocker=stop_if_op, expected_ops=[]
    )
    assert_findall_operations_until_blocked_as_expected(
        start_frontier={a: -100}, is_blocker=stop_if_op, expected_ops=[]
    )
    assert_findall_operations_until_blocked_as_expected(
        circuit=circuit, start_frontier={a: 100}, is_blocker=stop_if_op, expected_ops=[]
    )

    # Test if all operations are blocked
    for idx in range(15):
        for q in (a, b, c, d):
            assert_findall_operations_until_blocked_as_expected(
                circuit=circuit, start_frontier={q: idx}, is_blocker=stop_if_op, expected_ops=[]
            )
        assert_findall_operations_until_blocked_as_expected(
            circuit=circuit,
            start_frontier={a: idx, b: idx, c: idx, d: idx},
            is_blocker=stop_if_op,
            expected_ops=[],
        )

    # Cases where nothing is blocked, it goes to the end
    a_ending_ops = [(11, cirq.CZ.on(a, b)), (12, cirq.H.on(a))]
    for idx in range(2, 10):
        assert_findall_operations_until_blocked_as_expected(
            circuit=circuit,
            start_frontier={a: idx},
            is_blocker=go_to_end,
            expected_ops=a_ending_ops,
        )

    # Block on H, but pick up the CZ
    for idx in range(2, 10):
        assert_findall_operations_until_blocked_as_expected(
            circuit=circuit,
            start_frontier={a: idx},
            is_blocker=stop_if_h_on_a,
            expected_ops=[(11, cirq.CZ.on(a, b))],
        )

    circuit = circuit_cls([cirq.CZ(a, b), cirq.CZ(a, b), cirq.CZ(b, c)])
    expected_diagram = """
0: ───@───@───────
      │   │
1: ───@───@───@───
              │
2: ───────────@───
""".strip()
    #     0   1   2
    cirq.testing.assert_has_diagram(circuit, expected_diagram)

    start_frontier = {a: 0, b: 0}
    is_blocker = lambda next_op: sorted(next_op.qubits) != [a, b]
    expected_ops = [(0, cirq.CZ(a, b)), (1, cirq.CZ(a, b))]
    assert_findall_operations_until_blocked_as_expected(
        circuit=circuit,
        start_frontier=start_frontier,
        is_blocker=is_blocker,
        expected_ops=expected_ops,
    )

    circuit = circuit_cls([cirq.ZZ(a, b), cirq.ZZ(b, c)])
    expected_diagram = """
0: ───ZZ────────
      │
1: ───ZZ───ZZ───
           │
2: ────────ZZ───
""".strip()
    #     0    1
    cirq.testing.assert_has_diagram(circuit, expected_diagram)

    start_frontier = {a: 0, b: 0, c: 0}
    is_blocker = lambda op: a in op.qubits
    assert_findall_operations_until_blocked_as_expected(
        circuit=circuit, start_frontier=start_frontier, is_blocker=is_blocker, expected_ops=[]
    )

    circuit = circuit_cls([cirq.ZZ(a, b), cirq.XX(c, d), cirq.ZZ(b, c), cirq.Z(b)])
    expected_diagram = """
0: ───ZZ────────────
      │
1: ───ZZ───ZZ───Z───
           │
2: ───XX───ZZ───────
      │
3: ───XX────────────
""".strip()
    #     0    1    2
    cirq.testing.assert_has_diagram(circuit, expected_diagram)

    start_frontier = {a: 0, b: 0, c: 0, d: 0}
    is_blocker = lambda op: isinstance(op.gate, cirq.XXPowGate)
    assert_findall_operations_until_blocked_as_expected(
        circuit=circuit,
        start_frontier=start_frontier,
        is_blocker=is_blocker,
        expected_ops=[(0, cirq.ZZ(a, b))],
    )

    circuit = circuit_cls([cirq.XX(a, b), cirq.Z(a), cirq.ZZ(b, c), cirq.ZZ(c, d), cirq.Z(d)])
    expected_diagram = """
0: ───XX───Z─────────────
      │
1: ───XX───ZZ────────────
           │
2: ────────ZZ───ZZ───────
                │
3: ─────────────ZZ───Z───
""".strip()
    #     0    1    2    3
    cirq.testing.assert_has_diagram(circuit, expected_diagram)

    start_frontier = {a: 0, d: 0}
    assert_findall_operations_until_blocked_as_expected(
        circuit=circuit, start_frontier=start_frontier, is_blocker=is_blocker, expected_ops=[]
    )


@pytest.mark.parametrize('seed', [randint(0, 2**31)])
@pytest.mark.parametrize('circuit_cls', [cirq.Circuit, cirq.FrozenCircuit])
def test_findall_operations_until_blocked_docstring_examples(seed, circuit_cls):
    prng = np.random.RandomState(seed)

    class ExampleGate(cirq.Gate):
        def __init__(self, n_qubits, label):
            self.n_qubits = n_qubits
            self.label = label

        def num_qubits(self):
            return self.n_qubits

        def _circuit_diagram_info_(self, args):
            return cirq.CircuitDiagramInfo(wire_symbols=[self.label] * self.n_qubits)

    def is_blocker(op):
        if op.gate.label == 'F':
            return False
        if op.gate.label == 'T':
            return True
        return prng.rand() < 0.5

    F2 = ExampleGate(2, 'F')
    T2 = ExampleGate(2, 'T')
    M2 = ExampleGate(2, 'M')
    a, b, c, d = cirq.LineQubit.range(4)

    circuit = circuit_cls([F2(a, b), F2(a, b), T2(b, c)])
    start = {a: 0, b: 0}
    expected_diagram = """
0: ───F───F───────
      │   │
1: ───F───F───T───
              │
2: ───────────T───
    """
    cirq.testing.assert_has_diagram(circuit, expected_diagram)
    expected_ops = [(0, F2(a, b)), (1, F2(a, b))]
    new_circuit = circuit_cls([op for _, op in expected_ops])
    expected_diagram = """
0: ───F───F───
      │   │
1: ───F───F───
    """
    cirq.testing.assert_has_diagram(new_circuit, expected_diagram)
    assert circuit.findall_operations_until_blocked(start, is_blocker) == expected_ops

    circuit = circuit_cls([M2(a, b), M2(b, c), F2(a, b), M2(c, d)])
    start = {a: 2, b: 2}
    expected_diagram = """
0: ───M───────F───
      │       │
1: ───M───M───F───
          │
2: ───────M───M───
              │
3: ───────────M───
    """
    cirq.testing.assert_has_diagram(circuit, expected_diagram)
    expected_ops = [(2, F2(a, b))]
    new_circuit = circuit_cls([op for _, op in expected_ops])
    expected_diagram = """
0: ───F───
      │
1: ───F───
    """
    cirq.testing.assert_has_diagram(new_circuit, expected_diagram)
    assert circuit.findall_operations_until_blocked(start, is_blocker) == expected_ops

    circuit = circuit_cls([M2(a, b), T2(b, c), M2(a, b), M2(c, d)])
    start = {a: 1, b: 1}
    expected_diagram = """
0: ───M───────M───
      │       │
1: ───M───T───M───
          │
2: ───────T───M───
              │
3: ───────────M───
    """
    cirq.testing.assert_has_diagram(circuit, expected_diagram)
    assert circuit.findall_operations_until_blocked(start, is_blocker) == []

    ops = [(0, F2(a, b)), (1, F2(a, b))]
    circuit = circuit_cls([op for _, op in ops])
    start = {a: 0, b: 1}
    expected_diagram = """
0: ───F───F───
      │   │
1: ───F───F───
    """
    cirq.testing.assert_has_diagram(circuit, expected_diagram)
    assert circuit.findall_operations_until_blocked(start, is_blocker) == ops

    ops = [F2(a, b), F2(b, c), F2(c, d)]
    circuit = circuit_cls(ops)
    start = {a: 0, d: 0}
    expected_diagram = """
0: ───F───────────
      │
1: ───F───F───────
          │
2: ───────F───F───
              │
3: ───────────F───
    """
    cirq.testing.assert_has_diagram(circuit, expected_diagram)
    assert circuit.findall_operations_until_blocked(start, is_blocker) == [
        (0, F2(a, b)),
        (2, F2(c, d)),
    ]


@pytest.mark.parametrize('circuit_cls', [cirq.Circuit, cirq.FrozenCircuit])
def test_has_measurements(circuit_cls):
    a = cirq.NamedQubit('a')
    b = cirq.NamedQubit('b')

    xa = cirq.X.on(a)
    xb = cirq.X.on(b)

    ma = cirq.measure(a)
    mb = cirq.measure(b)

    c = circuit_cls()
    assert not c.has_measurements()

    c = circuit_cls(xa, xb)
    assert not c.has_measurements()

    c = circuit_cls(ma)
    assert c.has_measurements()

    c = circuit_cls(ma, mb)
    assert c.has_measurements()

    c = circuit_cls(xa, ma)
    assert c.has_measurements()

    c = circuit_cls(xa, ma, xb, mb)
    assert c.has_measurements()

    c = circuit_cls(ma, xa)
    assert c.has_measurements()

    c = circuit_cls(ma, xa, mb)
    assert c.has_measurements()

    c = circuit_cls(xa, ma, xb, xa)
    assert c.has_measurements()

    c = circuit_cls(ma, ma)
    assert c.has_measurements()

    c = circuit_cls(xa, ma, xa)
    assert c.has_measurements()


@pytest.mark.parametrize('circuit_cls', [cirq.Circuit, cirq.FrozenCircuit])
def test_are_all_or_any_measurements_terminal(circuit_cls):
    a = cirq.NamedQubit('a')
    b = cirq.NamedQubit('b')

    xa = cirq.X.on(a)
    xb = cirq.X.on(b)

    ma = cirq.measure(a)
    mb = cirq.measure(b)

    c = circuit_cls()
    assert c.are_all_measurements_terminal()
    assert not c.are_any_measurements_terminal()

    c = circuit_cls(xa, xb)
    assert c.are_all_measurements_terminal()
    assert not c.are_any_measurements_terminal()

    c = circuit_cls(ma)
    assert c.are_all_measurements_terminal()
    assert c.are_any_measurements_terminal()

    c = circuit_cls(ma, mb)
    assert c.are_all_measurements_terminal()
    assert c.are_any_measurements_terminal()

    c = circuit_cls(xa, ma)
    assert c.are_all_measurements_terminal()
    assert c.are_any_measurements_terminal()

    c = circuit_cls(xa, ma, xb, mb)
    assert c.are_all_measurements_terminal()
    assert c.are_any_measurements_terminal()

    c = circuit_cls(ma, xa)
    assert not c.are_all_measurements_terminal()
    assert not c.are_any_measurements_terminal()

    c = circuit_cls(ma, xa, mb)
    assert not c.are_all_measurements_terminal()
    assert c.are_any_measurements_terminal()

    c = circuit_cls(xa, ma, xb, xa)
    assert not c.are_all_measurements_terminal()
    assert not c.are_any_measurements_terminal()

    c = circuit_cls(ma, ma)
    assert not c.are_all_measurements_terminal()
    assert c.are_any_measurements_terminal()

    c = circuit_cls(xa, ma, xa)
    assert not c.are_all_measurements_terminal()
    assert not c.are_any_measurements_terminal()


@pytest.mark.parametrize('circuit_cls', [cirq.Circuit, cirq.FrozenCircuit])
def test_all_or_any_terminal(circuit_cls):
    def is_x_pow_gate(op):
        return isinstance(op.gate, cirq.XPowGate)

    a = cirq.NamedQubit('a')
    b = cirq.NamedQubit('b')

    xa = cirq.X.on(a)
    xb = cirq.X.on(b)

    ya = cirq.Y.on(a)
    yb = cirq.Y.on(b)

    c = circuit_cls()
    assert c.are_all_matches_terminal(is_x_pow_gate)
    assert not c.are_any_matches_terminal(is_x_pow_gate)

    c = circuit_cls(xa)
    assert c.are_all_matches_terminal(is_x_pow_gate)
    assert c.are_any_matches_terminal(is_x_pow_gate)

    c = circuit_cls(xb)
    assert c.are_all_matches_terminal(is_x_pow_gate)
    assert c.are_any_matches_terminal(is_x_pow_gate)

    c = circuit_cls(ya)
    assert c.are_all_matches_terminal(is_x_pow_gate)
    assert not c.are_any_matches_terminal(is_x_pow_gate)

    c = circuit_cls(ya, yb)
    assert c.are_all_matches_terminal(is_x_pow_gate)
    assert not c.are_any_matches_terminal(is_x_pow_gate)

    c = circuit_cls(ya, yb, xa)
    assert c.are_all_matches_terminal(is_x_pow_gate)
    assert c.are_any_matches_terminal(is_x_pow_gate)

    c = circuit_cls(ya, yb, xa, xb)
    assert c.are_all_matches_terminal(is_x_pow_gate)
    assert c.are_any_matches_terminal(is_x_pow_gate)

    c = circuit_cls(xa, xa)
    assert not c.are_all_matches_terminal(is_x_pow_gate)
    assert c.are_any_matches_terminal(is_x_pow_gate)

    c = circuit_cls(xa, ya)
    assert not c.are_all_matches_terminal(is_x_pow_gate)
    assert not c.are_any_matches_terminal(is_x_pow_gate)

    c = circuit_cls(xb, ya, yb)
    assert not c.are_all_matches_terminal(is_x_pow_gate)
    assert not c.are_any_matches_terminal(is_x_pow_gate)

    c = circuit_cls(xa, ya, xa)
    assert not c.are_all_matches_terminal(is_x_pow_gate)
    assert c.are_any_matches_terminal(is_x_pow_gate)

    def is_circuit_op(op):
        isinstance(op, cirq.CircuitOperation)

    cop_1 = cirq.CircuitOperation(cirq.FrozenCircuit(xa, ya))
    cop_2 = cirq.CircuitOperation(cirq.FrozenCircuit(cop_1, xb))
    c = circuit_cls(cop_2, yb)
    # are_all_matches_terminal treats CircuitOperations as transparent.
    assert c.are_all_matches_terminal(is_circuit_op)
    assert not c.are_any_matches_terminal(is_circuit_op)


def test_clear_operations_touching():
    a = cirq.NamedQubit('a')
    b = cirq.NamedQubit('b')

    c = cirq.Circuit()
    c.clear_operations_touching([a, b], range(10))
    assert c == cirq.Circuit()

    c = cirq.Circuit(
        [
            cirq.Moment(),
            cirq.Moment([cirq.X(a), cirq.X(b)]),
            cirq.Moment([cirq.X(a)]),
            cirq.Moment([cirq.X(a)]),
            cirq.Moment([cirq.CZ(a, b)]),
            cirq.Moment(),
            cirq.Moment([cirq.X(b)]),
            cirq.Moment(),
        ]
    )
    c.clear_operations_touching([a], [1, 3, 4, 6, 7])
    assert c == cirq.Circuit(
        [
            cirq.Moment(),
            cirq.Moment([cirq.X(b)]),
            cirq.Moment([cirq.X(a)]),
            cirq.Moment(),
            cirq.Moment(),
            cirq.Moment(),
            cirq.Moment([cirq.X(b)]),
            cirq.Moment(),
        ]
    )

    c = cirq.Circuit(
        [
            cirq.Moment(),
            cirq.Moment([cirq.X(a), cirq.X(b)]),
            cirq.Moment([cirq.X(a)]),
            cirq.Moment([cirq.X(a)]),
            cirq.Moment([cirq.CZ(a, b)]),
            cirq.Moment(),
            cirq.Moment([cirq.X(b)]),
            cirq.Moment(),
        ]
    )
    c.clear_operations_touching([a, b], [1, 3, 4, 6, 7])
    assert c == cirq.Circuit(
        [
            cirq.Moment(),
            cirq.Moment(),
            cirq.Moment([cirq.X(a)]),
            cirq.Moment(),
            cirq.Moment(),
            cirq.Moment(),
            cirq.Moment(),
            cirq.Moment(),
        ]
    )


@pytest.mark.parametrize('circuit_cls', [cirq.Circuit, cirq.FrozenCircuit])
def test_all_qubits(circuit_cls):
    a = cirq.NamedQubit('a')
    b = cirq.NamedQubit('b')

    c = circuit_cls([cirq.Moment([cirq.X(a)]), cirq.Moment([cirq.X(b)])])
    assert c.all_qubits() == {a, b}

    c = circuit_cls([cirq.Moment([cirq.X(a)]), cirq.Moment([cirq.X(a)])])
    assert c.all_qubits() == {a}

    c = circuit_cls([cirq.Moment([cirq.CZ(a, b)])])
    assert c.all_qubits() == {a, b}

    c = circuit_cls([cirq.Moment([cirq.CZ(a, b)]), cirq.Moment([cirq.X(a)])])
    assert c.all_qubits() == {a, b}


@pytest.mark.parametrize('circuit_cls', [cirq.Circuit, cirq.FrozenCircuit])
def test_all_operations(circuit_cls):
    a = cirq.NamedQubit('a')
    b = cirq.NamedQubit('b')

    c = circuit_cls([cirq.Moment([cirq.X(a)]), cirq.Moment([cirq.X(b)])])
    assert list(c.all_operations()) == [cirq.X(a), cirq.X(b)]

    c = circuit_cls([cirq.Moment([cirq.X(a), cirq.X(b)])])
    assert list(c.all_operations()) == [cirq.X(a), cirq.X(b)]

    c = circuit_cls([cirq.Moment([cirq.X(a)]), cirq.Moment([cirq.X(a)])])
    assert list(c.all_operations()) == [cirq.X(a), cirq.X(a)]

    c = circuit_cls([cirq.Moment([cirq.CZ(a, b)])])
    assert list(c.all_operations()) == [cirq.CZ(a, b)]

    c = circuit_cls([cirq.Moment([cirq.CZ(a, b)]), cirq.Moment([cirq.X(a)])])
    assert list(c.all_operations()) == [cirq.CZ(a, b), cirq.X(a)]

    c = circuit_cls(
        [
            cirq.Moment([]),
            cirq.Moment([cirq.X(a), cirq.Y(b)]),
            cirq.Moment([]),
            cirq.Moment([cirq.CNOT(a, b)]),
            cirq.Moment([cirq.Z(b), cirq.H(a)]),  # Different qubit order
            cirq.Moment([]),
        ]
    )

    assert list(c.all_operations()) == [cirq.X(a), cirq.Y(b), cirq.CNOT(a, b), cirq.Z(b), cirq.H(a)]


@pytest.mark.parametrize('circuit_cls', [cirq.Circuit, cirq.FrozenCircuit])
def test_qid_shape_qubit(circuit_cls):
    a = cirq.NamedQubit('a')
    b = cirq.NamedQubit('b')
    c = cirq.NamedQubit('c')

    circuit = circuit_cls([cirq.Moment([cirq.X(a)]), cirq.Moment([cirq.X(b)])])

    assert cirq.qid_shape(circuit) == (2, 2)
    assert cirq.num_qubits(circuit) == 2
    assert circuit.qid_shape() == (2, 2)
    assert circuit.qid_shape(qubit_order=[c, a, b]) == (2, 2, 2)
    with pytest.raises(ValueError, match='extra qubits'):
        _ = circuit.qid_shape(qubit_order=[a])


@pytest.mark.parametrize('circuit_cls', [cirq.Circuit, cirq.FrozenCircuit])
def test_qid_shape_qudit(circuit_cls):
    class PlusOneMod3Gate(cirq.testing.SingleQubitGate):
        def _qid_shape_(self):
            return (3,)

    class C2NotGate(cirq.Gate):
        def _qid_shape_(self):
            return (3, 2)

    class IdentityGate(cirq.testing.SingleQubitGate):
        def _qid_shape_(self):
            return (1,)

    a, b, c = cirq.LineQid.for_qid_shape((3, 2, 1))

    circuit = circuit_cls(PlusOneMod3Gate().on(a), C2NotGate().on(a, b), IdentityGate().on_each(c))

    assert cirq.num_qubits(circuit) == 3
    assert cirq.qid_shape(circuit) == (3, 2, 1)
    assert circuit.qid_shape() == (3, 2, 1)
    assert circuit.qid_shape()
    with pytest.raises(ValueError, match='extra qubits'):
        _ = circuit.qid_shape(qubit_order=[b, c])


@pytest.mark.parametrize('circuit_cls', [cirq.Circuit, cirq.FrozenCircuit])
def test_to_text_diagram_teleportation_to_diagram(circuit_cls):
    ali = cirq.NamedQubit('(0, 0)')
    bob = cirq.NamedQubit('(0, 1)')
    msg = cirq.NamedQubit('(1, 0)')
    tmp = cirq.NamedQubit('(1, 1)')

    c = circuit_cls(
        [
            cirq.Moment([cirq.H(ali)]),
            cirq.Moment([cirq.CNOT(ali, bob)]),
            cirq.Moment([cirq.X(msg) ** 0.5]),
            cirq.Moment([cirq.CNOT(msg, ali)]),
            cirq.Moment([cirq.H(msg)]),
            cirq.Moment([cirq.measure(msg), cirq.measure(ali)]),
            cirq.Moment([cirq.CNOT(ali, bob)]),
            cirq.Moment([cirq.CNOT(msg, tmp)]),
            cirq.Moment([cirq.CZ(bob, tmp)]),
        ]
    )

    cirq.testing.assert_has_diagram(
        c,
        """
(0, 0): ───H───@───────────X───────M───@───────────
               │           │           │
(0, 1): ───────X───────────┼───────────X───────@───
                           │                   │
(1, 0): ───────────X^0.5───@───H───M───────@───┼───
                                           │   │
(1, 1): ───────────────────────────────────X───@───
""",
    )

    cirq.testing.assert_has_diagram(
        c,
        """
(0, 0): ---H---@-----------X-------M---@-----------
               |           |           |
(0, 1): -------X-----------|-----------X-------@---
                           |                   |
(1, 0): -----------X^0.5---@---H---M-------@---|---
                                           |   |
(1, 1): -----------------------------------X---@---
""",
        use_unicode_characters=False,
    )

    cirq.testing.assert_has_diagram(
        c,
        """
(0, 0) (0, 1) (1, 0) (1, 1)
|      |      |      |
H      |      |      |
|      |      |      |
@------X      |      |
|      |      |      |
|      |      X^0.5  |
|      |      |      |
X-------------@      |
|      |      |      |
|      |      H      |
|      |      |      |
M      |      M      |
|      |      |      |
@------X      |      |
|      |      |      |
|      |      @------X
|      |      |      |
|      @-------------@
|      |      |      |
""",
        use_unicode_characters=False,
        transpose=True,
    )


@pytest.mark.parametrize('circuit_cls', [cirq.Circuit, cirq.FrozenCircuit])
def test_diagram_with_unknown_exponent(circuit_cls):
    class WeirdGate(cirq.testing.SingleQubitGate):
        def _circuit_diagram_info_(
            self, args: cirq.CircuitDiagramInfoArgs
        ) -> cirq.CircuitDiagramInfo:
            return cirq.CircuitDiagramInfo(wire_symbols=('B',), exponent='fancy')

    class WeirderGate(cirq.testing.SingleQubitGate):
        def _circuit_diagram_info_(
            self, args: cirq.CircuitDiagramInfoArgs
        ) -> cirq.CircuitDiagramInfo:
            return cirq.CircuitDiagramInfo(wire_symbols=('W',), exponent='fancy-that')

    c = circuit_cls(WeirdGate().on(cirq.NamedQubit('q')), WeirderGate().on(cirq.NamedQubit('q')))

    # The hyphen in the exponent should cause parens to appear.
    cirq.testing.assert_has_diagram(c, 'q: ───B^fancy───W^(fancy-that)───')


@pytest.mark.parametrize('circuit_cls', [cirq.Circuit, cirq.FrozenCircuit])
def test_circuit_diagram_on_gate_without_info(circuit_cls):
    q = cirq.NamedQubit('(0, 0)')
    q2 = cirq.NamedQubit('(0, 1)')
    q3 = cirq.NamedQubit('(0, 2)')

    class FGate(cirq.Gate):
        def __init__(self, num_qubits=1):
            self._num_qubits = num_qubits

        def num_qubits(self) -> int:
            return self._num_qubits

        def __repr__(self):
            return 'python-object-FGate:arbitrary-digits'

    # Fallback to repr.
    f = FGate()
    cirq.testing.assert_has_diagram(
        circuit_cls([cirq.Moment([f.on(q)])]),
        """
(0, 0): ---python-object-FGate:arbitrary-digits---
""",
        use_unicode_characters=False,
    )

    f3 = FGate(3)
    # When used on multiple qubits, show the qubit order as a digit suffix.
    cirq.testing.assert_has_diagram(
        circuit_cls([cirq.Moment([f3.on(q, q3, q2)])]),
        """
(0, 0): ---python-object-FGate:arbitrary-digits---
           |
(0, 1): ---#3-------------------------------------
           |
(0, 2): ---#2-------------------------------------
""",
        use_unicode_characters=False,
    )


@pytest.mark.parametrize('circuit_cls', [cirq.Circuit, cirq.FrozenCircuit])
def test_to_text_diagram_multi_qubit_gate(circuit_cls):
    q1 = cirq.NamedQubit('(0, 0)')
    q2 = cirq.NamedQubit('(0, 1)')
    q3 = cirq.NamedQubit('(0, 2)')
    c = circuit_cls(cirq.measure(q1, q2, q3, key='msg'))
    cirq.testing.assert_has_diagram(
        c,
        """
(0, 0): ───M('msg')───
           │
(0, 1): ───M──────────
           │
(0, 2): ───M──────────
""",
    )
    cirq.testing.assert_has_diagram(
        c,
        """
(0, 0): ---M('msg')---
           |
(0, 1): ---M----------
           |
(0, 2): ---M----------
""",
        use_unicode_characters=False,
    )
    cirq.testing.assert_has_diagram(
        c,
        """
(0, 0)   (0, 1) (0, 2)
│        │      │
M('msg')─M──────M
│        │      │
""",
        transpose=True,
    )


@pytest.mark.parametrize('circuit_cls', [cirq.Circuit, cirq.FrozenCircuit])
def test_to_text_diagram_many_qubits_gate_but_multiple_wire_symbols(circuit_cls):
    class BadGate(cirq.testing.ThreeQubitGate):
        def _circuit_diagram_info_(self, args: cirq.CircuitDiagramInfoArgs) -> Tuple[str, str]:
            return 'a', 'a'

    q1 = cirq.NamedQubit('(0, 0)')
    q2 = cirq.NamedQubit('(0, 1)')
    q3 = cirq.NamedQubit('(0, 2)')
    c = circuit_cls([cirq.Moment([BadGate().on(q1, q2, q3)])])
    with pytest.raises(ValueError, match='BadGate'):
        c.to_text_diagram()


@pytest.mark.parametrize('circuit_cls', [cirq.Circuit, cirq.FrozenCircuit])
def test_to_text_diagram_parameterized_value(circuit_cls):
    q = cirq.NamedQubit('cube')

    class PGate(cirq.testing.SingleQubitGate):
        def __init__(self, val):
            self.val = val

        def _circuit_diagram_info_(
            self, args: cirq.CircuitDiagramInfoArgs
        ) -> cirq.CircuitDiagramInfo:
            return cirq.CircuitDiagramInfo(('P',), self.val)

    c = circuit_cls(
        PGate(1).on(q),
        PGate(2).on(q),
        PGate(sympy.Symbol('a')).on(q),
        PGate(sympy.Symbol('%$&#*(')).on(q),
    )
    assert str(c).strip() == 'cube: ───P───P^2───P^a───P^(%$&#*()───'


@pytest.mark.parametrize('circuit_cls', [cirq.Circuit, cirq.FrozenCircuit])
def test_to_text_diagram_custom_order(circuit_cls):
    qa = cirq.NamedQubit('2')
    qb = cirq.NamedQubit('3')
    qc = cirq.NamedQubit('4')

    c = circuit_cls([cirq.Moment([cirq.X(qa), cirq.X(qb), cirq.X(qc)])])
    cirq.testing.assert_has_diagram(
        c,
        """
3: ---X---

4: ---X---

2: ---X---
""",
        qubit_order=cirq.QubitOrder.sorted_by(lambda e: int(str(e)) % 3),
        use_unicode_characters=False,
    )


@pytest.mark.parametrize('circuit_cls', [cirq.Circuit, cirq.FrozenCircuit])
def test_overly_precise_diagram(circuit_cls):
    # Test default precision of 3
    qa = cirq.NamedQubit('a')
    c = circuit_cls([cirq.Moment([cirq.X(qa) ** 0.12345678])])
    cirq.testing.assert_has_diagram(
        c,
        """
a: ---X^0.123---
""",
        use_unicode_characters=False,
    )


@pytest.mark.parametrize('circuit_cls', [cirq.Circuit, cirq.FrozenCircuit])
def test_none_precision_diagram(circuit_cls):
    # Test default precision of 3
    qa = cirq.NamedQubit('a')
    c = circuit_cls([cirq.Moment([cirq.X(qa) ** 0.4921875])])
    cirq.testing.assert_has_diagram(
        c,
        """
a: ---X^0.4921875---
""",
        use_unicode_characters=False,
        precision=None,
    )


@pytest.mark.parametrize('circuit_cls', [cirq.Circuit, cirq.FrozenCircuit])
def test_diagram_custom_precision(circuit_cls):
    qa = cirq.NamedQubit('a')
    c = circuit_cls([cirq.Moment([cirq.X(qa) ** 0.12341234])])
    cirq.testing.assert_has_diagram(
        c,
        """
a: ---X^0.12341---
""",
        use_unicode_characters=False,
        precision=5,
    )


@pytest.mark.parametrize('circuit_cls', [cirq.Circuit, cirq.FrozenCircuit])
def test_diagram_wgate(circuit_cls):
    qa = cirq.NamedQubit('a')
    test_wgate = cirq.PhasedXPowGate(exponent=0.12341234, phase_exponent=0.43214321)
    c = circuit_cls([cirq.Moment([test_wgate.on(qa)])])
    cirq.testing.assert_has_diagram(
        c,
        """
a: ---PhX(0.43)^(1/8)---
""",
        use_unicode_characters=False,
        precision=2,
    )


@pytest.mark.parametrize('circuit_cls', [cirq.Circuit, cirq.FrozenCircuit])
def test_diagram_wgate_none_precision(circuit_cls):
    qa = cirq.NamedQubit('a')
    test_wgate = cirq.PhasedXPowGate(exponent=0.12341234, phase_exponent=0.43214321)
    c = circuit_cls([cirq.Moment([test_wgate.on(qa)])])
    cirq.testing.assert_has_diagram(
        c,
        """
a: ---PhX(0.43214321)^0.12341234---
""",
        use_unicode_characters=False,
        precision=None,
    )


@pytest.mark.parametrize('circuit_cls', [cirq.Circuit, cirq.FrozenCircuit])
def test_diagram_global_phase(circuit_cls):
    qa = cirq.NamedQubit('a')
    global_phase = cirq.global_phase_operation(coefficient=1j)
    c = circuit_cls([global_phase])
    cirq.testing.assert_has_diagram(
        c, "\n\nglobal phase:   0.5pi", use_unicode_characters=False, precision=2
    )
    cirq.testing.assert_has_diagram(
        c, "\n\nglobal phase:   0.5π", use_unicode_characters=True, precision=2
    )

    c = circuit_cls([cirq.X(qa), global_phase, global_phase])
    cirq.testing.assert_has_diagram(
        c,
        """\
a: ─────────────X───

global phase:   π""",
        use_unicode_characters=True,
        precision=2,
    )
    c = circuit_cls([cirq.X(qa), global_phase], cirq.Moment([cirq.X(qa), global_phase]))
    cirq.testing.assert_has_diagram(
        c,
        """\
a: ─────────────X──────X──────

global phase:   0.5π   0.5π
""",
        use_unicode_characters=True,
        precision=2,
    )

    c = circuit_cls(
        cirq.X(cirq.LineQubit(2)),
        cirq.CircuitOperation(
            circuit_cls(cirq.global_phase_operation(-1).with_tags("tag")).freeze()
        ),
    )
    cirq.testing.assert_has_diagram(
        c,
        """\
2: ───X────────

      π[tag]""",
    )


@pytest.mark.parametrize('circuit_cls', [cirq.Circuit, cirq.FrozenCircuit])
def test_has_unitary(circuit_cls):
    class NonUnitary(cirq.testing.SingleQubitGate):
        pass

    class EventualUnitary(cirq.testing.SingleQubitGate):
        def _decompose_(self, qubits):
            return cirq.X.on_each(*qubits)

    q = cirq.NamedQubit('q')

    # Non-unitary operations cause a non-unitary circuit.
    assert cirq.has_unitary(circuit_cls(cirq.X(q)))
    assert not cirq.has_unitary(circuit_cls(NonUnitary().on(q)))

    # Terminal measurements are ignored, though.
    assert cirq.has_unitary(circuit_cls(cirq.measure(q)))
    assert not cirq.has_unitary(circuit_cls(cirq.measure(q), cirq.measure(q)))

    # Still unitary if operations decompose into unitary operations.
    assert cirq.has_unitary(circuit_cls(EventualUnitary().on(q)))


@pytest.mark.parametrize('circuit_cls', [cirq.Circuit, cirq.FrozenCircuit])
def test_text_diagram_jupyter(circuit_cls):
    a = cirq.NamedQubit('a')
    b = cirq.NamedQubit('b')
    c = cirq.NamedQubit('c')
    circuit = circuit_cls((cirq.CNOT(a, b), cirq.CNOT(b, c), cirq.CNOT(c, a)) * 50)
    text_expected = circuit.to_text_diagram()

    # Test Jupyter console output from
    class FakePrinter:
        def __init__(self):
            self.text_pretty = ''

        def text(self, to_print):
            self.text_pretty += to_print

    p = FakePrinter()
    circuit._repr_pretty_(p, False)
    assert p.text_pretty == text_expected

    # Test cycle handling
    p = FakePrinter()
    circuit._repr_pretty_(p, True)
    assert p.text_pretty == f'{circuit_cls.__name__}(...)'

    # Test Jupyter notebook html output
    text_html = circuit._repr_html_()
    # Don't enforce specific html surrounding the diagram content
    assert text_expected in text_html


@pytest.mark.parametrize('circuit_cls', [cirq.Circuit, cirq.FrozenCircuit])
def test_circuit_to_unitary_matrix(circuit_cls):
    a = cirq.NamedQubit('a')
    b = cirq.NamedQubit('b')

    # Single qubit gates.
    cirq.testing.assert_allclose_up_to_global_phase(
        circuit_cls(cirq.X(a) ** 0.5).unitary(),
        # fmt: off
        np.array(
            [
                [1j, 1],
                [1, 1j],
            ]
        )
        * np.sqrt(0.5),
        # fmt: on
        atol=1e-8,
    )
    cirq.testing.assert_allclose_up_to_global_phase(
        circuit_cls(cirq.Y(a) ** 0.25).unitary(), cirq.unitary(cirq.Y(a) ** 0.25), atol=1e-8
    )
    cirq.testing.assert_allclose_up_to_global_phase(
        circuit_cls(cirq.Z(a), cirq.X(b)).unitary(),
        # fmt: off
        np.array(
            [
                [0, 1, 0, 0],
                [1, 0, 0, 0],
                [0, 0, 0, -1],
                [0, 0, -1, 0],
            ]
        ),
        # fmt: on
        atol=1e-8,
    )

    # Single qubit gates and two qubit gate.
    # fmt: off
    cirq.testing.assert_allclose_up_to_global_phase(
        circuit_cls(cirq.Z(a), cirq.X(b), cirq.CNOT(a, b)).unitary(),
        np.array(
            [
                [0, 1, 0, 0],
                [1, 0, 0, 0],
                [0, 0, -1, 0],
                [0, 0, 0, -1],
            ]
        ),
        atol=1e-8,
    )
    cirq.testing.assert_allclose_up_to_global_phase(
        circuit_cls(cirq.H(b), cirq.CNOT(b, a) ** 0.5, cirq.Y(a) ** 0.5).unitary(),
        np.array(
            [
                [1, 1, -1, -1],
                [1j, -1j, -1j, 1j],
                [1, 1, 1, 1],
                [1, -1, 1, -1],
            ]
        )
        * np.sqrt(0.25),
        atol=1e-8,
    )
    # fmt: on

    # Measurement gate has no corresponding matrix.
    c = circuit_cls(cirq.measure(a))
    with pytest.raises(ValueError):
        _ = c.unitary(ignore_terminal_measurements=False)

    # Ignoring terminal measurements.
    c = circuit_cls(cirq.measure(a))
    cirq.testing.assert_allclose_up_to_global_phase(c.unitary(), np.eye(2), atol=1e-8)

    # Ignoring terminal measurements with further cirq.
    c = circuit_cls(cirq.Z(a), cirq.measure(a), cirq.Z(b))
    # fmt: off
    cirq.testing.assert_allclose_up_to_global_phase(
        c.unitary(), np.array(
            [
                [1, 0, 0, 0],
                [0, -1, 0, 0],
                [0, 0, -1, 0],
                [0, 0, 0, 1],
            ]), atol=1e-8
    )
    # fmt: on

    # Optionally don't ignoring terminal measurements.
    c = circuit_cls(cirq.measure(a))
    with pytest.raises(ValueError, match="measurement"):
        _ = (c.unitary(ignore_terminal_measurements=False),)

    # Non-terminal measurements are not ignored.
    c = circuit_cls(cirq.measure(a), cirq.X(a))
    with pytest.raises(ValueError):
        _ = c.unitary()

    # Non-terminal measurements are not ignored (multiple qubits).
    c = circuit_cls(cirq.measure(a), cirq.measure(b), cirq.CNOT(a, b))
    with pytest.raises(ValueError):
        _ = c.unitary()

    # Gates without matrix or decomposition raise exception
    class MysteryGate(cirq.testing.TwoQubitGate):
        pass

    c = circuit_cls(MysteryGate()(a, b))
    with pytest.raises(TypeError):
        _ = c.unitary()

    # Accounts for measurement bit flipping.
    cirq.testing.assert_allclose_up_to_global_phase(
        circuit_cls(cirq.measure(a, invert_mask=(True,))).unitary(), cirq.unitary(cirq.X), atol=1e-8
    )

    # dtype
    c = circuit_cls(cirq.X(a))
    assert c.unitary(dtype=np.complex64).dtype == np.complex64
    assert c.unitary(dtype=np.complex128).dtype == np.complex128
    assert c.unitary(dtype=np.float64).dtype == np.float64


@pytest.mark.parametrize('circuit_cls', [cirq.Circuit, cirq.FrozenCircuit])
def test_circuit_unitary(circuit_cls):
    q = cirq.NamedQubit('q')

    with_inner_measure = circuit_cls(cirq.H(q), cirq.measure(q), cirq.H(q))
    assert not cirq.has_unitary(with_inner_measure)
    assert cirq.unitary(with_inner_measure, None) is None

    cirq.testing.assert_allclose_up_to_global_phase(
        cirq.unitary(circuit_cls(cirq.X(q) ** 0.5), cirq.measure(q)),
        np.array([[1j, 1], [1, 1j]]) * np.sqrt(0.5),
        atol=1e-8,
    )


@pytest.mark.parametrize('circuit_cls', [cirq.Circuit, cirq.FrozenCircuit])
def test_simple_circuits_to_unitary_matrix(circuit_cls):
    a = cirq.NamedQubit('a')
    b = cirq.NamedQubit('b')

    # Phase parity.
    c = circuit_cls(cirq.CNOT(a, b), cirq.Z(b), cirq.CNOT(a, b))
    assert cirq.has_unitary(c)
    m = c.unitary()
    # fmt: off
    cirq.testing.assert_allclose_up_to_global_phase(
        m,
        np.array(
            [
                [1, 0, 0, 0],
                [0, -1, 0, 0],
                [0, 0, -1, 0],
                [0, 0, 0, 1],
            ]
        ),
        atol=1e-8,
    )
    # fmt: on

    # 2-qubit matrix matches when qubits in order.
    for expected in [np.diag([1, 1j, -1, -1j]), cirq.unitary(cirq.CNOT)]:

        class Passthrough(cirq.testing.TwoQubitGate):
            def _unitary_(self) -> np.ndarray:
                return expected

        c = circuit_cls(Passthrough()(a, b))
        m = c.unitary()
        cirq.testing.assert_allclose_up_to_global_phase(m, expected, atol=1e-8)


@pytest.mark.parametrize('circuit_cls', [cirq.Circuit, cirq.FrozenCircuit])
def test_composite_gate_to_unitary_matrix(circuit_cls):
    class CnotComposite(cirq.testing.TwoQubitGate):
        def _decompose_(self, qubits):
            q0, q1 = qubits
            return cirq.Y(q1) ** -0.5, cirq.CZ(q0, q1), cirq.Y(q1) ** 0.5

    a = cirq.NamedQubit('a')
    b = cirq.NamedQubit('b')
    c = circuit_cls(
        cirq.X(a), CnotComposite()(a, b), cirq.X(a), cirq.measure(a), cirq.X(b), cirq.measure(b)
    )
    assert cirq.has_unitary(c)

    mat = c.unitary()
    mat_expected = cirq.unitary(cirq.CNOT)

    cirq.testing.assert_allclose_up_to_global_phase(mat, mat_expected, atol=1e-8)


def test_circuit_superoperator_too_many_qubits():
    circuit = cirq.Circuit(cirq.IdentityGate(num_qubits=11).on(*cirq.LineQubit.range(11)))
    assert not circuit._has_superoperator_()
    with pytest.raises(ValueError, match="too many"):
        _ = circuit._superoperator_()


@pytest.mark.parametrize(
    'circuit, expected_superoperator',
    (
        (cirq.Circuit(cirq.I(q0)), np.eye(4)),
        (cirq.Circuit(cirq.IdentityGate(2).on(q0, q1)), np.eye(16)),
        (
            cirq.Circuit(cirq.H(q0)),
            # fmt: off
            np.array(
                [
                    [1, 1, 1, 1],
                    [1, -1, 1, -1],
                    [1, 1, -1, -1],
                    [1, -1, -1, 1]
                ]
            ) / 2,
            # fmt: on
        ),
        (cirq.Circuit(cirq.S(q0)), np.diag([1, -1j, 1j, 1])),
        (cirq.Circuit(cirq.depolarize(0.75).on(q0)), np.outer([1, 0, 0, 1], [1, 0, 0, 1]) / 2),
        (
            cirq.Circuit(cirq.X(q0), cirq.depolarize(0.75).on(q0)),
            np.outer([1, 0, 0, 1], [1, 0, 0, 1]) / 2,
        ),
        (
            cirq.Circuit(cirq.Y(q0), cirq.depolarize(0.75).on(q0)),
            np.outer([1, 0, 0, 1], [1, 0, 0, 1]) / 2,
        ),
        (
            cirq.Circuit(cirq.Z(q0), cirq.depolarize(0.75).on(q0)),
            np.outer([1, 0, 0, 1], [1, 0, 0, 1]) / 2,
        ),
        (
            cirq.Circuit(cirq.H(q0), cirq.depolarize(0.75).on(q0)),
            np.outer([1, 0, 0, 1], [1, 0, 0, 1]) / 2,
        ),
        (cirq.Circuit(cirq.H(q0), cirq.H(q0)), np.eye(4)),
        (
            cirq.Circuit(cirq.H(q0), cirq.CNOT(q1, q0), cirq.H(q0)),
            np.diag([1, 1, 1, -1, 1, 1, 1, -1, 1, 1, 1, -1, -1, -1, -1, 1]),
        ),
    ),
)
def test_circuit_superoperator_fixed_values(circuit, expected_superoperator):
    """Tests Circuit._superoperator_() on a few simple circuits."""
    assert circuit._has_superoperator_()
    assert np.allclose(circuit._superoperator_(), expected_superoperator)


@pytest.mark.parametrize(
    'rs, n_qubits',
    (
        ([0.1, 0.2], 1),
        ([0.1, 0.2], 2),
        ([0.8, 0.9], 1),
        ([0.8, 0.9], 2),
        ([0.1, 0.2, 0.3], 1),
        ([0.1, 0.2, 0.3], 2),
        ([0.1, 0.2, 0.3], 3),
    ),
)
def test_circuit_superoperator_depolarizing_channel_compositions(rs, n_qubits):
    """Tests Circuit._superoperator_() on compositions of depolarizing channels."""

    def pauli_error_probability(r: float, n_qubits: int) -> float:
        """Computes Pauli error probability for given depolarization parameter.

        Pauli error is what cirq.depolarize takes as argument. Depolarization parameter
        makes it simple to compute the serial composition of depolarizing channels. It
        is multiplicative under channel composition.
        """
        d2 = 4**n_qubits
        return (1 - r) * (d2 - 1) / d2

    def depolarize(r: float, n_qubits: int) -> cirq.DepolarizingChannel:
        """Returns depolarization channel with given depolarization parameter."""
        return cirq.depolarize(pauli_error_probability(r, n_qubits=n_qubits), n_qubits=n_qubits)

    qubits = cirq.LineQubit.range(n_qubits)
    circuit1 = cirq.Circuit(depolarize(r, n_qubits).on(*qubits) for r in rs)
    circuit2 = cirq.Circuit(depolarize(np.prod(rs), n_qubits).on(*qubits))

    assert circuit1._has_superoperator_()
    assert circuit2._has_superoperator_()

    cm1 = circuit1._superoperator_()
    cm2 = circuit2._superoperator_()
    assert np.allclose(cm1, cm2)


def density_operator_basis(n_qubits: int) -> Iterator[np.ndarray]:
    """Yields operator basis consisting of density operators."""
    RHO_0 = np.array([[1, 0], [0, 0]], dtype=np.complex64)
    RHO_1 = np.array([[0, 0], [0, 1]], dtype=np.complex64)
    RHO_2 = np.array([[1, 1], [1, 1]], dtype=np.complex64) / 2
    RHO_3 = np.array([[1, -1j], [1j, 1]], dtype=np.complex64) / 2
    RHO_BASIS = (RHO_0, RHO_1, RHO_2, RHO_3)

    if n_qubits < 1:
        yield np.array(1)
        return
    for rho1 in RHO_BASIS:
        for rho2 in density_operator_basis(n_qubits - 1):
            yield np.kron(rho1, rho2)


@pytest.mark.parametrize(
    'circuit, initial_state',
    itertools.chain(
        itertools.product(
            [
                cirq.Circuit(cirq.I(q0)),
                cirq.Circuit(cirq.X(q0)),
                cirq.Circuit(cirq.Y(q0)),
                cirq.Circuit(cirq.Z(q0)),
                cirq.Circuit(cirq.S(q0)),
                cirq.Circuit(cirq.T(q0)),
            ],
            density_operator_basis(n_qubits=1),
        ),
        itertools.product(
            [
                cirq.Circuit(cirq.H(q0), cirq.CNOT(q0, q1)),
                cirq.Circuit(cirq.depolarize(0.2).on(q0), cirq.CNOT(q0, q1)),
                cirq.Circuit(
                    cirq.X(q0),
                    cirq.amplitude_damp(0.2).on(q0),
                    cirq.depolarize(0.1).on(q1),
                    cirq.CNOT(q0, q1),
                ),
            ],
            density_operator_basis(n_qubits=2),
        ),
        itertools.product(
            [
                cirq.Circuit(
                    cirq.depolarize(0.1, n_qubits=2).on(q0, q1),
                    cirq.H(q2),
                    cirq.CNOT(q1, q2),
                    cirq.phase_damp(0.1).on(q0),
                ),
                cirq.Circuit(cirq.H(q0), cirq.H(q1), cirq.TOFFOLI(q0, q1, q2)),
            ],
            density_operator_basis(n_qubits=3),
        ),
    ),
)
def test_compare_circuits_superoperator_to_simulation(circuit, initial_state):
    """Compares action of circuit superoperator and circuit simulation."""
    assert circuit._has_superoperator_()
    superoperator = circuit._superoperator_()
    vectorized_initial_state = initial_state.reshape(-1)
    vectorized_final_state = superoperator @ vectorized_initial_state
    actual_state = np.reshape(vectorized_final_state, initial_state.shape)

    sim = cirq.DensityMatrixSimulator()
    expected_state = sim.simulate(circuit, initial_state=initial_state).final_density_matrix

    assert np.allclose(actual_state, expected_state)


@pytest.mark.parametrize('circuit_cls', [cirq.Circuit, cirq.FrozenCircuit])
def test_expanding_gate_symbols(circuit_cls):
    class MultiTargetCZ(cirq.Gate):
        def __init__(self, num_qubits):
            self._num_qubits = num_qubits

        def num_qubits(self) -> int:
            return self._num_qubits

        def _circuit_diagram_info_(self, args: cirq.CircuitDiagramInfoArgs) -> Tuple[str, ...]:
            assert args.known_qubit_count is not None
            return ('@',) + ('Z',) * (args.known_qubit_count - 1)

    a = cirq.NamedQubit('a')
    b = cirq.NamedQubit('b')
    c = cirq.NamedQubit('c')
    t0 = circuit_cls(MultiTargetCZ(1).on(c))
    t1 = circuit_cls(MultiTargetCZ(2).on(c, a))
    t2 = circuit_cls(MultiTargetCZ(3).on(c, a, b))

    cirq.testing.assert_has_diagram(
        t0,
        """
c: ───@───
""",
    )

    cirq.testing.assert_has_diagram(
        t1,
        """
a: ───Z───
      │
c: ───@───
""",
    )

    cirq.testing.assert_has_diagram(
        t2,
        """
a: ───Z───
      │
b: ───Z───
      │
c: ───@───
""",
    )


@pytest.mark.parametrize('circuit_cls', [cirq.Circuit, cirq.FrozenCircuit])
def test_transposed_diagram_exponent_order(circuit_cls):
    a, b, c = cirq.LineQubit.range(3)
    circuit = circuit_cls(cirq.CZ(a, b) ** -0.5, cirq.CZ(a, c) ** 0.5, cirq.CZ(b, c) ** 0.125)
    cirq.testing.assert_has_diagram(
        circuit,
        """
0 1      2
│ │      │
@─@^-0.5 │
│ │      │
@─┼──────@^0.5
│ │      │
│ @──────@^(1/8)
│ │      │
""",
        transpose=True,
    )


@pytest.mark.parametrize('circuit_cls', [cirq.Circuit, cirq.FrozenCircuit])
def test_transposed_diagram_can_depend_on_transpose(circuit_cls):
    class TestGate(cirq.Gate):
        def num_qubits(self):
            return 1

        def _circuit_diagram_info_(self, args):
            return cirq.CircuitDiagramInfo(wire_symbols=("t" if args.transpose else "r",))

    c = cirq.Circuit(TestGate()(cirq.NamedQubit("a")))

    cirq.testing.assert_has_diagram(c, "a: ───r───")
    cirq.testing.assert_has_diagram(
        c,
        """
a
│
t
│
""",
        transpose=True,
    )


def test_insert_moments():
    q = cirq.NamedQubit('q')
    c = cirq.Circuit()

    m0 = cirq.Moment([cirq.X(q)])
    c.append(m0)
    assert list(c) == [m0]
    assert c[0] == m0

    m1 = cirq.Moment([cirq.Y(q)])
    c.append(m1)
    assert list(c) == [m0, m1]
    assert c[1] == m1

    m2 = cirq.Moment([cirq.Z(q)])
    c.insert(0, m2)
    assert list(c) == [m2, m0, m1]
    assert c[0] == m2

    assert c._moments == [m2, m0, m1]
    assert c._moments[0] == m2


@pytest.mark.parametrize('circuit_cls', [cirq.Circuit, cirq.FrozenCircuit])
def test_final_state_vector(circuit_cls):
    a = cirq.NamedQubit('a')
    b = cirq.NamedQubit('b')

    # State ordering.
    cirq.testing.assert_allclose_up_to_global_phase(
        circuit_cls(cirq.X(a) ** 0.5).final_state_vector(
            ignore_terminal_measurements=False, dtype=np.complex64
        ),
        np.array([1j, 1]) * np.sqrt(0.5),
        atol=1e-8,
    )
    cirq.testing.assert_allclose_up_to_global_phase(
        circuit_cls(cirq.X(a) ** 0.5).final_state_vector(
            initial_state=0, ignore_terminal_measurements=False, dtype=np.complex64
        ),
        np.array([1j, 1]) * np.sqrt(0.5),
        atol=1e-8,
    )
    cirq.testing.assert_allclose_up_to_global_phase(
        circuit_cls(cirq.X(a) ** 0.5).final_state_vector(
            initial_state=1, ignore_terminal_measurements=False, dtype=np.complex64
        ),
        np.array([1, 1j]) * np.sqrt(0.5),
        atol=1e-8,
    )

    # Vector state.
    cirq.testing.assert_allclose_up_to_global_phase(
        circuit_cls(cirq.X(a) ** 0.5).final_state_vector(
            initial_state=np.array([1j, 1]) * np.sqrt(0.5),
            ignore_terminal_measurements=False,
            dtype=np.complex64,
        ),
        np.array([0, 1]),
        atol=1e-8,
    )

    # Qubit ordering.
    cirq.testing.assert_allclose_up_to_global_phase(
        circuit_cls(cirq.CNOT(a, b)).final_state_vector(
            initial_state=0, ignore_terminal_measurements=False, dtype=np.complex64
        ),
        np.array([1, 0, 0, 0]),
        atol=1e-8,
    )
    cirq.testing.assert_allclose_up_to_global_phase(
        circuit_cls(cirq.CNOT(a, b)).final_state_vector(
            initial_state=1, ignore_terminal_measurements=False, dtype=np.complex64
        ),
        np.array([0, 1, 0, 0]),
        atol=1e-8,
    )
    cirq.testing.assert_allclose_up_to_global_phase(
        circuit_cls(cirq.CNOT(a, b)).final_state_vector(
            initial_state=2, ignore_terminal_measurements=False, dtype=np.complex64
        ),
        np.array([0, 0, 0, 1]),
        atol=1e-8,
    )
    cirq.testing.assert_allclose_up_to_global_phase(
        circuit_cls(cirq.CNOT(a, b)).final_state_vector(
            initial_state=3, ignore_terminal_measurements=False, dtype=np.complex64
        ),
        np.array([0, 0, 1, 0]),
        atol=1e-8,
    )

    # Product state
    cirq.testing.assert_allclose_up_to_global_phase(
        circuit_cls(cirq.CNOT(a, b)).final_state_vector(
            initial_state=cirq.KET_ZERO(a) * cirq.KET_ZERO(b),
            ignore_terminal_measurements=False,
            dtype=np.complex64,
        ),
        np.array([1, 0, 0, 0]),
        atol=1e-8,
    )
    cirq.testing.assert_allclose_up_to_global_phase(
        circuit_cls(cirq.CNOT(a, b)).final_state_vector(
            initial_state=cirq.KET_ZERO(a) * cirq.KET_ONE(b),
            ignore_terminal_measurements=False,
            dtype=np.complex64,
        ),
        np.array([0, 1, 0, 0]),
        atol=1e-8,
    )
    cirq.testing.assert_allclose_up_to_global_phase(
        circuit_cls(cirq.CNOT(a, b)).final_state_vector(
            initial_state=cirq.KET_ONE(a) * cirq.KET_ZERO(b),
            ignore_terminal_measurements=False,
            dtype=np.complex64,
        ),
        np.array([0, 0, 0, 1]),
        atol=1e-8,
    )
    cirq.testing.assert_allclose_up_to_global_phase(
        circuit_cls(cirq.CNOT(a, b)).final_state_vector(
            initial_state=cirq.KET_ONE(a) * cirq.KET_ONE(b),
            ignore_terminal_measurements=False,
            dtype=np.complex64,
        ),
        np.array([0, 0, 1, 0]),
        atol=1e-8,
    )

    # Measurements.
    cirq.testing.assert_allclose_up_to_global_phase(
        circuit_cls(cirq.measure(a)).final_state_vector(
            ignore_terminal_measurements=True, dtype=np.complex64
        ),
        np.array([1, 0]),
        atol=1e-8,
    )
    cirq.testing.assert_allclose_up_to_global_phase(
        circuit_cls(cirq.X(a), cirq.measure(a)).final_state_vector(
            ignore_terminal_measurements=True, dtype=np.complex64
        ),
        np.array([0, 1]),
        atol=1e-8,
    )
    with pytest.raises(ValueError):
        cirq.testing.assert_allclose_up_to_global_phase(
            circuit_cls(cirq.measure(a), cirq.X(a)).final_state_vector(
                ignore_terminal_measurements=True, dtype=np.complex64
            ),
            np.array([1, 0]),
            atol=1e-8,
        )
    with pytest.raises(ValueError):
        cirq.testing.assert_allclose_up_to_global_phase(
            circuit_cls(cirq.measure(a)).final_state_vector(
                ignore_terminal_measurements=False, dtype=np.complex64
            ),
            np.array([1, 0]),
            atol=1e-8,
        )

    # Qubit order.
    cirq.testing.assert_allclose_up_to_global_phase(
        circuit_cls(cirq.Z(a), cirq.X(b)).final_state_vector(
            qubit_order=[a, b], ignore_terminal_measurements=False, dtype=np.complex64
        ),
        np.array([0, 1, 0, 0]),
        atol=1e-8,
    )
    cirq.testing.assert_allclose_up_to_global_phase(
        circuit_cls(cirq.Z(a), cirq.X(b)).final_state_vector(
            qubit_order=[b, a], ignore_terminal_measurements=False, dtype=np.complex64
        ),
        np.array([0, 0, 1, 0]),
        atol=1e-8,
    )

    # Dtypes.
    dtypes = [np.complex64, np.complex128]
    if hasattr(np, 'complex256'):  # Some systems don't support 128 bit floats.
        dtypes.append(np.complex256)
    for dt in dtypes:
        cirq.testing.assert_allclose_up_to_global_phase(
            circuit_cls(cirq.X(a) ** 0.5).final_state_vector(
                initial_state=np.array([1j, 1]) * np.sqrt(0.5),
                ignore_terminal_measurements=False,
                dtype=dt,
            ),
            np.array([0, 1]),
            atol=1e-8,
        )


@pytest.mark.parametrize('circuit_cls', [cirq.Circuit, cirq.FrozenCircuit])
@pytest.mark.parametrize('resolve_fn', [cirq.resolve_parameters, cirq.resolve_parameters_once])
def test_is_parameterized(circuit_cls, resolve_fn):
    a, b = cirq.LineQubit.range(2)
    circuit = circuit_cls(
        cirq.CZ(a, b) ** sympy.Symbol('u'),
        cirq.X(a) ** sympy.Symbol('v'),
        cirq.Y(b) ** sympy.Symbol('w'),
    )
    assert cirq.is_parameterized(circuit)

    circuit = resolve_fn(circuit, cirq.ParamResolver({'u': 0.1, 'v': 0.3}))
    assert cirq.is_parameterized(circuit)

    circuit = resolve_fn(circuit, cirq.ParamResolver({'w': 0.2}))
    assert not cirq.is_parameterized(circuit)


@pytest.mark.parametrize('circuit_cls', [cirq.Circuit, cirq.FrozenCircuit])
@pytest.mark.parametrize('resolve_fn', [cirq.resolve_parameters, cirq.resolve_parameters_once])
def test_resolve_parameters(circuit_cls, resolve_fn):
    a, b = cirq.LineQubit.range(2)
    circuit = circuit_cls(
        cirq.CZ(a, b) ** sympy.Symbol('u'),
        cirq.X(a) ** sympy.Symbol('v'),
        cirq.Y(b) ** sympy.Symbol('w'),
    )
    resolved_circuit = resolve_fn(circuit, cirq.ParamResolver({'u': 0.1, 'v': 0.3, 'w': 0.2}))
    cirq.testing.assert_has_diagram(
        resolved_circuit,
        """
0: ───@───────X^0.3───
      │
1: ───@^0.1───Y^0.2───
""",
    )
    q = cirq.NamedQubit('q')
    # no-op parameter resolution
    circuit = circuit_cls([cirq.Moment(), cirq.Moment([cirq.X(q)])])
    resolved_circuit = resolve_fn(circuit, cirq.ParamResolver({}))
    cirq.testing.assert_same_circuits(circuit, resolved_circuit)
    # actually resolve something
    circuit = circuit_cls([cirq.Moment(), cirq.Moment([cirq.X(q) ** sympy.Symbol('x')])])
    resolved_circuit = resolve_fn(circuit, cirq.ParamResolver({'x': 0.2}))
    expected_circuit = circuit_cls([cirq.Moment(), cirq.Moment([cirq.X(q) ** 0.2])])
    cirq.testing.assert_same_circuits(expected_circuit, resolved_circuit)


@pytest.mark.parametrize('circuit_cls', [cirq.Circuit, cirq.FrozenCircuit])
@pytest.mark.parametrize('resolve_fn', [cirq.resolve_parameters, cirq.resolve_parameters_once])
def test_resolve_parameters_no_change(circuit_cls, resolve_fn):
    a, b = cirq.LineQubit.range(2)
    circuit = circuit_cls(cirq.CZ(a, b), cirq.X(a), cirq.Y(b))
    resolved_circuit = resolve_fn(circuit, cirq.ParamResolver({'u': 0.1, 'v': 0.3, 'w': 0.2}))
    assert resolved_circuit is circuit

    circuit = circuit_cls(
        cirq.CZ(a, b) ** sympy.Symbol('u'),
        cirq.X(a) ** sympy.Symbol('v'),
        cirq.Y(b) ** sympy.Symbol('w'),
    )
    resolved_circuit = resolve_fn(circuit, cirq.ParamResolver({}))
    assert resolved_circuit is circuit


@pytest.mark.parametrize('circuit_cls', [cirq.Circuit, cirq.FrozenCircuit])
@pytest.mark.parametrize('resolve_fn', [cirq.resolve_parameters, cirq.resolve_parameters_once])
def test_parameter_names(circuit_cls, resolve_fn):
    a, b = cirq.LineQubit.range(2)
    circuit = circuit_cls(
        cirq.CZ(a, b) ** sympy.Symbol('u'),
        cirq.X(a) ** sympy.Symbol('v'),
        cirq.Y(b) ** sympy.Symbol('w'),
    )
    resolved_circuit = resolve_fn(circuit, cirq.ParamResolver({'u': 0.1, 'v': 0.3, 'w': 0.2}))
    assert cirq.parameter_names(circuit) == {'u', 'v', 'w'}
    assert cirq.parameter_names(resolved_circuit) == set()


def test_items():
    a = cirq.NamedQubit('a')
    b = cirq.NamedQubit('b')
    c = cirq.Circuit()
    m1 = cirq.Moment([cirq.X(a), cirq.X(b)])
    m2 = cirq.Moment([cirq.X(a)])
    m3 = cirq.Moment([])
    m4 = cirq.Moment([cirq.CZ(a, b)])

    c[:] = [m1, m2]
    cirq.testing.assert_same_circuits(c, cirq.Circuit([m1, m2]))

    assert c[0] == m1
    del c[0]
    cirq.testing.assert_same_circuits(c, cirq.Circuit([m2]))

    c.append(m1)
    c.append(m3)
    cirq.testing.assert_same_circuits(c, cirq.Circuit([m2, m1, m3]))

    assert c[0:2] == cirq.Circuit([m2, m1])
    c[0:2] = [m4]
    cirq.testing.assert_same_circuits(c, cirq.Circuit([m4, m3]))

    c[:] = [m1]
    cirq.testing.assert_same_circuits(c, cirq.Circuit([m1]))

    with pytest.raises(TypeError):
        c[:] = [m1, 1]
    with pytest.raises(TypeError):
        c[0] = 1


def test_copy():
    a = cirq.NamedQubit('a')
    b = cirq.NamedQubit('b')
    c = cirq.Circuit(cirq.X(a), cirq.CZ(a, b), cirq.Z(a), cirq.Z(b))
    assert c == c.copy() == c.__copy__()
    c2 = c.copy()
    assert c2 == c
    c2[:] = []
    assert c2 != c


def test_batch_remove():
    a = cirq.NamedQubit('a')
    b = cirq.NamedQubit('b')
    original = cirq.Circuit(
        [
            cirq.Moment([cirq.X(a)]),
            cirq.Moment([cirq.Z(b)]),
            cirq.Moment([cirq.CZ(a, b)]),
            cirq.Moment([cirq.X(a), cirq.X(b)]),
        ]
    )

    # Empty case.
    after = original.copy()
    after.batch_remove([])
    assert after == original

    # Delete one.
    after = original.copy()
    after.batch_remove([(0, cirq.X(a))])
    assert after == cirq.Circuit(
        [
            cirq.Moment(),
            cirq.Moment([cirq.Z(b)]),
            cirq.Moment([cirq.CZ(a, b)]),
            cirq.Moment([cirq.X(a), cirq.X(b)]),
        ]
    )

    # Out of range.
    after = original.copy()
    with pytest.raises(IndexError):
        after.batch_remove([(500, cirq.X(a))])
    assert after == original

    # Delete several.
    after = original.copy()
    after.batch_remove([(0, cirq.X(a)), (2, cirq.CZ(a, b))])
    assert after == cirq.Circuit(
        [
            cirq.Moment(),
            cirq.Moment([cirq.Z(b)]),
            cirq.Moment(),
            cirq.Moment([cirq.X(a), cirq.X(b)]),
        ]
    )

    # Delete all.
    after = original.copy()
    after.batch_remove(
        [(0, cirq.X(a)), (1, cirq.Z(b)), (2, cirq.CZ(a, b)), (3, cirq.X(a)), (3, cirq.X(b))]
    )
    assert after == cirq.Circuit([cirq.Moment(), cirq.Moment(), cirq.Moment(), cirq.Moment()])

    # Delete moment partially.
    after = original.copy()
    after.batch_remove([(3, cirq.X(a))])
    assert after == cirq.Circuit(
        [
            cirq.Moment([cirq.X(a)]),
            cirq.Moment([cirq.Z(b)]),
            cirq.Moment([cirq.CZ(a, b)]),
            cirq.Moment([cirq.X(b)]),
        ]
    )

    # Deleting something that's not there.
    after = original.copy()
    with pytest.raises(ValueError):
        after.batch_remove([(0, cirq.X(b))])
    assert after == original

    # Duplicate delete.
    after = original.copy()
    with pytest.raises(ValueError):
        after.batch_remove([(0, cirq.X(a)), (0, cirq.X(a))])
    assert after == original


def test_batch_replace():
    a = cirq.NamedQubit('a')
    b = cirq.NamedQubit('b')
    original = cirq.Circuit(
        [
            cirq.Moment([cirq.X(a)]),
            cirq.Moment([cirq.Z(b)]),
            cirq.Moment([cirq.CZ(a, b)]),
            cirq.Moment([cirq.X(a), cirq.X(b)]),
        ]
    )

    # Empty case.
    after = original.copy()
    after.batch_replace([])
    assert after == original

    # Replace one.
    after = original.copy()
    after.batch_replace([(0, cirq.X(a), cirq.Y(a))])
    assert after == cirq.Circuit(
        [
            cirq.Moment([cirq.Y(a)]),
            cirq.Moment([cirq.Z(b)]),
            cirq.Moment([cirq.CZ(a, b)]),
            cirq.Moment([cirq.X(a), cirq.X(b)]),
        ]
    )

    # Out of range.
    after = original.copy()
    with pytest.raises(IndexError):
        after.batch_replace([(500, cirq.X(a), cirq.Y(a))])
    assert after == original

    # Gate does not exist.
    after = original.copy()
    with pytest.raises(ValueError):
        after.batch_replace([(0, cirq.Z(a), cirq.Y(a))])
    assert after == original

    # Replace several.
    after = original.copy()
    after.batch_replace([(0, cirq.X(a), cirq.Y(a)), (2, cirq.CZ(a, b), cirq.CNOT(a, b))])
    assert after == cirq.Circuit(
        [
            cirq.Moment([cirq.Y(a)]),
            cirq.Moment([cirq.Z(b)]),
            cirq.Moment([cirq.CNOT(a, b)]),
            cirq.Moment([cirq.X(a), cirq.X(b)]),
        ]
    )


def test_batch_insert_into():
    a = cirq.NamedQubit('a')
    b = cirq.NamedQubit('b')
    c = cirq.NamedQubit('c')
    original = cirq.Circuit(
        [
            cirq.Moment([cirq.X(a)]),
            cirq.Moment([]),
            cirq.Moment([cirq.CZ(a, b)]),
            cirq.Moment([cirq.X(a), cirq.X(b)]),
        ]
    )

    # Empty case.
    after = original.copy()
    after.batch_insert_into([])
    assert after == original

    # Add into non-empty moment.
    after = original.copy()
    after.batch_insert_into([(0, cirq.X(b))])
    assert after == cirq.Circuit(
        [
            cirq.Moment([cirq.X(a), cirq.X(b)]),
            cirq.Moment(),
            cirq.Moment([cirq.CZ(a, b)]),
            cirq.Moment([cirq.X(a), cirq.X(b)]),
        ]
    )

    # Add multiple operations into non-empty moment.
    after = original.copy()
    after.batch_insert_into([(0, [cirq.X(b), cirq.X(c)])])
    assert after == cirq.Circuit(
        [
            cirq.Moment([cirq.X(a), cirq.X(b), cirq.X(c)]),
            cirq.Moment(),
            cirq.Moment([cirq.CZ(a, b)]),
            cirq.Moment([cirq.X(a), cirq.X(b)]),
        ]
    )

    # Add into empty moment.
    after = original.copy()
    after.batch_insert_into([(1, cirq.Z(b))])
    assert after == cirq.Circuit(
        [
            cirq.Moment([cirq.X(a)]),
            cirq.Moment([cirq.Z(b)]),
            cirq.Moment([cirq.CZ(a, b)]),
            cirq.Moment([cirq.X(a), cirq.X(b)]),
        ]
    )

    # Add multiple operations into empty moment.
    after = original.copy()
    after.batch_insert_into([(1, [cirq.Z(a), cirq.Z(b)])])
    assert after == cirq.Circuit(
        [
            cirq.Moment([cirq.X(a)]),
            cirq.Moment([cirq.Z(a), cirq.Z(b)]),
            cirq.Moment([cirq.CZ(a, b)]),
            cirq.Moment([cirq.X(a), cirq.X(b)]),
        ]
    )

    # Add into two moments.
    after = original.copy()
    after.batch_insert_into([(1, cirq.Z(b)), (0, cirq.X(b))])
    assert after == cirq.Circuit(
        [
            cirq.Moment([cirq.X(a), cirq.X(b)]),
            cirq.Moment([cirq.Z(b)]),
            cirq.Moment([cirq.CZ(a, b)]),
            cirq.Moment([cirq.X(a), cirq.X(b)]),
        ]
    )

    # Out of range.
    after = original.copy()
    with pytest.raises(IndexError):
        after.batch_insert_into([(500, cirq.X(a))])
    assert after == original

    # Collision.
    after = original.copy()
    with pytest.raises(ValueError):
        after.batch_insert_into([(0, cirq.X(a))])
    assert after == original

    # Collision with multiple operations.
    after = original.copy()
    with pytest.raises(ValueError):
        after.batch_insert_into([(0, [cirq.X(b), cirq.X(c), cirq.X(a)])])
    assert after == original

    # Duplicate insertion collision.
    after = original.copy()
    with pytest.raises(ValueError):
        after.batch_insert_into([(1, cirq.X(a)), (1, cirq.CZ(a, b))])
    assert after == original


def test_batch_insert():
    a = cirq.NamedQubit('a')
    b = cirq.NamedQubit('b')
    original = cirq.Circuit(
        [
            cirq.Moment([cirq.X(a)]),
            cirq.Moment([]),
            cirq.Moment([cirq.CZ(a, b)]),
            cirq.Moment([cirq.X(a), cirq.X(b)]),
        ]
    )

    # Empty case.
    after = original.copy()
    after.batch_insert([])
    assert after == original

    # Pushing.
    after = original.copy()
    after.batch_insert([(0, cirq.CZ(a, b)), (0, cirq.CNOT(a, b)), (1, cirq.Z(b))])
    assert after == cirq.Circuit(
        [
            cirq.Moment([cirq.CNOT(a, b)]),
            cirq.Moment([cirq.CZ(a, b)]),
            cirq.Moment([cirq.X(a), cirq.Z(b)]),
            cirq.Moment(),
            cirq.Moment([cirq.CZ(a, b)]),
            cirq.Moment([cirq.X(a), cirq.X(b)]),
        ]
    )


def test_batch_insert_multiple_same_index():
    a, b = cirq.LineQubit.range(2)
    c = cirq.Circuit()
    c.batch_insert([(0, cirq.Z(a)), (0, cirq.Z(b)), (0, cirq.Z(a))])
    cirq.testing.assert_same_circuits(
        c, cirq.Circuit([cirq.Moment([cirq.Z(a), cirq.Z(b)]), cirq.Moment([cirq.Z(a)])])
    )


def test_batch_insert_reverses_order_for_same_index_inserts():
    a, b = cirq.LineQubit.range(2)
    c = cirq.Circuit()
    c.batch_insert([(0, cirq.Z(a)), (0, cirq.CZ(a, b)), (0, cirq.Z(b))])
    assert c == cirq.Circuit(cirq.Z(b), cirq.CZ(a, b), cirq.Z(a))


def test_batch_insert_maintains_order_despite_multiple_previous_inserts():
    a, b = cirq.LineQubit.range(2)
    c = cirq.Circuit(cirq.H(a))
    c.batch_insert([(0, cirq.Z(a)), (0, cirq.Z(a)), (0, cirq.Z(a)), (1, cirq.CZ(a, b))])
    assert c == cirq.Circuit([cirq.Z(a)] * 3, cirq.H(a), cirq.CZ(a, b))


def test_batch_insert_doesnt_overshift_due_to_previous_shifts():
    a = cirq.NamedQubit('a')
    c = cirq.Circuit([cirq.H(a)] * 3)
    c.batch_insert([(0, cirq.Z(a)), (0, cirq.Z(a)), (1, cirq.X(a)), (2, cirq.Y(a))])
    assert c == cirq.Circuit(
        cirq.Z(a), cirq.Z(a), cirq.H(a), cirq.X(a), cirq.H(a), cirq.Y(a), cirq.H(a)
    )


def test_batch_insert_doesnt_overshift_due_to_inline_inserts():
    a, b = cirq.LineQubit.range(2)
    c = cirq.Circuit(cirq.SWAP(a, b), cirq.SWAP(a, b), cirq.H(a), cirq.SWAP(a, b), cirq.SWAP(a, b))
    c.batch_insert([(0, cirq.X(a)), (3, cirq.X(b)), (4, cirq.Y(a))])
    assert c == cirq.Circuit(
        cirq.X(a),
        cirq.SWAP(a, b),
        cirq.SWAP(a, b),
        cirq.H(a),
        cirq.X(b),
        cirq.SWAP(a, b),
        cirq.Y(a),
        cirq.SWAP(a, b),
    )


@pytest.mark.parametrize('circuit_cls', [cirq.Circuit, cirq.FrozenCircuit])
def test_next_moments_operating_on(circuit_cls):
    for _ in range(20):
        n_moments = randint(1, 10)
        circuit = cirq.testing.random_circuit(randint(1, 20), n_moments, random())
        circuit_qubits = circuit.all_qubits()
        n_key_qubits = randint(int(bool(circuit_qubits)), len(circuit_qubits))
        key_qubits = sample(sorted(circuit_qubits), n_key_qubits)
        start = randrange(len(circuit))
        next_moments = circuit.next_moments_operating_on(key_qubits, start)
        for q, m in next_moments.items():
            if m == len(circuit):
                p = circuit.prev_moment_operating_on([q])
            else:
                p = circuit.prev_moment_operating_on([q], m - 1)
            assert (not p) or (p < start)


def test_pick_inserted_ops_moment_indices():
    for _ in range(20):
        n_moments = randint(1, 10)
        n_qubits = randint(1, 20)
        op_density = random()
        circuit = cirq.testing.random_circuit(n_qubits, n_moments, op_density)
        start = randrange(n_moments)
        first_half = cirq.Circuit(circuit[:start])
        second_half = cirq.Circuit(circuit[start:])
        operations = tuple(op for moment in second_half for op in moment.operations)
        squeezed_second_half = cirq.Circuit(operations, strategy=cirq.InsertStrategy.EARLIEST)
        expected_circuit = cirq.Circuit(first_half._moments + squeezed_second_half._moments)
        expected_circuit._moments += [
            cirq.Moment() for _ in range(len(circuit) - len(expected_circuit))
        ]
        insert_indices, _ = circuits.circuit._pick_inserted_ops_moment_indices(operations, start)
        actual_circuit = cirq.Circuit(
            first_half._moments + [cirq.Moment() for _ in range(n_moments - start)]
        )
        for op, insert_index in zip(operations, insert_indices):
            actual_circuit._moments[insert_index] = actual_circuit._moments[
                insert_index
            ].with_operation(op)
        assert actual_circuit == expected_circuit


def test_push_frontier_new_moments():
    operation = cirq.X(cirq.NamedQubit('q'))
    insertion_index = 3
    circuit = cirq.Circuit()
    circuit._insert_operations([operation], [insertion_index])
    assert circuit == cirq.Circuit(
        [cirq.Moment() for _ in range(insertion_index)] + [cirq.Moment([operation])]
    )


def test_push_frontier_random_circuit():
    for _ in range(20):
        n_moments = randint(1, 10)
        circuit = cirq.testing.random_circuit(randint(1, 20), n_moments, random())
        qubits = sorted(circuit.all_qubits())
        early_frontier = {q: randint(0, n_moments) for q in sample(qubits, randint(0, len(qubits)))}
        late_frontier = {q: randint(0, n_moments) for q in sample(qubits, randint(0, len(qubits)))}
        update_qubits = sample(qubits, randint(0, len(qubits)))

        orig_early_frontier = {q: f for q, f in early_frontier.items()}
        orig_moments = [m for m in circuit._moments]
        insert_index, n_new_moments = circuit._push_frontier(
            early_frontier, late_frontier, update_qubits
        )

        assert set(early_frontier.keys()) == set(orig_early_frontier.keys())
        for q in set(early_frontier).difference(update_qubits):
            assert early_frontier[q] == orig_early_frontier[q]
        for q, f in late_frontier.items():
            assert orig_early_frontier.get(q, 0) <= late_frontier[q] + n_new_moments
            if f != len(orig_moments):
                assert orig_moments[f] == circuit[f + n_new_moments]
        for q in set(update_qubits).intersection(early_frontier):
            if orig_early_frontier[q] == insert_index:
                assert orig_early_frontier[q] == early_frontier[q]
                assert (not n_new_moments) or (circuit._moments[early_frontier[q]] == cirq.Moment())
            elif orig_early_frontier[q] == len(orig_moments):
                assert early_frontier[q] == len(circuit)
            else:
                assert orig_moments[orig_early_frontier[q]] == circuit._moments[early_frontier[q]]


@pytest.mark.parametrize(
    'circuit', [cirq.testing.random_circuit(cirq.LineQubit.range(10), 10, 0.5) for _ in range(20)]
)
def test_insert_operations_random_circuits(circuit):
    n_moments = len(circuit)
    operations, insert_indices = [], []
    for moment_index, moment in enumerate(circuit):
        for op in moment.operations:
            operations.append(op)
            insert_indices.append(moment_index)
    other_circuit = cirq.Circuit([cirq.Moment() for _ in range(n_moments)])
    other_circuit._insert_operations(operations, insert_indices)
    assert circuit == other_circuit


def test_insert_operations_errors():
    a, b, c = (cirq.NamedQubit(s) for s in 'abc')
    with pytest.raises(ValueError):
        circuit = cirq.Circuit([cirq.Moment([cirq.Z(c)])])
        operations = [cirq.X(a), cirq.CZ(a, b)]
        insertion_indices = [0, 0]
        circuit._insert_operations(operations, insertion_indices)

    with pytest.raises(ValueError):
        circuit = cirq.Circuit(cirq.X(a))
        operations = [cirq.CZ(a, b)]
        insertion_indices = [0]
        circuit._insert_operations(operations, insertion_indices)

    with pytest.raises(ValueError):
        circuit = cirq.Circuit()
        operations = [cirq.X(a), cirq.CZ(a, b)]
        insertion_indices = []
        circuit._insert_operations(operations, insertion_indices)


@pytest.mark.parametrize('circuit_cls', [cirq.Circuit, cirq.FrozenCircuit])
def test_to_qasm(circuit_cls):
    q0 = cirq.NamedQubit('q0')
    circuit = circuit_cls(cirq.X(q0), cirq.measure(q0, key='mmm'))
    assert circuit.to_qasm() == cirq.qasm(circuit)
    assert (
        circuit.to_qasm()
        == f"""// Generated from Cirq v{cirq.__version__}

OPENQASM 2.0;
include "qelib1.inc";


// Qubits: [q0]
qreg q[1];
creg m_mmm[1];


x q[0];
measure q[0] -> m_mmm[0];
"""
    )
    assert circuit.to_qasm(version="3.0") == cirq.qasm(circuit, args=cirq.QasmArgs(version="3.0"))
    assert (
        circuit.to_qasm(version="3.0")
        == f"""// Generated from Cirq v{cirq.__version__}

OPENQASM 3.0;
include "stdgates.inc";


// Qubits: [q0]
qubit[1] q;
bit[1] m_mmm;


x q[0];
m_mmm[0] = measure q[0];
"""
    )


@pytest.mark.parametrize('circuit_cls', [cirq.Circuit, cirq.FrozenCircuit])
def test_save_qasm(tmpdir, circuit_cls):
    file_path = os.path.join(tmpdir, 'test.qasm')
    q0 = cirq.NamedQubit('q0')
    circuit = circuit_cls(cirq.X(q0))

    circuit.save_qasm(file_path)
    with open(file_path, 'r') as f:
        file_content = f.read()
    assert (
        file_content
        == f"""// Generated from Cirq v{cirq.__version__}

OPENQASM 2.0;
include "qelib1.inc";


// Qubits: [q0]
qreg q[1];


x q[0];
"""
    )


@pytest.mark.parametrize('circuit_cls', [cirq.Circuit, cirq.FrozenCircuit])
def test_findall_operations_between(circuit_cls):
    a, b, c, d = cirq.LineQubit.range(4)

    #    0: ───H───@───────────────────────────────────────@───H───
    #              │                                       │
    #    1: ───────@───H───@───────────────────────@───H───@───────
    #                      │                       │
    #    2: ───────────────@───H───@───────@───H───@───────────────
    #                              │       │
    #    3: ───────────────────────@───H───@───────────────────────
    #
    # moments: 0   1   2   3   4   5   6   7   8   9   10  11  12
    circuit = circuit_cls(
        cirq.H(a),
        cirq.CZ(a, b),
        cirq.H(b),
        cirq.CZ(b, c),
        cirq.H(c),
        cirq.CZ(c, d),
        cirq.H(d),
        cirq.CZ(c, d),
        cirq.H(c),
        cirq.CZ(b, c),
        cirq.H(b),
        cirq.CZ(a, b),
        cirq.H(a),
    )

    # Empty frontiers means no results.
    actual = circuit.findall_operations_between(start_frontier={}, end_frontier={})
    assert actual == []

    # Empty range is empty.
    actual = circuit.findall_operations_between(start_frontier={a: 5}, end_frontier={a: 5})
    assert actual == []

    # Default end_frontier value is len(circuit.
    actual = circuit.findall_operations_between(start_frontier={a: 5}, end_frontier={})
    assert actual == [(11, cirq.CZ(a, b)), (12, cirq.H(a))]

    # Default start_frontier value is 0.
    actual = circuit.findall_operations_between(start_frontier={}, end_frontier={a: 5})
    assert actual == [(0, cirq.H(a)), (1, cirq.CZ(a, b))]

    # omit_crossing_operations omits crossing operations.
    actual = circuit.findall_operations_between(
        start_frontier={a: 5}, end_frontier={}, omit_crossing_operations=True
    )
    assert actual == [(12, cirq.H(a))]

    # omit_crossing_operations keeps operations across included regions.
    actual = circuit.findall_operations_between(
        start_frontier={a: 5, b: 5}, end_frontier={}, omit_crossing_operations=True
    )
    assert actual == [(10, cirq.H(b)), (11, cirq.CZ(a, b)), (12, cirq.H(a))]

    # Regions are OR'd together, not AND'd together.
    actual = circuit.findall_operations_between(start_frontier={a: 5}, end_frontier={b: 5})
    assert actual == [
        (1, cirq.CZ(a, b)),
        (2, cirq.H(b)),
        (3, cirq.CZ(b, c)),
        (11, cirq.CZ(a, b)),
        (12, cirq.H(a)),
    ]

    # Regions are OR'd together, not AND'd together (2).
    actual = circuit.findall_operations_between(start_frontier={a: 5}, end_frontier={a: 5, b: 5})
    assert actual == [(1, cirq.CZ(a, b)), (2, cirq.H(b)), (3, cirq.CZ(b, c))]

    # Inclusive start, exclusive end.
    actual = circuit.findall_operations_between(start_frontier={c: 4}, end_frontier={c: 8})
    assert actual == [(4, cirq.H(c)), (5, cirq.CZ(c, d)), (7, cirq.CZ(c, d))]

    # Out of range is clamped.
    actual = circuit.findall_operations_between(start_frontier={a: -100}, end_frontier={a: +100})
    assert actual == [(0, cirq.H(a)), (1, cirq.CZ(a, b)), (11, cirq.CZ(a, b)), (12, cirq.H(a))]


@pytest.mark.parametrize('circuit_cls', [cirq.Circuit, cirq.FrozenCircuit])
def test_reachable_frontier_from(circuit_cls):
    a, b, c, d = cirq.LineQubit.range(4)

    #    0: ───H───@───────────────────────────────────────@───H───
    #              │                                       │
    #    1: ───────@───H───@───────────────────────@───H───@───────
    #                      │                       │
    #    2: ───────────────@───H───@───────@───H───@───────────────
    #                              │       │
    #    3: ───────────────────────@───H───@───────────────────────
    #
    # moments: 0   1   2   3   4   5   6   7   8   9   10  11  12
    circuit = circuit_cls(
        cirq.H(a),
        cirq.CZ(a, b),
        cirq.H(b),
        cirq.CZ(b, c),
        cirq.H(c),
        cirq.CZ(c, d),
        cirq.H(d),
        cirq.CZ(c, d),
        cirq.H(c),
        cirq.CZ(b, c),
        cirq.H(b),
        cirq.CZ(a, b),
        cirq.H(a),
    )

    # Empty cases.
    assert circuit_cls().reachable_frontier_from(start_frontier={}) == {}
    assert circuit.reachable_frontier_from(start_frontier={}) == {}

    # Clamped input cases.
    assert circuit_cls().reachable_frontier_from(start_frontier={a: 5}) == {a: 5}
    assert circuit_cls().reachable_frontier_from(start_frontier={a: -100}) == {a: 0}
    assert circuit.reachable_frontier_from(start_frontier={a: 100}) == {a: 100}

    # Stopped by crossing outside case.
    assert circuit.reachable_frontier_from({a: -1}) == {a: 1}
    assert circuit.reachable_frontier_from({a: 0}) == {a: 1}
    assert circuit.reachable_frontier_from({a: 1}) == {a: 1}
    assert circuit.reachable_frontier_from({a: 2}) == {a: 11}
    assert circuit.reachable_frontier_from({a: 5}) == {a: 11}
    assert circuit.reachable_frontier_from({a: 10}) == {a: 11}
    assert circuit.reachable_frontier_from({a: 11}) == {a: 11}
    assert circuit.reachable_frontier_from({a: 12}) == {a: 13}
    assert circuit.reachable_frontier_from({a: 13}) == {a: 13}
    assert circuit.reachable_frontier_from({a: 14}) == {a: 14}

    # Inside crossing works only before blocked case.
    assert circuit.reachable_frontier_from({a: 0, b: 0}) == {a: 11, b: 3}
    assert circuit.reachable_frontier_from({a: 2, b: 2}) == {a: 11, b: 3}
    assert circuit.reachable_frontier_from({a: 0, b: 4}) == {a: 1, b: 9}
    assert circuit.reachable_frontier_from({a: 3, b: 4}) == {a: 11, b: 9}
    assert circuit.reachable_frontier_from({a: 3, b: 9}) == {a: 11, b: 9}
    assert circuit.reachable_frontier_from({a: 3, b: 10}) == {a: 13, b: 13}

    # Travelling shadow.
    assert circuit.reachable_frontier_from({a: 0, b: 0, c: 0}) == {a: 11, b: 9, c: 5}

    # Full circuit
    assert circuit.reachable_frontier_from({a: 0, b: 0, c: 0, d: 0}) == {a: 13, b: 13, c: 13, d: 13}

    # Blocker.
    assert circuit.reachable_frontier_from(
        {a: 0, b: 0, c: 0, d: 0}, is_blocker=lambda op: op == cirq.CZ(b, c)
    ) == {a: 11, b: 3, c: 3, d: 5}


@pytest.mark.parametrize('circuit_cls', [cirq.Circuit, cirq.FrozenCircuit])
def test_submoments(circuit_cls):
    a, b, c, d, e, f = cirq.LineQubit.range(6)
    circuit = circuit_cls(
        cirq.H.on(a),
        cirq.H.on(d),
        cirq.CZ.on(a, d),
        cirq.CZ.on(b, c),
        (cirq.CNOT**0.5).on(a, d),
        (cirq.CNOT**0.5).on(b, e),
        (cirq.CNOT**0.5).on(c, f),
        cirq.H.on(c),
        cirq.H.on(e),
    )

    cirq.testing.assert_has_diagram(
        circuit,
        """
          ┌───────────┐   ┌──────┐
0: ───H────@───────────────@─────────
           │               │
1: ───@────┼@──────────────┼─────────
      │    ││              │
2: ───@────┼┼────@─────────┼────H────
           ││    │         │
3: ───H────@┼────┼─────────X^0.5─────
            │    │
4: ─────────X^0.5┼─────────H─────────
                 │
5: ──────────────X^0.5───────────────
          └───────────┘   └──────┘
""",
    )

    cirq.testing.assert_has_diagram(
        circuit,
        """
  0 1 2 3     4     5
  │ │ │ │     │     │
  H @─@ H     │     │
  │ │ │ │     │     │
┌╴│ │ │ │     │     │    ╶┐
│ @─┼─┼─@     │     │     │
│ │ @─┼─┼─────X^0.5 │     │
│ │ │ @─┼─────┼─────X^0.5 │
└╴│ │ │ │     │     │    ╶┘
  │ │ │ │     │     │
┌╴│ │ │ │     │     │    ╶┐
│ @─┼─┼─X^0.5 H     │     │
│ │ │ H │     │     │     │
└╴│ │ │ │     │     │    ╶┘
  │ │ │ │     │     │
""",
        transpose=True,
    )

    cirq.testing.assert_has_diagram(
        circuit,
        r"""
          /-----------\   /------\
0: ---H----@---------------@---------
           |               |
1: ---@----|@--------------|---------
      |    ||              |
2: ---@----||----@---------|----H----
           ||    |         |
3: ---H----@|----|---------X^0.5-----
            |    |
4: ---------X^0.5|---------H---------
                 |
5: --------------X^0.5---------------
          \-----------/   \------/
""",
        use_unicode_characters=False,
    )

    cirq.testing.assert_has_diagram(
        circuit,
        r"""
  0 1 2 3     4     5
  | | | |     |     |
  H @-@ H     |     |
  | | | |     |     |
/ | | | |     |     |     \
| @-----@     |     |     |
| | @---------X^0.5 |     |
| | | @-------------X^0.5 |
\ | | | |     |     |     /
  | | | |     |     |
/ | | | |     |     |     \
| @-----X^0.5 H     |     |
| | | H |     |     |     |
\ | | | |     |     |     /
  | | | |     |     |
""",
        use_unicode_characters=False,
        transpose=True,
    )


@pytest.mark.parametrize('circuit_cls', [cirq.Circuit, cirq.FrozenCircuit])
def test_decompose(circuit_cls):
    a, b = cirq.LineQubit.range(2)
    assert cirq.decompose(circuit_cls(cirq.X(a), cirq.Y(b), cirq.CZ(a, b))) == [
        cirq.X(a),
        cirq.Y(b),
        cirq.CZ(a, b),
    ]


@pytest.mark.parametrize('circuit_cls', [cirq.Circuit, cirq.FrozenCircuit])
def test_measurement_key_mapping(circuit_cls):
    a, b = cirq.LineQubit.range(2)
    c = circuit_cls(cirq.X(a), cirq.measure(a, key='m1'), cirq.measure(b, key='m2'))
    assert c.all_measurement_key_names() == {'m1', 'm2'}

    assert cirq.with_measurement_key_mapping(c, {'m1': 'p1'}).all_measurement_key_names() == {
        'p1',
        'm2',
    }

    assert cirq.with_measurement_key_mapping(
        c, {'m1': 'p1', 'm2': 'p2'}
    ).all_measurement_key_names() == {'p1', 'p2'}

    c_swapped = cirq.with_measurement_key_mapping(c, {'m1': 'm2', 'm2': 'm1'})
    assert c_swapped.all_measurement_key_names() == {'m1', 'm2'}

    # Verify that the keys were actually swapped.
    simulator = cirq.Simulator()
    assert simulator.run(c).measurements == {'m1': 1, 'm2': 0}
    assert simulator.run(c_swapped).measurements == {'m1': 0, 'm2': 1}

    assert cirq.with_measurement_key_mapping(c, {'x': 'z'}).all_measurement_key_names() == {
        'm1',
        'm2',
    }


@pytest.mark.parametrize('circuit_cls', [cirq.Circuit, cirq.FrozenCircuit])
def test_measurement_key_mapping_preserves_moments(circuit_cls):
    a, b = cirq.LineQubit.range(2)
    c = circuit_cls(
        cirq.Moment(cirq.X(a)),
        cirq.Moment(),
        cirq.Moment(cirq.measure(a, key='m1')),
        cirq.Moment(cirq.measure(b, key='m2')),
    )

    key_map = {'m1': 'p1'}
    remapped_circuit = cirq.with_measurement_key_mapping(c, key_map)
    assert list(remapped_circuit.moments) == [
        cirq.with_measurement_key_mapping(moment, key_map) for moment in c.moments
    ]


@pytest.mark.parametrize('circuit_cls', [cirq.Circuit, cirq.FrozenCircuit])
def test_inverse(circuit_cls):
    a, b = cirq.LineQubit.range(2)
    forward = circuit_cls((cirq.X**0.5)(a), (cirq.Y**-0.2)(b), cirq.CZ(a, b))
    backward = circuit_cls((cirq.CZ ** (-1.0))(a, b), (cirq.X ** (-0.5))(a), (cirq.Y ** (0.2))(b))
    cirq.testing.assert_same_circuits(cirq.inverse(forward), backward)

    cirq.testing.assert_same_circuits(cirq.inverse(circuit_cls()), circuit_cls())

    no_inverse = circuit_cls(cirq.measure(a, b))
    with pytest.raises(TypeError, match='__pow__'):
        cirq.inverse(no_inverse)

    # Default when there is no inverse for an op.
    default = circuit_cls((cirq.X**0.5)(a), (cirq.Y**-0.2)(b))
    cirq.testing.assert_same_circuits(cirq.inverse(no_inverse, default), default)
    assert cirq.inverse(no_inverse, None) is None


@pytest.mark.parametrize('circuit_cls', [cirq.Circuit, cirq.FrozenCircuit])
def test_pow_valid_only_for_minus_1(circuit_cls):
    a, b = cirq.LineQubit.range(2)
    forward = circuit_cls((cirq.X**0.5)(a), (cirq.Y**-0.2)(b), cirq.CZ(a, b))

    backward = circuit_cls((cirq.CZ ** (-1.0))(a, b), (cirq.X ** (-0.5))(a), (cirq.Y ** (0.2))(b))
    cirq.testing.assert_same_circuits(cirq.pow(forward, -1), backward)
    with pytest.raises(TypeError, match='__pow__'):
        cirq.pow(forward, 1)
    with pytest.raises(TypeError, match='__pow__'):
        cirq.pow(forward, 0)
    with pytest.raises(TypeError, match='__pow__'):
        cirq.pow(forward, -2.5)


@pytest.mark.parametrize('circuit_cls', [cirq.Circuit, cirq.FrozenCircuit])
def test_moment_groups(circuit_cls):
    qubits = [cirq.GridQubit(x, y) for x in range(8) for y in range(8)]
    c0 = cirq.H(qubits[0])
    c7 = cirq.H(qubits[7])
    cz14 = cirq.CZ(qubits[1], qubits[4])
    cz25 = cirq.CZ(qubits[2], qubits[5])
    cz36 = cirq.CZ(qubits[3], qubits[6])
    moment1 = cirq.Moment([c0, cz14, cz25, c7])
    moment2 = cirq.Moment([c0, cz14, cz25, cz36, c7])
    moment3 = cirq.Moment([cz14, cz25, cz36])
    moment4 = cirq.Moment([cz25, cz36])
    circuit = circuit_cls((moment1, moment2, moment3, moment4))
    cirq.testing.assert_has_diagram(
        circuit,
        r"""
           ┌──┐   ┌───┐   ┌───┐   ┌──┐
(0, 0): ────H──────H─────────────────────

(0, 1): ────@──────@───────@─────────────
            │      │       │
(0, 2): ────┼@─────┼@──────┼@──────@─────
            ││     ││      ││      │
(0, 3): ────┼┼─────┼┼@─────┼┼@─────┼@────
            ││     │││     │││     ││
(0, 4): ────@┼─────@┼┼─────@┼┼─────┼┼────
             │      ││      ││     ││
(0, 5): ─────@──────@┼──────@┼─────@┼────
                     │       │      │
(0, 6): ─────────────@───────@──────@────

(0, 7): ────H──────H─────────────────────
           └──┘   └───┘   └───┘   └──┘
""",
        use_unicode_characters=True,
    )


@pytest.mark.parametrize('circuit_cls', [cirq.Circuit, cirq.FrozenCircuit])
def test_moments_property(circuit_cls):
    q = cirq.NamedQubit('q')
    c = circuit_cls(cirq.X(q), cirq.Y(q))
    assert c.moments[0] == cirq.Moment([cirq.X(q)])
    assert c.moments[1] == cirq.Moment([cirq.Y(q)])


@pytest.mark.parametrize('circuit_cls', [cirq.Circuit, cirq.FrozenCircuit])
def test_json_dict(circuit_cls):
    q0, q1 = cirq.LineQubit.range(2)
    c = circuit_cls(cirq.CNOT(q0, q1))
    moments = [cirq.Moment([cirq.CNOT(q0, q1)])]
    if circuit_cls == cirq.FrozenCircuit:
        moments = tuple(moments)
    assert c._json_dict_() == {'moments': moments}


def test_with_noise():
    class Noise(cirq.NoiseModel):
        def noisy_operation(self, operation):
            yield operation
            if cirq.LineQubit(0) in operation.qubits:
                yield cirq.H(cirq.LineQubit(0))

    q0, q1 = cirq.LineQubit.range(2)
    c = cirq.Circuit(cirq.X(q0), cirq.Y(q1), cirq.Z(q1), cirq.Moment([cirq.X(q0)]))
    c_expected = cirq.Circuit(
        [
            cirq.Moment([cirq.X(q0), cirq.Y(q1)]),
            cirq.Moment([cirq.H(q0)]),
            cirq.Moment([cirq.Z(q1)]),
            cirq.Moment([cirq.X(q0)]),
            cirq.Moment([cirq.H(q0)]),
        ]
    )
    c_noisy = c.with_noise(Noise())
    assert c_noisy == c_expected

    # Accepts NOISE_MODEL_LIKE.
    assert c.with_noise(None) == c
    assert c.with_noise(cirq.depolarize(0.1)) == cirq.Circuit(
        cirq.X(q0),
        cirq.Y(q1),
        cirq.Moment([d.with_tags(ops.VirtualTag()) for d in cirq.depolarize(0.1).on_each(q0, q1)]),
        cirq.Z(q1),
        cirq.Moment([d.with_tags(ops.VirtualTag()) for d in cirq.depolarize(0.1).on_each(q0, q1)]),
        cirq.Moment([cirq.X(q0)]),
        cirq.Moment([d.with_tags(ops.VirtualTag()) for d in cirq.depolarize(0.1).on_each(q0, q1)]),
    )


@pytest.mark.parametrize('circuit_cls', [cirq.Circuit, cirq.FrozenCircuit])
def test_init_contents(circuit_cls):
    a, b = cirq.LineQubit.range(2)

    # Moments are not subject to insertion rules.
    c = circuit_cls(
        cirq.Moment([cirq.H(a)]), cirq.Moment([cirq.X(b)]), cirq.Moment([cirq.CNOT(a, b)])
    )
    assert len(c.moments) == 3

    # Earliest packing by default.
    c = circuit_cls(cirq.H(a), cirq.X(b), cirq.CNOT(a, b))
    assert c == circuit_cls(cirq.Moment([cirq.H(a), cirq.X(b)]), cirq.Moment([cirq.CNOT(a, b)]))

    # Packing can be controlled.
    c = circuit_cls(cirq.H(a), cirq.X(b), cirq.CNOT(a, b), strategy=cirq.InsertStrategy.NEW)
    assert c == circuit_cls(
        cirq.Moment([cirq.H(a)]), cirq.Moment([cirq.X(b)]), cirq.Moment([cirq.CNOT(a, b)])
    )

    circuit_cls()


def test_transform_qubits():
    a, b, c = cirq.LineQubit.range(3)
    original = cirq.Circuit(
        cirq.X(a), cirq.CNOT(a, b), cirq.Moment(), cirq.Moment([cirq.CNOT(b, c)])
    )
    x, y, z = cirq.GridQubit.rect(3, 1, 10, 20)
    desired = cirq.Circuit(
        cirq.X(x), cirq.CNOT(x, y), cirq.Moment(), cirq.Moment([cirq.CNOT(y, z)])
    )
    assert original.transform_qubits(lambda q: cirq.GridQubit(10 + q.x, 20)) == desired
    assert (
        original.transform_qubits(
            {
                a: cirq.GridQubit(10 + a.x, 20),
                b: cirq.GridQubit(10 + b.x, 20),
                c: cirq.GridQubit(10 + c.x, 20),
            }
        )
        == desired
    )
    with pytest.raises(TypeError, match='must be a function or dict'):
        _ = original.transform_qubits('bad arg')


@pytest.mark.parametrize('circuit_cls', [cirq.Circuit, cirq.FrozenCircuit])
def test_indexing_by_pair(circuit_cls):
    # 0: ───H───@───X───@───
    #           │       │
    # 1: ───────H───@───@───
    #               │   │
    # 2: ───────────H───X───
    q = cirq.LineQubit.range(3)
    c = circuit_cls(
        [
            cirq.H(q[0]),
            cirq.H(q[1]).controlled_by(q[0]),
            cirq.H(q[2]).controlled_by(q[1]),
            cirq.X(q[0]),
            cirq.CCNOT(*q),
        ]
    )

    # Indexing by single moment and qubit.
    assert c[0, q[0]] == c[0][q[0]] == cirq.H(q[0])
    assert c[1, q[0]] == c[1, q[1]] == cirq.H(q[1]).controlled_by(q[0])
    assert c[2, q[0]] == c[2][q[0]] == cirq.X(q[0])
    assert c[2, q[1]] == c[2, q[2]] == cirq.H(q[2]).controlled_by(q[1])
    assert c[3, q[0]] == c[3, q[1]] == c[3, q[2]] == cirq.CCNOT(*q)

    # Indexing by moment and qubit - throws if there is no operation.
    with pytest.raises(KeyError, match="Moment doesn't act on given qubit"):
        _ = c[0, q[1]]

    # Indexing by single moment and multiple qubits.
    assert c[0, q] == c[0]
    assert c[1, q] == c[1]
    assert c[2, q] == c[2]
    assert c[3, q] == c[3]
    assert c[0, q[0:2]] == c[0]
    assert c[0, q[1:3]] == cirq.Moment([])
    assert c[1, q[1:2]] == c[1]
    assert c[2, [q[0]]] == cirq.Moment([cirq.X(q[0])])
    assert c[2, q[1:3]] == cirq.Moment([cirq.H(q[2]).controlled_by(q[1])])
    assert c[np.int64(2), q[0:2]] == c[2]

    # Indexing by single qubit.
    assert c[:, q[0]] == circuit_cls(
        [
            cirq.Moment([cirq.H(q[0])]),
            cirq.Moment([cirq.H(q[1]).controlled_by(q[0])]),
            cirq.Moment([cirq.X(q[0])]),
            cirq.Moment([cirq.CCNOT(q[0], q[1], q[2])]),
        ]
    )
    assert c[:, q[1]] == circuit_cls(
        [
            cirq.Moment([]),
            cirq.Moment([cirq.H(q[1]).controlled_by(q[0])]),
            cirq.Moment([cirq.H(q[2]).controlled_by(q[1])]),
            cirq.Moment([cirq.CCNOT(q[0], q[1], q[2])]),
        ]
    )
    assert c[:, q[2]] == circuit_cls(
        [
            cirq.Moment([]),
            cirq.Moment([]),
            cirq.Moment([cirq.H(q[2]).controlled_by(q[1])]),
            cirq.Moment([cirq.CCNOT(q[0], q[1], q[2])]),
        ]
    )

    # Indexing by several qubits.
    assert c[:, q] == c[:, q[0:2]] == c[:, [q[0], q[2]]] == c
    assert c[:, q[1:3]] == circuit_cls(
        [
            cirq.Moment([]),
            cirq.Moment([cirq.H(q[1]).controlled_by(q[0])]),
            cirq.Moment([cirq.H(q[2]).controlled_by(q[1])]),
            cirq.Moment([cirq.CCNOT(q[0], q[1], q[2])]),
        ]
    )

    # Indexing by several moments and one qubit.
    assert c[1:3, q[0]] == circuit_cls([cirq.H(q[1]).controlled_by(q[0]), cirq.X(q[0])])
    assert c[1::2, q[2]] == circuit_cls([cirq.Moment([]), cirq.Moment([cirq.CCNOT(*q)])])

    # Indexing by several moments and several qubits.
    assert c[0:2, q[1:3]] == circuit_cls(
        [cirq.Moment([]), cirq.Moment([cirq.H(q[1]).controlled_by(q[0])])]
    )
    assert c[::2, q[0:2]] == circuit_cls(
        [cirq.Moment([cirq.H(q[0])]), cirq.Moment([cirq.H(q[2]).controlled_by(q[1]), cirq.X(q[0])])]
    )

    # Equivalent ways of indexing.
    assert c[0:2, q[1:3]] == c[0:2][:, q[1:3]] == c[:, q[1:3]][0:2]

    # Passing more than 2 items is forbidden.
    with pytest.raises(ValueError, match='If key is tuple, it must be a pair.'):
        _ = c[0, q[1], 0]

    # Can't swap indices.
    with pytest.raises(TypeError, match='indices must be integers or slices'):
        _ = c[q[1], 0]


@pytest.mark.parametrize('circuit_cls', [cirq.Circuit, cirq.FrozenCircuit])
def test_indexing_by_numpy_integer(circuit_cls):
    q = cirq.NamedQubit('q')
    c = circuit_cls(cirq.X(q), cirq.Y(q))

    assert c[np.int32(1)] == cirq.Moment([cirq.Y(q)])
    assert c[np.int64(1)] == cirq.Moment([cirq.Y(q)])


@pytest.mark.parametrize('circuit_cls', [cirq.Circuit, cirq.FrozenCircuit])
def test_all_measurement_key_names(circuit_cls):
    class Unknown(cirq.testing.SingleQubitGate):
        def _measurement_key_name_(self):
            return 'test'

    a, b = cirq.LineQubit.range(2)
    c = circuit_cls(
        cirq.X(a),
        cirq.CNOT(a, b),
        cirq.measure(a, key='x'),
        cirq.measure(b, key='y'),
        cirq.reset(a),
        cirq.measure(a, b, key='xy'),
        Unknown().on(a),
    )

    # Big case.
    assert c.all_measurement_key_names() == {'x', 'y', 'xy', 'test'}
    assert c.all_measurement_key_names() == cirq.measurement_key_names(c)
    assert c.all_measurement_key_names() == c.all_measurement_key_objs()

    # Empty case.
    assert circuit_cls().all_measurement_key_names() == set()

    # Order does not matter.
    assert circuit_cls(
        cirq.Moment([cirq.measure(a, key='x'), cirq.measure(b, key='y')])
    ).all_measurement_key_names() == {'x', 'y'}
    assert circuit_cls(
        cirq.Moment([cirq.measure(b, key='y'), cirq.measure(a, key='x')])
    ).all_measurement_key_names() == {'x', 'y'}


def test_zip():
    a, b, c, d = cirq.LineQubit.range(4)

    circuit1 = cirq.Circuit(cirq.H(a), cirq.CNOT(a, b))
    circuit2 = cirq.Circuit(cirq.X(c), cirq.Y(c), cirq.Z(c))
    circuit3 = cirq.Circuit(cirq.Moment(), cirq.Moment(cirq.S(d)))

    # Calling works both static-style and instance-style.
    assert circuit1.zip(circuit2) == cirq.Circuit.zip(circuit1, circuit2)

    # Empty cases.
    assert cirq.Circuit.zip() == cirq.Circuit()
    assert cirq.Circuit.zip(cirq.Circuit()) == cirq.Circuit()
    assert cirq.Circuit().zip(cirq.Circuit()) == cirq.Circuit()
    assert circuit1.zip(cirq.Circuit()) == circuit1
    assert cirq.Circuit(cirq.Moment()).zip(cirq.Circuit()) == cirq.Circuit(cirq.Moment())
    assert cirq.Circuit().zip(cirq.Circuit(cirq.Moment())) == cirq.Circuit(cirq.Moment())

    # Small cases.
    assert (
        circuit1.zip(circuit2)
        == circuit2.zip(circuit1)
        == cirq.Circuit(
            cirq.Moment(cirq.H(a), cirq.X(c)),
            cirq.Moment(cirq.CNOT(a, b), cirq.Y(c)),
            cirq.Moment(cirq.Z(c)),
        )
    )
    assert circuit1.zip(circuit2, circuit3) == cirq.Circuit(
        cirq.Moment(cirq.H(a), cirq.X(c)),
        cirq.Moment(cirq.CNOT(a, b), cirq.Y(c), cirq.S(d)),
        cirq.Moment(cirq.Z(c)),
    )

    # Overlapping operations.
    with pytest.raises(ValueError, match="moment index 1.*\n.*CNOT"):
        _ = cirq.Circuit.zip(
            cirq.Circuit(cirq.X(a), cirq.CNOT(a, b)), cirq.Circuit(cirq.X(b), cirq.Z(b))
        )


@pytest.mark.parametrize('circuit_cls', [cirq.Circuit, cirq.FrozenCircuit])
def test_zip_alignment(circuit_cls):
    a, b, c = cirq.LineQubit.range(3)

    circuit1 = circuit_cls([cirq.H(a)] * 5)
    circuit2 = circuit_cls([cirq.H(b)] * 3)
    circuit3 = circuit_cls([cirq.H(c)] * 2)

    c_start = circuit_cls.zip(circuit1, circuit2, circuit3, align='LEFT')
    assert c_start == circuit_cls(
        cirq.Moment(cirq.H(a), cirq.H(b), cirq.H(c)),
        cirq.Moment(cirq.H(a), cirq.H(b), cirq.H(c)),
        cirq.Moment(cirq.H(a), cirq.H(b)),
        cirq.Moment(cirq.H(a)),
        cirq.Moment(cirq.H(a)),
    )

    c_end = circuit_cls.zip(circuit1, circuit2, circuit3, align='RIGHT')
    assert c_end == circuit_cls(
        cirq.Moment(cirq.H(a)),
        cirq.Moment(cirq.H(a)),
        cirq.Moment(cirq.H(a), cirq.H(b)),
        cirq.Moment(cirq.H(a), cirq.H(b), cirq.H(c)),
        cirq.Moment(cirq.H(a), cirq.H(b), cirq.H(c)),
    )


@pytest.mark.parametrize('circuit_cls', [cirq.Circuit, cirq.FrozenCircuit])
def test_repr_html_escaping(circuit_cls):
    class TestGate(cirq.Gate):
        def num_qubits(self):
            return 2

        def _circuit_diagram_info_(self, args):
            return cirq.CircuitDiagramInfo(wire_symbols=["< ' F ' >", "< ' F ' >"])

    F2 = TestGate()
    a = cirq.LineQubit(1)
    c = cirq.NamedQubit("|c>")

    circuit = circuit_cls([F2(a, c)])

    # Escaping Special Characters in Gate names.
    assert '&lt; &#x27; F &#x27; &gt;' in circuit._repr_html_()

    # Escaping Special Characters in Qubit names.
    assert '|c&gt;' in circuit._repr_html_()


def test_concat_ragged():
    a, b = cirq.LineQubit.range(2)
    empty = cirq.Circuit()

    assert cirq.Circuit.concat_ragged(empty, empty) == empty
    assert cirq.Circuit.concat_ragged() == empty
    assert empty.concat_ragged(empty) == empty
    assert empty.concat_ragged(empty, empty) == empty

    ha = cirq.Circuit(cirq.H(a))
    hb = cirq.Circuit(cirq.H(b))
    assert ha.concat_ragged(hb) == ha.zip(hb)

    assert ha.concat_ragged(empty) == ha
    assert empty.concat_ragged(ha) == ha

    hac = cirq.Circuit(cirq.H(a), cirq.CNOT(a, b))
    assert hac.concat_ragged(hb) == hac + hb
    assert hb.concat_ragged(hac) == hb.zip(hac)

    zig = cirq.Circuit(cirq.H(a), cirq.CNOT(a, b), cirq.H(b))
    assert zig.concat_ragged(zig) == cirq.Circuit(
        cirq.H(a), cirq.CNOT(a, b), cirq.Moment(cirq.H(a), cirq.H(b)), cirq.CNOT(a, b), cirq.H(b)
    )

    zag = cirq.Circuit(cirq.H(a), cirq.H(a), cirq.CNOT(a, b), cirq.H(b), cirq.H(b))
    assert zag.concat_ragged(zag) == cirq.Circuit(
        cirq.H(a),
        cirq.H(a),
        cirq.CNOT(a, b),
        cirq.Moment(cirq.H(a), cirq.H(b)),
        cirq.Moment(cirq.H(a), cirq.H(b)),
        cirq.CNOT(a, b),
        cirq.H(b),
        cirq.H(b),
    )

    space = cirq.Circuit(cirq.Moment()) * 10
    f = cirq.Circuit.concat_ragged
    assert len(f(space, ha)) == 10
    assert len(f(space, ha, ha, ha)) == 10
    assert len(f(space, f(ha, ha, ha))) == 10
    assert len(f(space, ha, align='LEFT')) == 10
    assert len(f(space, ha, ha, ha, align='RIGHT')) == 12
    assert len(f(space, f(ha, ha, ha, align='LEFT'))) == 10
    assert len(f(space, f(ha, ha, ha, align='RIGHT'))) == 10
    assert len(f(space, f(ha, ha, ha), align='LEFT')) == 10
    assert len(f(space, f(ha, ha, ha), align='RIGHT')) == 10

    # L shape overlap (vary c1).
    assert 7 == len(
        f(
            cirq.Circuit(cirq.CZ(a, b), [cirq.H(a)] * 5),
            cirq.Circuit([cirq.H(b)] * 5, cirq.CZ(a, b)),
        )
    )
    assert 7 == len(
        f(
            cirq.Circuit(cirq.CZ(a, b), [cirq.H(a)] * 4),
            cirq.Circuit([cirq.H(b)] * 5, cirq.CZ(a, b)),
        )
    )
    assert 7 == len(
        f(
            cirq.Circuit(cirq.CZ(a, b), [cirq.H(a)] * 1),
            cirq.Circuit([cirq.H(b)] * 5, cirq.CZ(a, b)),
        )
    )
    assert 8 == len(
        f(
            cirq.Circuit(cirq.CZ(a, b), [cirq.H(a)] * 6),
            cirq.Circuit([cirq.H(b)] * 5, cirq.CZ(a, b)),
        )
    )
    assert 9 == len(
        f(
            cirq.Circuit(cirq.CZ(a, b), [cirq.H(a)] * 7),
            cirq.Circuit([cirq.H(b)] * 5, cirq.CZ(a, b)),
        )
    )

    # L shape overlap (vary c2).
    assert 7 == len(
        f(
            cirq.Circuit(cirq.CZ(a, b), [cirq.H(a)] * 5),
            cirq.Circuit([cirq.H(b)] * 5, cirq.CZ(a, b)),
        )
    )
    assert 7 == len(
        f(
            cirq.Circuit(cirq.CZ(a, b), [cirq.H(a)] * 5),
            cirq.Circuit([cirq.H(b)] * 4, cirq.CZ(a, b)),
        )
    )
    assert 7 == len(
        f(
            cirq.Circuit(cirq.CZ(a, b), [cirq.H(a)] * 5),
            cirq.Circuit([cirq.H(b)] * 1, cirq.CZ(a, b)),
        )
    )
    assert 8 == len(
        f(
            cirq.Circuit(cirq.CZ(a, b), [cirq.H(a)] * 5),
            cirq.Circuit([cirq.H(b)] * 6, cirq.CZ(a, b)),
        )
    )
    assert 9 == len(
        f(
            cirq.Circuit(cirq.CZ(a, b), [cirq.H(a)] * 5),
            cirq.Circuit([cirq.H(b)] * 7, cirq.CZ(a, b)),
        )
    )

    # When scanning sees a possible hit, continues scanning for earlier hit.
    assert 10 == len(
        f(
            cirq.Circuit(
                cirq.Moment(),
                cirq.Moment(),
                cirq.Moment(),
                cirq.Moment(),
                cirq.Moment(),
                cirq.Moment(cirq.H(a)),
                cirq.Moment(),
                cirq.Moment(),
                cirq.Moment(cirq.H(b)),
            ),
            cirq.Circuit(
                cirq.Moment(),
                cirq.Moment(),
                cirq.Moment(),
                cirq.Moment(cirq.H(a)),
                cirq.Moment(),
                cirq.Moment(cirq.H(b)),
            ),
        )
    )
    # Correct tie breaker when one operation sees two possible hits.
    for cz_order in [cirq.CZ(a, b), cirq.CZ(b, a)]:
        assert 3 == len(
            f(
                cirq.Circuit(cirq.Moment(cz_order), cirq.Moment(), cirq.Moment()),
                cirq.Circuit(cirq.Moment(cirq.H(a)), cirq.Moment(cirq.H(b))),
            )
        )

    # Types.
    v = ha.freeze().concat_ragged(empty)
    assert type(v) is cirq.FrozenCircuit and v == ha.freeze()
    v = ha.concat_ragged(empty.freeze())
    assert type(v) is cirq.Circuit and v == ha
    v = ha.freeze().concat_ragged(empty)
    assert type(v) is cirq.FrozenCircuit and v == ha.freeze()
    v = cirq.Circuit.concat_ragged(ha, empty)
    assert type(v) is cirq.Circuit and v == ha
    v = cirq.FrozenCircuit.concat_ragged(ha, empty)
    assert type(v) is cirq.FrozenCircuit and v == ha.freeze()


def test_concat_ragged_alignment():
    a, b = cirq.LineQubit.range(2)

    assert cirq.Circuit.concat_ragged(
        cirq.Circuit(cirq.X(a)), cirq.Circuit(cirq.Y(b)) * 4, cirq.Circuit(cirq.Z(a)), align='first'
    ) == cirq.Circuit(
        cirq.Moment(cirq.X(a), cirq.Y(b)),
        cirq.Moment(cirq.Y(b)),
        cirq.Moment(cirq.Y(b)),
        cirq.Moment(cirq.Z(a), cirq.Y(b)),
    )

    assert cirq.Circuit.concat_ragged(
        cirq.Circuit(cirq.X(a)), cirq.Circuit(cirq.Y(b)) * 4, cirq.Circuit(cirq.Z(a)), align='left'
    ) == cirq.Circuit(
        cirq.Moment(cirq.X(a), cirq.Y(b)),
        cirq.Moment(cirq.Z(a), cirq.Y(b)),
        cirq.Moment(cirq.Y(b)),
        cirq.Moment(cirq.Y(b)),
    )

    assert cirq.Circuit.concat_ragged(
        cirq.Circuit(cirq.X(a)), cirq.Circuit(cirq.Y(b)) * 4, cirq.Circuit(cirq.Z(a)), align='right'
    ) == cirq.Circuit(
        cirq.Moment(cirq.Y(b)),
        cirq.Moment(cirq.Y(b)),
        cirq.Moment(cirq.Y(b)),
        cirq.Moment(cirq.X(a), cirq.Y(b)),
        cirq.Moment(cirq.Z(a)),
    )


def test_freeze_not_relocate_moments():
    q = cirq.q(0)
    c = cirq.Circuit(cirq.X(q), cirq.measure(q))
    f = c.freeze()
    assert [mc is fc for mc, fc in zip(c, f)] == [True, True]


def test_freeze_is_cached():
    q = cirq.q(0)
    c = cirq.Circuit(cirq.X(q), cirq.measure(q))
    f0 = c.freeze()
    f1 = c.freeze()
    assert f1 is f0

    c.append(cirq.Y(q))
    f2 = c.freeze()
    f3 = c.freeze()
    assert f2 is not f1
    assert f3 is f2

    c[-1] = cirq.Moment(cirq.Y(q))
    f4 = c.freeze()
    f5 = c.freeze()
    assert f4 is not f3
    assert f5 is f4


@pytest.mark.parametrize(
    "circuit, mutate",
    [
        (
            cirq.Circuit(cirq.X(cirq.q(0)), cirq.M(cirq.q(0))),
            lambda c: c.__setitem__(0, cirq.Moment(cirq.Y(cirq.q(0)))),
        ),
        (cirq.Circuit(cirq.X(cirq.q(0)), cirq.M(cirq.q(0))), lambda c: c.__delitem__(0)),
        (cirq.Circuit(cirq.X(cirq.q(0)), cirq.M(cirq.q(0))), lambda c: c.__imul__(2)),
        (
            cirq.Circuit(cirq.X(cirq.q(0)), cirq.M(cirq.q(0))),
            lambda c: c.insert(1, cirq.Y(cirq.q(0))),
        ),
        (
            cirq.Circuit(cirq.X(cirq.q(0)), cirq.M(cirq.q(0))),
            lambda c: c.insert_into_range([cirq.Y(cirq.q(1)), cirq.M(cirq.q(1))], 0, 2),
        ),
        (
            cirq.Circuit(cirq.X(cirq.q(0)), cirq.M(cirq.q(0))),
            lambda c: c.insert_at_frontier([cirq.Y(cirq.q(0)), cirq.Y(cirq.q(1))], 1),
        ),
        (
            cirq.Circuit(cirq.X(cirq.q(0)), cirq.M(cirq.q(0))),
            lambda c: c.batch_replace([(0, cirq.X(cirq.q(0)), cirq.Y(cirq.q(0)))]),
        ),
        (
            cirq.Circuit(cirq.X(cirq.q(0)), cirq.M(cirq.q(0), cirq.q(1))),
            lambda c: c.batch_insert_into([(0, cirq.X(cirq.q(1)))]),
        ),
        (
            cirq.Circuit(cirq.X(cirq.q(0)), cirq.M(cirq.q(0))),
            lambda c: c.batch_insert([(1, cirq.Y(cirq.q(0)))]),
        ),
        (
            cirq.Circuit(cirq.X(cirq.q(0)), cirq.M(cirq.q(0))),
            lambda c: c.clear_operations_touching([cirq.q(0)], [0]),
        ),
    ],
)
def test_mutation_clears_cached_attributes(circuit, mutate):
    cached_attributes = [
        "_all_qubits",
        "_frozen",
        "_is_measurement",
        "_is_parameterized",
        "_parameter_names",
    ]

    for attr in cached_attributes:
        assert getattr(circuit, attr) is None, f"{attr=} is not None"

    # Check that attributes are cached after getting them.
    qubits = circuit.all_qubits()
    frozen = circuit.freeze()
    is_measurement = cirq.is_measurement(circuit)
    is_parameterized = cirq.is_parameterized(circuit)
    parameter_names = cirq.parameter_names(circuit)

    for attr in cached_attributes:
        assert getattr(circuit, attr) is not None, f"{attr=} is None"

    # Check that getting again returns same object.
    assert circuit.all_qubits() is qubits
    assert circuit.freeze() is frozen
    assert cirq.is_measurement(circuit) is is_measurement
    assert cirq.is_parameterized(circuit) is is_parameterized
    assert cirq.parameter_names(circuit) is parameter_names

    # Check that attributes are cleared after mutation.
    mutate(circuit)
    for attr in cached_attributes:
        assert getattr(circuit, attr) is None, f"{attr=} is not None"


def test_factorize_one_factor():
    circuit = cirq.Circuit()
    q0, q1, q2 = cirq.LineQubit.range(3)
    circuit.append(
        [cirq.Moment([cirq.CZ(q0, q1), cirq.H(q2)]), cirq.Moment([cirq.H(q0), cirq.CZ(q1, q2)])]
    )
    factors = list(circuit.factorize())
    assert len(factors) == 1
    assert factors[0] == circuit
    desired = """
0: ───@───H───
      │
1: ───@───@───
          │
2: ───H───@───
"""
    cirq.testing.assert_has_diagram(factors[0], desired)


def test_factorize_simple_circuit_two_factors():
    circuit = cirq.Circuit()
    q0, q1, q2 = cirq.LineQubit.range(3)
    circuit.append([cirq.H(q1), cirq.CZ(q0, q1), cirq.H(q2), cirq.H(q0), cirq.H(q0)])
    factors = list(circuit.factorize())
    assert len(factors) == 2
    desired = [
        """
0: ───────@───H───H───
          │
1: ───H───@───────────
""",
        """
2: ───H───────────────
""",
    ]
    for f, d in zip(factors, desired):
        cirq.testing.assert_has_diagram(f, d)


def test_factorize_large_circuit():
    circuit = cirq.Circuit()
    qubits = cirq.GridQubit.rect(3, 3)
    circuit.append(cirq.Moment(cirq.X(q) for q in qubits))
    pairset = [[(0, 2), (4, 6)], [(1, 2), (4, 8)]]
    for pairs in pairset:
        circuit.append(cirq.Moment(cirq.CZ(qubits[a], qubits[b]) for (a, b) in pairs))
    circuit.append(cirq.Moment(cirq.Y(q) for q in qubits))
    # expect 5 factors
    factors = list(circuit.factorize())
    desired = [
        """
(0, 0): ───X───@───────Y───
               │
(0, 1): ───X───┼───@───Y───
               │   │
(0, 2): ───X───@───@───Y───
""",
        """
(1, 0): ───X───────────Y───
""",
        """
(1, 1): ───X───@───@───Y───
               │   │
(2, 0): ───X───@───┼───Y───
                   │
(2, 2): ───X───────@───Y───
""",
        """
(1, 2): ───X───────────Y───
""",
        """
(2, 1): ───X───────────Y───
    """,
    ]
    assert len(factors) == 5
    for f, d in zip(factors, desired):
        cirq.testing.assert_has_diagram(f, d)


def test_zero_target_operations_go_below_diagram():
    class CustomOperationAnnotation(cirq.Operation):
        def __init__(self, text: str):
            self.text = text

        def with_qubits(self, *new_qubits):
            raise NotImplementedError()

        @property
        def qubits(self):
            return ()

        def _circuit_diagram_info_(self, args) -> str:
            return self.text

    class CustomOperationAnnotationNoInfo(cirq.Operation):
        def with_qubits(self, *new_qubits):
            raise NotImplementedError()

        @property
        def qubits(self):
            return ()

        def __str__(self):
            return "custom!"

    class CustomGateAnnotation(cirq.Gate):
        def __init__(self, text: str):
            self.text = text

        def _num_qubits_(self):
            return 0

        def _circuit_diagram_info_(self, args) -> str:
            return self.text

    cirq.testing.assert_has_diagram(
        cirq.Circuit(
            cirq.Moment(
                CustomOperationAnnotation("a"),
                CustomGateAnnotation("b").on(),
                CustomOperationAnnotation("c"),
            ),
            cirq.Moment(CustomOperationAnnotation("e"), CustomOperationAnnotation("d")),
        ),
        """
    a   e
    b   d
    c
    """,
    )

    cirq.testing.assert_has_diagram(
        cirq.Circuit(
            cirq.Moment(
                cirq.H(cirq.LineQubit(0)),
                CustomOperationAnnotation("a"),
                cirq.global_phase_operation(1j),
            )
        ),
        """
0: ─────────────H──────

global phase:   0.5π
                a
    """,
    )

    cirq.testing.assert_has_diagram(
        cirq.Circuit(
            cirq.Moment(
                cirq.H(cirq.LineQubit(0)),
                cirq.CircuitOperation(cirq.FrozenCircuit(CustomOperationAnnotation("a"))),
            )
        ),
        """
0: ───H───
      a
        """,
    )

    cirq.testing.assert_has_diagram(
        cirq.Circuit(
            cirq.Moment(
                cirq.X(cirq.LineQubit(0)),
                CustomOperationAnnotation("a"),
                CustomGateAnnotation("b").on(),
                CustomOperationAnnotation("c"),
            ),
            cirq.Moment(CustomOperationAnnotation("eee"), CustomOperationAnnotation("d")),
            cirq.Moment(
                cirq.CNOT(cirq.LineQubit(0), cirq.LineQubit(2)),
                cirq.CNOT(cirq.LineQubit(1), cirq.LineQubit(3)),
                CustomOperationAnnotationNoInfo(),
                CustomOperationAnnotation("zzz"),
            ),
            cirq.Moment(cirq.H(cirq.LineQubit(2))),
        ),
        """
                ┌────────┐
0: ───X──────────@───────────────
                 │
1: ──────────────┼──────@────────
                 │      │
2: ──────────────X──────┼────H───
                        │
3: ─────────────────────X────────
      a   eee    custom!
      b   d      zzz
      c
                └────────┘
    """,
    )


def test_create_speed():
    # Added in https://github.com/quantumlib/Cirq/pull/5332
    # Previously this took ~30s to run. Now it should take ~150ms. However the coverage test can
    # run this slowly, so allowing 4 sec to account for things like that. Feel free to increase the
    # buffer time or delete the test entirely if it ends up causing flakes.
    qs = 100
    moments = 500
    xs = [cirq.X(cirq.LineQubit(i)) for i in range(qs)]
    ops = [xs[i] for i in range(qs) for _ in range(moments)]
    t = time.perf_counter()
    c = cirq.Circuit(ops)
<<<<<<< HEAD
    assert len(c) == moments
    assert time.perf_counter() - t < 4
=======
    duration = time.perf_counter() - t
    assert len(c) == moments
    assert duration < 4
>>>>>>> 48aadd03


def test_append_speed():
    # Previously this took ~17s to run. Now it should take ~150ms. However the coverage test can
<<<<<<< HEAD
    # run this slowly, so allowing 4 sec to account for things like that. Feel free to increase the
=======
    # run this slowly, so allowing 5 sec to account for things like that. Feel free to increase the
>>>>>>> 48aadd03
    # buffer time or delete the test entirely if it ends up causing flakes.
    #
    # The `append` improvement mainly helps for deep circuits. It is less useful for wide circuits
    # because the Moment (immutable) needs verified and reconstructed each time an op is added.
    qs = 2
    moments = 10000
    xs = [cirq.X(cirq.LineQubit(i)) for i in range(qs)]
    c = cirq.Circuit()
    t = time.perf_counter()
    # Iterating with the moments in the inner loop highlights the improvement: when filling in the
    # second qubit, we no longer have to search backwards from moment 10000 for a placement index.
    for q in range(qs):
        for _ in range(moments):
            c.append(xs[q])
    duration = time.perf_counter() - t
    assert len(c) == moments
<<<<<<< HEAD
    assert duration < 4
=======
    assert duration < 5
>>>>>>> 48aadd03
<|MERGE_RESOLUTION|>--- conflicted
+++ resolved
@@ -4842,23 +4842,14 @@
     ops = [xs[i] for i in range(qs) for _ in range(moments)]
     t = time.perf_counter()
     c = cirq.Circuit(ops)
-<<<<<<< HEAD
-    assert len(c) == moments
-    assert time.perf_counter() - t < 4
-=======
     duration = time.perf_counter() - t
     assert len(c) == moments
     assert duration < 4
->>>>>>> 48aadd03
 
 
 def test_append_speed():
     # Previously this took ~17s to run. Now it should take ~150ms. However the coverage test can
-<<<<<<< HEAD
-    # run this slowly, so allowing 4 sec to account for things like that. Feel free to increase the
-=======
     # run this slowly, so allowing 5 sec to account for things like that. Feel free to increase the
->>>>>>> 48aadd03
     # buffer time or delete the test entirely if it ends up causing flakes.
     #
     # The `append` improvement mainly helps for deep circuits. It is less useful for wide circuits
@@ -4875,8 +4866,4 @@
             c.append(xs[q])
     duration = time.perf_counter() - t
     assert len(c) == moments
-<<<<<<< HEAD
-    assert duration < 4
-=======
-    assert duration < 5
->>>>>>> 48aadd03
+    assert duration < 5