# Copyright 2018 The Cirq Developers
#
# Licensed under the Apache License, Version 2.0 (the "License");
# you may not use this file except in compliance with the License.
# You may obtain a copy of the License at
#
#     https://www.apache.org/licenses/LICENSE-2.0
#
# Unless required by applicable law or agreed to in writing, software
# distributed under the License is distributed on an "AS IS" BASIS,
# WITHOUT WARRANTIES OR CONDITIONS OF ANY KIND, either express or implied.
# See the License for the specific language governing permissions and
# limitations under the License.

"""Utility classes for representing QASM."""

from typing import Callable, Dict, Iterator, Optional, Sequence, Tuple, Union, TYPE_CHECKING

import re
import numpy as np

from cirq import ops, linalg, protocols, value

if TYPE_CHECKING:
    import cirq


@value.value_equality(approximate=True)
class QasmUGate(ops.Gate):
    def __init__(self, theta, phi, lmda) -> None:
        """A QASM gate representing any single qubit unitary with a series of
        three rotations, Z, Y, and Z.

        The angles are normalized to the range [0, 2) half_turns.

        Args:
            theta: Half turns to rotate about Y (applied second).
            phi: Half turns to rotate about Z (applied last).
            lmda: Half turns to rotate about Z (applied first).
        """
        self.lmda = lmda % 2
        self.theta = theta % 2
        self.phi = phi % 2

    def _num_qubits_(self) -> int:
        return 1

    @staticmethod
    def from_matrix(mat: np.ndarray) -> 'QasmUGate':
        pre_phase, rotation, post_phase = linalg.deconstruct_single_qubit_matrix_into_angles(mat)
        return QasmUGate(rotation / np.pi, post_phase / np.pi, pre_phase / np.pi)

    def _has_unitary_(self):
        return True

    def _qasm_(self, qubits: Tuple['cirq.Qid', ...], args: 'cirq.QasmArgs') -> str:
        args.validate_version('2.0', '3.0')
        return args.format(
            'u3({0:half_turns},{1:half_turns},{2:half_turns}) {3};\n',
            self.theta,
            self.phi,
            self.lmda,
            qubits[0],
        )

    def __repr__(self) -> str:
        return (
            f'cirq.circuits.qasm_output.QasmUGate('
            f'theta={self.theta!r}, '
            f'phi={self.phi!r}, '
            f'lmda={self.lmda})'
        )

    def _decompose_(self, qubits):
        q = qubits[0]
        return [
            ops.rz(self.lmda * np.pi).on(q),
            ops.ry(self.theta * np.pi).on(q),
            ops.rz(self.phi * np.pi).on(q),
        ]

    def _value_equality_values_(self):
        return self.lmda, self.theta, self.phi

    def _json_dict_(self) -> Dict[str, float]:
        return {'theta': self.theta, 'phi': self.phi, 'lmda': self.lmda}

    @classmethod
    def _from_json_dict_(cls, theta: float, phi: float, lmda: float, **kwargs) -> 'QasmUGate':
        return cls(theta, phi, lmda)


@value.value_equality
class QasmTwoQubitGate(ops.Gate):
    def __init__(self, kak: 'cirq.KakDecomposition') -> None:
        """A two qubit gate represented in QASM by the KAK decomposition.

        All angles are in half turns.  Assumes a canonicalized KAK
        decomposition.

        Args:
            kak: KAK decomposition of the two-qubit gate.
        """
        self.kak = kak

    def _num_qubits_(self) -> int:
        return 2

    def _value_equality_values_(self):
        return self.kak

    @staticmethod
    def from_matrix(mat: np.ndarray, atol=1e-8) -> 'QasmTwoQubitGate':
        """Creates a QasmTwoQubitGate from the given matrix.

        Args:
            mat: The unitary matrix of the two qubit gate.
            atol: Absolute error tolerance when decomposing.

        Returns:
            A QasmTwoQubitGate implementing the matrix.
        """
        kak = linalg.kak_decomposition(mat, atol=atol)
        return QasmTwoQubitGate(kak)

    def _unitary_(self):
        return protocols.unitary(self.kak)

    def _decompose_(self, qubits: Sequence['cirq.Qid']) -> Iterator['cirq.OP_TREE']:
        q0, q1 = qubits
        x, y, z = self.kak.interaction_coefficients
        a = x * -2 / np.pi + 0.5
        b = y * -2 / np.pi + 0.5
        c = z * -2 / np.pi + 0.5

        b0, b1 = self.kak.single_qubit_operations_before
        yield QasmUGate.from_matrix(b0).on(q0)
        yield QasmUGate.from_matrix(b1).on(q1)

        yield ops.X(q0) ** 0.5
        yield ops.CNOT(q0, q1)
        yield ops.X(q0) ** a
        yield ops.Y(q1) ** b
        yield ops.CNOT(q1, q0)
        yield ops.X(q1) ** -0.5
        yield ops.Z(q1) ** c
        yield ops.CNOT(q0, q1)

        a0, a1 = self.kak.single_qubit_operations_after
        yield QasmUGate.from_matrix(a0).on(q0)
        yield QasmUGate.from_matrix(a1).on(q1)

    def __repr__(self) -> str:
        return f'cirq.circuits.qasm_output.QasmTwoQubitGate({self.kak!r})'


class QasmOutput:
    """Representation of a circuit in QASM (quantum assembly) format.

    Please note that the QASM importer is in an experimental state and
    currently only supports a subset of the full OpenQASM spec.
    Amongst others, classical control, arbitrary gate definitions,
    and even some of the gates that don't have a one-to-one representation
    in Cirq, are not yet supported.

    QASM output can be saved to a file using the save method.
    """

    valid_id_re = re.compile(r'[a-z][a-zA-Z0-9_]*\Z')

    def __init__(
        self,
        operations: 'cirq.OP_TREE',
        qubits: Tuple['cirq.Qid', ...],
        header: str = '',
        precision: int = 10,
        version: str = '2.0',
    ) -> None:
        """Representation of a circuit in QASM format.

        Args:
            operations: Tree of operations to insert.
            qubits: The qubits used in the operations.
            header: A multi-line string that is placed in a comment at the top
                of the QASM.
            precision: The number of digits after the decimal to show for
                numbers in the QASM code.
            version: The QASM version to target. Objects may return different
                QASM depending on version.
        """
        self.operations = tuple(ops.flatten_to_ops(operations))
        self.qubits = qubits
        self.header = header
        self.measurements = tuple(
            op for op in self.operations if isinstance(op.gate, ops.MeasurementGate)
        )
        meas_key_id_map, meas_comments = self._generate_measurement_ids()
        self.meas_comments = meas_comments
        qubit_id_map = self._generate_qubit_ids()
        self.args = protocols.QasmArgs(
            precision=precision,
            version=version,
            qubit_id_map=qubit_id_map,
            meas_key_id_map=meas_key_id_map,
        )

    def _generate_measurement_ids(self) -> Tuple[Dict[str, str], Dict[str, Optional[str]]]:
        # Pick an id for the creg that will store each measurement
        meas_key_id_map: Dict[str, str] = {}
        meas_comments: Dict[str, Optional[str]] = {}
        meas_i = 0
        for meas in self.measurements:
            key = protocols.measurement_key_name(meas)
            if key in meas_key_id_map:
                continue
            meas_id = f'm_{key}'
            if self.is_valid_qasm_id(meas_id):
                meas_comments[key] = None
            else:
                meas_id = f'm{meas_i}'
                meas_i += 1
                meas_comments[key] = ' '.join(key.split('\n'))
            meas_key_id_map[key] = meas_id
        return meas_key_id_map, meas_comments

    def _generate_qubit_ids(self) -> Dict['cirq.Qid', str]:
        return {qubit: f'q[{i}]' for i, qubit in enumerate(self.qubits)}

    def is_valid_qasm_id(self, id_str: str) -> bool:
        """Test if id_str is a valid id in QASM grammar."""
        return self.valid_id_re.match(id_str) is not None

    def save(self, path: Union[str, bytes, int]) -> None:
        """Write QASM output to a file specified by path."""
        with open(path, 'w') as f:

            def write(s: str) -> None:
                f.write(s)

            self._write_qasm(write)

    def __str__(self) -> str:
        """Return QASM output as a string."""
        output = []
        self._write_qasm(lambda s: output.append(s))
        return ''.join(output)

    def _write_qasm(self, output_func: Callable[[str], None]) -> None:
        self.args.validate_version('2.0', '3.0')

        # Generate nice line spacing
        line_gap = [0]

        def output_line_gap(n):
            line_gap[0] = max(line_gap[0], n)

        def output(text):
            if line_gap[0] > 0:
                output_func('\n' * line_gap[0])
                line_gap[0] = 0
            output_func(text)

        # Comment header
        if self.header:
            for line in self.header.split('\n'):
                output(('// ' + line).rstrip() + '\n')
            output('\n')

        # Version
        output(f'OPENQASM {self.args.version};\n')
        if self.args.version == '2.0':
            output('include "qelib1.inc";\n')
        else:
            output('include "stdgates.inc";\n')

        output_line_gap(2)

        # Function definitions
        # None yet

        # Register definitions
        # Qubit registers

        output(f"// Qubits: [{', '.join(map(str, self.qubits))}]\n")
        if len(self.qubits) > 0:
            if self.args.version == '2.0':
                output(f'qreg q[{len(self.qubits)}];\n')
            else:
                output(f'qubit[{len(self.qubits)}] q;\n')
        # Classical registers
        # Pick an id for the creg that will store each measurement
        # cregs will store key -> (#qubits, comment)
        cregs: Dict[str, tuple[int, str]] = {}
        for meas in self.measurements:
            key = protocols.measurement_key_name(meas)
            meas_id = self.args.meas_key_id_map[key]
<<<<<<< HEAD
            comment = self.meas_comments[key]
            if meas_id not in cregs or cregs[meas_id][0] < len(meas.qubits):
                cregs[meas_id] = (len(meas.qubits), comment)
        for meas_id in cregs:
            if cregs[meas_id][1] is None:
                output(f'creg {meas_id}[{cregs[meas_id][0]}];\n')
            else:
                output(
                    f'creg {meas_id}[{cregs[meas_id][0]}];'
                    f'  // Measurement: {cregs[meas_id][1]}\n'
                )
=======
            if self.meas_comments[key] is not None:
                comment = f'  // Measurement: {self.meas_comments[key]}'
            else:
                comment = ''

            if self.args.version == '2.0':
                output(f'creg {meas_id}[{len(meas.qubits)}];{comment}\n')
            else:
                output(f'bit[{len(meas.qubits)}] {meas_id};{comment}\n')
>>>>>>> b35382fe
        # In OpenQASM 2.0, the transformation of global phase gates is ignored.
        # Therefore, no newline is created when the operations contained in
        # a circuit consist only of global phase gates.
        if any(not isinstance(op.gate, ops.GlobalPhaseGate) for op in self.operations):
            output_line_gap(2)

        # Operations
        self._write_operations(self.operations, output, output_line_gap)

    def _write_operations(
        self,
        op_tree: 'cirq.OP_TREE',
        output: Callable[[str], None],
        output_line_gap: Callable[[int], None],
    ) -> None:
        def keep(op: 'cirq.Operation') -> bool:
            return protocols.qasm(op, args=self.args, default=None) is not None

        def fallback(op):
            if len(op.qubits) not in [1, 2]:
                return NotImplemented

            mat = protocols.unitary(op, None)
            if mat is None:
                return NotImplemented

            if len(op.qubits) == 1:
                return QasmUGate.from_matrix(mat).on(*op.qubits)
            return QasmTwoQubitGate.from_matrix(mat).on(*op.qubits)

        def on_stuck(bad_op):
            return ValueError(f'Cannot output operation as QASM: {bad_op!r}')

        for main_op in ops.flatten_op_tree(op_tree):
            decomposed = protocols.decompose(
                main_op, keep=keep, fallback_decomposer=fallback, on_stuck_raise=on_stuck
            )

            qasms = [protocols.qasm(op, args=self.args) for op in decomposed]

            should_annotate = decomposed != [main_op] or qasms[0].count('\n') > 1
            if should_annotate:
                output_line_gap(1)
                if isinstance(main_op, ops.GateOperation):
                    x = str(main_op.gate).replace('\n', '\n //')
                    output(f'// Gate: {x!s}\n')
                else:
                    x = str(main_op).replace('\n', '\n //')
                    output(f'// Operation: {x!s}\n')

            for qasm in qasms:
                output(qasm)

            if should_annotate:
                output_line_gap(1)<|MERGE_RESOLUTION|>--- conflicted
+++ resolved
@@ -294,29 +294,21 @@
         for meas in self.measurements:
             key = protocols.measurement_key_name(meas)
             meas_id = self.args.meas_key_id_map[key]
-<<<<<<< HEAD
+            
+            if self.meas_comments[key] is not None:
+                comment = f'  // Measurement: {self.meas_comments[key]}'
+            else:
+                comment = ''
+                
             comment = self.meas_comments[key]
             if meas_id not in cregs or cregs[meas_id][0] < len(meas.qubits):
                 cregs[meas_id] = (len(meas.qubits), comment)
         for meas_id in cregs:
-            if cregs[meas_id][1] is None:
-                output(f'creg {meas_id}[{cregs[meas_id][0]}];\n')
+            if self.args.version == '2.0':
+                output(f'creg {meas_id}[{cregs[meas_id][0]}];{cregs[meas_id][1]}\n')
             else:
-                output(
-                    f'creg {meas_id}[{cregs[meas_id][0]}];'
-                    f'  // Measurement: {cregs[meas_id][1]}\n'
-                )
-=======
-            if self.meas_comments[key] is not None:
-                comment = f'  // Measurement: {self.meas_comments[key]}'
-            else:
-                comment = ''
-
-            if self.args.version == '2.0':
-                output(f'creg {meas_id}[{len(meas.qubits)}];{comment}\n')
-            else:
-                output(f'bit[{len(meas.qubits)}] {meas_id};{comment}\n')
->>>>>>> b35382fe
+                output(f'bit[{cregs[meas_id][0]}] {meas_id};{cregs[meas_id][1]}\n')
+
         # In OpenQASM 2.0, the transformation of global phase gates is ignored.
         # Therefore, no newline is created when the operations contained in
         # a circuit consist only of global phase gates.
