--- conflicted
+++ resolved
@@ -53,11 +53,7 @@
 import numpy as np
 
 import cirq._version
-<<<<<<< HEAD
 from cirq import _compat, devices, ops, protocols, value, qis
-=======
-from cirq import devices, ops, protocols, qis
->>>>>>> 972b6d44
 from cirq.circuits._bucket_priority_queue import BucketPriorityQueue
 from cirq.circuits.circuit_operation import CircuitOperation
 from cirq.circuits.insert_strategy import InsertStrategy
@@ -76,7 +72,6 @@
 
 _DEVICE_DEP_MESSAGE = 'Attaching devices to circuits will no longer be supported.'
 
-<<<<<<< HEAD
 
 @contextlib.contextmanager
 def _block_overlapping_dep():
@@ -88,8 +83,6 @@
         )
         yield
 
-=======
->>>>>>> 972b6d44
 
 class Alignment(enum.Enum):
     # Stop when left ends are lined up.
@@ -1735,15 +1728,11 @@
         self.append(contents, strategy=strategy)
 
     @property
-<<<<<<< HEAD
     @_compat.deprecated(
         deadline='v0.15',
         fix=_DEVICE_DEP_MESSAGE,
     )
     def device(self) -> devices.Device:
-=======
-    def device(self) -> 'cirq.Device':
->>>>>>> 972b6d44
         return self._device
 
     @device.setter
@@ -1758,7 +1747,6 @@
     def __copy__(self) -> 'cirq.Circuit':
         return self.copy()
 
-<<<<<<< HEAD
     def copy(self) -> 'Circuit':
         if self._device == cirq.UNCONSTRAINED_DEVICE:
             copied_circuit = Circuit()
@@ -1772,15 +1760,7 @@
             new_circuit = Circuit()
         else:
             new_circuit = Circuit(device=self._device)
-=======
-    def copy(self) -> 'cirq.Circuit':
-        copied_circuit = Circuit(device=self._device)
-        copied_circuit._moments = self._moments[:]
-        return copied_circuit
-
-    def _with_sliced_moments(self, moments: Iterable['cirq.Moment']) -> 'cirq.Circuit':
-        new_circuit = Circuit(device=self.device)
->>>>>>> 972b6d44
+
         new_circuit._moments = list(moments)
         return new_circuit
 
