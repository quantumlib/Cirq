--- conflicted
+++ resolved
@@ -95,11 +95,8 @@
             will have its path prepended with the repetition id for each
             repetition. When False, this will not happen and the measurement
             key will be repeated.
-<<<<<<< HEAD
         do_while: A condition that will be tested prior to each iteration of
             the circuit.
-=======
->>>>>>> bded331c
     """
 
     _hash: Optional[int] = dataclasses.field(default=None, init=False)
@@ -122,10 +119,7 @@
     parent_path: Tuple[str, ...] = dataclasses.field(default_factory=tuple)
     extern_keys: FrozenSet['cirq.MeasurementKey'] = dataclasses.field(default_factory=frozenset)
     use_repetition_ids: bool = True
-<<<<<<< HEAD
     do_while: Optional['cirq.Condition'] = dataclasses.field(default=None)
-=======
->>>>>>> bded331c
 
     def __post_init__(self):
         if not isinstance(self.circuit, circuits.FrozenCircuit):
@@ -195,10 +189,7 @@
             and self.repetition_ids == other.repetition_ids
             and self.parent_path == other.parent_path
             and self.use_repetition_ids == other.use_repetition_ids
-<<<<<<< HEAD
             and self.do_while == other.do_while
-=======
->>>>>>> bded331c
         )
 
     # Methods for getting post-mapping properties of the contained circuit.
@@ -297,13 +288,8 @@
             like `cirq.decompose(self)`, but preserving moment structure.
         """
         if self.repetition_ids:
-<<<<<<< HEAD
             if not self.use_repetition_ids or not protocols.is_measurement(self.circuit):
                 circuit = self.mapped_single_loop() * abs(self.repetitions)
-=======
-            if not self.use_repetition_ids or not protocols.is_measurement(circuit):
-                circuit = circuit * abs(self.repetitions)
->>>>>>> bded331c
             else:
                 circuit = circuits.Circuit(
                     self.mapped_single_loop(rep) for rep in self.repetition_ids
@@ -353,11 +339,8 @@
             args += f'repetition_ids={proper_repr(self.repetition_ids)},\n'
         if not self.use_repetition_ids:
             args += 'use_repetition_ids=False,\n'
-<<<<<<< HEAD
         if self.do_while:
             args += f'do_while={self.do_while!r},\n'
-=======
->>>>>>> bded331c
         indented_args = args.replace('\n', '\n    ')
         return f'cirq.CircuitOperation({indented_args[:-4]})'
 
@@ -389,13 +372,9 @@
             # Only add loops if we haven't added repetition_ids.
             args.append(f'loops={self.repetitions}')
         if not self.use_repetition_ids:
-<<<<<<< HEAD
-            args.append('flat')
+            args.append('no_rep_ids')
         if self.do_while:
             args.append(f'while={self.do_while}')
-=======
-            args.append('no_rep_ids')
->>>>>>> bded331c
         if not args:
             return circuit_msg
         return f'{circuit_msg}({", ".join(args)})'
@@ -434,11 +413,8 @@
         }
         if not self.use_repetition_ids:
             resp['use_repetition_ids'] = False
-<<<<<<< HEAD
         if self.do_while:
             resp['do_while'] = self.do_while
-=======
->>>>>>> bded331c
         return resp
 
     @classmethod
@@ -452,18 +428,11 @@
         repetition_ids,
         parent_path=(),
         use_repetition_ids=True,
-<<<<<<< HEAD
         do_while=None,
         **kwargs,
     ):
         return (
             cls(circuit, use_repetition_ids=use_repetition_ids, do_while=do_while)
-=======
-        **kwargs,
-    ):
-        return (
-            cls(circuit, use_repetition_ids=use_repetition_ids)
->>>>>>> bded331c
             .with_qubit_mapping(dict(qubit_map))
             .with_measurement_key_mapping(measurement_key_map)
             .with_params(param_resolver)
