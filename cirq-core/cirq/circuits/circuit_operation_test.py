# Copyright 2018 The Cirq Developers
#
# Licensed under the Apache License, Version 2.0 (the "License");
# you may not use this file except in compliance with the License.
# You may obtain a copy of the License at
#
#     https://www.apache.org/licenses/LICENSE-2.0
#
# Unless required by applicable law or agreed to in writing, software
# distributed under the License is distributed on an "AS IS" BASIS,
# WITHOUT WARRANTIES OR CONDITIONS OF ANY KIND, either express or implied.
# See the License for the specific language governing permissions and
# limitations under the License.
from typing import Optional

import pytest
import sympy

import cirq
from cirq.circuits.circuit_operation import _full_join_string_lists


ALL_SIMULATORS = (
    cirq.Simulator(),
    cirq.DensityMatrixSimulator(),
    cirq.CliffordSimulator(),
)


def test_properties():
    a, b, c = cirq.LineQubit.range(3)
    circuit = cirq.FrozenCircuit(
        cirq.X(a),
        cirq.Y(b),
        cirq.H(c),
        cirq.CX(a, b) ** sympy.Symbol('exp'),
        cirq.measure(a, b, c, key='m'),
    )
    op = cirq.CircuitOperation(circuit)
    assert op.circuit is circuit
    assert op.qubits == (a, b, c)
    assert op.qubit_map == {}
    assert op.measurement_key_map == {}
    assert op.param_resolver == cirq.ParamResolver()
    assert op.repetitions == 1
    assert op.repetition_ids is None
    # Despite having the same decomposition, these objects are not equal.
    assert op != circuit
    assert op == circuit.to_op()


def test_circuit_type():
    a, b, c = cirq.LineQubit.range(3)
    circuit = cirq.Circuit(
        cirq.X(a),
        cirq.Y(b),
        cirq.H(c),
        cirq.CX(a, b) ** sympy.Symbol('exp'),
        cirq.measure(a, b, c, key='m'),
    )
    with pytest.raises(TypeError, match='Expected circuit of type FrozenCircuit'):
        _ = cirq.CircuitOperation(circuit)


def test_non_invertible_circuit():
    a, b, c = cirq.LineQubit.range(3)
    circuit = cirq.FrozenCircuit(
        cirq.X(a),
        cirq.Y(b),
        cirq.H(c),
        cirq.CX(a, b) ** sympy.Symbol('exp'),
        cirq.measure(a, b, c, key='m'),
    )
    with pytest.raises(ValueError, match='circuit is not invertible'):
        _ = cirq.CircuitOperation(circuit, repetitions=-2)


def test_repetitions_and_ids_length_mismatch():
    a, b, c = cirq.LineQubit.range(3)
    circuit = cirq.FrozenCircuit(
        cirq.X(a),
        cirq.Y(b),
        cirq.H(c),
        cirq.CX(a, b) ** sympy.Symbol('exp'),
        cirq.measure(a, b, c, key='m'),
    )
    with pytest.raises(ValueError, match='Expected repetition_ids to be a list of length 2'):
        _ = cirq.CircuitOperation(circuit, repetitions=2, repetition_ids=['a', 'b', 'c'])


def test_is_measurement_memoization():
    a = cirq.LineQubit(0)
    circuit = cirq.FrozenCircuit(cirq.measure(a, key='m'))
    c_op = cirq.CircuitOperation(circuit)
    assert circuit._has_measurements is None
    # Memoize `_has_measurements` in the circuit.
    assert cirq.is_measurement(c_op)
    assert circuit._has_measurements is True


def test_invalid_measurement_keys():
    a = cirq.LineQubit(0)
    circuit = cirq.FrozenCircuit(cirq.measure(a, key='m'))
    c_op = cirq.CircuitOperation(circuit)
    # Invalid key remapping
    with pytest.raises(ValueError, match='Mapping to invalid key: m:a'):
        _ = c_op.with_measurement_key_mapping({'m': 'm:a'})

    # Invalid key remapping nested CircuitOperation
    with pytest.raises(ValueError, match='Mapping to invalid key: m:a'):
        _ = cirq.CircuitOperation(cirq.FrozenCircuit(c_op), measurement_key_map={'m': 'm:a'})

    # Originally invalid key
    with pytest.raises(ValueError, match='Invalid key name: m:a'):
        _ = cirq.CircuitOperation(cirq.FrozenCircuit(cirq.measure(a, key='m:a')))

    # Remapped to valid key
    _ = cirq.CircuitOperation(circuit, measurement_key_map={'m:a': 'ma'})


def test_invalid_qubit_mapping():
    q = cirq.LineQubit(0)
    q3 = cirq.LineQid(1, dimension=3)

    # Invalid qid remapping dict in constructor
    with pytest.raises(ValueError, match='Qid dimension conflict'):
        _ = cirq.CircuitOperation(cirq.FrozenCircuit(), qubit_map={q: q3})

    # Invalid qid remapping dict in with_qubit_mapping call
    c_op = cirq.CircuitOperation(cirq.FrozenCircuit(cirq.X(q)))
    with pytest.raises(ValueError, match='Qid dimension conflict'):
        _ = c_op.with_qubit_mapping({q: q3})

    # Invalid qid remapping function in with_qubit_mapping call
    with pytest.raises(ValueError, match='Qid dimension conflict'):
        _ = c_op.with_qubit_mapping(lambda q: q3)


def test_circuit_sharing():
    a, b, c = cirq.LineQubit.range(3)
    circuit = cirq.FrozenCircuit(
        cirq.X(a),
        cirq.Y(b),
        cirq.H(c),
        cirq.CX(a, b) ** sympy.Symbol('exp'),
        cirq.measure(a, b, c, key='m'),
    )
    op1 = cirq.CircuitOperation(circuit)
    op2 = cirq.CircuitOperation(op1.circuit)
    op3 = circuit.to_op()
    assert op1.circuit is circuit
    assert op2.circuit is circuit
    assert op3.circuit is circuit

    assert hash(op1) == hash(op2)
    assert hash(op1) == hash(op3)


def test_with_qubits():
    a, b, c, d = cirq.LineQubit.range(4)
    circuit = cirq.FrozenCircuit(cirq.H(a), cirq.CX(a, b))
    op_base = cirq.CircuitOperation(circuit)

    op_with_qubits = op_base.with_qubits(d, c)
    assert op_with_qubits.base_operation() == op_base
    assert op_with_qubits.qubits == (d, c)
    assert op_with_qubits.qubit_map == {a: d, b: c}

    assert op_base.with_qubit_mapping({a: d, b: c, d: a}) == op_with_qubits

    def map_fn(qubit: 'cirq.Qid') -> 'cirq.Qid':
        if qubit == a:
            return d
        if qubit == b:
            return c
        return qubit

    fn_op = op_base.with_qubit_mapping(map_fn)
    assert fn_op == op_with_qubits
    # map_fn does not affect qubits c and d.
    assert fn_op.with_qubit_mapping(map_fn) == op_with_qubits

    # with_qubits must receive the same number of qubits as the circuit contains.
    with pytest.raises(ValueError, match='Expected 2 qubits, got 3'):
        _ = op_base.with_qubits(c, d, b)

    # Two qubits cannot be mapped onto the same target qubit.
    with pytest.raises(ValueError, match='Collision in qubit map'):
        _ = op_base.with_qubit_mapping({a: b})

    # Two qubits cannot be transformed into the same target qubit.
    with pytest.raises(ValueError, match='Collision in qubit map'):
        _ = op_base.with_qubit_mapping(lambda q: b)
    # with_qubit_mapping requires exactly one argument.
    with pytest.raises(TypeError, match='must be a function or dict'):
        _ = op_base.with_qubit_mapping('bad arg')


def test_with_measurement_keys():
    a, b = cirq.LineQubit.range(2)
    circuit = cirq.FrozenCircuit(
        cirq.X(a),
        cirq.measure(b, key='mb'),
        cirq.measure(a, key='ma'),
    )
    op_base = cirq.CircuitOperation(circuit)

    op_with_keys = op_base.with_measurement_key_mapping({'ma': 'pa', 'x': 'z'})
    assert op_with_keys.base_operation() == op_base
    assert op_with_keys.measurement_key_map == {'ma': 'pa'}
    assert cirq.measurement_key_names(op_with_keys) == {'pa', 'mb'}

    assert cirq.with_measurement_key_mapping(op_base, {'ma': 'pa'}) == op_with_keys

    # Two measurement keys cannot be mapped onto the same target string.
    with pytest.raises(ValueError):
        _ = op_base.with_measurement_key_mapping({'ma': 'mb'})


def test_with_params():
    a = cirq.LineQubit(0)
    z_exp = sympy.Symbol('z_exp')
    x_exp = sympy.Symbol('x_exp')
    delta = sympy.Symbol('delta')
    theta = sympy.Symbol('theta')
    circuit = cirq.FrozenCircuit(cirq.Z(a) ** z_exp, cirq.X(a) ** x_exp, cirq.Z(a) ** delta)
    op_base = cirq.CircuitOperation(circuit)

    param_dict = {
        z_exp: 2,
        x_exp: theta,
        sympy.Symbol('k'): sympy.Symbol('phi'),
    }
    op_with_params = op_base.with_params(param_dict)
    assert op_with_params.base_operation() == op_base
    assert op_with_params.param_resolver == cirq.ParamResolver(
        {
            z_exp: 2,
            x_exp: theta,
            # As 'k' is irrelevant to the circuit, it does not appear here.
        }
    )
    assert cirq.parameter_names(op_with_params) == {'theta', 'delta'}

    assert (
        cirq.resolve_parameters(op_base, cirq.ParamResolver(param_dict), recursive=False)
        == op_with_params
    )

    # Recursive parameter resolution is rejected.
    with pytest.raises(ValueError, match='Use "recursive=False"'):
        _ = cirq.resolve_parameters(op_base, cirq.ParamResolver(param_dict))


@pytest.mark.parametrize('add_measurements', [True, False])
@pytest.mark.parametrize('use_default_ids_for_initial_rep', [True, False])
def test_repeat(add_measurements, use_default_ids_for_initial_rep):
    a, b = cirq.LineQubit.range(2)
    circuit = cirq.Circuit(cirq.H(a), cirq.CX(a, b))
    if add_measurements:
        circuit.append([cirq.measure(b, key='mb'), cirq.measure(a, key='ma')])
    op_base = cirq.CircuitOperation(circuit.freeze())
    assert op_base.repeat(1) is op_base
    assert op_base.repeat(1, ['0']) != op_base
    assert op_base.repeat(1, ['0']) == op_base.repeat(repetition_ids=['0'])
    assert op_base.repeat(1, ['0']) == op_base.with_repetition_ids(['0'])

    initial_repetitions = -3
    if add_measurements:
        with pytest.raises(ValueError, match='circuit is not invertible'):
            _ = op_base.repeat(initial_repetitions)
        initial_repetitions = abs(initial_repetitions)

    op_with_reps: Optional[cirq.CircuitOperation] = None
    rep_ids = []
    if use_default_ids_for_initial_rep:
        op_with_reps = op_base.repeat(initial_repetitions)
        rep_ids = ['0', '1', '2']
        assert op_base ** initial_repetitions == op_with_reps
    else:
        rep_ids = ['a', 'b', 'c']
        op_with_reps = op_base.repeat(initial_repetitions, rep_ids)
        assert op_base ** initial_repetitions != op_with_reps
        assert (op_base ** initial_repetitions).replace(repetition_ids=rep_ids) == op_with_reps
    assert op_with_reps.repetitions == initial_repetitions
    assert op_with_reps.repetition_ids == rep_ids
    assert op_with_reps.repeat(1) is op_with_reps

    final_repetitions = 2 * initial_repetitions

    op_with_consecutive_reps = op_with_reps.repeat(2)
    assert op_with_consecutive_reps.repetitions == final_repetitions
    assert op_with_consecutive_reps.repetition_ids == _full_join_string_lists(['0', '1'], rep_ids)
    assert op_base ** final_repetitions != op_with_consecutive_reps

    op_with_consecutive_reps = op_with_reps.repeat(2, ['a', 'b'])
    assert op_with_reps.repeat(repetition_ids=['a', 'b']) == op_with_consecutive_reps
    assert op_with_consecutive_reps.repetitions == final_repetitions
    assert op_with_consecutive_reps.repetition_ids == _full_join_string_lists(['a', 'b'], rep_ids)

    with pytest.raises(ValueError, match='length to be 2'):
        _ = op_with_reps.repeat(2, ['a', 'b', 'c'])

    with pytest.raises(
        ValueError, match='At least one of repetitions and repetition_ids must be set'
    ):
        _ = op_base.repeat()

    with pytest.raises(TypeError, match='Only integer repetitions are allowed'):
        _ = op_base.repeat(1.3)


def test_qid_shape():
    circuit = cirq.FrozenCircuit(
        cirq.IdentityGate(qid_shape=(q.dimension,)).on(q)
        for q in cirq.LineQid.for_qid_shape((1, 2, 3, 4))
    )
    op = cirq.CircuitOperation(circuit)
    assert cirq.qid_shape(op) == (1, 2, 3, 4)
    assert cirq.num_qubits(op) == 4

    id_circuit = cirq.FrozenCircuit(cirq.I(q) for q in cirq.LineQubit.range(3))
    id_op = cirq.CircuitOperation(id_circuit)
    assert cirq.qid_shape(id_op) == (2, 2, 2)
    assert cirq.num_qubits(id_op) == 3


def test_string_format():
    x, y, z = cirq.LineQubit.range(3)

    fc0 = cirq.FrozenCircuit()
    op0 = cirq.CircuitOperation(fc0)
    assert str(op0) == f"[  ]"

    fc0_global_phase_inner = cirq.FrozenCircuit(
        cirq.global_phase_operation(1j), cirq.global_phase_operation(1j)
    )
    op0_global_phase_inner = cirq.CircuitOperation(fc0_global_phase_inner)
    fc0_global_phase_outer = cirq.FrozenCircuit(
        op0_global_phase_inner, cirq.global_phase_operation(1j)
    )
    op0_global_phase_outer = cirq.CircuitOperation(fc0_global_phase_outer)
    assert (
        str(op0_global_phase_outer)
        == f"""\
[                       ]
[                       ]
[ global phase:   -0.5π ]"""
    )

    fc1 = cirq.FrozenCircuit(cirq.X(x), cirq.H(y), cirq.CX(y, z), cirq.measure(x, y, z, key='m'))
    op1 = cirq.CircuitOperation(fc1)
    assert (
        str(op1)
        == f"""\
[ 0: ───X───────M('m')─── ]
[               │         ]
[ 1: ───H───@───M──────── ]
[           │   │         ]
[ 2: ───────X───M──────── ]"""
    )
    assert (
        repr(op1)
        == """\
cirq.CircuitOperation(
    circuit=cirq.FrozenCircuit([
        cirq.Moment(
            cirq.X(cirq.LineQubit(0)),
            cirq.H(cirq.LineQubit(1)),
        ),
        cirq.Moment(
            cirq.CNOT(cirq.LineQubit(1), cirq.LineQubit(2)),
        ),
        cirq.Moment(
            cirq.measure(cirq.LineQubit(0), cirq.LineQubit(1), cirq.LineQubit(2), key=cirq.MeasurementKey(name='m')),
        ),
    ]),
)"""
    )

    fc2 = cirq.FrozenCircuit(cirq.X(x), cirq.H(y), cirq.CX(y, x))
    op2 = cirq.CircuitOperation(
        circuit=fc2,
        qubit_map=({y: z}),
        repetitions=3,
        parent_path=('outer', 'inner'),
        repetition_ids=['a', 'b', 'c'],
    )
    assert (
        str(op2)
        == f"""\
[ 0: ───X───X─── ]
[           │    ]
[ 1: ───H───@─── ](qubit_map={{1: 2}}, parent_path=('outer', 'inner'),\
 repetition_ids=['a', 'b', 'c'])"""
    )
    assert (
        repr(op2)
        == """\
cirq.CircuitOperation(
    circuit=cirq.FrozenCircuit([
        cirq.Moment(
            cirq.X(cirq.LineQubit(0)),
            cirq.H(cirq.LineQubit(1)),
        ),
        cirq.Moment(
            cirq.CNOT(cirq.LineQubit(1), cirq.LineQubit(0)),
        ),
    ]),
    repetitions=3,
    qubit_map={cirq.LineQubit(1): cirq.LineQubit(2)},
    parent_path=('outer', 'inner'),
    repetition_ids=['a', 'b', 'c'],
)"""
    )

    fc3 = cirq.FrozenCircuit(
        cirq.X(x) ** sympy.Symbol('b'),
        cirq.measure(x, key='m'),
    )
    op3 = cirq.CircuitOperation(
        circuit=fc3,
        qubit_map={x: y},
        measurement_key_map={'m': 'p'},
        param_resolver={sympy.Symbol('b'): 2},
    )
    indented_fc3_repr = repr(fc3).replace('\n', '\n    ')
    assert (
        str(op3)
        == f"""\
[ 0: ───X^b───M('m')─── ](qubit_map={{0: 1}}, \
key_map={{m: p}}, params={{b: 2}})"""
    )
    assert (
        repr(op3)
        == f"""\
cirq.CircuitOperation(
    circuit={indented_fc3_repr},
    qubit_map={{cirq.LineQubit(0): cirq.LineQubit(1)}},
    measurement_key_map={{'m': 'p'}},
    param_resolver=cirq.ParamResolver({{sympy.Symbol('b'): 2}}),
)"""
    )

    fc4 = cirq.FrozenCircuit(cirq.X(y))
    op4 = cirq.CircuitOperation(fc4)
    fc5 = cirq.FrozenCircuit(cirq.X(x), op4)
    op5 = cirq.CircuitOperation(fc5)
    assert (
        repr(op5)
        == """\
cirq.CircuitOperation(
    circuit=cirq.FrozenCircuit([
        cirq.Moment(
            cirq.X(cirq.LineQubit(0)),
            cirq.CircuitOperation(
                circuit=cirq.FrozenCircuit([
                    cirq.Moment(
                        cirq.X(cirq.LineQubit(1)),
                    ),
                ]),
            ),
        ),
    ]),
)"""
    )
    op6 = cirq.CircuitOperation(fc5, use_repetition_ids=False)
    assert (
        repr(op6)
        == """\
cirq.CircuitOperation(
    circuit=cirq.FrozenCircuit([
        cirq.Moment(
            cirq.X(cirq.LineQubit(0)),
            cirq.CircuitOperation(
                circuit=cirq.FrozenCircuit([
                    cirq.Moment(
                        cirq.X(cirq.LineQubit(1)),
                    ),
                ]),
            ),
        ),
    ]),
    use_repetition_ids=False,
)"""
    )
<<<<<<< HEAD
    op7 = cirq.CircuitOperation(cirq.FrozenCircuit(cirq.measure(x, key='a')), use_repetition_ids=False, do_while=cirq.KeyCondition(cirq.MeasurementKey('a')))
    assert (
        repr(op7)
        == """\
cirq.CircuitOperation(
    circuit=cirq.FrozenCircuit([
        cirq.Moment(
            cirq.measure(cirq.LineQubit(0), key=cirq.MeasurementKey(name='a')),
        ),
    ]),
    use_repetition_ids=False,
    do_while=cirq.KeyCondition(cirq.MeasurementKey(name='a')),
)"""
    )
=======
>>>>>>> bded331c


def test_json_dict():
    a, b, c = cirq.LineQubit.range(3)
    circuit = cirq.FrozenCircuit(
        cirq.X(a),
        cirq.Y(b),
        cirq.H(c),
        cirq.CX(a, b) ** sympy.Symbol('exp'),
        cirq.measure(a, b, c, key='m'),
    )
    op = cirq.CircuitOperation(
        circuit=circuit,
        qubit_map={c: b, b: c},
        measurement_key_map={'m': 'p'},
        param_resolver={'exp': 'theta'},
        parent_path=('nested', 'path'),
    )

    assert op._json_dict_() == {
        'circuit': circuit,
        'repetitions': 1,
        'qubit_map': sorted([(k, v) for k, v in op.qubit_map.items()]),
        'measurement_key_map': op.measurement_key_map,
        'param_resolver': op.param_resolver,
        'parent_path': op.parent_path,
        'repetition_ids': None,
    }


def test_terminal_matches():
    a, b = cirq.LineQubit.range(2)
    fc = cirq.FrozenCircuit(
        cirq.H(a),
        cirq.measure(b, key='m1'),
    )
    op = cirq.CircuitOperation(fc)

    c = cirq.Circuit(cirq.X(a), op)
    assert c.are_all_measurements_terminal()
    assert c.are_any_measurements_terminal()

    c = cirq.Circuit(cirq.X(b), op)
    assert c.are_all_measurements_terminal()
    assert c.are_any_measurements_terminal()

    c = cirq.Circuit(cirq.measure(a), op)
    assert not c.are_all_measurements_terminal()
    assert c.are_any_measurements_terminal()

    c = cirq.Circuit(cirq.measure(b), op)
    assert not c.are_all_measurements_terminal()
    assert c.are_any_measurements_terminal()

    c = cirq.Circuit(op, cirq.X(a))
    assert c.are_all_measurements_terminal()
    assert c.are_any_measurements_terminal()

    c = cirq.Circuit(op, cirq.X(b))
    assert not c.are_all_measurements_terminal()
    assert not c.are_any_measurements_terminal()

    c = cirq.Circuit(op, cirq.measure(a))
    assert c.are_all_measurements_terminal()
    assert c.are_any_measurements_terminal()

    c = cirq.Circuit(op, cirq.measure(b))
    assert not c.are_all_measurements_terminal()
    assert c.are_any_measurements_terminal()


def test_nonterminal_in_subcircuit():
    a, b = cirq.LineQubit.range(2)
    fc = cirq.FrozenCircuit(
        cirq.H(a),
        cirq.measure(b, key='m1'),
        cirq.X(b),
    )
    op = cirq.CircuitOperation(fc)
    c = cirq.Circuit(cirq.X(a), op)
    assert isinstance(op, cirq.CircuitOperation)
    assert not c.are_all_measurements_terminal()
    assert not c.are_any_measurements_terminal()

    op = op.with_tags('test')
    c = cirq.Circuit(cirq.X(a), op)
    assert not isinstance(op, cirq.CircuitOperation)
    assert not c.are_all_measurements_terminal()
    assert not c.are_any_measurements_terminal()


def test_decompose_applies_maps():
    a, b, c = cirq.LineQubit.range(3)
    exp = sympy.Symbol('exp')
    theta = sympy.Symbol('theta')
    circuit = cirq.FrozenCircuit(
        cirq.X(a) ** theta,
        cirq.Y(b),
        cirq.H(c),
        cirq.CX(a, b) ** exp,
        cirq.measure(a, b, c, key='m'),
    )
    op = cirq.CircuitOperation(
        circuit=circuit,
        qubit_map={
            c: b,
            b: c,
        },
        measurement_key_map={'m': 'p'},
        param_resolver={exp: theta, theta: exp},
    )

    expected_circuit = cirq.Circuit(
        cirq.X(a) ** exp,
        cirq.Y(c),
        cirq.H(b),
        cirq.CX(a, c) ** theta,
        cirq.measure(a, c, b, key='p'),
    )
    assert cirq.Circuit(cirq.decompose_once(op)) == expected_circuit


def test_decompose_loops():
    a, b = cirq.LineQubit.range(2)
    circuit = cirq.FrozenCircuit(
        cirq.H(a),
        cirq.CX(a, b),
    )
    base_op = cirq.CircuitOperation(circuit)

    op = base_op.with_qubits(b, a).repeat(3)
    expected_circuit = cirq.Circuit(
        cirq.H(b),
        cirq.CX(b, a),
        cirq.H(b),
        cirq.CX(b, a),
        cirq.H(b),
        cirq.CX(b, a),
    )
    assert cirq.Circuit(cirq.decompose_once(op)) == expected_circuit

    op = base_op.repeat(-2)
    expected_circuit = cirq.Circuit(
        cirq.CX(a, b),
        cirq.H(a),
        cirq.CX(a, b),
        cirq.H(a),
    )
    assert cirq.Circuit(cirq.decompose_once(op)) == expected_circuit


def test_decompose_loops_with_measurements():
    a, b = cirq.LineQubit.range(2)
    circuit = cirq.FrozenCircuit(
        cirq.H(a),
        cirq.CX(a, b),
        cirq.measure(a, b, key='m'),
    )
    base_op = cirq.CircuitOperation(circuit)

    op = base_op.with_qubits(b, a).repeat(3)
    expected_circuit = cirq.Circuit(
        cirq.H(b),
        cirq.CX(b, a),
        cirq.measure(b, a, key=cirq.MeasurementKey.parse_serialized('0:m')),
        cirq.H(b),
        cirq.CX(b, a),
        cirq.measure(b, a, key=cirq.MeasurementKey.parse_serialized('1:m')),
        cirq.H(b),
        cirq.CX(b, a),
        cirq.measure(b, a, key=cirq.MeasurementKey.parse_serialized('2:m')),
    )
    assert cirq.Circuit(cirq.decompose_once(op)) == expected_circuit


def test_decompose_nested():
    a, b, c, d = cirq.LineQubit.range(4)
    exp1 = sympy.Symbol('exp1')
    exp_half = sympy.Symbol('exp_half')
    exp_one = sympy.Symbol('exp_one')
    exp_two = sympy.Symbol('exp_two')
    circuit1 = cirq.FrozenCircuit(cirq.X(a) ** exp1, cirq.measure(a, key='m1'))
    op1 = cirq.CircuitOperation(circuit1)
    circuit2 = cirq.FrozenCircuit(
        op1.with_qubits(a).with_measurement_key_mapping({'m1': 'ma'}),
        op1.with_qubits(b).with_measurement_key_mapping({'m1': 'mb'}),
        op1.with_qubits(c).with_measurement_key_mapping({'m1': 'mc'}),
        op1.with_qubits(d).with_measurement_key_mapping({'m1': 'md'}),
    )
    op2 = cirq.CircuitOperation(circuit2)
    circuit3 = cirq.FrozenCircuit(
        op2.with_params({exp1: exp_half}),
        op2.with_params({exp1: exp_one})
        .with_measurement_key_mapping({'ma': 'ma1'})
        .with_measurement_key_mapping({'mb': 'mb1'})
        .with_measurement_key_mapping({'mc': 'mc1'})
        .with_measurement_key_mapping({'md': 'md1'}),
        op2.with_params({exp1: exp_two})
        .with_measurement_key_mapping({'ma': 'ma2'})
        .with_measurement_key_mapping({'mb': 'mb2'})
        .with_measurement_key_mapping({'mc': 'mc2'})
        .with_measurement_key_mapping({'md': 'md2'}),
    )
    op3 = cirq.CircuitOperation(circuit3)

    final_op = op3.with_params({exp_half: 0.5, exp_one: 1.0, exp_two: 2.0})

    expected_circuit1 = cirq.Circuit(
        op2.with_params({exp1: 0.5, exp_half: 0.5, exp_one: 1.0, exp_two: 2.0}),
        op2.with_params({exp1: 1.0, exp_half: 0.5, exp_one: 1.0, exp_two: 2.0})
        .with_measurement_key_mapping({'ma': 'ma1'})
        .with_measurement_key_mapping({'mb': 'mb1'})
        .with_measurement_key_mapping({'mc': 'mc1'})
        .with_measurement_key_mapping({'md': 'md1'}),
        op2.with_params({exp1: 2.0, exp_half: 0.5, exp_one: 1.0, exp_two: 2.0})
        .with_measurement_key_mapping({'ma': 'ma2'})
        .with_measurement_key_mapping({'mb': 'mb2'})
        .with_measurement_key_mapping({'mc': 'mc2'})
        .with_measurement_key_mapping({'md': 'md2'}),
    )

    result_ops1 = cirq.decompose_once(final_op)
    assert cirq.Circuit(result_ops1) == expected_circuit1

    expected_circuit = cirq.Circuit(
        cirq.X(a) ** 0.5,
        cirq.measure(a, key='ma'),
        cirq.X(b) ** 0.5,
        cirq.measure(b, key='mb'),
        cirq.X(c) ** 0.5,
        cirq.measure(c, key='mc'),
        cirq.X(d) ** 0.5,
        cirq.measure(d, key='md'),
        cirq.X(a) ** 1.0,
        cirq.measure(a, key='ma1'),
        cirq.X(b) ** 1.0,
        cirq.measure(b, key='mb1'),
        cirq.X(c) ** 1.0,
        cirq.measure(c, key='mc1'),
        cirq.X(d) ** 1.0,
        cirq.measure(d, key='md1'),
        cirq.X(a) ** 2.0,
        cirq.measure(a, key='ma2'),
        cirq.X(b) ** 2.0,
        cirq.measure(b, key='mb2'),
        cirq.X(c) ** 2.0,
        cirq.measure(c, key='mc2'),
        cirq.X(d) ** 2.0,
        cirq.measure(d, key='md2'),
    )
    assert cirq.Circuit(cirq.decompose(final_op)) == expected_circuit
    # Verify that mapped_circuit gives the same operations.
    assert final_op.mapped_circuit(deep=True) == expected_circuit


def test_decompose_repeated_nested_measurements():
    # Details of this test described at
    # https://tinyurl.com/measurement-repeated-circuitop#heading=h.sbgxcsyin9wt.
    a = cirq.LineQubit(0)

    op1 = (
        cirq.CircuitOperation(cirq.FrozenCircuit(cirq.measure(a, key='A')))
        .with_measurement_key_mapping({'A': 'B'})
        .repeat(2, ['zero', 'one'])
    )

    op2 = (
        cirq.CircuitOperation(cirq.FrozenCircuit(cirq.measure(a, key='P'), op1))
        .with_measurement_key_mapping({'B': 'C', 'P': 'Q'})
        .repeat(2, ['zero', 'one'])
    )

    op3 = (
        cirq.CircuitOperation(cirq.FrozenCircuit(cirq.measure(a, key='X'), op2))
        .with_measurement_key_mapping({'C': 'D', 'X': 'Y'})
        .repeat(2, ['zero', 'one'])
    )

    expected_measurement_keys_in_order = [
        'zero:Y',
        'zero:zero:Q',
        'zero:zero:zero:D',
        'zero:zero:one:D',
        'zero:one:Q',
        'zero:one:zero:D',
        'zero:one:one:D',
        'one:Y',
        'one:zero:Q',
        'one:zero:zero:D',
        'one:zero:one:D',
        'one:one:Q',
        'one:one:zero:D',
        'one:one:one:D',
    ]
    assert cirq.measurement_key_names(op3) == set(expected_measurement_keys_in_order)

    expected_circuit = cirq.Circuit()
    for key in expected_measurement_keys_in_order:
        expected_circuit.append(cirq.measure(a, key=cirq.MeasurementKey.parse_serialized(key)))

    assert cirq.Circuit(cirq.decompose(op3)) == expected_circuit
    assert cirq.measurement_key_names(expected_circuit) == set(expected_measurement_keys_in_order)

    # Verify that mapped_circuit gives the same operations.
    assert op3.mapped_circuit(deep=True) == expected_circuit


def test_keys_under_parent_path():
    a = cirq.LineQubit(0)
    op1 = cirq.CircuitOperation(cirq.FrozenCircuit(cirq.measure(a, key='A')))
    assert cirq.measurement_key_names(op1) == {'A'}
    op2 = op1.with_key_path(('B',))
    assert cirq.measurement_key_names(op2) == {'B:A'}
    op3 = op2.repeat(2)
    assert cirq.measurement_key_names(op3) == {'B:0:A', 'B:1:A'}


def test_mapped_circuit_preserves_moments():
    q0, q1 = cirq.LineQubit.range(2)
    fc = cirq.FrozenCircuit(cirq.Moment(cirq.X(q0)), cirq.Moment(cirq.X(q1)))
    op = cirq.CircuitOperation(fc)
    assert op.mapped_circuit() == fc
    assert op.repeat(3).mapped_circuit(deep=True) == fc * 3


def test_mapped_op():
    q0, q1 = cirq.LineQubit.range(2)
    a, b = (sympy.Symbol(x) for x in 'ab')
    fc1 = cirq.FrozenCircuit(cirq.X(q0) ** a, cirq.measure(q0, q1, key='m'))
    op1 = (
        cirq.CircuitOperation(fc1)
        .with_params({'a': 'b'})
        .with_qubits(q1, q0)
        .with_measurement_key_mapping({'m': 'k'})
    )
    fc2 = cirq.FrozenCircuit(cirq.X(q1) ** b, cirq.measure(q1, q0, key='k'))
    op2 = cirq.CircuitOperation(fc2)

    assert op1.mapped_op() == op2


def test_tag_propagation():
    # Tags are not propagated from the CircuitOperation to its components.
    # TODO: support tag propagation for better serialization.
    a, b, c = cirq.LineQubit.range(3)
    circuit = cirq.FrozenCircuit(
        cirq.X(a),
        cirq.H(b),
        cirq.H(c),
        cirq.CZ(a, c),
    )
    op = cirq.CircuitOperation(circuit)
    test_tag = 'test_tag'
    op = op.with_tags(test_tag)

    assert test_tag in op.tags

    # TODO: Tags must propagate during decomposition.
    sub_ops = cirq.decompose(op)
    for op in sub_ops:
        assert test_tag not in op.tags


def test_mapped_circuit_keeps_keys_under_parent_path():
    q = cirq.LineQubit(0)
    op1 = cirq.CircuitOperation(
        cirq.FrozenCircuit(
            cirq.measure(q, key='A'),
            cirq.measure_single_paulistring(cirq.X(q), key='B'),
            cirq.MixedUnitaryChannel.from_mixture(cirq.bit_flip(0.5), key='C').on(q),
            cirq.KrausChannel.from_channel(cirq.phase_damp(0.5), key='D').on(q),
        )
    )
    op2 = op1.with_key_path(('X',))
    assert cirq.measurement_key_names(op2.mapped_circuit()) == {'X:A', 'X:B', 'X:C', 'X:D'}


def test_mapped_circuit_allows_repeated_keys():
    q = cirq.LineQubit(0)
    op1 = cirq.CircuitOperation(
        cirq.FrozenCircuit(
            cirq.measure(q, key='A'),
        )
    )
    op2 = cirq.CircuitOperation(cirq.FrozenCircuit(op1, op1))
    circuit = op2.mapped_circuit(deep=True)
    cirq.testing.assert_has_diagram(
        circuit,
        "0: ───M('A')───M('A')───",
        use_unicode_characters=True,
    )
    op1 = cirq.measure(q, key='A')
    op2 = cirq.CircuitOperation(cirq.FrozenCircuit(op1, op1))
    circuit = op2.mapped_circuit()
    cirq.testing.assert_has_diagram(
        circuit,
        "0: ───M('A')───M('A')───",
        use_unicode_characters=True,
    )


@pytest.mark.parametrize('sim', ALL_SIMULATORS)
<<<<<<< HEAD
def test_simulate_flattened_subcircuit_both_levels(sim):
=======
def test_simulate_no_repetition_ids_both_levels(sim):
>>>>>>> bded331c
    q = cirq.LineQubit(0)
    inner = cirq.Circuit(cirq.measure(q, key='a'))
    middle = cirq.Circuit(
        cirq.CircuitOperation(inner.freeze(), repetitions=2, use_repetition_ids=False)
    )
    outer_subcircuit = cirq.CircuitOperation(
        middle.freeze(), repetitions=2, use_repetition_ids=False
    )
    circuit = cirq.Circuit(outer_subcircuit)
    result = sim.run(circuit)
    assert result.records['a'].shape == (1, 4, 1)


@pytest.mark.parametrize('sim', ALL_SIMULATORS)
<<<<<<< HEAD
def test_simulate_flattened_subcircuit_outer(sim):
=======
def test_simulate_no_repetition_ids_outer(sim):
>>>>>>> bded331c
    q = cirq.LineQubit(0)
    inner = cirq.Circuit(cirq.measure(q, key='a'))
    middle = cirq.Circuit(cirq.CircuitOperation(inner.freeze(), repetitions=2))
    outer_subcircuit = cirq.CircuitOperation(
        middle.freeze(), repetitions=2, use_repetition_ids=False
    )
    circuit = cirq.Circuit(outer_subcircuit)
    result = sim.run(circuit)
    assert result.records['0:a'].shape == (1, 2, 1)
    assert result.records['1:a'].shape == (1, 2, 1)


@pytest.mark.parametrize('sim', ALL_SIMULATORS)
<<<<<<< HEAD
def test_simulate_flattened_subcircuit_inner(sim):
=======
def test_simulate_no_repetition_ids_inner(sim):
>>>>>>> bded331c
    q = cirq.LineQubit(0)
    inner = cirq.Circuit(cirq.measure(q, key='a'))
    middle = cirq.Circuit(
        cirq.CircuitOperation(inner.freeze(), repetitions=2, use_repetition_ids=False)
    )
    outer_subcircuit = cirq.CircuitOperation(middle.freeze(), repetitions=2)
    circuit = cirq.Circuit(outer_subcircuit)
    result = sim.run(circuit)
    assert result.records['0:a'].shape == (1, 2, 1)
    assert result.records['1:a'].shape == (1, 2, 1)


<<<<<<< HEAD
@pytest.mark.parametrize('sim', [cirq.Simulator(), cirq.DensityMatrixSimulator()])
def test_repeat_until(sim):
    q = cirq.LineQubit(0)
    key = cirq.MeasurementKey('m')
    c = cirq.Circuit(
        cirq.X(q),
        cirq.measure(q, key='m'),
        cirq.CircuitOperation(
            cirq.FrozenCircuit(
                cirq.X(q) ** 0.2,
                cirq.measure(q, key='m'),
            ),
            use_repetition_ids=False,
            do_while=cirq.KeyCondition(key),
        ),
    )
    result = sim.run(c)
    assert result.records['m'][0][-1] == (0,)
    for i in range(len(result.records['m'][0]) - 1):
        assert result.records['m'][0][i] == (1,)


@pytest.mark.parametrize_diagram()
def test_repeat_until():
    q = cirq.LineQubit(0)
    key = cirq.MeasurementKey('m')
    c = cirq.Circuit(
        cirq.X(q),
        cirq.measure(q, key='m'),
        cirq.CircuitOperation(
            cirq.FrozenCircuit(
                cirq.X(q) ** 0.2,
                cirq.measure(q, key='m'),
            ),
            use_repetition_ids=False,
            do_while=cirq.KeyCondition(key),
        ),
    )
    cirq.testing.assert_has_diagram(
        c,
        """
0: ───X───M───[ 0: ───X^0.2───M('m')─── ](flat, while=m)───
          ║   ║
m: ═══════@═══╩════════════════════════════════════════════
""",
        use_unicode_characters=True,
    )


def test_repeat_until_error():
    q = cirq.LineQubit(0)
    with pytest.raises(ValueError, match='Cannot use repetitions with do_while'):
        cirq.CircuitOperation(
            cirq.FrozenCircuit(),
            use_repetition_ids=True,
            do_while=cirq.KeyCondition(cirq.MeasurementKey('a')),
        )
    with pytest.raises(ValueError, match='Infinite loop'):
        cirq.CircuitOperation(
            cirq.FrozenCircuit(cirq.measure(q, key='m')),
            use_repetition_ids=False,
            do_while=cirq.KeyCondition(cirq.MeasurementKey('a')),
        )


=======
>>>>>>> bded331c
# TODO: Operation has a "gate" property. What is this for a CircuitOperation?<|MERGE_RESOLUTION|>--- conflicted
+++ resolved
@@ -484,7 +484,6 @@
     use_repetition_ids=False,
 )"""
     )
-<<<<<<< HEAD
     op7 = cirq.CircuitOperation(cirq.FrozenCircuit(cirq.measure(x, key='a')), use_repetition_ids=False, do_while=cirq.KeyCondition(cirq.MeasurementKey('a')))
     assert (
         repr(op7)
@@ -499,8 +498,6 @@
     do_while=cirq.KeyCondition(cirq.MeasurementKey(name='a')),
 )"""
     )
-=======
->>>>>>> bded331c
 
 
 def test_json_dict():
@@ -903,11 +900,7 @@
 
 
 @pytest.mark.parametrize('sim', ALL_SIMULATORS)
-<<<<<<< HEAD
-def test_simulate_flattened_subcircuit_both_levels(sim):
-=======
 def test_simulate_no_repetition_ids_both_levels(sim):
->>>>>>> bded331c
     q = cirq.LineQubit(0)
     inner = cirq.Circuit(cirq.measure(q, key='a'))
     middle = cirq.Circuit(
@@ -922,11 +915,7 @@
 
 
 @pytest.mark.parametrize('sim', ALL_SIMULATORS)
-<<<<<<< HEAD
-def test_simulate_flattened_subcircuit_outer(sim):
-=======
 def test_simulate_no_repetition_ids_outer(sim):
->>>>>>> bded331c
     q = cirq.LineQubit(0)
     inner = cirq.Circuit(cirq.measure(q, key='a'))
     middle = cirq.Circuit(cirq.CircuitOperation(inner.freeze(), repetitions=2))
@@ -940,11 +929,7 @@
 
 
 @pytest.mark.parametrize('sim', ALL_SIMULATORS)
-<<<<<<< HEAD
-def test_simulate_flattened_subcircuit_inner(sim):
-=======
 def test_simulate_no_repetition_ids_inner(sim):
->>>>>>> bded331c
     q = cirq.LineQubit(0)
     inner = cirq.Circuit(cirq.measure(q, key='a'))
     middle = cirq.Circuit(
@@ -957,7 +942,6 @@
     assert result.records['1:a'].shape == (1, 2, 1)
 
 
-<<<<<<< HEAD
 @pytest.mark.parametrize('sim', [cirq.Simulator(), cirq.DensityMatrixSimulator()])
 def test_repeat_until(sim):
     q = cirq.LineQubit(0)
@@ -980,8 +964,7 @@
         assert result.records['m'][0][i] == (1,)
 
 
-@pytest.mark.parametrize_diagram()
-def test_repeat_until():
+def test_repeat_until_diagram():
     q = cirq.LineQubit(0)
     key = cirq.MeasurementKey('m')
     c = cirq.Circuit(
@@ -999,9 +982,9 @@
     cirq.testing.assert_has_diagram(
         c,
         """
-0: ───X───M───[ 0: ───X^0.2───M('m')─── ](flat, while=m)───
+0: ───X───M───[ 0: ───X^0.2───M('m')─── ](no_rep_ids, while=m)───
           ║   ║
-m: ═══════@═══╩════════════════════════════════════════════
+m: ═══════@═══╩══════════════════════════════════════════════════
 """,
         use_unicode_characters=True,
     )
@@ -1023,6 +1006,4 @@
         )
 
 
-=======
->>>>>>> bded331c
 # TODO: Operation has a "gate" property. What is this for a CircuitOperation?