--- conflicted
+++ resolved
@@ -230,11 +230,7 @@
         _ = wrapped.foo
 
     with pytest.raises(
-<<<<<<< HEAD
-        ValueError, match='During testing using Cirq deprecated functionality is ' 'not allowed'
-=======
         ValueError, match='During testing using Cirq deprecated functionality is not allowed'
->>>>>>> 6d2cd169
     ):
         _ = wrapped.foo
 
