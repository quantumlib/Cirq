--- conflicted
+++ resolved
@@ -17,11 +17,7 @@
 from __future__ import annotations
 
 import time
-<<<<<<< HEAD
 from typing import Dict, List, Optional, Sequence, Tuple, Union
-=======
-from typing import TYPE_CHECKING
->>>>>>> 513f3093
 
 import numpy as np
 import sympy
@@ -34,15 +30,9 @@
 
 
 def _validate_input(
-<<<<<<< HEAD
     input_circuits: Sequence[circuits.Circuit],
     circuit_repetitions: Union[int, list[int]],
     rng_or_seed: Union[np.random.Generator, int],
-=======
-    input_circuits: list[circuits.Circuit],
-    circuit_repetitions: int | list[int],
-    rng_or_seed: np.random.Generator | int,
->>>>>>> 513f3093
     num_random_bitstrings: int,
     readout_repetitions: int,
 ):
@@ -263,13 +253,9 @@
     rng_or_seed: np.random.Generator | int,
     num_random_bitstrings: int = 100,
     readout_repetitions: int = 1000,
-<<<<<<< HEAD
     qubits: Optional[Union[Sequence[ops.Qid], Sequence[Sequence[ops.Qid]]]] = None,
 ) -> tuple[list[ResultDict], Dict[Tuple[ops.Qid, ...], SingleQubitReadoutCalibrationResult]]:
-=======
-    qubits: list[ops.Qid] | list[list[ops.Qid]] | None = None,
-) -> tuple[list[ResultDict], dict[tuple[ops.Qid, ...], SingleQubitReadoutCalibrationResult]]:
->>>>>>> 513f3093
+
     """Run the circuits in a shuffled order with readout error benchmarking.
 
     Args:
@@ -296,21 +282,7 @@
         input_circuits, circuit_repetitions, rng_or_seed, num_random_bitstrings, readout_repetitions
     )
 
-<<<<<<< HEAD
     qubits_to_measure = _determine_qubits_to_measure(input_circuits, qubits)
-=======
-    # If input qubits is None, extract qubits from input circuits
-    qubits_to_measure: list[list[ops.Qid]] = []
-    if qubits is None:
-        qubits_set: set[ops.Qid] = set()
-        for circuit in input_circuits:
-            qubits_set.update(circuit.all_qubits())
-        qubits_to_measure = [sorted(qubits_set)]
-    elif isinstance(qubits[0], ops.Qid):
-        qubits_to_measure = [qubits]  # type: ignore
-    else:
-        qubits_to_measure = qubits  # type: ignore
->>>>>>> 513f3093
 
     # Generate the readout calibration circuits if num_random_bitstrings>0
     # Else all_readout_calibration_circuits and all_random_bitstrings are empty
