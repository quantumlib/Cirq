--- conflicted
+++ resolved
@@ -3,17 +3,9 @@
 
 from __future__ import annotations
 
-<<<<<<< HEAD
 import functools
-from typing import TYPE_CHECKING
 
-from cirq.protocols.json_serialization import _register_resolver, DEFAULT_RESOLVERS
-
-if TYPE_CHECKING:  # pragma: no cover
-    from cirq.protocols.json_serialization import ObjectFactory
-=======
-from cirq.protocols.json_serialization import DEFAULT_RESOLVERS, ObjectFactory
->>>>>>> c434f944
+from cirq.protocols.json_serialization import _register_resolver, DEFAULT_RESOLVERS, ObjectFactory
 
 
 def contrib_class_resolver(cirq_type: str) -> ObjectFactory | None:
