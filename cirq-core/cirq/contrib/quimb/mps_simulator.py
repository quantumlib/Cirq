--- conflicted
+++ resolved
@@ -616,15 +616,6 @@
             simulation_options=simulation_options,
             grouping={qubit_map[k]: v for k, v in final_grouping.items()},
         )
-<<<<<<< HEAD
-        super().__init__(
-            state=state,
-            prng=prng,
-            qubits=qubits,
-            log_of_measurement_results=log_of_measurement_results,
-            classical_data=classical_data,
-        )
-=======
         if log_of_measurement_results is not None:
             super().__init__(
                 state=state,
@@ -635,8 +626,6 @@
             )
         else:
             super().__init__(state=state, prng=prng, qubits=qubits, classical_data=classical_data)
-        self._state: _MPSHandler = state
->>>>>>> f85e7312
 
     def i_str(self, i: int) -> str:
         # Returns the index name for the i'th qid.
