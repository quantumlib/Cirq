# Copyright 2025 The Cirq Developers
#
# Licensed under the Apache License, Version 2.0 (the "License");
# you may not use this file except in compliance with the License.
# You may obtain a copy of the License at
#
#     https://www.apache.org/licenses/LICENSE-2.0
#
# Unless required by applicable law or agreed to in writing, software
# distributed under the License is distributed on an "AS IS" BASIS,
# WITHOUT WARRANTIES OR CONDITIONS OF ANY KIND, either express or implied.
# See the License for the specific language governing permissions and
# limitations under the License.

"""Tools for measuring expectation values of Pauli strings with readout error mitigation."""

from __future__ import annotations

import itertools
import time
from typing import cast, Sequence, TYPE_CHECKING

import attrs
import numpy as np
import sympy

import cirq.contrib.shuffle_circuits.shuffle_circuits_with_readout_benchmarking as sc_readout
from cirq import circuits, ops, study, work
from cirq.experiments.readout_confusion_matrix import TensoredConfusionMatrices
from cirq.study import ResultDict

if TYPE_CHECKING:
    from cirq.experiments.single_qubit_readout_calibration import (
        SingleQubitReadoutCalibrationResult,
    )


@attrs.frozen
class PostFilteringSymmetryCalibrationResult:
    """Result of post-selection symmetry calibration.

    Attributes:
        raw_bitstrings: The raw bitstrings obtained from the measurement.
        filtered_bitstrings: The bitstrings after applying post-selection symmetries.
    """

    raw_bitstrings: np.ndarray
    filtered_bitstrings: np.ndarray


@attrs.frozen
class PauliStringMeasurementResult:
    """Result of measuring a Pauli string.

    Attributes:
        pauli_string: The Pauli string that is measured.
        mitigated_expectation: The error-mitigated expectation value of the Pauli string.
        mitigated_stddev: The standard deviation of the error-mitigated expectation value.
        unmitigated_expectation: The unmitigated expectation value of the Pauli string.
        unmitigated_stddev: The standard deviation of the unmitigated expectation value.
        calibration_result: The calibration result for readout errors. It can be either
            a SingleQubitReadoutCalibrationResult (in the case of mitigating with confusion
            matrices) or a PostFilteringSymmetryCalibrationResult (in the case of mitigating
            with post-selection symmetries).
    """

    pauli_string: ops.PauliString
    mitigated_expectation: float
    mitigated_stddev: float
    unmitigated_expectation: float
    unmitigated_stddev: float
    calibration_result: (
        SingleQubitReadoutCalibrationResult | PostFilteringSymmetryCalibrationResult | None
    ) = None


@attrs.frozen
class CircuitToPauliStringsMeasurementResult:
    """Result of measuring Pauli strings on a circuit.

    Attributes:
        circuit: The circuit that is measured.
        results: A list of PauliStringMeasurementResult objects.
    """

    circuit: circuits.FrozenCircuit
    results: list[PauliStringMeasurementResult]


@attrs.frozen
class CircuitToPauliStringsParameters:
    """
    Parameters for measuring Pauli strings on a circuit.

    Attributes:
        circuit: The circuit to measure.
        pauli_strings: A list of Pauli strings or a list of lists of Pauli strings.
                      If a list of lists is provided, each sublist is a group of
                      Qubit-Wise Commuting (QWC) Pauli strings that will be measured
                      together.
        postselection_symmetries: A dictionary mapping Pauli strings or Pauli sums to
                                  expected values for postselection symmetries. The
                                  circuit is the eigenvector of each Pauli string or
                                  Pauli sum.
    """

    circuit: circuits.FrozenCircuit
    pauli_strings: list[ops.PauliString] | list[list[ops.PauliString]]
    postselection_symmetries: dict[ops.PauliString | ops.PauliSum, int]


def _commute_or_identity(
    op1: ops.Pauli | ops.IdentityGate, op2: ops.Pauli | ops.IdentityGate
) -> bool:
    if op1 == ops.I or op2 == ops.I:
        return True
    return op1 == op2


def _are_two_pauli_strings_qubit_wise_commuting(
    pauli_str1: ops.PauliString,
    pauli_str2: ops.PauliString,
    all_qubits: list[ops.Qid] | frozenset[ops.Qid],
) -> bool:
    for qubit in all_qubits:
        op1 = pauli_str1.get(qubit, default=ops.I)
        op2 = pauli_str2.get(qubit, default=ops.I)

        if not _commute_or_identity(op1, op2):
            return False
    return True


def _are_pauli_sum_and_pauli_string_qubit_wise_commuting(
    pauli_sum: ops.PauliSum,
    pauli_str: ops.PauliString,
    all_qubits: list[ops.Qid] | frozenset[ops.Qid],
) -> bool:
    """Checks if a Pauli sum and a Pauli string are Qubit-Wise Commuting."""
    for pauli_sum_term in pauli_sum:
        for qubit in all_qubits:
            op1 = pauli_sum_term.get(qubit, default=ops.I)
            op2 = pauli_str.get(qubit, default=ops.I)

            if not _commute_or_identity(op1, op2):
                return False
    return True


def _are_symmetry_and_pauli_string_qubit_wise_commuting(
    symmetry: ops.PauliString | ops.PauliSum,
    pauli_str: ops.PauliString,
    all_qubits: list[ops.Qid] | frozenset[ops.Qid],
) -> bool:
    """Checks if a symmetry (Pauli string or Pauli sum) and a Pauli string are Qubit-Wise Commuting."""
    if isinstance(symmetry, ops.PauliSum):
        return _are_pauli_sum_and_pauli_string_qubit_wise_commuting(symmetry, pauli_str, all_qubits)
    elif isinstance(symmetry, ops.PauliString):
        return _are_two_pauli_strings_qubit_wise_commuting(symmetry, pauli_str, all_qubits)
    else:
        return False


def _validate_group_paulis_qwc(
    pauli_strs: list[ops.PauliString], all_qubits: list[ops.Qid] | frozenset[ops.Qid]
):
    """Checks if a group of Pauli strings are Qubit-Wise Commuting.

    Args:
        pauli_strings: A list of cirq.PauliString objects.
        all_qubits: A list of all qubits to consider for the QWC check.
                    The check is performed for each qubit in this list.

    Returns:
        True if the group is QWC, False otherwise.
    """
    if len(pauli_strs) <= 1:
        return True
    for p1, p2 in itertools.combinations(pauli_strs, 2):
        if not _are_two_pauli_strings_qubit_wise_commuting(p1, p2, all_qubits):
            return False
    return True


def _validate_single_pauli_string(pauli_str: ops.PauliString):
    if not isinstance(pauli_str, ops.PauliString):
        raise TypeError(
            f"All elements in the Pauli string lists must be cirq.PauliString "
            f"instances, got {type(pauli_str)}."
        )

    if all(q == ops.I for q in pauli_str) or not pauli_str:
        raise ValueError(
            "Empty Pauli strings or Pauli strings consisting "
            "only of Pauli I are not allowed. Please provide "
            "valid input Pauli strings."
        )
    if pauli_str.coefficient.imag != 0:
        raise ValueError(
            "Cannot compute expectation value of a non-Hermitian PauliString. "
            "Coefficient must be real."
        )


def _validate_circuit_to_pauli_strings_parameters(
    circuits_to_pauli: list[CircuitToPauliStringsParameters],
):
    """Validates the input parameters for measuring Pauli strings.

    Args:
        circuits_to_pauli: A list of CircuitToPauliStringsParameters objects.

    Raises:
        ValueError: If any of the input parameters are invalid.
        TypeError: If the types of the input parameters are incorrect.
    """
    if not circuits_to_pauli:
        raise ValueError("Input circuits_to_pauli parameter must not be empty.")

    for circuit_to_pauli in circuits_to_pauli:
        if not circuit_to_pauli.circuit:
            raise ValueError("Circuit must not be empty. Please provide a valid circuit.")
        if not isinstance(circuit_to_pauli.circuit, circuits.FrozenCircuit):
            raise TypeError("All keys in 'circuits_to_pauli' must be FrozenCircuit instances.")

        if not circuit_to_pauli.pauli_strings:
            raise ValueError(
                "Pauli strings must not be empty. "
                "Please provide a non-empty list of Pauli strings."
            )

        if isinstance(circuit_to_pauli.pauli_strings, Sequence) and isinstance(
            circuit_to_pauli.pauli_strings[0], Sequence
        ):
            for pauli_strs in circuit_to_pauli.pauli_strings:
                if not pauli_strs:
                    raise ValueError("Empty group of Pauli strings is not allowed")
                if not (
                    isinstance(pauli_strs, Sequence) and isinstance(pauli_strs[0], ops.PauliString)
                ):
                    raise TypeError(
                        f"Inconsistent type in list for circuit {circuit_to_pauli.circuit}. "
                        f"Expected all elements to be sequences of ops.PauliString, "
                        f"but found {type(pauli_strs)}."
                    )
                if not _validate_group_paulis_qwc(
                    pauli_strs, circuit_to_pauli.circuit.all_qubits()
                ):
                    raise ValueError(
                        f"Pauli group containing {pauli_strs} is invalid: "
                        f"The group of Pauli strings are not "
                        f"Qubit-Wise Commuting with each other."
                    )
                for pauli_str in pauli_strs:
                    _validate_single_pauli_string(pauli_str)
        elif isinstance(circuit_to_pauli.pauli_strings, Sequence) and isinstance(
            circuit_to_pauli.pauli_strings[0], ops.PauliString
        ):
            for pauli_str in circuit_to_pauli.pauli_strings:  # type: ignore
                _validate_single_pauli_string(pauli_str)
        else:
            raise TypeError(
                f"Expected all elements to be either a sequence of PauliStrings"
                f" or sequences of ops.PauliStrings. "
                f"Got {type(circuit_to_pauli.pauli_strings)} instead."
            )


def _validate_input(
    circuits_to_pauli: list[CircuitToPauliStringsParameters],
    pauli_repetitions: int,
    readout_repetitions: int,
    num_random_bitstrings: int,
    rng_or_seed: np.random.Generator | int,
):
    _validate_circuit_to_pauli_strings_parameters(circuits_to_pauli)

    # Check rng is a numpy random generator
    if not isinstance(rng_or_seed, np.random.Generator) and not isinstance(rng_or_seed, int):
        raise ValueError("Must provide a numpy random generator or a seed")

    # Check pauli_repetitions is bigger than 0
    if pauli_repetitions <= 0:
        raise ValueError("Must provide positive pauli_repetitions.")

    # Check num_random_bitstrings is bigger than or equal to 0
    if num_random_bitstrings < 0:
        raise ValueError("Must provide zero or more num_random_bitstrings.")

    # Check readout_repetitions is bigger than 0
    if readout_repetitions <= 0:
        raise ValueError("Must provide positive readout_repetitions for readout calibration.")


def _normalize_input_symmetry_paulis(
    circuits_to_pauli: list[CircuitToPauliStringsParameters],
) -> list[CircuitToPauliStringsParameters]:
    normalized_circuits_to_pauli: list[CircuitToPauliStringsParameters] = []
    for circuit_to_pauli in circuits_to_pauli:
        normalized_symmetry_dict: dict[ops.PauliString, int] = {}
        for symmetry_paulis, val in circuit_to_pauli.postselection_symmetries.items():
            if isinstance(symmetry_paulis, ops.PauliSum):
                normalized_symmetry_dict.update(
                    {symmetry_pauli: val for symmetry_pauli in list(symmetry_paulis)}
                )
            else:
                normalized_symmetry_dict[symmetry_paulis] = val
        normalized_circuits_to_pauli.append(
            CircuitToPauliStringsParameters(
                circuit=circuit_to_pauli.circuit,
                pauli_strings=circuit_to_pauli.pauli_strings,
                postselection_symmetries=normalized_symmetry_dict,
            )
        )
    return normalized_circuits_to_pauli


def _normalize_input_paulis(
    circuits_to_pauli: list[CircuitToPauliStringsParameters],
) -> list[CircuitToPauliStringsParameters]:
    normalized_circuits_to_pauli: list[CircuitToPauliStringsParameters] = []
    for circuit_to_pauli in circuits_to_pauli:
        pauli_strings = circuit_to_pauli.pauli_strings
        if isinstance(circuit_to_pauli.pauli_strings, Sequence) and isinstance(
            circuit_to_pauli.pauli_strings[0], ops.PauliString
        ):
            # If the input is a list of Pauli strings, convert it to a list of lists
            pauli_strings = [[ps] for ps in pauli_strings]
        normalized_circuits_to_pauli.append(
            CircuitToPauliStringsParameters(
                circuit=circuit_to_pauli.circuit,
                pauli_strings=pauli_strings,
                postselection_symmetries=circuit_to_pauli.postselection_symmetries,
            )
        )
    return normalized_circuits_to_pauli


def _extract_readout_qubits(pauli_strings: list[ops.PauliString]) -> list[ops.Qid]:
    """Extracts unique qubits from a list of QWC Pauli strings."""
    return sorted(set(q for ps in pauli_strings for q in ps.qubits))


def _extract_readout_qubits(pauli_strings: list[ops.PauliString]) -> list[ops.Qid]:
    """Extracts unique qubits from a list of QWC Pauli strings."""
    return sorted(set(q for ps in pauli_strings for q in ps.qubits))


def _pauli_strings_to_basis_change_ops(
    pauli_strings: list[ops.PauliString], qid_list: list[ops.Qid]
):
    operations = []
    for qubit in qid_list:
        for pauli_str in pauli_strings:
            pauli_op = pauli_str.get(qubit, default=ops.I)
            if pauli_op == ops.X:
                operations.append(ops.ry(-np.pi / 2)(qubit))  # =cirq.H
                break
            elif pauli_op == ops.Y:
                operations.append(ops.rx(np.pi / 2)(qubit))
                break
    return operations


def _pauli_strings_to_basis_change_with_sweep(
    pauli_strings: list[ops.PauliString], qid_list: list[ops.Qid]
) -> dict[str, float]:
    """Decide single-qubit rotation sweep parameters for basis change.

    Args:
        pauli_strings: A list of QWC Pauli strings.
        qid_list: A list of qubits to apply the basis change on.
    Returns:
        A dictionary mapping parameter names to their values for basis change.
    """
    params_dict = {}

    for qid, qubit in enumerate(qid_list):
        params_dict[f"phi{qid}"] = 1.0
        params_dict[f"theta{qid}"] = 0.0
        for pauli_str in pauli_strings:
            pauli_op = pauli_str.get(qubit, default=ops.I)
            if pauli_op == ops.X:
                params_dict[f"phi{qid}"] = 0.0
                params_dict[f"theta{qid}"] = 1 / 2
                break
            elif pauli_op == ops.Y:
                params_dict[f"phi{qid}"] = 1.0
                params_dict[f"theta{qid}"] = 1 / 2
                break
    return params_dict


def _generate_basis_change_circuits(
    normalized_circuits_to_pauli: dict[circuits.FrozenCircuit, list[list[ops.PauliString]]],
    insert_strategy: circuits.InsertStrategy,
) -> list[circuits.Circuit]:
    """Generates basis change circuits for each group of Pauli strings."""
    pauli_measurement_circuits = list[circuits.Circuit]()

    for input_circuit, pauli_string_groups in normalized_circuits_to_pauli.items():
        qid_list = list(sorted(input_circuit.all_qubits()))
        basis_change_circuits = []
        input_circuit_unfrozen = input_circuit.unfreeze()
        for pauli_strings in pauli_string_groups:
            basis_change_circuit = circuits.Circuit(
                input_circuit_unfrozen,
                _pauli_strings_to_basis_change_ops(pauli_strings, qid_list),
                ops.measure(*qid_list, key="result"),
                strategy=insert_strategy,
            )
            basis_change_circuits.append(basis_change_circuit)
        pauli_measurement_circuits.extend(basis_change_circuits)

    return pauli_measurement_circuits


def _generate_basis_change_circuits_with_sweep(
    normalized_circuits_to_pauli: dict[circuits.FrozenCircuit, list[list[ops.PauliString]]],
    insert_strategy: circuits.InsertStrategy,
) -> tuple[list[circuits.Circuit], list[study.Sweepable]]:
    """Generates basis change circuits for each group of Pauli strings with sweep."""
    parameterized_circuits = list[circuits.Circuit]()
    sweep_params = list[study.Sweepable]()
    for input_circuit, pauli_string_groups in normalized_circuits_to_pauli.items():
        qid_list = list(sorted(input_circuit.all_qubits()))
        phi_symbols = sympy.symbols(f"phi:{len(qid_list)}")
        theta_symbols = sympy.symbols(f"theta:{len(qid_list)}")

        # Create phased gates and measurement operator
        phased_gates = [
            ops.PhasedXPowGate(phase_exponent=(a - 1) / 2, exponent=b)(qubit)
            for a, b, qubit in zip(phi_symbols, theta_symbols, qid_list)
        ]
        measurement_op = ops.M(*qid_list, key="result")

        parameterized_circuit = circuits.Circuit(
            input_circuit.unfreeze(), phased_gates, measurement_op, strategy=insert_strategy
        )
        sweep_param = []
        for pauli_strings in pauli_string_groups:
            sweep_param.append(_pauli_strings_to_basis_change_with_sweep(pauli_strings, qid_list))
        sweep_params.append(sweep_param)
        parameterized_circuits.append(parameterized_circuit)

    return parameterized_circuits, sweep_params


def _build_one_qubit_confusion_matrix(e0: float, e1: float) -> np.ndarray:
    """Builds a 2x2 confusion matrix for a single qubit.

    Args:
        e0: the 0->1 readout error rate.
        e1: the 1->0 readout error rate.

    Returns:
        A 2x2 NumPy array representing the confusion matrix.
    """
    return np.array([[1 - e0, e1], [e0, 1 - e1]])


def _build_many_one_qubits_confusion_matrix(
    qubits_to_error: SingleQubitReadoutCalibrationResult,
) -> list[np.ndarray]:
    """Builds a list of confusion matrices from calibration results.

    This function iterates through the calibration results for each qubit and
    constructs a list of single-qubit confusion matrices.

    Args:
        qubits_to_error: An object containing calibration results for
            single-qubit readout errors, including zero-state and one-state errors
            for each qubit.

    Returns:
        A list of NumPy arrays, where each array is a 2x2 confusion matrix
        for a qubit. The order of matrices corresponds to the order of qubits
        in the calibration results (alphabetical order by qubit name).
    """
    cms: list[np.ndarray] = []

    for qubit in sorted(qubits_to_error.zero_state_errors.keys()):
        e0 = qubits_to_error.zero_state_errors[qubit]
        e1 = qubits_to_error.one_state_errors[qubit]
        cms.append(_build_one_qubit_confusion_matrix(e0, e1))
    return cms


def _build_many_one_qubits_empty_confusion_matrix(qubits_length: int) -> list[np.ndarray]:
    """Builds a list of empty confusion matrices"""
    return [_build_one_qubit_confusion_matrix(0, 0) for _ in range(qubits_length)]


def _build_pauli_measurement_circuits(
    circuits_to_pauli_params: list[CircuitToPauliStringsParameters], with_symmetries: bool = False
) -> list[circuits.Circuit]:
    pauli_measurement_circuits: list[circuits.Circuit] = []
    for circuit_to_pauli_params in circuits_to_pauli_params:
        input_circuit = circuit_to_pauli_params.circuit
        qid_list = sorted(input_circuit.all_qubits())
        basis_change_circuits = []
        input_circuit_unfrozen = input_circuit.unfreeze()
        for pauli_strings in circuit_to_pauli_params.pauli_strings:
            if not with_symmetries:
                basis_change_circuit = (
                    input_circuit_unfrozen
                    + _pauli_strings_to_basis_change_ops(pauli_strings, qid_list)
                    + ops.measure(*qid_list, key="m")
                )
            else:
                basis_change_circuit = (
                    input_circuit_unfrozen
                    + _pauli_strings_to_basis_change_ops(
                        pauli_strings
                        + [
                            sym
                            for sym, _ in circuit_to_pauli_params.postselection_symmetries.items()
                        ],
                        qid_list,
                    )
                    + ops.measure(*qid_list, key="m")
                )
            basis_change_circuits.append(basis_change_circuit)
        pauli_measurement_circuits.extend(basis_change_circuits)
    return pauli_measurement_circuits


def _split_input_circuits(
    circuits_to_pauli_params: list[CircuitToPauliStringsParameters],
) -> tuple[list[CircuitToPauliStringsParameters], list[CircuitToPauliStringsParameters]]:
    """Splits the input circuits into two lists based on the way they are measured."""
    # Circuits could be measured based on symmetries
    symmetry_circuits: list[CircuitToPauliStringsParameters] = []
    # Circuits could be measured based on confusion matrices
    confusion_circuits: list[CircuitToPauliStringsParameters] = []

    for circuit_to_pauli_params in circuits_to_pauli_params:
        if not circuit_to_pauli_params.postselection_symmetries:
            # If no postselection symmetries are provided, treat the circuit as a confusion circuit
            confusion_circuits.append(circuit_to_pauli_params)
            continue
        # Check if input symmetries are commuting with all Pauli strings in the circuit
        qubits_in_circuit = tuple(sorted(circuit_to_pauli_params.circuit.all_qubits()))

        if all(
            _are_symmetry_and_pauli_string_qubit_wise_commuting(sym, pauli_str, qubits_in_circuit)
            for pauli_strs in circuit_to_pauli_params.pauli_strings
            for pauli_str in pauli_strs
            for sym, _ in circuit_to_pauli_params.postselection_symmetries.items()
        ):
            symmetry_circuits.append(circuit_to_pauli_params)
        else:
            confusion_circuits.append(circuit_to_pauli_params)
    return symmetry_circuits, confusion_circuits


def _process_pauli_measurement_results(
    qubits: Sequence[ops.Qid],
    pauli_string_groups: list[list[ops.PauliString]],
    circuit_results: Sequence[ResultDict] | Sequence[study.Result],
    calibration_results: dict[tuple[ops.Qid, ...], SingleQubitReadoutCalibrationResult],
    pauli_repetitions: int,
    timestamp: float,
    disable_readout_mitigation: bool = False,
) -> list[PauliStringMeasurementResult]:
    """Calculates both error-mitigated expectation values and unmitigated expectation values
    from measurement results.

    This function takes the results from shuffled readout benchmarking and:
    1. Constructs a tensored confusion matrix for error mitigation.
    2. Mitigates readout errors for each Pauli string measurement.
    3. Calculates and returns both error-mitigated and unmitigated expectation values.

    Args:
        qubits: Qubits to build confusion matrices for. In a sorted order.
        pauli_string_groups: The lists of QWC Pauli string groups that are measured.
        circuit_results: A list of ResultDict obtained
            from running the Pauli measurement circuits.
        calibration_results: A dictionary of SingleQubitReadoutCalibrationResult
            for tuples of qubits present in `pauli_string_groups`.
        pauli_repetitions: The number of repetitions used for Pauli string measurements.
        timestamp: The timestamp of the calibration results.
        disable_readout_mitigation: If set to True, returns no error-mitigated error
            expectation values.

    Returns:
        A list of PauliStringMeasurementResult.
    """

    pauli_measurement_results: list[PauliStringMeasurementResult] = []

    for pauli_group_index, circuit_result in enumerate(circuit_results):
        measurement_results = circuit_result.measurements["result"]
        pauli_strs = pauli_string_groups[pauli_group_index]
        pauli_readout_qubits = _extract_readout_qubits(pauli_strs)

        calibration_result = (
            calibration_results[tuple(pauli_readout_qubits)]
            if not disable_readout_mitigation
            else None
        )

        for pauli_str in pauli_strs:
            qubits_sorted = sorted(pauli_str.qubits)
            qubit_indices = [qubits.index(q) for q in qubits_sorted]

            if disable_readout_mitigation:
                pauli_str_calibration_result = None
                confusion_matrices = _build_many_one_qubits_empty_confusion_matrix(
                    len(qubits_sorted)
                )
            else:
                if calibration_result is None:
                    # This case should be logically impossible if mitigation is on,
                    # so we raise an error.
                    raise ValueError(
                        f"Readout mitigation is enabled, but no calibration result was "
                        f"found for qubits {pauli_readout_qubits}."
                    )
                pauli_str_calibration_result = calibration_result.readout_result_for_qubits(
                    qubits_sorted
                )
                confusion_matrices = _build_many_one_qubits_confusion_matrix(
                    pauli_str_calibration_result
                )

            tensored_cm = TensoredConfusionMatrices(
                confusion_matrices,
                [[q] for q in qubits_sorted],
                repetitions=pauli_repetitions,
                timestamp=timestamp,
            )

            #  Create a mask for the relevant qubits in the measurement results
            relevant_bits = measurement_results[:, qubit_indices]

            # Calculate the mitigated expectation.
            raw_mitigated_values, raw_d_m = tensored_cm.readout_mitigation_pauli_uncorrelated(
                qubits_sorted, relevant_bits
            )
            mitigated_values_with_coefficient = raw_mitigated_values * pauli_str.coefficient.real
            d_m_with_coefficient = raw_d_m * abs(pauli_str.coefficient.real)

            # Calculate the unmitigated expectation.
            parity = np.sum(relevant_bits, axis=1) % 2
            raw_unmitigated_values = 1 - 2 * np.mean(parity)
            raw_d_unmit = 2 * np.sqrt(np.mean(parity) * (1 - np.mean(parity)) / pauli_repetitions)
            unmitigated_value_with_coefficient = raw_unmitigated_values * pauli_str.coefficient.real
            d_unmit_with_coefficient = raw_d_unmit * abs(pauli_str.coefficient.real)

            pauli_measurement_results.append(
                PauliStringMeasurementResult(
                    pauli_string=pauli_str,
                    mitigated_expectation=mitigated_values_with_coefficient,
                    mitigated_stddev=d_m_with_coefficient,
                    unmitigated_expectation=unmitigated_value_with_coefficient,
                    unmitigated_stddev=d_unmit_with_coefficient,
                    calibration_result=pauli_str_calibration_result,
                )
            )

    return pauli_measurement_results


def measure_pauli_strings_with_symmetries(
    sampler: work.Sampler,
    circuits_to_pauli_params: list[CircuitToPauliStringsParameters],
    pauli_measurement_circuits: list[circuits.Circuit],
    pauli_repetitions: int,
) -> list[CircuitToPauliStringsMeasurementResult]:
    """
    Measures expectation values of Pauli strings on given circuits with postselection symmetries.
    This function takes a list of CircuitToPauliStringsParameters. Each parameter contains a circuit and its associated list of QWC Pauli string groups.
    For each circuit and its associated list of QWC pauli string group, it:
    1. Runs the circuits to get the measurement results.
    2. Filters the measurement results based on postselection symmetries.
    3. Calculates and returns the expectation values for each Pauli string.

    Args:
        sampler: The sampler to use.
        circuits_to_pauli_params: A list of CircuitToPauliStringsParameters objects, where
            each object contains:
            - The circuit to measure.
            - A list of QWC Pauli strings or a list of lists of QWC Pauli strings.
            - A dictionary mapping Pauli strings or Pauli sums to expected eigen value for
              postselection symmetries.
        pauli_measurement_circuits: A list of circuits to measure the Pauli strings.
        pauli_repetitions: The number of repetitions for each circuit when measuring
            Pauli strings.
    """
    # Skip if no circuits to measure
    if not pauli_measurement_circuits:
        return []

    circuits_results = sampler.run_batch(pauli_measurement_circuits, repetitions=pauli_repetitions)
    circuits_measurement_results = [cir[0] for cir in circuits_results]

    pauli_measurement_results: list[PauliStringMeasurementResult] = []

    circuit_result_index = 0
    for circuit_to_pauli_params in circuits_to_pauli_params:
        circuit_results = circuits_measurement_results[
            circuit_result_index : circuit_result_index + len(circuit_to_pauli_params.pauli_strings)
        ]
        qubits_in_circuit = tuple(sorted(circuit_to_pauli_params.circuit.all_qubits()))
        post_selection_circuits_results = []
        single_circuit_pauli_measurement_results: list[PauliStringMeasurementResult] = []

        for i, circuit_result in enumerate(circuit_results):
            measurement_results = circuit_result.measurements["m"]

            # filter out bitstrings based on postselection symmetries
            measurement_result_eigenvalues = 1 - 2 * measurement_results
            rows_to_keep_mask = np.ones(len(measurement_result_eigenvalues), dtype=bool)

            for sym, expected_value in circuit_to_pauli_params.postselection_symmetries.items():
                sym_qubit_indices = [qubits_in_circuit.index(q) for q in sym.keys()]
                actual_eigenvalues = np.prod(
                    measurement_result_eigenvalues[:, sym_qubit_indices], axis=1
                )
                rows_to_keep_mask &= actual_eigenvalues == expected_value
            post_selection_circuits_results = measurement_results[rows_to_keep_mask]
            # Process the results to calculate expectation values
            # for pauli_strs in circuit_to_pauli_params.pauli_strings:
            for pauli_str in circuit_to_pauli_params.pauli_strings[i]:
                qubits_sorted = sorted(pauli_str.qubits)
                qubit_indices = [qubits_in_circuit.index(q) for q in qubits_sorted]
                relevant_bits_mit = post_selection_circuits_results[:, qubit_indices]
                relevant_bits_unmit = measurement_results[:, qubit_indices]

                # Calculate the mitigated expectation.
                parity = np.sum(relevant_bits_mit, axis=1) % 2
                raw_mitigated_values = 1 - 2 * np.mean(parity)
                raw_d_m = 2 * np.sqrt(np.mean(parity) * (1 - np.mean(parity)) / pauli_repetitions)
                mitigated_value_with_coefficient = raw_mitigated_values * pauli_str.coefficient.real
                d_mit_with_coefficient = raw_d_m * abs(pauli_str.coefficient.real)

                # Calculate the unmitigated expectation.
                parity_unmit = np.sum(relevant_bits_unmit, axis=1) % 2
                raw_unmitigated_values = 1 - 2 * np.mean(parity_unmit)
                raw_d_unmit = 2 * np.sqrt(
                    np.mean(parity_unmit) * (1 - np.mean(parity_unmit)) / pauli_repetitions
                )
                unmitigated_value_with_coefficient = (
                    raw_unmitigated_values * pauli_str.coefficient.real
                )
                d_unmit_with_coefficient = raw_d_unmit * abs(pauli_str.coefficient.real)

                single_circuit_pauli_measurement_results.append(
                    PauliStringMeasurementResult(
                        pauli_string=pauli_str,
                        mitigated_expectation=mitigated_value_with_coefficient,
                        mitigated_stddev=d_mit_with_coefficient,
                        unmitigated_expectation=unmitigated_value_with_coefficient,
                        unmitigated_stddev=d_unmit_with_coefficient,
                        calibration_result=PostFilteringSymmetryCalibrationResult(
                            raw_bitstrings=measurement_results,
                            filtered_bitstrings=post_selection_circuits_results,
                        ),
                    )
                )
        circuit_result_index += len(circuit_to_pauli_params.pauli_strings)
        pauli_measurement_results.append(
            CircuitToPauliStringsMeasurementResult(
                circuit=circuit_to_pauli_params.circuit,
                results=single_circuit_pauli_measurement_results,
            )
        )
    return pauli_measurement_results


def measure_pauli_strings_with_confusion_matrices(
    sampler: work.Sampler,
    circuits_to_pauli_params: list[CircuitToPauliStringsParameters],
    pauli_measurement_circuits: list[circuits.Circuit],
    pauli_repetitions: int,
    readout_repetitions: int,
    num_random_bitstrings: int,
    rng_or_seed: np.random.Generator | int,
    use_sweep: bool = False,
    insert_strategy: circuits.InsertStrategy = circuits.InsertStrategy.INLINE,
) -> list[CircuitToPauliStringsMeasurementResult]:
    """Measures expectation values of Pauli strings on given circuits with readout error mitigation using confusion matrices.
    This function takes a list of CircuitToPauliStringsParameters. Each parameter contains a circuit and its associated list of QWC Pauli string groups.
    For each circuit and its associated list of QWC pauli string group, it:
    1. Constructs circuits to measure the Pauli string expectation value by
        adding basis change moments and measurement operations.
<<<<<<< HEAD
    2. Runs shuffled readout benchmarking on these circuits to calibrate readout errors.
    3. Mitigates readout errors using the calibrated confusion matrices.
    4. Calculates and returns both error-mitigated and unmitigated expectation values
    for each Pauli string.
=======
    2.  If `num_random_bitstrings` is greater than zero, performing readout
        benchmarking (shuffled or sweep-based) to calibrate readout errors.
    3.  Mitigates readout errors using the calibrated confusion matrices.
    4.  Calculates and returns both error-mitigated and unmitigated expectation values for
        each Pauli string.
>>>>>>> 7cb819c7

    Args:
        sampler: The sampler to use.
        circuits_to_pauli_params: A list of CircuitToPauliStringsParameters objects, where
            each object contains:
            - The circuit to measure.
            - A list of QWC Pauli strings or a list of lists of QWC Pauli strings.
            - A dictionary mapping Pauli strings or Pauli sums to expected eigen value for
              postselection symmetries. In this case, the symmetries are not used.
        pauli_measurement_circuits: A list of circuits to measure the Pauli strings.
        pauli_repetitions: The number of repetitions for each circuit when measuring
            Pauli strings.
        readout_repetitions: The number of repetitions for readout calibration
            in the shuffled benchmarking.
        num_random_bitstrings: The number of random bitstrings to use in readout
            benchmarking.
        rng_or_seed: A random number generator or seed for the readout benchmarking.
<<<<<<< HEAD
=======
        use_sweep: If True, uses parameterized circuits and sweeps parameters
            for both Pauli measurements and readout benchmarking. Defaults to False.
        insert_strategy: The strategy for inserting measurement operations into the circuit.
            Defaults to circuits.InsertStrategy.INLINE.

    Returns:
        A list of CircuitToPauliStringsMeasurementResult objects, where each object contains:
            - The circuit that was measured.
            - A list of PauliStringMeasurementResult objects.
            - The calibration result for single-qubit readout errors.
>>>>>>> 7cb819c7
    """
    # Skip if no circuits to measure
    if not pauli_measurement_circuits:
        return []
    # Extract unique qubit tuples from input pauli strings
    unique_qubit_tuples = set()
    for circuit_to_pauli_params in circuits_to_pauli_params:
        for pauli_strings in circuit_to_pauli_params.pauli_strings:
            unique_qubit_tuples.add(tuple(_extract_readout_qubits(pauli_strings)))

    # qubits_list is a list of qubit tuples
    qubits_list = sorted(unique_qubit_tuples)

<<<<<<< HEAD
    # Run shuffled benchmarking for readout calibration
    circuits_results, calibration_results = run_shuffled_with_readout_benchmarking(
        input_circuits=pauli_measurement_circuits,
        sampler=sampler,
=======
    # Build the basis-change circuits for each Pauli string group
    pauli_measurement_circuits: list[circuits.Circuit] = []
    sweep_params: list[study.Sweepable] = []
    circuits_results: Sequence[ResultDict] | Sequence[Sequence[study.Result]] = []
    calibration_results: dict[tuple[ops.Qid, ...], SingleQubitReadoutCalibrationResult] = {}

    benchmarking_params = sc_readout.ReadoutBenchmarkingParams(
>>>>>>> 7cb819c7
        circuit_repetitions=pauli_repetitions,
        num_random_bitstrings=num_random_bitstrings,
        readout_repetitions=readout_repetitions,
    )

<<<<<<< HEAD
    pauli_measurement_results: list[CircuitToPauliStringsMeasurementResult] = []
    circuit_result_index = 0
    for circuit_to_pauli_params in circuits_to_pauli_params:

        input_circuit = circuit_to_pauli_params.circuit
        pauli_string_groups = circuit_to_pauli_params.pauli_strings

=======
    if use_sweep:
        pauli_measurement_circuits, sweep_params = _generate_basis_change_circuits_with_sweep(
            normalized_circuits_to_pauli, insert_strategy
        )

        # Run benchmarking using sweep for readout calibration
        circuits_results, calibration_results = sc_readout.run_sweep_with_readout_benchmarking(
            sampler=sampler,
            input_circuits=pauli_measurement_circuits,
            sweep_params=sweep_params,
            parameters=benchmarking_params,
            rng_or_seed=rng_or_seed,
            qubits=[list(qubits) for qubits in qubits_list],
        )

    else:
        pauli_measurement_circuits = _generate_basis_change_circuits(
            normalized_circuits_to_pauli, insert_strategy
        )

        # Run shuffled benchmarking for readout calibration
        circuits_results, calibration_results = (
            sc_readout.run_shuffled_circuits_with_readout_benchmarking(
                sampler=sampler,
                input_circuits=pauli_measurement_circuits,
                parameters=benchmarking_params,
                rng_or_seed=rng_or_seed,
                qubits=[list(qubits) for qubits in qubits_list],
            )
        )

    # Process the results to calculate expectation values
    results: list[CircuitToPauliStringsMeasurementResult] = []
    circuit_result_index = 0
    for i, (input_circuit, pauli_string_groups) in enumerate(normalized_circuits_to_pauli.items()):
>>>>>>> 7cb819c7
        qubits_in_circuit = tuple(sorted(input_circuit.all_qubits()))

        disable_readout_mitigation = False if num_random_bitstrings != 0 else True

<<<<<<< HEAD
        pauli_measurement_result = _process_pauli_measurement_results(
=======
        circuits_results_for_group: Sequence[ResultDict] | Sequence[study.Result] = []
        if use_sweep:
            circuits_results_for_group = cast(Sequence[Sequence[study.Result]], circuits_results)[i]
        else:
            circuits_results_for_group = cast(Sequence[ResultDict], circuits_results)[
                circuit_result_index : circuit_result_index + len(pauli_string_groups)
            ]
            circuit_result_index += len(pauli_string_groups)

        pauli_measurement_results = _process_pauli_measurement_results(
>>>>>>> 7cb819c7
            list(qubits_in_circuit),
            pauli_string_groups,
            circuits_results_for_group,
            calibration_results,
            pauli_repetitions,
            time.time(),
            disable_readout_mitigation,
        )
        pauli_measurement_results.append(
            CircuitToPauliStringsMeasurementResult(
                circuit=input_circuit, results=pauli_measurement_result
            )
        )

<<<<<<< HEAD
        circuit_result_index += len(pauli_string_groups)
    return pauli_measurement_results


def measure_pauli_strings(
    sampler: work.Sampler,
    circuits_to_pauli_params: list[CircuitToPauliStringsParameters],
    pauli_repetitions: int,
    readout_repetitions: int,
    num_random_bitstrings: int,
    rng_or_seed: np.random.Generator | int,
) -> list[CircuitToPauliStringsMeasurementResult]:
    """Measures expectation values of Pauli strings on given circuits with/without
    readout error mitigation.

    Args:
        circuits_to_pauli: A list of CircuitToPauliStringsParameters objects, where each object contains:
            - The circuit to measure.
            - A list of QWC Pauli strings or a list of lists of QWC Pauli strings.
            - A dictionary mapping Pauli strings or Pauli sums to expected eigen value for postselection symmetries.
        sampler: The sampler to use.
        pauli_repetitions: The number of repetitions for each circuit when measuring
            Pauli strings.
        readout_repetitions: The number of repetitions for readout calibration
            in the shuffled benchmarking.
        num_random_bitstrings: The number of random bitstrings to use in readout
            benchmarking.
        rng_or_seed: A random number generator or seed for the readout benchmarking.

    Returns:
        A list of CircuitToPauliStringsMeasurementResult objects, where each object contains:
            - The circuit that was measured.
            - A list of PauliStringMeasurementResult objects.
            - The calibration result for single-qubit readout errors.
    """

    _validate_input(
        circuits_to_pauli_params,
        pauli_repetitions,
        readout_repetitions,
        num_random_bitstrings,
        rng_or_seed,
    )

    circuits_to_pauli_params = _normalize_input_paulis(circuits_to_pauli_params)

    # Split the input circuits into two lists based on the way they are measured.
    symmetry_circuits, confusion_circuits = _split_input_circuits(circuits_to_pauli_params)

    return measure_pauli_strings_with_symmetries(
        sampler=sampler,
        circuits_to_pauli_params=_normalize_input_symmetry_paulis(symmetry_circuits),
        pauli_measurement_circuits=_build_pauli_measurement_circuits(symmetry_circuits, True),
        pauli_repetitions=pauli_repetitions,
    ) + measure_pauli_strings_with_confusion_matrices(
        sampler=sampler,
        circuits_to_pauli_params=confusion_circuits,
        pauli_measurement_circuits=_build_pauli_measurement_circuits(confusion_circuits),
        pauli_repetitions=pauli_repetitions,
        readout_repetitions=readout_repetitions,
        num_random_bitstrings=num_random_bitstrings,
        rng_or_seed=rng_or_seed,
    )
=======
    return results
>>>>>>> 7cb819c7
<|MERGE_RESOLUTION|>--- conflicted
+++ resolved
@@ -785,18 +785,11 @@
     For each circuit and its associated list of QWC pauli string group, it:
     1. Constructs circuits to measure the Pauli string expectation value by
         adding basis change moments and measurement operations.
-<<<<<<< HEAD
-    2. Runs shuffled readout benchmarking on these circuits to calibrate readout errors.
-    3. Mitigates readout errors using the calibrated confusion matrices.
-    4. Calculates and returns both error-mitigated and unmitigated expectation values
-    for each Pauli string.
-=======
     2.  If `num_random_bitstrings` is greater than zero, performing readout
         benchmarking (shuffled or sweep-based) to calibrate readout errors.
     3.  Mitigates readout errors using the calibrated confusion matrices.
     4.  Calculates and returns both error-mitigated and unmitigated expectation values for
         each Pauli string.
->>>>>>> 7cb819c7
 
     Args:
         sampler: The sampler to use.
@@ -814,8 +807,6 @@
         num_random_bitstrings: The number of random bitstrings to use in readout
             benchmarking.
         rng_or_seed: A random number generator or seed for the readout benchmarking.
-<<<<<<< HEAD
-=======
         use_sweep: If True, uses parameterized circuits and sweeps parameters
             for both Pauli measurements and readout benchmarking. Defaults to False.
         insert_strategy: The strategy for inserting measurement operations into the circuit.
@@ -826,7 +817,6 @@
             - The circuit that was measured.
             - A list of PauliStringMeasurementResult objects.
             - The calibration result for single-qubit readout errors.
->>>>>>> 7cb819c7
     """
     # Skip if no circuits to measure
     if not pauli_measurement_circuits:
@@ -840,12 +830,6 @@
     # qubits_list is a list of qubit tuples
     qubits_list = sorted(unique_qubit_tuples)
 
-<<<<<<< HEAD
-    # Run shuffled benchmarking for readout calibration
-    circuits_results, calibration_results = run_shuffled_with_readout_benchmarking(
-        input_circuits=pauli_measurement_circuits,
-        sampler=sampler,
-=======
     # Build the basis-change circuits for each Pauli string group
     pauli_measurement_circuits: list[circuits.Circuit] = []
     sweep_params: list[study.Sweepable] = []
@@ -853,21 +837,11 @@
     calibration_results: dict[tuple[ops.Qid, ...], SingleQubitReadoutCalibrationResult] = {}
 
     benchmarking_params = sc_readout.ReadoutBenchmarkingParams(
->>>>>>> 7cb819c7
         circuit_repetitions=pauli_repetitions,
         num_random_bitstrings=num_random_bitstrings,
         readout_repetitions=readout_repetitions,
     )
 
-<<<<<<< HEAD
-    pauli_measurement_results: list[CircuitToPauliStringsMeasurementResult] = []
-    circuit_result_index = 0
-    for circuit_to_pauli_params in circuits_to_pauli_params:
-
-        input_circuit = circuit_to_pauli_params.circuit
-        pauli_string_groups = circuit_to_pauli_params.pauli_strings
-
-=======
     if use_sweep:
         pauli_measurement_circuits, sweep_params = _generate_basis_change_circuits_with_sweep(
             normalized_circuits_to_pauli, insert_strategy
@@ -903,14 +877,10 @@
     results: list[CircuitToPauliStringsMeasurementResult] = []
     circuit_result_index = 0
     for i, (input_circuit, pauli_string_groups) in enumerate(normalized_circuits_to_pauli.items()):
->>>>>>> 7cb819c7
         qubits_in_circuit = tuple(sorted(input_circuit.all_qubits()))
 
         disable_readout_mitigation = False if num_random_bitstrings != 0 else True
 
-<<<<<<< HEAD
-        pauli_measurement_result = _process_pauli_measurement_results(
-=======
         circuits_results_for_group: Sequence[ResultDict] | Sequence[study.Result] = []
         if use_sweep:
             circuits_results_for_group = cast(Sequence[Sequence[study.Result]], circuits_results)[i]
@@ -921,7 +891,6 @@
             circuit_result_index += len(pauli_string_groups)
 
         pauli_measurement_results = _process_pauli_measurement_results(
->>>>>>> 7cb819c7
             list(qubits_in_circuit),
             pauli_string_groups,
             circuits_results_for_group,
@@ -936,70 +905,4 @@
             )
         )
 
-<<<<<<< HEAD
-        circuit_result_index += len(pauli_string_groups)
-    return pauli_measurement_results
-
-
-def measure_pauli_strings(
-    sampler: work.Sampler,
-    circuits_to_pauli_params: list[CircuitToPauliStringsParameters],
-    pauli_repetitions: int,
-    readout_repetitions: int,
-    num_random_bitstrings: int,
-    rng_or_seed: np.random.Generator | int,
-) -> list[CircuitToPauliStringsMeasurementResult]:
-    """Measures expectation values of Pauli strings on given circuits with/without
-    readout error mitigation.
-
-    Args:
-        circuits_to_pauli: A list of CircuitToPauliStringsParameters objects, where each object contains:
-            - The circuit to measure.
-            - A list of QWC Pauli strings or a list of lists of QWC Pauli strings.
-            - A dictionary mapping Pauli strings or Pauli sums to expected eigen value for postselection symmetries.
-        sampler: The sampler to use.
-        pauli_repetitions: The number of repetitions for each circuit when measuring
-            Pauli strings.
-        readout_repetitions: The number of repetitions for readout calibration
-            in the shuffled benchmarking.
-        num_random_bitstrings: The number of random bitstrings to use in readout
-            benchmarking.
-        rng_or_seed: A random number generator or seed for the readout benchmarking.
-
-    Returns:
-        A list of CircuitToPauliStringsMeasurementResult objects, where each object contains:
-            - The circuit that was measured.
-            - A list of PauliStringMeasurementResult objects.
-            - The calibration result for single-qubit readout errors.
-    """
-
-    _validate_input(
-        circuits_to_pauli_params,
-        pauli_repetitions,
-        readout_repetitions,
-        num_random_bitstrings,
-        rng_or_seed,
-    )
-
-    circuits_to_pauli_params = _normalize_input_paulis(circuits_to_pauli_params)
-
-    # Split the input circuits into two lists based on the way they are measured.
-    symmetry_circuits, confusion_circuits = _split_input_circuits(circuits_to_pauli_params)
-
-    return measure_pauli_strings_with_symmetries(
-        sampler=sampler,
-        circuits_to_pauli_params=_normalize_input_symmetry_paulis(symmetry_circuits),
-        pauli_measurement_circuits=_build_pauli_measurement_circuits(symmetry_circuits, True),
-        pauli_repetitions=pauli_repetitions,
-    ) + measure_pauli_strings_with_confusion_matrices(
-        sampler=sampler,
-        circuits_to_pauli_params=confusion_circuits,
-        pauli_measurement_circuits=_build_pauli_measurement_circuits(confusion_circuits),
-        pauli_repetitions=pauli_repetitions,
-        readout_repetitions=readout_repetitions,
-        num_random_bitstrings=num_random_bitstrings,
-        rng_or_seed=rng_or_seed,
-    )
-=======
-    return results
->>>>>>> 7cb819c7
+    return results