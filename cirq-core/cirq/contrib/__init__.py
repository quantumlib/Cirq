# Copyright 2018 The Cirq Developers
#
# Licensed under the Apache License, Version 2.0 (the "License");
# you may not use this file except in compliance with the License.
# You may obtain a copy of the License at
#
#     https://www.apache.org/licenses/LICENSE-2.0
#
# Unless required by applicable law or agreed to in writing, software
# distributed under the License is distributed on an "AS IS" BASIS,
# WITHOUT WARRANTIES OR CONDITIONS OF ANY KIND, either express or implied.
# See the License for the specific language governing permissions and
# limitations under the License.

"""Functionality that is not part of core supported Cirq apis.

Any contributions not ready for full production can be put in a subdirectory in
this package.
"""

from cirq.contrib import acquaintance  # noqa: F401
from cirq.contrib import graph_device  # noqa: F401
from cirq.contrib import quirk  # noqa: F401
from cirq.contrib.qcircuit import circuit_to_latex_using_qcircuit as circuit_to_latex_using_qcircuit
<<<<<<< HEAD
from cirq.contrib import json
from cirq.contrib.circuitdag import CircuitDag as CircuitDag, Unique as Unique
from cirq.contrib import noise_models
=======
from cirq.contrib import json  # noqa: F401
from cirq.contrib.circuitdag import CircuitDag as CircuitDag, Unique as Unique
>>>>>>> 6bb66616
<|MERGE_RESOLUTION|>--- conflicted
+++ resolved
@@ -22,11 +22,6 @@
 from cirq.contrib import graph_device  # noqa: F401
 from cirq.contrib import quirk  # noqa: F401
 from cirq.contrib.qcircuit import circuit_to_latex_using_qcircuit as circuit_to_latex_using_qcircuit
-<<<<<<< HEAD
-from cirq.contrib import json
-from cirq.contrib.circuitdag import CircuitDag as CircuitDag, Unique as Unique
-from cirq.contrib import noise_models
-=======
 from cirq.contrib import json  # noqa: F401
 from cirq.contrib.circuitdag import CircuitDag as CircuitDag, Unique as Unique
->>>>>>> 6bb66616
+from cirq.contrib import noise_models