--- conflicted
+++ resolved
@@ -58,11 +58,8 @@
         'BitFlipChannel': cirq.BitFlipChannel,
         'BitstringAccumulator': cirq.work.BitstringAccumulator,
         'BooleanHamiltonian': cirq.BooleanHamiltonian,
-<<<<<<< HEAD
         'BooleanHamiltonianGate': cirq.BooleanHamiltonianGate,
         'ProductState': cirq.ProductState,
-=======
->>>>>>> 1d27a006
         'CCNotPowGate': cirq.CCNotPowGate,
         'CCXPowGate': cirq.CCXPowGate,
         'CCZPowGate': cirq.CCZPowGate,
