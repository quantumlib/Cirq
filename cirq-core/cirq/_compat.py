# Copyright 2018 The Cirq Developers
#
# Licensed under the Apache License, Version 2.0 (the "License");
# you may not use this file except in compliance with the License.
# You may obtain a copy of the License at
#
#     https://www.apache.org/licenses/LICENSE-2.0
#
# Unless required by applicable law or agreed to in writing, software
# distributed under the License is distributed on an "AS IS" BASIS,
# WITHOUT WARRANTIES OR CONDITIONS OF ANY KIND, either express or implied.
# See the License for the specific language governing permissions and
# limitations under the License.

"""Workarounds for compatibility issues between versions and libraries."""
import functools
import importlib
import os
import re
import sys
import traceback
import warnings
from types import ModuleType
from typing import Any, Callable, Optional, Dict, Tuple, Type, Set

import numpy as np
import pandas as pd
import sympy


def proper_repr(value: Any) -> str:
    """Overrides sympy and numpy returning repr strings that don't parse."""

    if isinstance(value, sympy.Basic):
        result = sympy.srepr(value)

        # HACK: work around https://github.com/sympy/sympy/issues/16074
        # (only handles a few cases)
        fixed_tokens = ['Symbol', 'pi', 'Mul', 'Pow', 'Add', 'Mod', 'Integer', 'Float', 'Rational']
        for token in fixed_tokens:
            result = result.replace(token, 'sympy.' + token)

        return result

    if isinstance(value, np.ndarray):
        if np.issubdtype(value.dtype, np.datetime64):
            return f'np.array({value.tolist()!r}, dtype=np.{value.dtype!r})'
        return f'np.array({value.tolist()!r}, dtype=np.{value.dtype})'

    if isinstance(value, pd.MultiIndex):
        return f'pd.MultiIndex.from_tuples({repr(list(value))}, names={repr(list(value.names))})'

    if isinstance(value, pd.Index):
        return (
            f'pd.Index({repr(list(value))}, '
            f'name={repr(value.name)}, '
            f'dtype={repr(str(value.dtype))})'
        )

    if isinstance(value, pd.DataFrame):
        cols = [value[col].tolist() for col in value.columns]
        rows = list(zip(*cols))
        return (
            f'pd.DataFrame('
            f'\n    columns={proper_repr(value.columns)}, '
            f'\n    index={proper_repr(value.index)}, '
            f'\n    data={repr(rows)}'
            f'\n)'
        )

    return repr(value)


def proper_eq(a: Any, b: Any) -> bool:
    """Compares objects for equality, working around __eq__ not always working.

    For example, in numpy a == b broadcasts and returns an array instead of
    doing what np.array_equal(a, b) does. This method uses np.array_equal(a, b)
    when dealing with numpy arrays.
    """
    if type(a) == type(b):
        if isinstance(a, np.ndarray):
            return np.array_equal(a, b)
        if isinstance(a, (pd.DataFrame, pd.Index, pd.MultiIndex)):
            return a.equals(b)
        if isinstance(a, (tuple, list)):
            return len(a) == len(b) and all(proper_eq(x, y) for x, y in zip(a, b))
    return a == b


def _warn_or_error(msg):
    from cirq.testing.deprecation import ALLOW_DEPRECATION_IN_TEST

    deprecation_allowed = ALLOW_DEPRECATION_IN_TEST in os.environ
    if _called_from_test() and not deprecation_allowed:
        for filename, line_number, function_name, text in reversed(traceback.extract_stack()):
            if (
                not _is_internal(filename)
<<<<<<< HEAD
                and "_compat.py" not in filename
=======
                and not filename.endswith(os.path.join("cirq", "_compat.py"))
>>>>>>> 6d2cd169
                and "_test.py" in filename
            ):
                break
        raise ValueError(
            f"During testing using Cirq deprecated functionality is not allowed: {msg}"
            f"Update to non-deprecated functionality, or alternatively, you can quiet "
            f"this error by removing the CIRQ_TESTING environment variable "
            f"temporarily with `@mock.patch.dict(os.environ, clear='CIRQ_TESTING')`.\n"
            f"In case the usage of deprecated cirq is intentional, use "
            f"`with cirq.testing.assert_deprecated(...):` around this line:\n"
            f"{filename}:{line_number}: in {function_name}\n"
            f"\t{text}"
        )

    # we have to dynamically count the non-internal frames
    # due to the potentially multiple nested module wrappers
    stack_level = 1
    for filename, _, _, _ in reversed(traceback.extract_stack()):
        if not _is_internal(filename) and "_compat.py" not in filename:
            break
        if "_compat.py" in filename:
            stack_level += 1

    warnings.warn(
        msg,
        DeprecationWarning,
        stacklevel=stack_level,
    )


def _validate_deadline(deadline: str):
    DEADLINE_REGEX = r"^v(\d)+\.(\d)+$"
    assert re.match(DEADLINE_REGEX, deadline), "deadline should match vX.Y"


def deprecated(
    *, deadline: str, fix: str, name: Optional[str] = None
) -> Callable[[Callable], Callable]:
    """Marks a function as deprecated.

    Args:
        deadline: The version where the function will be deleted. It should be a minor version
            (e.g. "v0.7").
        fix: A complete sentence describing what the user should be using
            instead of this particular function (e.g. "Use cos instead.")
        name: How to refer to the function.
            Defaults to `func.__qualname__`.

    Returns:
        A decorator that decorates functions with a deprecation warning.
    """
    _validate_deadline(deadline)

    def decorator(func: Callable) -> Callable:
        @functools.wraps(func)
        def decorated_func(*args, **kwargs) -> Any:
            qualname = func.__qualname__ if name is None else name
            _warn_or_error(
                f'{qualname} was used but is deprecated.\n'
                f'It will be removed in cirq {deadline}.\n'
                f'{fix}\n'
            )

            return func(*args, **kwargs)

        decorated_func.__doc__ = (
            f'THIS FUNCTION IS DEPRECATED.\n\n'
            f'IT WILL BE REMOVED IN `cirq {deadline}`.\n\n'
            f'{fix}\n\n'
            f'{decorated_func.__doc__ or ""}'
        )

        return decorated_func

    return decorator


def deprecated_class(
    *, deadline: str, fix: str, name: Optional[str] = None
) -> Callable[[Type], Type]:
    """Marks a class as deprecated.

    Args:
        deadline: The version where the function will be deleted. It should be a minor version
            (e.g. "v0.7").
        fix: A complete sentence describing what the user should be using
            instead of this particular function (e.g. "Use cos instead.")
        name: How to refer to the class.
            Defaults to `class.__qualname__`.

    Returns:
        A decorator that decorates classes with a deprecation warning.
    """

    _validate_deadline(deadline)

    def decorator(clazz: Type) -> Type:
        clazz_new = clazz.__new__

        def patched_new(cls, *args, **kwargs):
            qualname = clazz.__qualname__ if name is None else name
            _warn_or_error(
                f'{qualname} was used but is deprecated.\n'
                f'It will be removed in cirq {deadline}.\n'
                f'{fix}\n'
            )

            return clazz_new(cls)

        setattr(clazz, '__new__', patched_new)
        clazz.__doc__ = (
            f'THIS CLASS IS DEPRECATED.\n\n'
            f'IT WILL BE REMOVED IN `cirq {deadline}`.\n\n'
            f'{fix}\n\n'
            f'{clazz.__doc__ or ""}'
        )

        return clazz

    return decorator


def deprecated_parameter(
    *,
    deadline: str,
    fix: str,
    func_name: Optional[str] = None,
    parameter_desc: str,
    match: Callable[[Tuple[Any, ...], Dict[str, Any]], bool],
    rewrite: Optional[
        Callable[[Tuple[Any, ...], Dict[str, Any]], Tuple[Tuple[Any, ...], Dict[str, Any]]]
    ] = None,
) -> Callable[[Callable], Callable]:
    """Marks a function parameter as deprecated.

    Also handles rewriting the deprecated parameter into the new signature.

    Args:
        deadline: The version where the function will be deleted. It should be a minor version
            (e.g. "v0.7").
        fix: A complete sentence describing what the user should be using
            instead of this particular function (e.g. "Use cos instead.")
        func_name: How to refer to the function.
            Defaults to `func.__qualname__`.
        parameter_desc: The name and type of the parameter being deprecated,
            e.g. "janky_count" or "janky_count keyword" or
            "positional janky_count".
        match: A lambda that takes args, kwargs and determines if the
            deprecated parameter is present or not. This determines whether or
            not the deprecation warning is printed, and also whether or not
            rewrite is called.
        rewrite: Returns new args/kwargs that don't use the deprecated
            parameter. Defaults to making no changes.

    Returns:
        A decorator that decorates functions with a parameter deprecation
            warning.
    """
    _validate_deadline(deadline)

    def decorator(func: Callable) -> Callable:
        @functools.wraps(func)
        def decorated_func(*args, **kwargs) -> Any:
            if match(args, kwargs):
                if rewrite is not None:
                    args, kwargs = rewrite(args, kwargs)

                qualname = func.__qualname__ if func_name is None else func_name
                _warn_or_error(
                    f'The {parameter_desc} parameter of {qualname} was '
                    f'used but is deprecated.\n'
                    f'It will be removed in cirq {deadline}.\n'
                    f'{fix}\n',
                )

            return func(*args, **kwargs)

        return decorated_func

    return decorator


def deprecate_attributes(module: ModuleType, deprecated_attributes: Dict[str, Tuple[str, str]]):
    """Wrap a module with deprecated attributes that give warnings.

    Args:
        module: The module to wrap.
        deprecated_attributes: A dictionary from attribute name to a tuple of
            strings, where the first string gives the version that the attribute
            will be removed in, and the second string describes what the user
            should do instead of accessing this deprecated attribute.

    Returns:
        Wrapped module with deprecated attributes. Use of these attributes
        will cause a warning for these deprecated attributes.
    """

    for (deadline, _) in deprecated_attributes.values():
        _validate_deadline(deadline)

    class Wrapped(ModuleType):

        __dict__ = module.__dict__

        def __getattr__(self, name):
            if name in deprecated_attributes:
                deadline, fix = deprecated_attributes[name]
                _warn_or_error(
                    f'{name} was used but is deprecated.\n'
                    f'It will be removed in cirq {deadline}.\n'
                    f'{fix}\n'
                )
            return getattr(module, name)

    return Wrapped(module.__name__, module.__doc__)


class DeprecatedModuleLoader(importlib.abc.Loader):
    """A Loader for deprecated modules.

    It wraps an existing Loader instance, to which it delegates the loading. On top of that
    it ensures that the sys.modules cache has both the deprecated module's name and the
    new module's name pointing to the same exact ModuleType instance.

    Args:
        loader: the loader to be wrapped
        old_module_name: the deprecated module's fully qualified name
        new_module_name: the new module's fully qualified name
    """

    def __init__(self, loader: Any, old_module_name: str, new_module_name: str):
        """A module loader that uses an existing module loader and intercepts
        the execution of a module.
        """
        self.loader = loader
        if hasattr(loader, 'exec_module'):
            # mypy#2427
            self.exec_module = self._wrap_exec_module(loader.exec_module)  # type: ignore
        # while this is rare and load_module was deprecated in 3.4
        # in older environments this line makes them work as well
        if hasattr(loader, 'load_module'):
            # mypy#2427
            self.load_module = self._wrap_load_module(loader.load_module)  # type: ignore
        if hasattr(loader, 'create_module'):
            # mypy#2427
            self.create_module = loader.create_module  # type: ignore
        self.old_module_name = old_module_name
        self.new_module_name = new_module_name

    def module_repr(self, module: ModuleType) -> str:
        return self.loader.module_repr(module)

    def _wrap_load_module(self, method: Any) -> Any:
        def load_module(fullname: str) -> ModuleType:
            assert fullname == self.old_module_name, (
                f"DeprecatedModuleLoader for {self.old_module_name} was asked to "
                f"load {fullname}"
            )
            if self.new_module_name in sys.modules:
                sys.modules[self.old_module_name] = sys.modules[self.new_module_name]
                return sys.modules[self.old_module_name]
            method(self.new_module_name)
            # https://docs.python.org/3.5/library/importlib.html#importlib.abc.Loader.load_module
            assert self.new_module_name in sys.modules, (
                f"Wrapped loader {self.loader} was "
                f"expected to insert "
                f"{self.new_module_name} in sys.modules "
                f"but it did not."
            )
            sys.modules[self.old_module_name] = sys.modules[self.new_module_name]
            return sys.modules[self.old_module_name]

        return load_module

    def _wrap_exec_module(self, method: Any) -> Any:
        def exec_module(module: ModuleType) -> None:
            assert module.__name__ == self.old_module_name, (
                f"DeprecatedModuleLoader for {self.old_module_name} was asked to "
                f"load {module.__name__}"
            )
            # check for new_module whether it was loaded
            if self.new_module_name in sys.modules:
                # found it - no need to load the module again
                sys.modules[self.old_module_name] = sys.modules[self.new_module_name]
                return

            # now we know we have to initialize the module
            sys.modules[self.old_module_name] = module
            sys.modules[self.new_module_name] = module

            try:
                return method(module)
            except BaseException:
                # if there's an error, we atomically remove both
                del sys.modules[self.new_module_name]
                del sys.modules[self.old_module_name]
                raise

        return exec_module


def _is_internal(filename: str) -> bool:
    """Returns whether filename is internal to python.

    This is similar to how the built-in warnings module differentiates frames from internal modules.
    It is specific to CPython - see
    https://github.com/python/cpython/blob/41ec17e45d54473d32f543396293256f1581e44d/Lib/warnings.py#L275.
    """
    return 'importlib' in filename and '_bootstrap' in filename


_warned: Set[str] = set()


def _called_from_test() -> bool:
    return 'CIRQ_TESTING' in os.environ


def _should_dedupe_module_deprecation() -> bool:
    """Whether module deprecation warnings should be deduped or not.

    We should always dedupe when not called from test.
    We should only dedupe during tests if forced.
    """
    force_dedupe = "CIRQ_FORCE_DEDUPE_MODULE_DEPRECATION" in os.environ
    return not _called_from_test() or force_dedupe


def _deduped_module_warn_or_error(old_module_name: str, new_module_name: str, deadline: str):
    if _should_dedupe_module_deprecation() and old_module_name in _warned:
        return

    _warned.add(old_module_name)

    _warn_or_error(
        f"{old_module_name} was used but is deprecated.\n "
        f"it will be removed in cirq {deadline}.\n "
        f"Use {new_module_name} instead.\n",
    )


class DeprecatedModuleFinder(importlib.abc.MetaPathFinder):
    """A module finder to handle deprecated module references.

    It sends a deprecation warning when a deprecated module is asked to be found.
    It is meant to be used as a wrapper around existing MetaPathFinder instances.

    Args:
        finder: the finder to wrap.
        new_module_name: the new module's fully qualified name
        old_module_name: the deprecated module's fully qualified name
        deadline: the deprecation deadline
    """

    def __init__(
        self,
        finder: Any,
        new_module_name: str,
        old_module_name: str,
        deadline: str,
    ):
        """An aliasing module finder that uses an existing module finder to find a python
        module spec and intercept the execution of matching modules.
        """
        self.finder = finder
        self.new_module_name = new_module_name
        self.old_module_name = old_module_name
        self.deadline = deadline
        # to cater for metadata path finders
        # https://docs.python.org/3/library/importlib.metadata.html#extending-the-search-algorithm
        if hasattr(finder, "find_distributions"):

            def find_distributions(context):
                return self.finder.find_distributions(context)

            self.find_distributions = find_distributions
        if hasattr(finder, "invalidate_caches"):

            def invalidate_caches() -> None:
                return self.finder.invalidate_caches()

            # mypy#2427
            self.invalidate_caches = invalidate_caches  # type: ignore

    def find_spec(self, fullname: str, path: Any = None, target: Any = None) -> Any:
        """Finds the specification of a module.

        This is an implementation of the importlib.abc.MetaPathFinder.find_spec method.
        See https://docs.python.org/3/library/importlib.html#importlib.abc.MetaPathFinder.

        Args:
            fullname: name of the module.
            path: if presented, this is the parent module's submodule search path.
            target: When passed in, target is a module object that the finder may use to make a more
                educated guess about what spec to return. We don't use it here, just pass it along
                to the wrapped finder.
        """
        if fullname != self.old_module_name and not fullname.startswith(self.old_module_name + "."):
            # if we are not interested in it, then just pass through to the wrapped finder
            return self.finder.find_spec(fullname, path, target)

        # warn for deprecation
        _deduped_module_warn_or_error(self.old_module_name, self.new_module_name, self.deadline)

        new_fullname = self.new_module_name + fullname[len(self.old_module_name) :]

        # find the corresponding spec in the new structure
        if fullname == self.old_module_name:
            # this is the first time the deprecated module is being found
            # which means that the new parent needs to be found first and under
            # the new parent's path, we should be able to find the new name of
            # the deprecated module
            # this code is heavily inspired by importlib.util.find_spec
            parent_name = new_fullname.rpartition('.')[0]
            if parent_name:
                parent = __import__(parent_name, fromlist=['__path__'])
                # note that compared to importlib.util.find_spec we don't handle
                # AttributeError here because it is not expected to happen in case
                # of a DeprecatedModuleLoader - the new parent should exist and be
                # a proper package
                parent_path = parent.__path__
            else:
                parent_path = None
            spec = self.finder.find_spec(new_fullname, parent_path, None)
        else:
            # we are finding a submodule of the parent of the deprecated module,
            # which means that the parent was already found, and thus, `path` is
            # correctly pointing to the module's parent in the new hierarchy
            spec = self.finder.find_spec(
                new_fullname,
                path=path,
                target=target,
            )

        # if the spec exists, return the DeprecatedModuleLoader that will do the loading as well
        # as set the alias(es) in sys.modules as necessary
        if spec is not None:
            # change back the name to the deprecated module name
            spec.name = fullname
            # some loaders do a check to ensure the module's name is the same
            # as the loader was created for
            if getattr(spec.loader, "name", None) == new_fullname:
                setattr(spec.loader, "name", fullname)
            spec.loader = DeprecatedModuleLoader(spec.loader, fullname, new_fullname)
        return spec


def deprecated_submodule(
    *, new_module_name: str, old_parent: str, old_child: str, deadline: str, create_attribute: bool
):
    """Creates a deprecated module reference recursively for a module.

    For `new_module_name` (e.g. cirq_google) creates an alias (e.g cirq.google) in Python's module
    cache. It also recursively checks for the already imported submodules (e.g. cirq_google.api) and
    creates the alias for them too (e.g. cirq.google.api). With this method it is possible to create
    an alias that really looks like a module, e.g you can do things like
    `from cirq.google import api` - which would be otherwise impossible.

    Note that this method will execute `new_module_name` in order to ensure that it is in the module
    cache.

    Args:
        new_module_name: absolute module name for the new module
        old_parent: the current module that had the original submodule
        old_child: the submodule that is being relocated
        create_attribute: if True, the submodule will be added as a deprecated attribute to the
            old_parent module
    Returns:
        None
    """
    _validate_deadline(deadline)

    old_module_name = f"{old_parent}.{old_child}"

    if create_attribute:
        new_module = importlib.import_module(new_module_name)
        _setup_deprecated_submodule_attribute(
            new_module_name, old_parent, old_child, deadline, new_module
        )

    def wrap(finder: Any) -> Any:
        if not hasattr(finder, 'find_spec'):
            return finder
        # this is just to make mypy not complain about the type of new_module_spec being Optional
        return DeprecatedModuleFinder(finder, new_module_name, old_module_name, deadline)

    sys.meta_path = [wrap(finder) for finder in sys.meta_path]


def _setup_deprecated_submodule_attribute(
    new_module_name: str, old_parent: str, old_child: str, deadline: str, new_module: ModuleType
):
    parent_module = sys.modules[old_parent]
    setattr(parent_module, old_child, new_module)

    class Wrapped(ModuleType):
        __dict__ = parent_module.__dict__

        def __getattr__(self, name):
            if name == old_child:
                _deduped_module_warn_or_error(
                    f"{old_parent}.{old_child}", new_module_name, deadline
                )
            return getattr(parent_module, name)

    sys.modules[old_parent] = Wrapped(parent_module.__name__, parent_module.__doc__)<|MERGE_RESOLUTION|>--- conflicted
+++ resolved
@@ -96,11 +96,7 @@
         for filename, line_number, function_name, text in reversed(traceback.extract_stack()):
             if (
                 not _is_internal(filename)
-<<<<<<< HEAD
-                and "_compat.py" not in filename
-=======
                 and not filename.endswith(os.path.join("cirq", "_compat.py"))
->>>>>>> 6d2cd169
                 and "_test.py" in filename
             ):
                 break
