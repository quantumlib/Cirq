# Copyright 2020 The Cirq Developers
#
# Licensed under the Apache License, Version 2.0 (the "License");
# you may not use this file except in compliance with the License.
# You may obtain a copy of the License at
#
#     https://www.apache.org/licenses/LICENSE-2.0
#
# Unless required by applicable law or agreed to in writing, software
# distributed under the License is distributed on an "AS IS" BASIS,
# WITHOUT WARRANTIES OR CONDITIONS OF ANY KIND, either express or implied.
# See the License for the specific language governing permissions and
# limitations under the License.

import pathlib

import cirq
from cirq.json_resolver_cache import _class_resolver_dictionary
from cirq.testing.json import ModuleJsonTestSpec

TestSpec = ModuleJsonTestSpec(
    name="cirq",
    packages=[cirq, cirq.work],
    test_data_path=pathlib.Path(__file__).parent,
    resolver_cache=_class_resolver_dictionary(),
    not_yet_serializable=[
        'Alignment',
        'AxisAngleDecomposition',
        'CircuitDiagramInfo',
        'CircuitDiagramInfoArgs',
        'CircuitSampleJob',
        'CliffordSimulatorStepResult',
        'CliffordTrialResult',
        'DensityMatrixSimulator',
        'DensityMatrixStepResult',
        'DensityMatrixTrialResult',
        'ExpressionMap',
        'InsertStrategy',
        'KakDecomposition',
        'LinearCombinationOfGates',
        'LinearCombinationOfOperations',
        'PauliSumCollector',
        'PauliSumExponential',
        'PeriodicValue',
        'PointOptimizationSummary',
        'QasmArgs',
        'QasmOutput',
        'QuantumState',
        'QubitOrder',
        'SimulationTrialResult',
        'SimulationTrialResultBase',
        'SparseSimulatorStep',
        'StateVectorMixin',
        'TextDiagramDrawer',
        'Timestamp',
        'TwoQubitGateTabulationResult',
        'StateVectorTrialResult',
        'ZerosSampler',
    ],
    should_not_be_serialized=[
        # Heatmaps
        'Heatmap',
        'TwoQubitInteractionHeatmap',
        # Intermediate states with work buffers and unknown external prng guts.
        'ApplyChannelArgs',
        'ApplyMixtureArgs',
        'ApplyUnitaryArgs',
        'CliffordTableauSimulationState',
        'DensityMatrixSimulationState',
        'SimulationProductState',
        'SimulationState',
        'SimulationStateBase',
        'StabilizerChFormSimulationState',
        'StabilizerSimulationState',
        'StateVectorSimulationState',
        # Abstract base class for creating compilation targets.
        'CompilationTargetGateset',
        'TwoQubitCompilationTargetGateset',
        # Circuit optimizers are function-like. Only attributes
        # are ignore_failures, tolerance, and other feature flags
        'MEASUREMENT_KEY_SEPARATOR',
        'PointOptimizer',
        # Transformers
        'TransformerLogger',
        'TransformerContext',
        # Routing utilities
        'HardCodedInitialMapper',
        'MappingManager',
<<<<<<< HEAD
        'RouteCQC',
=======
        'LineInitialMapper',
>>>>>>> bad20d35
        # global objects
        'CONTROL_TAG',
        'PAULI_BASIS',
        'PAULI_STATES',
        # abstract, but not inspect.isabstract():
        'Device',
        'InterchangeableQubitsGate',
        'Pauli',
        'ABCMetaImplementAnyOneOf',
        'SimulatesAmplitudes',
        'SimulatesExpectationValues',
        'SimulatesFinalState',
        'StateVectorStepResult',
        'StepResultBase',
        'UnitSweep',
        'NamedTopology',
        # protocols:
        'HasJSONNamespace',
        'SupportsActOn',
        'SupportsActOnQubits',
        'SupportsApplyChannel',
        'SupportsApplyMixture',
        'SupportsApproximateEquality',
        'SupportsCircuitDiagramInfo',
        'SupportsCommutes',
        'SupportsConsistentApplyUnitary',
        'SupportsControlKey',
        'SupportsDecompose',
        'SupportsDecomposeWithQubits',
        'SupportsEqualUpToGlobalPhase',
        'SupportsExplicitHasUnitary',
        'SupportsExplicitNumQubits',
        'SupportsExplicitQidShape',
        'SupportsJSON',
        'SupportsKraus',
        'SupportsMeasurementKey',
        'SupportsMixture',
        'SupportsParameterization',
        'SupportsPauliExpansion',
        'SupportsPhase',
        'SupportsQasm',
        'SupportsQasmWithArgs',
        'SupportsQasmWithArgsAndQubits',
        'SupportsTraceDistanceBound',
        'SupportsUnitary',
        # mypy types:
        'CIRCUIT_LIKE',
        'DURATION_LIKE',
        'JsonResolver',
        'LabelEntity',
        'NOISE_MODEL_LIKE',
        'OP_TREE',
        'PAULI_GATE_LIKE',
        'PAULI_STRING_LIKE',
        'ParamResolverOrSimilarType',
        'PauliSumLike',
        'QUANTUM_STATE_LIKE',
        'QubitOrderOrList',
        'RANDOM_STATE_OR_SEED_LIKE',
        'STATE_VECTOR_LIKE',
        'Sweepable',
        'TParamKey',
        'TParamVal',
        'TParamValComplex',
        'TRANSFORMER',
        'ParamDictType',
        'ParamMappingType',
        # utility:
        'CliffordSimulator',
        'NoiseModelFromNoiseProperties',
        'Simulator',
        'StabilizerSampler',
        'DEFAULT_RESOLVERS',
    ],
    deprecated={},
    tested_elsewhere=[
        # SerializableByKey does not follow common serialization rules.
        # It is tested separately in test_context_serialization.
        'SerializableByKey'
    ],
)<|MERGE_RESOLUTION|>--- conflicted
+++ resolved
@@ -85,12 +85,9 @@
         'TransformerContext',
         # Routing utilities
         'HardCodedInitialMapper',
+        'LineInitialMapper',
         'MappingManager',
-<<<<<<< HEAD
         'RouteCQC',
-=======
-        'LineInitialMapper',
->>>>>>> bad20d35
         # global objects
         'CONTROL_TAG',
         'PAULI_BASIS',
