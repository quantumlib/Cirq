# Copyright 2020 The Cirq Developers
#
# Licensed under the Apache License, Version 2.0 (the "License");
# you may not use this file except in compliance with the License.
# You may obtain a copy of the License at
#
#     https://www.apache.org/licenses/LICENSE-2.0
#
# Unless required by applicable law or agreed to in writing, software
# distributed under the License is distributed on an "AS IS" BASIS,
# WITHOUT WARRANTIES OR CONDITIONS OF ANY KIND, either express or implied.
# See the License for the specific language governing permissions and
# limitations under the License.

import pathlib

import cirq
from cirq.json_resolver_cache import _class_resolver_dictionary
from cirq.testing.json import ModuleJsonTestSpec

TestSpec = ModuleJsonTestSpec(
    name="cirq",
    packages=[cirq, cirq.work],
    test_data_path=pathlib.Path(__file__).parent,
    resolver_cache=_class_resolver_dictionary(),
    not_yet_serializable=[
        'Alignment',
        'AxisAngleDecomposition',
        'CircuitDiagramInfo',
        'CircuitDiagramInfoArgs',
        'CircuitSampleJob',
        'CliffordSimulatorStepResult',
        'CliffordTrialResult',
        'DensityMatrixSimulator',
        'DensityMatrixStepResult',
        'DensityMatrixTrialResult',
        'ExpressionMap',
        'InsertStrategy',
        'KakDecomposition',
        'LinearCombinationOfGates',
        'LinearCombinationOfOperations',
        'PauliSumCollector',
        'PauliSumExponential',
        'PeriodicValue',
        'PointOptimizationSummary',
        'QasmArgs',
        'QasmOutput',
        'QuantumState',
        'QubitOrder',
        'SimulationTrialResult',
        'SimulationTrialResultBase',
        'SparseSimulatorStep',
        'StateVectorMixin',
        'TextDiagramDrawer',
        'Timestamp',
        'TwoQubitGateTabulationResult',
        'StateVectorTrialResult',
        'ZerosSampler',
    ],
    should_not_be_serialized=[
        # Heatmaps
        'Heatmap',
        'TwoQubitInteractionHeatmap',
        # Intermediate states with work buffers and unknown external prng guts.
        'ApplyChannelArgs',
        'ApplyMixtureArgs',
        'ApplyUnitaryArgs',
        'CliffordTableauSimulationState',
        'DensityMatrixSimulationState',
        'SimulationProductState',
        'SimulationState',
        'SimulationStateBase',
        'StabilizerChFormSimulationState',
        'StabilizerSimulationState',
        'StateVectorSimulationState',
        # Abstract base class for creating compilation targets.
        'CompilationTargetGateset',
        'TwoQubitCompilationTargetGateset',
        # Circuit optimizers are function-like. Only attributes
        # are ignore_failures, tolerance, and other feature flags
        'MEASUREMENT_KEY_SEPARATOR',
        'PointOptimizer',
        # Transformers
        'TransformerLogger',
        'TransformerContext',
        # Routing utilities
<<<<<<< HEAD
        'HardCodedInitialMapper',
=======
        'MappingManager',
>>>>>>> bab96392
        # global objects
        'CONTROL_TAG',
        'PAULI_BASIS',
        'PAULI_STATES',
        # abstract, but not inspect.isabstract():
        'Device',
        'InterchangeableQubitsGate',
        'Pauli',
        'ABCMetaImplementAnyOneOf',
        'SimulatesAmplitudes',
        'SimulatesExpectationValues',
        'SimulatesFinalState',
        'StateVectorStepResult',
        'StepResultBase',
        'UnitSweep',
        'NamedTopology',
        # protocols:
        'HasJSONNamespace',
        'SupportsActOn',
        'SupportsActOnQubits',
        'SupportsApplyChannel',
        'SupportsApplyMixture',
        'SupportsApproximateEquality',
        'SupportsCircuitDiagramInfo',
        'SupportsCommutes',
        'SupportsConsistentApplyUnitary',
        'SupportsControlKey',
        'SupportsDecompose',
        'SupportsDecomposeWithQubits',
        'SupportsEqualUpToGlobalPhase',
        'SupportsExplicitHasUnitary',
        'SupportsExplicitNumQubits',
        'SupportsExplicitQidShape',
        'SupportsJSON',
        'SupportsKraus',
        'SupportsMeasurementKey',
        'SupportsMixture',
        'SupportsParameterization',
        'SupportsPauliExpansion',
        'SupportsPhase',
        'SupportsQasm',
        'SupportsQasmWithArgs',
        'SupportsQasmWithArgsAndQubits',
        'SupportsTraceDistanceBound',
        'SupportsUnitary',
        # mypy types:
        'CIRCUIT_LIKE',
        'DURATION_LIKE',
        'JsonResolver',
        'LabelEntity',
        'NOISE_MODEL_LIKE',
        'OP_TREE',
        'PAULI_GATE_LIKE',
        'PAULI_STRING_LIKE',
        'ParamResolverOrSimilarType',
        'PauliSumLike',
        'QUANTUM_STATE_LIKE',
        'QubitOrderOrList',
        'RANDOM_STATE_OR_SEED_LIKE',
        'STATE_VECTOR_LIKE',
        'Sweepable',
        'TParamKey',
        'TParamVal',
        'TParamValComplex',
        'TRANSFORMER',
        'ParamDictType',
        'ParamMappingType',
        # utility:
        'CliffordSimulator',
        'NoiseModelFromNoiseProperties',
        'Simulator',
        'StabilizerSampler',
        'DEFAULT_RESOLVERS',
    ],
    deprecated={},
    tested_elsewhere=[
        # SerializableByKey does not follow common serialization rules.
        # It is tested separately in test_context_serialization.
        'SerializableByKey'
    ],
)<|MERGE_RESOLUTION|>--- conflicted
+++ resolved
@@ -84,11 +84,8 @@
         'TransformerLogger',
         'TransformerContext',
         # Routing utilities
-<<<<<<< HEAD
         'HardCodedInitialMapper',
-=======
         'MappingManager',
->>>>>>> bab96392
         # global objects
         'CONTROL_TAG',
         'PAULI_BASIS',
