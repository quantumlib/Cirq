--- conflicted
+++ resolved
@@ -40,12 +40,8 @@
         'KakDecomposition',
         'LinearCombinationOfGates',
         'LinearCombinationOfOperations',
-<<<<<<< HEAD
-        'NeutralAtomDevice',
-=======
         'Linspace',
         'ListSweep',
->>>>>>> faf6454a
         'PauliSumCollector',
         'PauliSumExponential',
         'PeriodicValue',
@@ -61,11 +57,8 @@
         'TextDiagramDrawer',
         'Timestamp',
         'TwoQubitGateTabulationResult',
-<<<<<<< HEAD
         'StateVectorSimulatorState',
-=======
         'UnitSweep',
->>>>>>> faf6454a
         'StateVectorTrialResult',
         'ZerosSampler',
     ],
