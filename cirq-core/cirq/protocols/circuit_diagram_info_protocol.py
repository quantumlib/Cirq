# Copyright 2018 The Cirq Developers
#
# Licensed under the Apache License, Version 2.0 (the "License");
# you may not use this file except in compliance with the License.
# You may obtain a copy of the License at
#
#     https://www.apache.org/licenses/LICENSE-2.0
#
# Unless required by applicable law or agreed to in writing, software
# distributed under the License is distributed on an "AS IS" BASIS,
# WITHOUT WARRANTIES OR CONDITIONS OF ANY KIND, either express or implied.
# See the License for the specific language governing permissions and
# limitations under the License.
import re
from fractions import Fraction
from typing import (
    Any,
    TYPE_CHECKING,
    Optional,
    Union,
    TypeVar,
    Dict,
    overload,
    Iterable,
    List,
    Sequence,
)

import numpy as np
import sympy
from typing_extensions import Protocol

from cirq import protocols, value
from cirq._doc import doc_private

if TYPE_CHECKING:
    import cirq


@value.value_equality
class CircuitDiagramInfo:
    """Describes how to draw an operation in a circuit diagram."""

    def __init__(
        self,
        wire_symbols: Iterable[str],
        exponent: Any = 1,
        connected: bool = True,
        exponent_qubit_index: Optional[int] = None,
        auto_exponent_parens: bool = True,
    ) -> None:
        """Inits CircuitDiagramInfo.

        Args:
            wire_symbols: The symbols that should be shown on the qubits
                affected by this operation. Must match the number of qubits that
                the operation is applied to.
            exponent: An optional convenience value that will be appended onto
                an operation's final gate symbol with a caret in front
                (unless it's equal to 1). For example, the square root of X gate
                has a text diagram exponent of 0.5 and symbol of 'X' so it is
                drawn as 'X^0.5'.
            connected: Whether or not to draw a line connecting the qubits.
            exponent_qubit_index: The qubit to put the exponent on. (The k'th
                qubit is the k'th target of the gate.) Defaults to the bottom
                qubit in the diagram.
            auto_exponent_parens: When this is True, diagram making code will
                add parentheses around exponents whose contents could look
                ambiguous (e.g. if the exponent contains a dash character that
                could be mistaken for an identity wire). Defaults to True.

        Raises:
            ValueError: If `wire_symbols` is a string, and not an interable
                of strings.
        """
        if isinstance(wire_symbols, str):
            raise ValueError('Expected an Iterable[str] for wire_symbols but got a str.')
        self.wire_symbols = tuple(wire_symbols)
        self.exponent = exponent
        self.connected = connected
        self.exponent_qubit_index = exponent_qubit_index
        self.auto_exponent_parens = auto_exponent_parens

    def with_wire_symbols(self, new_wire_symbols: Iterable[str]):
        return CircuitDiagramInfo(
            wire_symbols=new_wire_symbols,
            exponent=self.exponent,
            connected=self.connected,
            exponent_qubit_index=self.exponent_qubit_index,
            auto_exponent_parens=self.auto_exponent_parens,
        )

    def _value_equality_values_(self) -> Any:
        return (
            self.wire_symbols,
            self.exponent,
            self.connected,
            self.exponent_qubit_index,
            self.auto_exponent_parens,
        )

    def _wire_symbols_including_formatted_exponent(
        self, args: 'cirq.CircuitDiagramInfoArgs', *, preferred_exponent_index: Optional[int] = None
    ) -> List[str]:
        result = list(self.wire_symbols)
        exponent = self._formatted_exponent(args)
        if exponent is not None:
            ks: Sequence[int]
            if self.exponent_qubit_index is not None:
                ks = (self.exponent_qubit_index,)
            elif not self.connected:
                ks = range(len(result))
            elif preferred_exponent_index is not None:
                ks = (preferred_exponent_index,)
            else:
                ks = (0,)
            for k in ks:
                result[k] += '^' + exponent
        return result

    def _formatted_exponent(
        self: 'cirq.CircuitDiagramInfo', args: 'cirq.CircuitDiagramInfoArgs'
    ) -> Optional[str]:

        if protocols.is_parameterized(self.exponent):
            name = str(self.exponent)
            return f'({name})' if _is_exposed_formula(name) else name

        if self.exponent == 0:
            return '0'

        # 1 is not shown.
        if self.exponent == 1:
            return None

        # Round -1.0 into -1.
        if self.exponent == -1:
            return '-1'

        # If it's a float, show the desired precision.
        if isinstance(self.exponent, float):
            if args.precision is not None:
                # funky behavior of fraction, cast to str in constructor helps.
                approx_frac = Fraction(self.exponent).limit_denominator(16)
                if approx_frac.denominator not in [2, 4, 5, 10]:
                    if abs(float(approx_frac) - self.exponent) < 10 ** -args.precision:
                        return f'({approx_frac})'

                return args.format_real(self.exponent)
            return repr(self.exponent)

        # If the exponent is any other object, use its string representation.
        s = str(self.exponent)
        if self.auto_exponent_parens and ('+' in s or ' ' in s or '-' in s[1:]):
            # The string has confusing characters. Put parens around it.
            return f'({self.exponent})'
        return s

    def __repr__(self) -> str:
        return (
            'cirq.CircuitDiagramInfo('
            f'wire_symbols={self.wire_symbols!r}, '
            f'exponent={self.exponent!r}, '
            f'connected={self.connected!r}, '
            f'exponent_qubit_index={self.exponent_qubit_index!r}, '
            f'auto_exponent_parens={self.auto_exponent_parens!r})'
        )


def _is_exposed_formula(text: str) -> bool:
    return re.match('[a-zA-Z_][a-zA-Z0-9_]*$', text) is None


@value.value_equality
class CircuitDiagramInfoArgs:
    """A request for information on drawing an operation in a circuit diagram.

    Attributes:
        known_qubits: The qubits the gate is being applied to. None means this
            information is not known by the caller.
        known_qubit_count: The number of qubits the gate is being applied to
            None means this information is not known by the caller.
        use_unicode_characters: If true, the wire symbols are permitted to
            include unicode characters (as long as they work well in fixed
            width fonts). If false, use only ascii characters. ASCII is
            preferred in cases where UTF8 support is done poorly, or where
            the fixed-width font being used to show the diagrams does not
            properly handle unicode characters.
        precision: The number of digits after the decimal to show for numbers in
            the text diagram. None means use full precision.
        label_map: The map from label entities to diagram positions.
        include_tags: Whether to print tags from TaggedOperations
    """

    UNINFORMED_DEFAULT = None  # type: CircuitDiagramInfoArgs

    def __init__(
        self,
        known_qubits: Optional[Iterable['cirq.Qid']],
        known_qubit_count: Optional[int],
        use_unicode_characters: bool,
        precision: Optional[int],
        label_map: Optional[Dict[Any, int]],
        include_tags: bool = True,
    ) -> None:
        self.known_qubits = None if known_qubits is None else tuple(known_qubits)
        self.known_qubit_count = known_qubit_count
        self.use_unicode_characters = use_unicode_characters
        self.precision = precision
        self.label_map = label_map
        self.include_tags = include_tags

    def _value_equality_values_(self) -> Any:
        return (
            self.known_qubits,
            self.known_qubit_count,
            self.use_unicode_characters,
            self.precision,
            None
            if self.label_map is None
            else tuple(sorted(self.label_map.items(), key=lambda e: e[0])),
            self.include_tags,
        )

    def __repr__(self) -> str:
        return (
            'cirq.CircuitDiagramInfoArgs('
            f'known_qubits={self.known_qubits!r}, '
            f'known_qubit_count={self.known_qubit_count!r}, '
            f'use_unicode_characters={self.use_unicode_characters!r}, '
            f'precision={self.precision!r}, '
            f'label_map={self.label_map!r},'
            f'include_tags={self.include_tags!r})'
        )

    def format_real(self, val: Union[sympy.Basic, int, float]) -> str:
        if isinstance(val, sympy.Basic):
            return str(val)
        if val == int(val):
            return str(int(val))
        if self.precision is None:
            return str(val)
        return f'{float(val):.{self.precision}}'

    def format_complex(self, val: Union[sympy.Basic, int, float, complex]) -> str:
        if isinstance(val, sympy.Basic):
            return str(val)
        c = complex(val)
        joiner = '+'
        abs_imag = c.imag
        if abs_imag < 0:
            joiner = '-'
            abs_imag *= -1
        imag_str = '' if abs_imag == 1 else self.format_real(abs_imag)
        return f'{self.format_real(c.real)}{joiner}{imag_str}i'

    def format_radians(self, radians: Union[sympy.Basic, int, float]) -> str:
        """Returns angle in radians as a human-readable string."""
        if protocols.is_parameterized(radians):
            return str(radians)
        unit = 'π' if self.use_unicode_characters else 'pi'
        if radians == np.pi:
            return unit
        if radians == 0:
            return '0'
        if radians == -np.pi:
            return '-' + unit
        if self.precision is not None:
            quantity = self.format_real(radians / np.pi)
            return quantity + unit
        return repr(radians)

    def copy(self):
        return self.__class__(
            known_qubits=self.known_qubits,
            known_qubit_count=self.known_qubit_count,
            use_unicode_characters=self.use_unicode_characters,
            precision=self.precision,
            label_map=self.label_map,
        )

    def with_args(self, **kwargs):
        args = self.copy()
        for arg_name, val in kwargs.items():
            setattr(args, arg_name, val)
        return args


CircuitDiagramInfoArgs.UNINFORMED_DEFAULT = CircuitDiagramInfoArgs(
    known_qubits=None,
    known_qubit_count=None,
    use_unicode_characters=True,
    precision=3,
    label_map=None,
)


class SupportsCircuitDiagramInfo(Protocol):
    """A diagrammable operation on qubits."""

    @doc_private
    def _circuit_diagram_info_(
        self, args: CircuitDiagramInfoArgs
    ) -> Union[str, Iterable[str], CircuitDiagramInfo]:
        """Describes how to draw an operation in a circuit diagram.

        This method is used by the global `cirq.diagram_info` method. If this
        method is not present, or returns NotImplemented, it is assumed that the
        receiving object doesn't specify diagram info.

        Args:
            args: A DiagramInfoArgs instance encapsulating various pieces of
                information (e.g. how many qubits are we being applied to) as
                well as user options (e.g. whether to avoid unicode characters).

        Returns:
            A DiagramInfo instance describing what to show.
        """


TDefault = TypeVar('TDefault')
RaiseTypeErrorIfNotProvided = CircuitDiagramInfo(())


def _op_info_with_fallback(
    op: 'cirq.Operation', args: 'cirq.CircuitDiagramInfoArgs'
) -> 'cirq.CircuitDiagramInfo':
    info = protocols.circuit_diagram_info(op, args, None)
    rows: List[Any] = list(op.qubits)
<<<<<<< HEAD
    if args.label_map is not None:
        rows += protocols.measurement_key_objs(op) & args.label_map.keys()
        rows += protocols.control_keys(op) & args.label_map.keys()
=======
    if args.qubit_map is not None:
        rows += protocols.measurement_key_objs(op) & args.qubit_map.keys()
        rows += protocols.control_keys(op) & args.qubit_map.keys()
>>>>>>> 80e84744
    if info is not None:
        if max(1, len(rows)) != len(info.wire_symbols):
            raise ValueError(f'Wanted diagram info from {op!r} for {rows!r}) but got {info!r}')
        return info

    # Use the untagged operation's __str__.
    name = str(op.untagged)

    # Representation usually looks like 'gate(qubit1, qubit2, etc)'.
    # Try to cut off the qubit part, since that would be redundant.
    redundant_tail = f"({', '.join(str(e) for e in op.qubits)})"
    if name.endswith(redundant_tail):
        name = name[: -len(redundant_tail)]

    # Add tags onto the representation, if they exist
    if op.tags:
        name += f'{list(op.tags)}'

    # Include ordering in the qubit labels.
    symbols = (name,) + tuple(f'#{i + 1}' for i in range(1, len(op.qubits)))

    return protocols.CircuitDiagramInfo(wire_symbols=symbols)


# pylint: disable=function-redefined
@overload
def circuit_diagram_info(
    val: Any,
    args: Optional[CircuitDiagramInfoArgs] = None,
) -> CircuitDiagramInfo:
    pass


@overload
def circuit_diagram_info(
    val: Any, args: Optional[CircuitDiagramInfoArgs], default: TDefault
) -> Union[CircuitDiagramInfo, TDefault]:
    pass


@overload
def circuit_diagram_info(val: Any, *, default: TDefault) -> Union[CircuitDiagramInfo, TDefault]:
    pass


def circuit_diagram_info(
    val: Any, args: Optional[CircuitDiagramInfoArgs] = None, default=RaiseTypeErrorIfNotProvided
):
    """Requests information on drawing an operation in a circuit diagram.

    Calls _circuit_diagram_info_ on `val`. If `val` doesn't have
    _circuit_diagram_info_, or it returns NotImplemented, that indicates that
    diagram information is not available.

    Args:
        val: The operation or gate that will need to be drawn.
        args: A CircuitDiagramInfoArgs describing the desired drawing style.
        default: A default result to return if the value doesn't have circuit
            diagram information. If not specified, a TypeError is raised
            instead.

    Returns:
        If `val` has no _circuit_diagram_info_ method or it returns
        NotImplemented, then `default` is returned (or a TypeError is
        raised if no `default` is specified).

        Otherwise, the value returned by _circuit_diagram_info_ is returned.

    Raises:
        TypeError:
            `val` doesn't have circuit diagram information and `default` was
            not specified.
    """

    # Attempt.
    if args is None:
        args = CircuitDiagramInfoArgs.UNINFORMED_DEFAULT
    getter = getattr(val, '_circuit_diagram_info_', None)
    result = NotImplemented if getter is None else getter(args)

    # Success?
    if isinstance(result, str):
        return CircuitDiagramInfo(wire_symbols=(result,))
    if isinstance(result, Iterable):
        return CircuitDiagramInfo(wire_symbols=tuple(result))
    if result is not NotImplemented:
        return result

    # Failure.
    if default is not RaiseTypeErrorIfNotProvided:
        return default
    if getter is None:
        raise TypeError(f"object of type '{type(val)}' has no _circuit_diagram_info_ method.")
    raise TypeError(
        "object of type '{}' does have a _circuit_diagram_info_ "
        "method, but it returned NotImplemented.".format(type(val))
    )


# pylint: enable=function-redefined<|MERGE_RESOLUTION|>--- conflicted
+++ resolved
@@ -327,15 +327,9 @@
 ) -> 'cirq.CircuitDiagramInfo':
     info = protocols.circuit_diagram_info(op, args, None)
     rows: List[Any] = list(op.qubits)
-<<<<<<< HEAD
     if args.label_map is not None:
         rows += protocols.measurement_key_objs(op) & args.label_map.keys()
         rows += protocols.control_keys(op) & args.label_map.keys()
-=======
-    if args.qubit_map is not None:
-        rows += protocols.measurement_key_objs(op) & args.qubit_map.keys()
-        rows += protocols.control_keys(op) & args.qubit_map.keys()
->>>>>>> 80e84744
     if info is not None:
         if max(1, len(rows)) != len(info.wire_symbols):
             raise ValueError(f'Wanted diagram info from {op!r} for {rows!r}) but got {info!r}')
