# Copyright 2019 The Cirq Developers
#
# Licensed under the Apache License, Version 2.0 (the "License");
# you may not use this file except in compliance with the License.
# You may obtain a copy of the License at
#
#     https://www.apache.org/licenses/LICENSE-2.0
#
# Unless required by applicable law or agreed to in writing, software
# distributed under the License is distributed on an "AS IS" BASIS,
# WITHOUT WARRANTIES OR CONDITIONS OF ANY KIND, either express or implied.
# See the License for the specific language governing permissions and
# limitations under the License.
"""Protocol for object that have measurement keys."""

from typing import AbstractSet, Any, Dict, Optional, Tuple

from typing_extensions import Protocol

<<<<<<< HEAD
from cirq._compat import deprecated, deprecated_parameter, _warn_or_error
from cirq._doc import doc_private
=======
from cirq._doc import doc_private
from cirq import value
>>>>>>> 00230f0e

# This is a special indicator value used by the inverse method to determine
# whether or not the caller provided a 'default' argument.
RaiseTypeErrorIfNotProvided = ([],)  # type: Any


class SupportsMeasurementKey(Protocol):
    r"""An object that is a measurement and has a measurement key or keys.

    Measurement keys are used in referencing the results of a measurement.

    Users are free to implement one of the following. Do not implement multiple
    of these returning different values. The protocol behavior will be
    unexpected in such a case.
    1. `_measurement_key_objs_` returning an iterable of `MeasurementKey`s
    2. `_measurement_key_obj_` returning one `MeasurementKey`
    3. `_measurement_key_names_` returning an iterable of strings
    4. `_measurement_key_name_` returning one string

    Note: Measurements, in contrast to general quantum channels, are
    distinguished by the recording of the quantum operation that occurred.
    That is a general quantum channel may enact the evolution
        $$
        \rho \rightarrow \sum_k A_k \rho A_k^\dagger
        $$
    where as a measurement enacts the evolution
        $$
        \rho \rightarrow A_k \rho A_k^\dagger
        $$
    conditional on the measurement outcome being $k$.
    """

    @doc_private
    def _is_measurement_(self) -> bool:
        """Return if this object is (or contains) a measurement."""

    @doc_private
    def _measurement_key_obj_(self) -> value.MeasurementKey:
        """Return the key object that will be used to identify this measurement.

        When a measurement occurs, either on hardware, or in a simulation,
        this is the key value under which the results of the measurement
        will be stored.
        """

    @doc_private
    def _measurement_key_objs_(self) -> AbstractSet[value.MeasurementKey]:
        """Return the key objects for measurements performed by the receiving object.

        When a measurement occurs, either on hardware, or in a simulation,
        these are the key values under which the results of the measurements
        will be stored.
        """

    @doc_private
    def _measurement_key_name_(self) -> str:
        """Return the string key that will be used to identify this measurement.

        When a measurement occurs, either on hardware, or in a simulation,
        this is the key value under which the results of the measurement
        will be stored.
        """

    @doc_private
    def _measurement_key_names_(self) -> AbstractSet[str]:
        """Return the string keys for measurements performed by the receiving object.

        When a measurement occurs, either on hardware, or in a simulation,
        these are the key values under which the results of the measurements
        will be stored.
        """

    @doc_private
    def _with_measurement_key_mapping_(self, key_map: Dict[str, str]):
        """Return a copy of this object with the measurement keys remapped.

        This method allows measurement keys to be reassigned at runtime.
        """


def measurement_key_obj(val: Any, default: Any = RaiseTypeErrorIfNotProvided):
    """Get the single measurement key object for the given value.

    Args:
        val: The value which has one measurement key.
        default: Determines the fallback behavior when `val` doesn't have
            a measurement key. If `default` is not set, a TypeError is raised.
            If default is set to a value, that value is returned if the value
            does not have `_measurement_key_name_`.

    Returns:
        If `val` has a `_measurement_key_obj[s]_` method and its result is not
        `NotImplemented`, that result is returned. Otherwise, if a default
        value was specified, the default value is returned.

    Raises:
        TypeError: `val` doesn't have a _measurement_key_obj[s]_ method (or that method
            returned NotImplemented) and also no default value was specified.
        ValueError: `val` has multiple measurement keys.
    """
    result = measurement_key_objs(val)

    if len(result) == 1:
        return next(iter(result))

    if len(result) > 1:
        raise ValueError(f'Got multiple measurement keys ({result!r}) from {val!r}.')

    if default is not RaiseTypeErrorIfNotProvided:
        return default

    raise TypeError(f"Object of type '{type(val)}' had no measurement keys.")


def measurement_key_name(val: Any, default: Any = RaiseTypeErrorIfNotProvided):
    """Get the single measurement key for the given value.

    Args:
        val: The value which has one measurement key.
        default: Determines the fallback behavior when `val` doesn't have
            a measurement key. If `default` is not set, a TypeError is raised.
            If default is set to a value, that value is returned if the value
            does not have `_measurement_key_name_`.

    Returns:
        If `val` has a `_measurement_key_name_` method and its result is not
        `NotImplemented`, that result is returned. Otherwise, if a default
        value was specified, the default value is returned.

    Raises:
        TypeError: `val` doesn't have a _measurement_key_name_ method (or that method
            returned NotImplemented) and also no default value was specified.
        ValueError: `val` has multiple measurement keys.
    """
    result = measurement_key_names(val)

    if len(result) == 1:
        return next(iter(result))

    if len(result) > 1:
        raise ValueError(f'Got multiple measurement keys ({result!r}) from {val!r}.')

    if default is not RaiseTypeErrorIfNotProvided:
        return default

    raise TypeError(f"Object of type '{type(val)}' had no measurement keys.")


def _measurement_key_objs_from_magic_methods(
    val: Any,
) -> Optional[AbstractSet[value.MeasurementKey]]:
    """Uses the measurement key related magic methods to get the `MeasurementKey`s for this
    object."""

    getter = getattr(val, '_measurement_key_objs_', None)
    result = NotImplemented if getter is None else getter()
    if result is not NotImplemented and result is not None:
        return set(result)

    getter = getattr(val, '_measurement_key_obj_', None)
    result = NotImplemented if getter is None else getter()
    if result is not NotImplemented and result is not None:
        return {result}
    return result


def _measurement_key_names_from_magic_methods(val: Any) -> Optional[AbstractSet[str]]:
    """Uses the measurement key related magic methods to get the key strings for this object."""

    getter = getattr(val, '_measurement_key_names_', None)
    result = NotImplemented if getter is None else getter()
    if result is not NotImplemented and result is not None:
        return set(result)

    getter = getattr(val, '_measurement_key_name_', None)
    result = NotImplemented if getter is None else getter()
    if result is not NotImplemented and result is not None:
        return {result}

    return result


def measurement_key_objs(val: Any) -> AbstractSet[value.MeasurementKey]:
    """Gets the measurement key objects of measurements within the given value.

    Args:
        val: The value which has the measurement key.

<<<<<<< HEAD
@deprecated_parameter(
    deadline='v0.14',
    fix='Remove the parameter.',
    func_name='measurement_key_names',
    parameter_desc='allow_decompose',
    match=lambda args, kwargs: 'allow_decompose' in kwargs,
)
def measurement_key_names(val: Any, *, allow_decompose: bool = True) -> AbstractSet[str]:
    """Gets the measurement keys of measurements within the given value.
=======
    Returns:
        The measurement key objects of the value. If the value has no measurement,
        the result is the empty set.
    """
    result = _measurement_key_objs_from_magic_methods(val)
    if result is not NotImplemented and result is not None:
        return result
    key_strings = _measurement_key_names_from_magic_methods(val)
    if key_strings is not NotImplemented and key_strings is not None:
        return {value.MeasurementKey.parse_serialized(key_str) for key_str in key_strings}
    return set()


def measurement_key_names(val: Any) -> AbstractSet[str]:
    """Gets the measurement key strings of measurements within the given value.
>>>>>>> 00230f0e

    Args:
        val: The value which has the measurement key.
        allow_decompose: Defaults to True. When true, composite operations that
            don't directly specify their measurement keys will be decomposed in
            order to find measurement keys within the decomposed operations. If
            not set, composite operations will appear to have no measurement
            keys. Used by internal methods to stop redundant decompositions from
            being performed.

    Returns:
        The measurement keys of the value. If the value has no measurement,
        the result is the empty set.
    """
    result = _measurement_key_names_from_magic_methods(val)
    if result is not NotImplemented and result is not None:
        return result
<<<<<<< HEAD
=======
    key_objs = _measurement_key_objs_from_magic_methods(val)
    if key_objs is not NotImplemented and key_objs is not None:
        return {str(key_obj) for key_obj in key_objs}
>>>>>>> 00230f0e
    return set()


def _is_measurement_from_magic_method(val: Any) -> Optional[bool]:
    """Uses `is_measurement` magic method to determine if this object is a measurement."""
    getter = getattr(val, '_is_measurement_', None)
    return NotImplemented if getter is None else getter()


<<<<<<< HEAD
@deprecated_parameter(
    deadline='v0.14',
    fix='Remove the parameter.',
    func_name='is_measurement',
    parameter_desc='allow_decompose',
    match=lambda args, kwargs: 'allow_decompose' in kwargs,
)
def is_measurement(val: Any, allow_decompose: bool = True) -> bool:
=======
def is_measurement(val: Any) -> bool:
>>>>>>> 00230f0e
    """Determines whether or not the given value is a measurement (or contains one).

    Measurements are identified by the fact that any of them may have an `_is_measurement_` method
    or `cirq.measurement_keys` returns a non-empty result for them.

    Args:
        val: The value which to evaluate.
        allow_decompose: Defaults to True. When true, composite operations that
            don't directly specify their `_is_measurement_` property will be decomposed in
            order to find any measurements keys within the decomposed operations.
    """
    result = _is_measurement_from_magic_method(val)
    if isinstance(result, bool):
        return result

<<<<<<< HEAD
    keys = _measurement_key_names_from_magic_methods(val)
=======
    keys = measurement_key_objs(val)
>>>>>>> 00230f0e
    return keys is not NotImplemented and bool(keys)


def with_measurement_key_mapping(val: Any, key_map: Dict[str, str]):
    """Remaps the target's measurement keys according to the provided key_map.

    This method can be used to reassign measurement keys at runtime, or to
    assign measurement keys from a higher-level object (such as a Circuit).
    """
    getter = getattr(val, '_with_measurement_key_mapping_', None)
    return NotImplemented if getter is None else getter(key_map)


def with_key_path(val: Any, path: Tuple[str, ...]):
    """Adds the path to the target's measurement keys.

    The path usually refers to an identifier or a list of identifiers from a subcircuit that
    used to contain the target. Since a subcircuit can be repeated and reused, these paths help
    differentiate the actual measurement keys.
    """
    getter = getattr(val, '_with_key_path_', None)
    return NotImplemented if getter is None else getter(path)<|MERGE_RESOLUTION|>--- conflicted
+++ resolved
@@ -17,13 +17,8 @@
 
 from typing_extensions import Protocol
 
-<<<<<<< HEAD
-from cirq._compat import deprecated, deprecated_parameter, _warn_or_error
-from cirq._doc import doc_private
-=======
 from cirq._doc import doc_private
 from cirq import value
->>>>>>> 00230f0e
 
 # This is a special indicator value used by the inverse method to determine
 # whether or not the caller provided a 'default' argument.
@@ -212,17 +207,6 @@
     Args:
         val: The value which has the measurement key.
 
-<<<<<<< HEAD
-@deprecated_parameter(
-    deadline='v0.14',
-    fix='Remove the parameter.',
-    func_name='measurement_key_names',
-    parameter_desc='allow_decompose',
-    match=lambda args, kwargs: 'allow_decompose' in kwargs,
-)
-def measurement_key_names(val: Any, *, allow_decompose: bool = True) -> AbstractSet[str]:
-    """Gets the measurement keys of measurements within the given value.
-=======
     Returns:
         The measurement key objects of the value. If the value has no measurement,
         the result is the empty set.
@@ -238,7 +222,6 @@
 
 def measurement_key_names(val: Any) -> AbstractSet[str]:
     """Gets the measurement key strings of measurements within the given value.
->>>>>>> 00230f0e
 
     Args:
         val: The value which has the measurement key.
@@ -256,12 +239,9 @@
     result = _measurement_key_names_from_magic_methods(val)
     if result is not NotImplemented and result is not None:
         return result
-<<<<<<< HEAD
-=======
     key_objs = _measurement_key_objs_from_magic_methods(val)
     if key_objs is not NotImplemented and key_objs is not None:
         return {str(key_obj) for key_obj in key_objs}
->>>>>>> 00230f0e
     return set()
 
 
@@ -271,18 +251,7 @@
     return NotImplemented if getter is None else getter()
 
 
-<<<<<<< HEAD
-@deprecated_parameter(
-    deadline='v0.14',
-    fix='Remove the parameter.',
-    func_name='is_measurement',
-    parameter_desc='allow_decompose',
-    match=lambda args, kwargs: 'allow_decompose' in kwargs,
-)
-def is_measurement(val: Any, allow_decompose: bool = True) -> bool:
-=======
 def is_measurement(val: Any) -> bool:
->>>>>>> 00230f0e
     """Determines whether or not the given value is a measurement (or contains one).
 
     Measurements are identified by the fact that any of them may have an `_is_measurement_` method
@@ -298,11 +267,7 @@
     if isinstance(result, bool):
         return result
 
-<<<<<<< HEAD
-    keys = _measurement_key_names_from_magic_methods(val)
-=======
     keys = measurement_key_objs(val)
->>>>>>> 00230f0e
     return keys is not NotImplemented and bool(keys)
 
 
