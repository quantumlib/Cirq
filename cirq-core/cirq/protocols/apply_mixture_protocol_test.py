# Copyright 2019 The Cirq Developers
#
# Licensed under the Apache License, Version 2.0 (the "License");
# you may not use this file except in compliance with the License.
# You may obtain a copy of the License at
#
#     https://www.apache.org/licenses/LICENSE-2.0
#
# Unless required by applicable law or agreed to in writing, software
# distributed under the License is distributed on an "AS IS" BASIS,
# WITHOUT WARRANTIES OR CONDITIONS OF ANY KIND, either express or implied.
# See the License for the specific language governing permissions and
# limitations under the License.
<<<<<<< HEAD
from typing import Any, cast, Iterable
=======

from __future__ import annotations

from typing import Any, cast, Iterable, Optional, Tuple
>>>>>>> 080ec366

import numpy as np
import pytest

import cirq


def make_buffers(shape, dtype):
    return (
        np.empty(shape, dtype=dtype),
        np.empty(shape, dtype=dtype),
        np.empty(shape, dtype=dtype),
    )


def assert_apply_mixture_returns(
    val: Any,
    rho: np.ndarray,
    left_axes: Iterable[int],
    right_axes: Iterable[int] | None,
    assert_result_is_out_buf: bool = False,
    expected_result: np.ndarray | None = None,
):
    out_buf, buf0, buf1 = make_buffers(rho.shape, rho.dtype)
    result = cirq.apply_mixture(
        val,
        args=cirq.ApplyMixtureArgs(
            target_tensor=rho,
            left_axes=left_axes,
            right_axes=right_axes,
            out_buffer=out_buf,
            auxiliary_buffer0=buf0,
            auxiliary_buffer1=buf1,
        ),
    )
    if assert_result_is_out_buf:
        assert result is out_buf
    else:
        assert result is not out_buf

    assert expected_result is not None
    np.testing.assert_array_almost_equal(result, expected_result)


def test_apply_mixture_bad_args():
    target = np.zeros((3,) + (1, 2, 3) + (3, 1, 2) + (3,))
    with pytest.raises(ValueError, match='Invalid target_tensor shape'):
        cirq.apply_mixture(
            cirq.IdentityGate(3, (1, 2, 3)),
            cirq.ApplyMixtureArgs(
                target,
                np.zeros_like(target),
                np.zeros_like(target),
                np.zeros_like(target),
                (1, 2, 3),
                (4, 5, 6),
            ),
            default=np.array([]),
        )
    target = np.zeros((2, 3, 2, 3))
    with pytest.raises(ValueError, match='Invalid mixture qid shape'):
        cirq.apply_mixture(
            cirq.IdentityGate(2, (2, 9)),
            cirq.ApplyMixtureArgs(
                target,
                np.zeros_like(target),
                np.zeros_like(target),
                np.zeros_like(target),
                (0, 1),
                (2, 3),
            ),
            default=np.array([]),
        )


def test_apply_mixture_simple():
    x = np.array([[0, 1], [1, 0]], dtype=np.complex128)

    class HasApplyMixture:
        def _apply_mixture_(self, args: cirq.ApplyMixtureArgs):
            zero_left = cirq.slice_for_qubits_equal_to(args.left_axes, 0)
            one_left = cirq.slice_for_qubits_equal_to(args.left_axes, 1)
            zero_right = cirq.slice_for_qubits_equal_to(cast(tuple[int], args.right_axes), 0)
            one_right = cirq.slice_for_qubits_equal_to(cast(tuple[int], args.right_axes), 1)
            args.out_buffer[:] = 0
            np.copyto(dst=args.auxiliary_buffer0, src=args.target_tensor)
            for kraus_op in [np.sqrt(0.5) * np.eye(2, dtype=np.complex128), np.sqrt(0.5) * x]:
                np.copyto(dst=args.target_tensor, src=args.auxiliary_buffer0)
                cirq.apply_matrix_to_slices(
                    args.target_tensor, kraus_op, [zero_left, one_left], out=args.auxiliary_buffer1
                )

                cirq.apply_matrix_to_slices(
                    args.auxiliary_buffer1,
                    np.conjugate(kraus_op),
                    [zero_right, one_right],
                    out=args.target_tensor,
                )
                args.out_buffer += args.target_tensor
            return args.out_buffer

    rho = np.copy(x)
    assert_apply_mixture_returns(
        HasApplyMixture(), rho, [0], [1], assert_result_is_out_buf=True, expected_result=x
    )


def test_apply_mixture_inline():
    x = np.array([[0, 1], [1, 0]], dtype=np.complex128)

    class HasApplyMixture:
        def _apply_mixture_(self, args: cirq.ApplyMixtureArgs):
            args.target_tensor = 0.5 * args.target_tensor + 0.5 * np.dot(
                np.dot(x, args.target_tensor), x
            )
            return args.target_tensor

    rho = np.copy(x)
    assert_apply_mixture_returns(HasApplyMixture(), rho, [0], [1], expected_result=x)


def test_apply_mixture_returns_aux_buffer():
    rho = np.array([[1, 0], [0, 0]], dtype=np.complex128)

    class ReturnsAuxBuffer0:
        def _apply_mixture_(self, args: cirq.ApplyMixtureArgs):
            return args.auxiliary_buffer0

    with pytest.raises(AssertionError, match='ReturnsAuxBuffer0'):
        assert_apply_mixture_returns(ReturnsAuxBuffer0(), rho, [0], [1])

    class ReturnsAuxBuffer1:
        def _apply_mixture_(self, args: cirq.ApplyMixtureArgs):
            return args.auxiliary_buffer1

    with pytest.raises(AssertionError, match='ReturnsAuxBuffer1'):
        assert_apply_mixture_returns(ReturnsAuxBuffer1(), rho, [0], [1])


def test_apply_mixture_simple_state_vector():
    for _ in range(25):
        state = cirq.testing.random_superposition(2)
        u1 = cirq.testing.random_unitary(2)
        u2 = np.array([[0, 1], [1, 0]], dtype=np.complex128)
        p1 = np.random.random()
        p2 = 1 - p1

        expected = p1 * np.dot(u1, state) + p2 * np.dot(u2, state)

        class HasMixture:
            def _mixture_(self):
                return ((p1, u1), (p2, cirq.X))

        assert_apply_mixture_returns(
            HasMixture(), state, [0], None, assert_result_is_out_buf=True, expected_result=expected
        )


def test_apply_mixture_simple_split_fallback():
    x = np.array([[0, 1], [1, 0]], dtype=np.complex128)

    class HasMixture:
        def _mixture_(self):
            return ((0.5, np.eye(2, dtype=np.complex128)), (0.5, cirq.X))

    rho = np.copy(x)
    assert_apply_mixture_returns(
        HasMixture(), rho, [0], [1], assert_result_is_out_buf=True, expected_result=x
    )


def test_apply_mixture_fallback_one_qubit_random_on_qubit():
    for _ in range(25):
        state = cirq.testing.random_superposition(2)
        rho = np.outer(np.conjugate(state), state)

        u = cirq.testing.random_unitary(2)

        expected = 0.5 * rho + 0.5 * np.dot(np.dot(u, rho), np.conjugate(np.transpose(u)))

        class HasMixture:
            def _mixture_(self):
                return ((0.5, np.eye(2, dtype=np.complex128)), (0.5, u))

        assert_apply_mixture_returns(
            HasMixture(), rho, [0], [1], assert_result_is_out_buf=True, expected_result=expected
        )


def test_apply_mixture_fallback_two_qubit_random():
    for _ in range(25):
        state = cirq.testing.random_superposition(4)
        rho = np.outer(np.conjugate(state), state)

        u = cirq.testing.random_unitary(4)

        expected = 0.5 * rho + 0.5 * np.dot(np.dot(u, rho), np.conjugate(np.transpose(u)))

        rho.shape = (2, 2, 2, 2)
        expected.shape = (2, 2, 2, 2)

        class HasMixture:
            def _mixture_(self):
                return ((0.5, np.eye(4, dtype=np.complex128)), (0.5, u))

        assert_apply_mixture_returns(
            HasMixture(),
            rho,
            [0, 1],
            [2, 3],
            assert_result_is_out_buf=True,
            expected_result=expected,
        )


def test_apply_mixture_no_protocols_implemented():
    class NoProtocols:
        pass

    rho = np.ones((2, 2, 2, 2), dtype=np.complex128)

    with pytest.raises(TypeError, match='has no'):
        assert_apply_mixture_returns(NoProtocols(), rho, left_axes=[1], right_axes=[1])


def test_apply_mixture_mixture_returns_not_implemented():
    class NoMixture:
        def _mixture_(self):
            return NotImplemented

    rho = np.ones((2, 2, 2, 2), dtype=np.complex128)

    with pytest.raises(TypeError, match='has no'):
        assert_apply_mixture_returns(NoMixture(), rho, left_axes=[1], right_axes=[1])


def test_apply_mixture_no_protocols_implemented_default():
    class NoProtocols:
        pass

    args = cirq.ApplyMixtureArgs(
        target_tensor=np.eye(2),
        left_axes=[0],
        right_axes=[1],
        out_buffer=None,
        auxiliary_buffer0=None,
        auxiliary_buffer1=None,
    )
    result = cirq.apply_mixture(NoProtocols(), args, default='cirq')
    assert result == 'cirq'


def test_apply_mixture_unitary():
    m = np.diag([1, 1j])

    shape = (2, 2, 2, 2)
    rho = np.ones(shape, dtype=np.complex128)

    class HasUnitary:
        def _unitary_(self) -> np.ndarray:
            return m

    class HasUnitaryButReturnsNotImplemented(HasUnitary):
        def _apply_unitary_(self, args: cirq.ApplyMixtureArgs):
            return NotImplemented

    for val in (HasUnitary(), HasUnitaryButReturnsNotImplemented()):
        assert_apply_mixture_returns(
            val,
            rho,
            left_axes=[1],
            right_axes=[3],
            assert_result_is_out_buf=False,
            expected_result=np.reshape(np.outer([1, 1j, 1, 1j], [1, -1j, 1, -1j]), shape),
        )


def test_apply_mixture_apply_unitary():
    shape = (2, 2, 2, 2)
    rho = np.ones(shape, dtype=np.complex128)

    class HasApplyUnitaryOutputInBuffer:
        def _apply_unitary_(self, args: cirq.ApplyUnitaryArgs) -> np.ndarray:
            zero = args.subspace_index(0)
            one = args.subspace_index(1)
            args.available_buffer[zero] = args.target_tensor[zero]
            args.available_buffer[one] = 1j * args.target_tensor[one]
            return args.available_buffer

    class HasApplyUnitaryMutateInline:
        def _apply_unitary_(self, args: cirq.ApplyUnitaryArgs) -> np.ndarray:
            one = args.subspace_index(1)
            args.target_tensor[one] *= 1j
            return args.target_tensor

    for val in (HasApplyUnitaryOutputInBuffer(), HasApplyUnitaryMutateInline()):
        assert_apply_mixture_returns(
            val,
            rho,
            left_axes=[1],
            right_axes=[3],
            assert_result_is_out_buf=False,
            expected_result=np.reshape(np.outer([1, 1j, 1, 1j], [1, -1j, 1, -1j]), shape),
        )


def test_apply_mixture_apply_unitary_not_implemented():
    class ApplyUnitaryNotImplemented:
        def _apply_unitary_(self, args: cirq.ApplyUnitaryArgs):
            return NotImplemented

    rho = np.ones((2, 2, 2, 2), dtype=np.complex128)
    out_buf, aux_buf0, aux_buf1 = make_buffers((2, 2, 2, 2), dtype=rho.dtype)

    with pytest.raises(TypeError, match='has no'):
        cirq.apply_mixture(
            ApplyUnitaryNotImplemented(),
            args=cirq.ApplyMixtureArgs(
                target_tensor=rho,
                left_axes=[1],
                right_axes=[3],
                out_buffer=out_buf,
                auxiliary_buffer0=aux_buf0,
                auxiliary_buffer1=aux_buf1,
            ),
        )<|MERGE_RESOLUTION|>--- conflicted
+++ resolved
@@ -11,14 +11,9 @@
 # WITHOUT WARRANTIES OR CONDITIONS OF ANY KIND, either express or implied.
 # See the License for the specific language governing permissions and
 # limitations under the License.
-<<<<<<< HEAD
+from __future__ import annotations
+
 from typing import Any, cast, Iterable
-=======
-
-from __future__ import annotations
-
-from typing import Any, cast, Iterable, Optional, Tuple
->>>>>>> 080ec366
 
 import numpy as np
 import pytest
