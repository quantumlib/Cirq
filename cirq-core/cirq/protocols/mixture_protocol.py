--- conflicted
+++ resolved
@@ -174,11 +174,7 @@
 
     total = 0.0
     for p, val in mixture_tuple:
-<<<<<<< HEAD
-        validate_probability(p, f"{str(val)}'s probability")
-=======
         validate_probability(p, f"{val}'s probability")
->>>>>>> 16345897
         total += p
     if not np.isclose(total, 1.0):
         raise ValueError("Sum of probabilities of a mixture was not 1.0")
