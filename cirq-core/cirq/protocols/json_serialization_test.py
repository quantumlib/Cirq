--- conflicted
+++ resolved
@@ -62,15 +62,12 @@
             "cirq.google", deadline="v0.14", count=None
         ),
     ),
-<<<<<<< HEAD
     'cirq_pasqal': _ModuleDeprecation(
         old_name="cirq.pasqal",
         deprecation_assertion=cirq.testing.assert_deprecated(
             "cirq.pasqal", deadline="v0.14", count=None
         ),
     ),
-=======
->>>>>>> 6d2cd169
     'cirq.protocols': None,
     'non_existent_should_be_fine': None,
 }
@@ -201,11 +198,7 @@
 
 @pytest.mark.parametrize('mod_spec', MODULE_TEST_SPECS, ids=repr)
 # during test setup deprecated submodules are inspected and trigger the
-<<<<<<< HEAD
-# deprecation error in testing. It is cleaner to just turn it off then to assert
-=======
 # deprecation error in testing. It is cleaner to just turn it off than to assert
->>>>>>> 6d2cd169
 # deprecation for each submodule.
 @mock.patch.dict(os.environ, clear='CIRQ_TESTING')
 def test_shouldnt_be_serialized_no_superfluous(mod_spec: ModuleJsonTestSpec):
@@ -221,11 +214,7 @@
 
 @pytest.mark.parametrize('mod_spec', MODULE_TEST_SPECS, ids=repr)
 # during test setup deprecated submodules are inspected and trigger the
-<<<<<<< HEAD
-# deprecation error in testing. It is cleaner to just turn it off then to assert
-=======
 # deprecation error in testing. It is cleaner to just turn it off than to assert
->>>>>>> 6d2cd169
 # deprecation for each submodule.
 @mock.patch.dict(os.environ, clear='CIRQ_TESTING')
 def test_not_yet_serializable_no_superfluous(mod_spec: ModuleJsonTestSpec):
@@ -465,11 +454,7 @@
 
 
 # during test setup deprecated submodules are inspected and trigger the
-<<<<<<< HEAD
-# deprecation error in testing. It is cleaner to just turn it off then to assert
-=======
 # deprecation error in testing. It is cleaner to just turn it off than to assert
->>>>>>> 6d2cd169
 # deprecation for each submodule.
 @mock.patch.dict(os.environ, clear='CIRQ_TESTING')
 def _list_public_classes_for_tested_modules():
@@ -618,7 +603,6 @@
     except ImportError:
         pass
 
-<<<<<<< HEAD
     try:
         import cirq_pasqal
 
@@ -626,8 +610,6 @@
     except ImportError:
         pass
 
-=======
->>>>>>> 6d2cd169
     with contextlib.ExitStack() as stack:
         for ctx_manager in ctx_managers:
             stack.enter_context(ctx_manager)
