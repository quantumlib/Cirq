# Copyright 2022 The Cirq Developers
#
# Licensed under the Apache License, Version 2.0 (the "License");
# you may not use this file except in compliance with the License.
# You may obtain a copy of the License at
#
#     https://www.apache.org/licenses/LICENSE-2.0
#
# Unless required by applicable law or agreed to in writing, software
# distributed under the License is distributed on an "AS IS" BASIS,
# WITHOUT WARRANTIES OR CONDITIONS OF ANY KIND, either express or implied.
# See the License for the specific language governing permissions and
# limitations under the License.

import numpy as np
import pytest
import sympy
from sympy.parsing import sympy_parser

import cirq
from cirq.transformers.measurement_transformers import _mod_add, _MeasurementQid


def assert_equivalent_to_deferred(circuit: cirq.Circuit):
    qubits = list(circuit.all_qubits())
    sim = cirq.Simulator()
    num_qubits = len(qubits)
    dimensions = [q.dimension for q in qubits]
    for i in range(np.prod(dimensions)):
        bits = cirq.big_endian_int_to_digits(i, base=dimensions)
        modified = cirq.Circuit()
        for j in range(num_qubits):
            modified.append(cirq.XPowGate(dimension=qubits[j].dimension)(qubits[j]) ** bits[j])
        modified.append(circuit)
        deferred = cirq.defer_measurements(modified)
        result = sim.simulate(modified)
        result1 = sim.simulate(deferred)
        np.testing.assert_equal(result.measurements, result1.measurements)


def test_basic():
    q0, q1 = cirq.LineQubit.range(2)
    circuit = cirq.Circuit(
        cirq.measure(q0, key='a'),
        cirq.X(q1).with_classical_controls('a'),
        cirq.measure(q1, key='b'),
    )
    assert_equivalent_to_deferred(circuit)
    deferred = cirq.defer_measurements(circuit)
    q_ma = _MeasurementQid('a', q0)
    cirq.testing.assert_same_circuits(
        deferred,
        cirq.Circuit(
            cirq.CX(q0, q_ma),
            cirq.CX(q_ma, q1),
            cirq.measure(q_ma, key='a'),
            cirq.measure(q1, key='b'),
        ),
    )


<<<<<<< HEAD
def test_sympy_control():
    q0, q1 = cirq.LineQubit.range(2)
    circuit = cirq.Circuit(
        cirq.measure(q0, key='a'),
        cirq.X(q1).with_classical_controls(sympy.Symbol('a')),
=======
def test_qudits():
    q0, q1 = cirq.LineQid.range(2, dimension=3)
    circuit = cirq.Circuit(
        cirq.measure(q0, key='a'),
        cirq.XPowGate(dimension=3).on(q1).with_classical_controls('a'),
>>>>>>> 80a90017
        cirq.measure(q1, key='b'),
    )
    assert_equivalent_to_deferred(circuit)
    deferred = cirq.defer_measurements(circuit)
    q_ma = _MeasurementQid('a', q0)
    cirq.testing.assert_same_circuits(
        deferred,
        cirq.Circuit(
<<<<<<< HEAD
            cirq.CX(q0, q_ma),
            cirq.CX(q_ma, q1),
=======
            _mod_add(q0, q_ma),
            cirq.XPowGate(dimension=3).on(q1).controlled_by(q_ma, control_values=[[1, 2]]),
>>>>>>> 80a90017
            cirq.measure(q_ma, key='a'),
            cirq.measure(q1, key='b'),
        ),
    )


<<<<<<< HEAD
def test_sympy_control_complex():
    q0, q1, q2 = cirq.LineQubit.range(3)
    circuit = cirq.Circuit(
        cirq.measure(q0, key='a'),
        cirq.measure(q1, key='b'),
        cirq.X(q2).with_classical_controls(sympy_parser.parse_expr('a >= b')),
        cirq.measure(q2, key='c'),
    )
    assert_equivalent_to_deferred(circuit)
    deferred = cirq.defer_measurements(circuit)
    q_ma = _MeasurementQid('a', q0)
    q_mb = _MeasurementQid('b', q1)
    cirq.testing.assert_same_circuits(
        deferred,
        cirq.Circuit(
            cirq.CX(q0, q_ma),
            cirq.CX(q1, q_mb),
            cirq.ControlledOperation(
                [q_ma, q_mb], cirq.X(q2), cirq.SumOfProducts([[0, 0], [1, 0], [1, 1]])
            ),
            cirq.measure(q_ma, key='a'),
            cirq.measure(q_mb, key='b'),
            cirq.measure(q2, key='c'),
        ),
    )


def test_multiple_sympy_control_complex():
    q0, q1, q2 = cirq.LineQubit.range(3)
    circuit = cirq.Circuit(
        cirq.measure(q0, key='a'),
        cirq.measure(q1, key='b'),
        cirq.X(q2)
        .with_classical_controls(sympy_parser.parse_expr('a >= b'))
        .with_classical_controls(sympy_parser.parse_expr('a <= b')),
        cirq.measure(q2, key='c'),
    )
    assert_equivalent_to_deferred(circuit)
    deferred = cirq.defer_measurements(circuit)
    q_ma = _MeasurementQid('a', q0)
    q_mb = _MeasurementQid('b', q1)
    cirq.testing.assert_same_circuits(
        deferred,
        cirq.Circuit(
            cirq.CX(q0, q_ma),
            cirq.CX(q1, q_mb),
            cirq.ControlledOperation(
                [q_ma, q_mb], cirq.X(q2), cirq.SumOfProducts([[0, 0], [1, 1]])
            ),
            cirq.measure(q_ma, key='a'),
            cirq.measure(q_mb, key='b'),
            cirq.measure(q2, key='c'),
        ),
    )


def test_sympy_and_key_control():
    q0, q1 = cirq.LineQubit.range(2)
    circuit = cirq.Circuit(
        cirq.measure(q0, key='a'),
        cirq.X(q1).with_classical_controls(sympy.Symbol('a')).with_classical_controls('a'),
        cirq.measure(q1, key='b'),
    )
    assert_equivalent_to_deferred(circuit)
    deferred = cirq.defer_measurements(circuit)
    q_ma = _MeasurementQid('a', q0)
    cirq.testing.assert_same_circuits(
        deferred,
        cirq.Circuit(
            cirq.CX(q0, q_ma),
            cirq.CX(q_ma, q1),
            cirq.measure(q_ma, key='a'),
            cirq.measure(q1, key='b'),
        ),
    )


def test_sympy_control_multiqubit():
    q0, q1, q2 = cirq.LineQubit.range(3)
    circuit = cirq.Circuit(
        cirq.measure(q0, q1, key='a'),
        cirq.X(q2).with_classical_controls(sympy_parser.parse_expr('a >= 2')),
        cirq.measure(q2, key='c'),
    )
    assert_equivalent_to_deferred(circuit)
    deferred = cirq.defer_measurements(circuit)
    q_ma0 = _MeasurementQid('a', q0)
    q_ma1 = _MeasurementQid('a', q1)
    cirq.testing.assert_same_circuits(
        deferred,
        cirq.Circuit(
            cirq.CX(q0, q_ma0),
            cirq.CX(q1, q_ma1),
            cirq.ControlledOperation(
                [q_ma0, q_ma1], cirq.X(q2), cirq.SumOfProducts([[1, 0], [1, 1]])
            ),
            cirq.measure(q_ma0, q_ma1, key='a'),
            cirq.measure(q2, key='c'),
        ),
    )


=======
>>>>>>> 80a90017
def test_nocompile_context():
    q0, q1 = cirq.LineQubit.range(2)
    circuit = cirq.Circuit(
        cirq.measure(q0, key='a').with_tags('nocompile'),
        cirq.X(q1).with_classical_controls('a').with_tags('nocompile'),
        cirq.measure(q1, key='b'),
    )
    deferred = cirq.defer_measurements(
        circuit, context=cirq.TransformerContext(tags_to_ignore=('nocompile',))
    )
    cirq.testing.assert_same_circuits(deferred, circuit)


def test_nocompile_context_leaves_invalid_circuit():
    q0, q1 = cirq.LineQubit.range(2)
    circuit = cirq.Circuit(
        cirq.measure(q0, key='a').with_tags('nocompile'),
        cirq.X(q1).with_classical_controls('a'),
        cirq.measure(q1, key='b'),
    )
    with pytest.raises(ValueError, match='Deferred measurement for key=a not found'):
        _ = cirq.defer_measurements(
            circuit, context=cirq.TransformerContext(tags_to_ignore=('nocompile',))
        )


def test_pauli():
    q0, q1 = cirq.LineQubit.range(2)
    circuit = cirq.Circuit(
        cirq.PauliMeasurementGate(cirq.DensePauliString('Y'), key='a').on(q0),
        cirq.X(q1).with_classical_controls('a'),
        cirq.measure(q1, key='b'),
    )
    deferred = cirq.defer_measurements(circuit)
    q_ma = _MeasurementQid('a', q0)
    cirq.testing.assert_same_circuits(
        cirq.unroll_circuit_op(deferred),
        cirq.Circuit(
            cirq.SingleQubitCliffordGate.X_sqrt(q0),
            cirq.CX(q0, q_ma),
            (cirq.SingleQubitCliffordGate.X_sqrt(q0) ** -1),
            cirq.Moment(cirq.CX(q_ma, q1)),
            cirq.measure(q_ma, key='a'),
            cirq.measure(q1, key='b'),
        ),
    )


def test_extra_measurements():
    q0, q1 = cirq.LineQubit.range(2)
    circuit = cirq.Circuit(
        cirq.measure(q0, key='a'),
        cirq.measure(q0, key='b'),
        cirq.X(q1).with_classical_controls('a'),
        cirq.measure(q1, key='c'),
    )
    assert_equivalent_to_deferred(circuit)
    deferred = cirq.defer_measurements(circuit)
    q_ma = _MeasurementQid('a', q0)
    cirq.testing.assert_same_circuits(
        deferred,
        cirq.Circuit(
            cirq.CX(q0, q_ma),
            cirq.CX(q_ma, q1),
            cirq.measure(q_ma, key='a'),
            cirq.measure(q0, key='b'),
            cirq.measure(q1, key='c'),
        ),
    )


def test_extra_controlled_bits():
    q0, q1 = cirq.LineQubit.range(2)
    circuit = cirq.Circuit(
        cirq.measure(q0, key='a'),
        cirq.CX(q0, q1).with_classical_controls('a'),
        cirq.measure(q1, key='b'),
    )
    assert_equivalent_to_deferred(circuit)
    deferred = cirq.defer_measurements(circuit)
    q_ma = _MeasurementQid('a', q0)
    cirq.testing.assert_same_circuits(
        deferred,
        cirq.Circuit(
            cirq.CX(q0, q_ma),
            cirq.CCX(q_ma, q0, q1),
            cirq.measure(q_ma, key='a'),
            cirq.measure(q1, key='b'),
        ),
    )


def test_extra_control_bits():
    q0, q1 = cirq.LineQubit.range(2)
    circuit = cirq.Circuit(
        cirq.measure(q0, key='a'),
        cirq.measure(q0, key='b'),
        cirq.X(q1).with_classical_controls('a', 'b'),
        cirq.measure(q1, key='c'),
    )
    assert_equivalent_to_deferred(circuit)
    deferred = cirq.defer_measurements(circuit)
    q_ma = _MeasurementQid('a', q0)
    q_mb = _MeasurementQid('b', q0)
    cirq.testing.assert_same_circuits(
        deferred,
        cirq.Circuit(
            cirq.CX(q0, q_ma),
            cirq.CX(q0, q_mb),
            cirq.CCX(q_ma, q_mb, q1),
            cirq.measure(q_ma, key='a'),
            cirq.measure(q_mb, key='b'),
            cirq.measure(q1, key='c'),
        ),
    )


def test_subcircuit():
    q0, q1 = cirq.LineQubit.range(2)
    circuit = cirq.Circuit(
        cirq.CircuitOperation(
            cirq.FrozenCircuit(
                cirq.measure(q0, key='a'),
                cirq.X(q1).with_classical_controls('a'),
                cirq.measure(q1, key='b'),
            )
        )
    )
    assert_equivalent_to_deferred(circuit)
    deferred = cirq.defer_measurements(circuit)
    q_m = _MeasurementQid('a', q0)
    cirq.testing.assert_same_circuits(
        deferred,
        cirq.Circuit(
            cirq.CX(q0, q_m),
            cirq.CX(q_m, q1),
            cirq.measure(q_m, key='a'),
            cirq.measure(q1, key='b'),
        ),
    )


def test_multi_qubit_measurements():
    q0, q1 = cirq.LineQubit.range(2)
    circuit = cirq.Circuit(
        cirq.measure(q0, q1, key='a'),
        cirq.X(q0),
        cirq.measure(q0, key='b'),
        cirq.measure(q1, key='c'),
    )
    assert_equivalent_to_deferred(circuit)
    deferred = cirq.defer_measurements(circuit)
    q_ma0 = _MeasurementQid('a', q0)
    q_ma1 = _MeasurementQid('a', q1)
    cirq.testing.assert_same_circuits(
        deferred,
        cirq.Circuit(
            cirq.CX(q0, q_ma0),
            cirq.CX(q1, q_ma1),
            cirq.X(q0),
            cirq.measure(q_ma0, q_ma1, key='a'),
            cirq.measure(q0, key='b'),
            cirq.measure(q1, key='c'),
        ),
    )


def test_multi_qubit_control():
    q0, q1, q2 = cirq.LineQubit.range(3)
    circuit = cirq.Circuit(
        cirq.measure(q0, q1, key='a'),
        cirq.X(q2).with_classical_controls('a'),
        cirq.measure(q2, key='b'),
    )
    assert_equivalent_to_deferred(circuit)
    deferred = cirq.defer_measurements(circuit)
    q_ma0 = _MeasurementQid('a', q0)
    q_ma1 = _MeasurementQid('a', q1)
    cirq.testing.assert_same_circuits(
        deferred,
        cirq.Circuit(
            cirq.CX(q0, q_ma0),
            cirq.CX(q1, q_ma1),
            cirq.X(q2).controlled_by(
                q_ma0, q_ma1, control_values=cirq.SumOfProducts(((0, 1), (1, 0), (1, 1)))
            ),
            cirq.measure(q_ma0, q_ma1, key='a'),
            cirq.measure(q2, key='b'),
        ),
    )


def test_diagram():
    q0, q1, q2, q3 = cirq.LineQubit.range(4)
    circuit = cirq.Circuit(
        cirq.measure(q0, q2, key='a'),
        cirq.measure(q1, q3, key='b'),
        cirq.X(q0),
        cirq.measure(q0, q1, q2, q3, key='c'),
    )
    deferred = cirq.defer_measurements(circuit)
    cirq.testing.assert_has_diagram(
        deferred,
        """
                   ┌────┐
0: ─────────────────@───────X────────M('c')───
                    │                │
1: ─────────────────┼─@──────────────M────────
                    │ │              │
2: ─────────────────┼@┼──────────────M────────
                    │││              │
3: ─────────────────┼┼┼@─────────────M────────
                    ││││
M('a', q=q(0)): ────X┼┼┼────M('a')────────────
                     │││    │
M('a', q=q(2)): ─────X┼┼────M─────────────────
                      ││
M('b', q=q(1)): ──────X┼────M('b')────────────
                       │    │
M('b', q=q(3)): ───────X────M─────────────────
                   └────┘
""",
        use_unicode_characters=True,
    )


def test_repr():
    def test_repr(qid: _MeasurementQid):
        cirq.testing.assert_equivalent_repr(qid, global_vals={'_MeasurementQid': _MeasurementQid})

    test_repr(_MeasurementQid('a', cirq.LineQubit(0)))
    test_repr(_MeasurementQid('a', cirq.NamedQubit('x')))
    test_repr(_MeasurementQid('a', cirq.NamedQid('x', 4)))
    test_repr(_MeasurementQid('a', cirq.GridQubit(2, 3)))
    test_repr(_MeasurementQid('0:1:a', cirq.LineQid(9, 4)))


def test_confusion_map():
    q0, q1 = cirq.LineQubit.range(2)
    circuit = cirq.Circuit(
        cirq.measure(q0, q1, key='a', confusion_map={(0,): np.array([[0.9, 0.1], [0.1, 0.9]])}),
        cirq.X(q1).with_classical_controls('a'),
    )
    with pytest.raises(
        NotImplementedError, match='Deferring confused measurement is not implemented'
    ):
        _ = cirq.defer_measurements(circuit)


def test_dephase():
    q0, q1 = cirq.LineQubit.range(2)
    circuit = cirq.Circuit(
        cirq.CircuitOperation(
            cirq.FrozenCircuit(
                cirq.CX(q1, q0),
                cirq.measure(q0, key='a'),
                cirq.CX(q0, q1),
                cirq.measure(q1, key='b'),
            )
        )
    )
    dephased = cirq.dephase_measurements(circuit)
    cirq.testing.assert_same_circuits(
        dephased,
        cirq.Circuit(
            cirq.CircuitOperation(
                cirq.FrozenCircuit(
                    cirq.CX(q1, q0),
                    cirq.KrausChannel.from_channel(cirq.phase_damp(1), key='a')(q0),
                    cirq.CX(q0, q1),
                    cirq.KrausChannel.from_channel(cirq.phase_damp(1), key='b')(q1),
                )
            )
        ),
    )


def test_dephase_classical_conditions():
    q0, q1 = cirq.LineQubit.range(2)
    circuit = cirq.Circuit(
        cirq.measure(q0, key='a'),
        cirq.X(q1).with_classical_controls('a'),
        cirq.measure(q1, key='b'),
    )
    with pytest.raises(ValueError, match='defer_measurements first to remove classical controls'):
        _ = cirq.dephase_measurements(circuit)


def test_dephase_nocompile_context():
    q0, q1 = cirq.LineQubit.range(2)
    circuit = cirq.Circuit(
        cirq.CircuitOperation(
            cirq.FrozenCircuit(
                cirq.CX(q1, q0),
                cirq.measure(q0, key='a').with_tags('nocompile'),
                cirq.CX(q0, q1),
                cirq.measure(q1, key='b'),
            )
        )
    )
    dephased = cirq.dephase_measurements(
        circuit, context=cirq.TransformerContext(deep=True, tags_to_ignore=('nocompile',))
    )
    cirq.testing.assert_same_circuits(
        dephased,
        cirq.Circuit(
            cirq.CircuitOperation(
                cirq.FrozenCircuit(
                    cirq.CX(q1, q0),
                    cirq.measure(q0, key='a').with_tags('nocompile'),
                    cirq.CX(q0, q1),
                    cirq.KrausChannel.from_channel(cirq.phase_damp(1), key='b')(q1),
                )
            )
        ),
    )


def test_drop_terminal():
    q0, q1 = cirq.LineQubit.range(2)
    circuit = cirq.Circuit(
        cirq.CircuitOperation(
            cirq.FrozenCircuit(cirq.CX(q0, q1), cirq.measure(q0, q1, key='a~b', invert_mask=[0, 1]))
        )
    )
    dropped = cirq.drop_terminal_measurements(circuit)
    cirq.testing.assert_same_circuits(
        dropped,
        cirq.Circuit(
            cirq.CircuitOperation(cirq.FrozenCircuit(cirq.CX(q0, q1), cirq.I(q0), cirq.X(q1)))
        ),
    )


def test_drop_terminal_nonterminal_error():
    q0, q1 = cirq.LineQubit.range(2)
    circuit = cirq.Circuit(
        cirq.CircuitOperation(
            cirq.FrozenCircuit(cirq.measure(q0, q1, key='a~b', invert_mask=[0, 1]), cirq.CX(q0, q1))
        )
    )
    with pytest.raises(ValueError, match='Circuit contains a non-terminal measurement'):
        _ = cirq.drop_terminal_measurements(circuit)

    with pytest.raises(ValueError, match='Context has `deep=False`'):
        _ = cirq.drop_terminal_measurements(circuit, context=cirq.TransformerContext(deep=False))

    with pytest.raises(ValueError, match='Context has `deep=False`'):
        _ = cirq.drop_terminal_measurements(circuit, context=None)<|MERGE_RESOLUTION|>--- conflicted
+++ resolved
@@ -59,41 +59,48 @@
     )
 
 
-<<<<<<< HEAD
-def test_sympy_control():
-    q0, q1 = cirq.LineQubit.range(2)
-    circuit = cirq.Circuit(
-        cirq.measure(q0, key='a'),
-        cirq.X(q1).with_classical_controls(sympy.Symbol('a')),
-=======
 def test_qudits():
     q0, q1 = cirq.LineQid.range(2, dimension=3)
     circuit = cirq.Circuit(
         cirq.measure(q0, key='a'),
         cirq.XPowGate(dimension=3).on(q1).with_classical_controls('a'),
->>>>>>> 80a90017
-        cirq.measure(q1, key='b'),
-    )
-    assert_equivalent_to_deferred(circuit)
-    deferred = cirq.defer_measurements(circuit)
-    q_ma = _MeasurementQid('a', q0)
-    cirq.testing.assert_same_circuits(
-        deferred,
-        cirq.Circuit(
-<<<<<<< HEAD
-            cirq.CX(q0, q_ma),
-            cirq.CX(q_ma, q1),
-=======
+        cirq.measure(q1, key='b'),
+    )
+    assert_equivalent_to_deferred(circuit)
+    deferred = cirq.defer_measurements(circuit)
+    q_ma = _MeasurementQid('a', q0)
+    cirq.testing.assert_same_circuits(
+        deferred,
+        cirq.Circuit(
             _mod_add(q0, q_ma),
             cirq.XPowGate(dimension=3).on(q1).controlled_by(q_ma, control_values=[[1, 2]]),
->>>>>>> 80a90017
-            cirq.measure(q_ma, key='a'),
-            cirq.measure(q1, key='b'),
-        ),
-    )
-
-
-<<<<<<< HEAD
+            cirq.measure(q_ma, key='a'),
+            cirq.measure(q1, key='b'),
+        ),
+    )
+
+
+def test_sympy_control():
+    q0, q1 = cirq.LineQubit.range(2)
+    circuit = cirq.Circuit(
+        cirq.measure(q0, key='a'),
+        cirq.X(q1).with_classical_controls(sympy.Symbol('a')),
+        cirq.measure(q1, key='b'),
+    )
+    assert_equivalent_to_deferred(circuit)
+    deferred = cirq.defer_measurements(circuit)
+    q_ma = _MeasurementQid('a', q0)
+    cirq.testing.assert_same_circuits(
+        deferred,
+        cirq.Circuit(
+            cirq.CX(q0, q_ma),
+            cirq.CX(q_ma, q1),
+            cirq.measure(q_ma, key='a'),
+            cirq.measure(q1, key='b'),
+        ),
+    )
+
+
 def test_sympy_control_complex():
     q0, q1, q2 = cirq.LineQubit.range(3)
     circuit = cirq.Circuit(
@@ -196,8 +203,6 @@
     )
 
 
-=======
->>>>>>> 80a90017
 def test_nocompile_context():
     q0, q1 = cirq.LineQubit.range(2)
     circuit = cirq.Circuit(
