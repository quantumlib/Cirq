# Copyright 2021 The Cirq Developers
#
# Licensed under the Apache License, Version 2.0 (the "License");
# you may not use this file except in compliance with the License.
# You may obtain a copy of the License at
#
#     https://www.apache.org/licenses/LICENSE-2.0
#
# Unless required by applicable law or agreed to in writing, software
# distributed under the License is distributed on an "AS IS" BASIS,
# WITHOUT WARRANTIES OR CONDITIONS OF ANY KIND, either express or implied.
# See the License for the specific language governing permissions and
# limitations under the License.

"""Defines primitives for common transformer patterns."""

from __future__ import annotations

import bisect
import copy
import dataclasses
import itertools
from collections import defaultdict
from collections.abc import Callable, Hashable, Sequence
from typing import cast, TYPE_CHECKING

from cirq import circuits, ops, protocols
from cirq.circuits.circuit import CIRCUIT_TYPE
from cirq.transformers._connected_component import (
    Component,
    ComponentSet,
    ComponentWithCircuitOp,
    ComponentWithCircuitOpSet,
    ComponentWithOpsSet,
)

if TYPE_CHECKING:
    import cirq

MAPPED_CIRCUIT_OP_TAG = '<mapped_circuit_op>'


def _to_target_circuit_type(
    circuit: circuits.AbstractCircuit, target_circuit: CIRCUIT_TYPE
) -> CIRCUIT_TYPE:
    return cast(
        CIRCUIT_TYPE,
        (
            circuit.unfreeze(copy=False)
            if isinstance(target_circuit, circuits.Circuit)
            else circuit.freeze()
        ),
    )


def _create_target_circuit_type(ops: ops.OP_TREE, target_circuit: CIRCUIT_TYPE) -> CIRCUIT_TYPE:
    if isinstance(target_circuit, circuits.FrozenCircuit):
        return cast(CIRCUIT_TYPE, circuits.FrozenCircuit(ops).with_tags(*target_circuit.tags))
    return cast(CIRCUIT_TYPE, circuits.Circuit(ops))


def _insort_last(indices: list[int], value: int) -> None:
    """Insert value to a sorted list of indices.

    Optimized for the majority case when the value is the last in the list.
    """
    if indices and value < indices[-1]:
        bisect.insort(indices, value)
    else:
        indices.append(value)


def _remove_last(indices: list[int], value: int) -> None:
    """Remove value from a sorted list of indices.

    Optimized for the majority case when the value is the last in the list.

    Raises:
        ValueError: If the value is not in the list.
    """
    if indices and (
        indices[pos := -1] == value or indices[pos := bisect.bisect_left(indices, value)] == value
    ):
        indices.pop(pos)
    else:
        raise ValueError("The value is not in the list of indices")  # pragma: no cover


def map_moments(
    circuit: CIRCUIT_TYPE,
    map_func: Callable[[circuits.Moment, int], circuits.Moment | Sequence[circuits.Moment]],
    *,
    tags_to_ignore: Sequence[Hashable] = (),
    deep: bool = False,
) -> CIRCUIT_TYPE:
    """Applies local transformation on moments, by calling `map_func(moment)` for each moment.

    Args:
        circuit: Input circuit to apply the transformations on. The input circuit is not mutated.
        map_func: Mapping function from (cirq.Moment, moment_index) to a sequence of moments.
        tags_to_ignore: Tagged circuit operations marked with any of `tags_to_ignore` will be
            ignored when recursively applying the transformer primitive to sub-circuits, given
            deep=True.
        deep: If true, `map_func` will be recursively applied to circuits wrapped inside
            any circuit operations contained within `circuit`.

    Returns:
        Copy of input circuit with mapped moments.
    """
    mutable_circuit = circuit.unfreeze(copy=False)
    if deep:
        batch_replace = []
        for i, op in circuit.findall_operations(
            lambda o: isinstance(o.untagged, circuits.CircuitOperation)
        ):
            if set(op.tags).intersection(tags_to_ignore):
                continue
            op_untagged = cast(circuits.CircuitOperation, op.untagged)
            mapped_op = op_untagged.replace(
                circuit=map_moments(
                    op_untagged.circuit, map_func, tags_to_ignore=tags_to_ignore, deep=deep
                )
            ).with_tags(*op.tags)
            batch_replace.append((i, op, mapped_op))
        mutable_circuit = circuit.unfreeze(copy=True)
        mutable_circuit.batch_replace(batch_replace)
    return _create_target_circuit_type(
        (map_func(mutable_circuit[i], i) for i in range(len(mutable_circuit))), circuit
    )


def _map_operations_impl(
    circuit: CIRCUIT_TYPE,
    map_func: Callable[[ops.Operation, int], ops.OP_TREE],
    *,
    deep: bool = False,
    raise_if_add_qubits=True,
    tags_to_ignore: Sequence[Hashable] = (),
    wrap_in_circuit_op: bool = True,
) -> CIRCUIT_TYPE:
    """Applies local transformations, by calling `map_func(op, moment_index)` for each operation.

    This method provides a fast, iterative implementation for the two `map_operations_*` variants
    exposed as public transformer primitives. The high level idea for the iterative implementation
    is to
        1) For each operation `op`, find the corresponding mapped operation(s) `mapped_ops`. The
            set of mapped operations can be either wrapped in a circuit operation or not, depending
            on the value of flag `wrap_in_circuit_op` and whether the mapped operations will end up
            occupying more than one moment or not.
        2) Use the `get_earliest_accommodating_moment_index` infrastructure built for `cirq.Circuit`
            construction to determine the index at which the mapped operations should be inserted.
            This step takes care of the nuances that arise due to (a) preserving moment structure
            and (b) mapped operations spanning across multiple moments (these both are trivial when
            `op` is mapped to a single `mapped_op` that acts on the same set of qubits).

    By default, the function assumes `issubset(qubit_set(map_func(op, moment_index)), op.qubits)` is
    True.

    Args:
        circuit: Input circuit to apply the transformations on. The input circuit is not mutated.
        map_func: Mapping function from (cirq.Operation, moment_index) to a cirq.OP_TREE. If the
            resulting optree spans more than 1 moment, it's either wrapped in a tagged circuit
            operation and inserted in-place in the same moment (if  `wrap_in_circuit_op` is True)
            OR the mapped operations are inserted directly in the circuit, preserving moment
            structure. The effect is equivalent to (but much faster) a two-step approach of first
            wrapping the operations in a circuit operation and then calling `cirq.unroll_circuit_op`
            to unroll the corresponding circuit ops.
        deep: If true, `map_func` will be recursively applied to circuits wrapped inside
            any circuit operations contained within `circuit`.
        raise_if_add_qubits: Set to True by default. If True, raises ValueError if
            `map_func(op, idx)` adds operations on qubits outside of `op.qubits`.
        tags_to_ignore: Sequence of tags which should be ignored while applying `map_func` on
            tagged operations -- i.e. `map_func(op, idx)` will be called only for operations that
            satisfy `set(op.tags).isdisjoint(tags_to_ignore)`.
        wrap_in_circuit_op: If True, the mapped operations will be wrapped in a tagged circuit
        operation and inserted in-place if they occupy more than one moment.

    Raises:
          ValueError if `issubset(qubit_set(map_func(op, idx)), op.qubits) is False` and
            `raise_if_add_qubits is True`.

    Returns:
        Copy of input circuit with mapped operations.
    """
    tags_to_ignore_set = set(tags_to_ignore)

    def apply_map_func(op: cirq.Operation, idx: int) -> list[cirq.Operation]:
        if tags_to_ignore_set.intersection(op.tags):
            return [op]
        if deep and isinstance(op.untagged, circuits.CircuitOperation):
            op = op.untagged.replace(
                circuit=_map_operations_impl(
                    op.untagged.circuit,
                    map_func,
                    deep=deep,
                    raise_if_add_qubits=raise_if_add_qubits,
                    tags_to_ignore=tags_to_ignore,
                    wrap_in_circuit_op=wrap_in_circuit_op,
                )
            ).with_tags(*op.tags)
        mapped_ops = [*ops.flatten_to_ops(map_func(op, idx))]
        op_qubits = set(op.qubits)
        mapped_ops_qubits: set[cirq.Qid] = set()
        has_overlapping_ops = False
        for mapped_op in mapped_ops:
            if raise_if_add_qubits and not op_qubits.issuperset(mapped_op.qubits):
                raise ValueError(
                    f"Mapped operations {mapped_ops} should act on a subset "
                    f"of qubits of the original operation {op}"
                )
            if mapped_ops_qubits.intersection(mapped_op.qubits):
                has_overlapping_ops = True
            mapped_ops_qubits = mapped_ops_qubits.union(mapped_op.qubits)
        if wrap_in_circuit_op and has_overlapping_ops:
            # Mapped operations should be wrapped in a `CircuitOperation` only iff they occupy more
            # than one moment, i.e. there are at least two operations that share a qubit.
            mapped_ops = [
                circuits.CircuitOperation(circuits.FrozenCircuit(mapped_ops)).with_tags(
                    MAPPED_CIRCUIT_OP_TAG
                )
            ]
        return mapped_ops

    new_moments: list[list[cirq.Operation]] = []
    for idx, moment in enumerate(circuit):
        curr_moments: list[list[cirq.Operation]] = [[]] if wrap_in_circuit_op else []
        placement_cache = circuits.circuit._PlacementCache()
        for op in moment:
            mapped_ops = apply_map_func(op, idx)
            for mapped_op in mapped_ops:
                placement_index = placement_cache.append(mapped_op)
                curr_moments.extend([[] for _ in range(placement_index - len(curr_moments) + 1)])
                curr_moments[placement_index].append(mapped_op)
        new_moments.extend(curr_moments)

    return _create_target_circuit_type([circuits.Moment(moment) for moment in new_moments], circuit)


def map_operations(
    circuit: CIRCUIT_TYPE,
    map_func: Callable[[ops.Operation, int], ops.OP_TREE],
    *,
    deep: bool = False,
    raise_if_add_qubits=True,
    tags_to_ignore: Sequence[Hashable] = (),
) -> CIRCUIT_TYPE:
    """Applies local transformations, by calling `map_func(op, moment_index)` for each operation.

    By default, the function assumes `issubset(qubit_set(map_func(op, moment_index)), op.qubits)` is
    True.

    Args:
        circuit: Input circuit to apply the transformations on. The input circuit is not mutated.
        map_func: Mapping function from (cirq.Operation, moment_index) to a cirq.OP_TREE. If the
            resulting optree spans more than 1 moment, it's inserted in-place in the same moment as
            `cirq.CircuitOperation(cirq.FrozenCircuit(op_tree)).with_tags(MAPPED_CIRCUIT_OP_TAG)`
            to preserve moment structure. Utility methods like `cirq.unroll_circuit_op` can
            subsequently be used to unroll the mapped circuit operation.
        deep: If true, `map_func` will be recursively applied to circuits wrapped inside
            any circuit operations contained within `circuit`.
        raise_if_add_qubits: Set to True by default. If True, raises ValueError if
            `map_func(op, idx)` adds operations on qubits outside of `op.qubits`.
        tags_to_ignore: Sequence of tags which should be ignored while applying `map_func` on
            tagged operations -- i.e. `map_func(op, idx)` will be called only for operations that
            satisfy `set(op.tags).isdisjoint(tags_to_ignore)`.

    Raises:
          ValueError if `issubset(qubit_set(map_func(op, idx)), op.qubits) is False` and
            `raise_if_add_qubits is True`.

    Returns:
        Copy of input circuit with mapped operations (wrapped in a tagged CircuitOperation).
    """
    return _map_operations_impl(
        circuit,
        map_func,
        deep=deep,
        raise_if_add_qubits=raise_if_add_qubits,
        tags_to_ignore=tags_to_ignore,
        wrap_in_circuit_op=True,
    )


def map_operations_and_unroll(
    circuit: CIRCUIT_TYPE,
    map_func: Callable[[ops.Operation, int], ops.OP_TREE],
    *,
    deep: bool = False,
    raise_if_add_qubits=True,
    tags_to_ignore: Sequence[Hashable] = (),
) -> CIRCUIT_TYPE:
    """Applies local transformations via `cirq.map_operations` & unrolls intermediate circuit ops.

    See `cirq.map_operations` and `cirq.unroll_circuit_op` for more details.

    Args:
        circuit: Input circuit to apply the transformations on. The input circuit is not mutated.
        map_func: Mapping function from (cirq.Operation, moment_index) to a cirq.OP_TREE.
        deep: If true, `map_func` will be recursively applied to circuits wrapped inside
            any circuit operations contained within `circuit`.
        raise_if_add_qubits: Set to True by default. If True, raises ValueError if
            `map_func(op, idx)` adds operations on qubits outside `op.qubits`.
        tags_to_ignore: Sequence of tags which should be ignored while applying `map_func` on
            tagged operations -- i.e. `map_func(op, idx)` will be called only for operations that
            satisfy `set(op.tags).isdisjoint(tags_to_ignore)`.

    Returns:
        Copy of input circuit with mapped operations, unrolled in a moment preserving way.
    """
    return _map_operations_impl(
        circuit,
        map_func,
        deep=deep,
        raise_if_add_qubits=raise_if_add_qubits,
        tags_to_ignore=tags_to_ignore,
        wrap_in_circuit_op=False,
    )


@dataclasses.dataclass
class _MergedCircuit:
    """An optimized internal representation of a circuit, tailored for merge operations.

    Operations are represented as mergeable components.
    Each component has a moment id, a set of qubits, a set of measurement keys, and a set of
    control keys. The moment id is the index of the moment that contains the component.

    Attributes:
        qubit_indexes: Mapping from qubits to (sorted) list of component moments containing
            operations acting on the qubit.
        mkey_indexes: Mapping from measurement keys to (sorted) list of component moments
            containing measurement operations with the same key.
        ckey_indexes: Mapping from measurement keys to (sorted) list of component moments
            containing classically controlled operations controlled on the same key.
        components_by_index: List of components indexed by moment id.
            For a moment id, we use a dictionary to keep track of the
            components in the moment. The dictionary instead of a set is used to preserve
            insertion order and the dictionary's values are intentionally unused.
    """

    qubit_indexes: dict[cirq.Qid, list[int]] = dataclasses.field(
        default_factory=lambda: defaultdict(lambda: [-1])
    )
    mkey_indexes: dict[cirq.MeasurementKey, list[int]] = dataclasses.field(
        default_factory=lambda: defaultdict(lambda: [-1])
    )
    ckey_indexes: dict[cirq.MeasurementKey, list[int]] = dataclasses.field(
        default_factory=lambda: defaultdict(lambda: [-1])
    )
    components_by_index: list[dict[Component, None]] = dataclasses.field(default_factory=list)

    def append_empty_moment(self) -> None:
<<<<<<< HEAD
        self.ops_by_index.append({})

    def add_op_to_moment(self, moment_index: int, op: cirq.Operation) -> None:
        self.ops_by_index[moment_index][op] = 0
        for q in op.qubits:
            if moment_index > self.qubit_indexes[q][-1]:
                self.qubit_indexes[q].append(moment_index)
            else:
                bisect.insort(self.qubit_indexes[q], moment_index)
        for mkey in op.measurement_keys:
            bisect.insort(self.mkey_indexes[mkey], moment_index)
        for ckey in op.control_keys:
            bisect.insort(self.ckey_indexes[ckey], moment_index)

    def remove_op_from_moment(self, moment_index: int, op: cirq.Operation) -> None:
        self.ops_by_index[moment_index].pop(op)
        for q in op.qubits:
            if self.qubit_indexes[q][-1] == moment_index:
                self.qubit_indexes[q].pop()
            else:
                self.qubit_indexes[q].remove(moment_index)
        for mkey in op.measurement_keys:
            self.mkey_indexes[mkey].remove(moment_index)
        for ckey in op.control_keys:
            self.ckey_indexes[ckey].remove(moment_index)

    def get_mergeable_ops(
        self, op: cirq.Operation, op_qs: set[cirq.Qid]
    ) -> tuple[int, list[cirq.Operation]]:
        # Find the index of previous moment which can be merged with `op`.
        idx = max([self.qubit_indexes[q][-1] for q in op_qs], default=-1)
        idx = max([idx] + [self.mkey_indexes[ckey][-1] for ckey in op.control_keys])
        idx = max([idx] + [self.ckey_indexes[mkey][-1] for mkey in op.measurement_keys])
        # Return the set of overlapping ops in moment with index `idx`.
=======
        self.components_by_index.append({})

    def add_component(self, c: Component) -> None:
        """Adds a new components to merged circuit."""
        self.components_by_index[c.moment_id][c] = None
        for q in c.qubits:
            _insort_last(self.qubit_indexes[q], c.moment_id)
        for mkey in c.mkeys:
            _insort_last(self.mkey_indexes[mkey], c.moment_id)
        for ckey in c.ckeys:
            _insort_last(self.ckey_indexes[ckey], c.moment_id)

    def remove_component(self, c: Component, c_data: Component) -> None:
        """Removes a component from the merged circuit.

        Args:
            c: Reference to the component to be removed.
            c_data: Copy of the data in c before any component merges involving c
                (this is necessary as component merges alter the component data).
        """
        self.components_by_index[c_data.moment_id].pop(c)
        for q in c_data.qubits:
            _remove_last(self.qubit_indexes[q], c_data.moment_id)
        for mkey in c_data.mkeys:
            _remove_last(self.mkey_indexes[mkey], c_data.moment_id)
        for ckey in c_data.ckeys:
            _remove_last(self.ckey_indexes[ckey], c_data.moment_id)

    def get_mergeable_components(self, c: Component, c_qs: set[cirq.Qid]) -> list[Component]:
        """Finds all components that can be merged with c.

        Args:
            c: Component to be merged with existing components.
            c_qs: Subset of c.qubits used to decide which components are mergeable.

        Returns:
            List of mergeable components.
        """
        # Find the index of previous moment which can be merged with `c`.
        idx = max(
            itertools.chain(
                (self.qubit_indexes[q][-1] for q in c_qs),
                (self.mkey_indexes[ckey][-1] for ckey in c.ckeys),
                (self.ckey_indexes[mkey][-1] for mkey in c.mkeys),
            ),
            default=-1,
        )
        # Return the set of overlapping components in moment with index `idx`.
>>>>>>> ad37bb7c
        if idx == -1:
            return []

        return [c for c in self.components_by_index[idx] if not c_qs.isdisjoint(c.qubits)]

    def get_cirq_circuit(self, cset: ComponentSet, merged_circuit_op_tag: str) -> cirq.Circuit:
        """Returns the merged circuit.

        Args:
            cset: Disjoint set data structure containing the components.
            merged_circuit_op_tag: Tag to use for CircuitOperations.

        Returns:
            The circuit with merged components as a CircuitOperation.
        """
        component_ops: dict[Component, list[cirq.Operation]] = defaultdict(list)

        # Traverse the components in creation order and collect operations
        for c in cset.components():
            root = cset.find(c)
            component_ops[root].append(c.op)

        moments = []
        for m in self.components_by_index:
            ops = []
            for c in m.keys():
                if isinstance(c, ComponentWithCircuitOp):
                    ops.append(c.circuit_op)
                    continue
                if len(component_ops[c]) == 1:
                    ops.append(component_ops[c][0])
                else:
                    ops.append(
                        circuits.CircuitOperation(
                            circuits.FrozenCircuit(component_ops[c])
                        ).with_tags(merged_circuit_op_tag)
                    )
            moments.append(circuits.Moment(ops))
        return circuits.Circuit(moments)


def _merge_operations_impl(
    circuit: CIRCUIT_TYPE,
    cset: ComponentSet,
    *,
    merged_circuit_op_tag: str = "Merged connected component",
    tags_to_ignore: Sequence[Hashable] = (),
    deep: bool = False,
) -> CIRCUIT_TYPE:
    """Merges operations in a circuit.

    Two operations op1 and op2 are merge-able if
        - There is no other operations between op1 and op2 in the circuit
        - is_subset(op1.qubits, op2.qubits) or is_subset(op2.qubits, op1.qubits)

    The method iterates on the input circuit moment-by-moment from left to right and attempts
    to repeatedly merge each operation in the latest moment with all the corresponding merge-able
    operations to its left.

    Operations are wrapped in a component and then cset.merge() is called to merge two
    components.

    If op1 and op2 are merged, both op1 and op2 are deleted from the circuit and
    the merged component is inserted at the index corresponding to the larger
    of op1/op2. If both op1 and op2 act on the same number of qubits, the merged component is
    inserted in the smaller moment index to minimize circuit depth.

    At the end every component with more than one operation is replaced by a CircuitOperation.

    Args:
        circuit: Input circuit to apply the transformations on. The input circuit is not mutated.
        cset: Disjoint set data structure that is used to create and merge components.
        merged_circuit_op_tag: Tag used for CircuitOperations created from merged components.
        tags_to_ignore: Sequence of tags which should be ignored during the merge: operations with
            these tags will not be merged.
        deep: If true, the transformer primitive will be recursively applied to all circuits
            wrapped inside circuit operations.


    Returns:
        Copy of input circuit with merged operations.
    """
    tags_to_ignore_set = set(tags_to_ignore)

    merged_circuit = _MergedCircuit()
    for moment_idx, current_moment in enumerate(circuit):
        merged_circuit.append_empty_moment()
        for op in sorted(current_moment.operations, key=lambda op: op.qubits):
            if (
                deep
                and isinstance(op.untagged, circuits.CircuitOperation)
                and tags_to_ignore_set.isdisjoint(op.tags)
            ):
                op_untagged = op.untagged
                merged_op = op_untagged.replace(
                    circuit=_merge_operations_impl(
                        op_untagged.circuit,
                        cset,
                        merged_circuit_op_tag=merged_circuit_op_tag,
                        tags_to_ignore=tags_to_ignore,
                        deep=True,
                    )
                ).with_tags(*op.tags)
                c = cset.new_component(merged_op, moment_idx, is_mergeable=False)
                merged_circuit.add_component(c)
                continue

            c = cset.new_component(
                op, moment_idx, is_mergeable=tags_to_ignore_set.isdisjoint(op.tags)
            )
            if not c.is_mergeable:
                merged_circuit.add_component(c)
                continue

            c_qs = set(c.qubits)
            left_comp = merged_circuit.get_mergeable_components(c, c_qs)
            if len(left_comp) == 1 and c_qs.issubset(left_comp[0].qubits):
                # Make a shallow copy of the left component data before merge
                left_c_data = copy.copy(left_comp[0])
                # Case-1: Try to merge c with the larger component on the left.
                new_comp = cset.merge(left_comp[0], c, merge_left=True)
                if new_comp is not None:
                    merged_circuit.remove_component(left_comp[0], left_c_data)
                    merged_circuit.add_component(new_comp)
                else:
                    merged_circuit.add_component(c)
                continue

            while left_comp and c_qs:
                # Case-2: left_c will merge right into `c` whenever possible.
                for left_c in left_comp:
                    is_merged = False
                    if c_qs.issuperset(left_c.qubits):
                        # Make a shallow copy of the left component data before merge
                        left_c_data = copy.copy(left_c)
                        # Try to merge left_c into c
                        new_comp = cset.merge(left_c, c, merge_left=False)
                        if new_comp is not None:
                            merged_circuit.remove_component(left_c, left_c_data)
                            c, is_merged = new_comp, True
                    if not is_merged:
                        c_qs -= left_c.qubits
                left_comp = merged_circuit.get_mergeable_components(c, c_qs)
            merged_circuit.add_component(c)
    ret_circuit = merged_circuit.get_cirq_circuit(cset, merged_circuit_op_tag)
    return _to_target_circuit_type(ret_circuit, circuit)


def merge_operations(
    circuit: CIRCUIT_TYPE,
    merge_func: Callable[[ops.Operation, ops.Operation], ops.Operation | None],
    *,
    tags_to_ignore: Sequence[Hashable] = (),
    deep: bool = False,
) -> CIRCUIT_TYPE:
    """Merges operations in a circuit by calling `merge_func` iteratively on operations.

    Two operations op1 and op2 are merge-able if
        - There is no other operation between op1 and op2 in the circuit
        - is_subset(op1.qubits, op2.qubits) or is_subset(op2.qubits, op1.qubits)

    The `merge_func` is a callable which, given two merge-able operations
    op1 and op2, decides whether they should be merged into a single operation
    or not. If not, it should return None, else it should return the single merged
    operation `op`.

    The method iterates on the input circuit moment-by-moment from left to right and attempts
    to repeatedly merge each operation in the latest moment with all the corresponding merge-able
    operations to its left.

    If op1 and op2 are merged, both op1 and op2 are deleted from the circuit and
    the resulting `merged_op` is inserted at the index corresponding to the larger
    of op1/op2. If both op1 and op2 act on the same number of qubits, `merged_op` is
    inserted in the smaller moment index to minimize circuit depth.

    The number of calls to `merge_func` is O(N), where N = Total no. of operations, because:
        - Every time the `merge_func` returns a new operation, the number of operations in the
            circuit reduces by 1 and hence this can happen at most O(N) times
        - Every time the `merge_func` returns None, the current operation is inserted into the
            frontier and we go on to process the next operation, which can also happen at-most
            O(N) times.

    Args:
        circuit: Input circuit to apply the transformations on. The input circuit is not mutated.
        merge_func: Callable to determine whether two merge-able operations in the circuit should
            be merged. If the operations can be merged, the callable should return the merged
            operation, else None.
        tags_to_ignore: Sequence of tags which should be ignored while applying `merge_func` on
            tagged operations -- i.e. `merge_func(op1, op2)` will be called only if both `op1` and
            `op2` satisfy `set(op.tags).isdisjoint(tags_to_ignore)`.
        deep: If true, the transformer primitive will be recursively applied to all circuits
            wrapped inside circuit operations.


    Returns:
        Copy of input circuit with merged operations.

    Raises:
        ValueError if the merged operation acts on new qubits outside the set of qubits
            corresponding to the original operations to be merged.
    """

    def apply_merge_func(op1: ops.Operation, op2: ops.Operation) -> ops.Operation | None:
        new_op = merge_func(op1, op2)
        qubit_set = frozenset(op1.qubits + op2.qubits)
        if new_op is not None and not qubit_set.issuperset(new_op.qubits):
            raise ValueError(
                f"Merged operation {new_op} must act on a subset of qubits of "
                f"original operations {op1} and {op2}"
            )
        return new_op

    def is_mergeable(_: cirq.Operation):
        return True

    return _merge_operations_impl(
        circuit,
        ComponentWithCircuitOpSet(is_mergeable, apply_merge_func),
        tags_to_ignore=tags_to_ignore,
        deep=deep,
    )


def merge_operations_to_circuit_op(
    circuit: CIRCUIT_TYPE,
    can_merge: Callable[[Sequence[cirq.Operation], Sequence[cirq.Operation]], bool],
    *,
    tags_to_ignore: Sequence[Hashable] = (),
    merged_circuit_op_tag: str = "Merged connected component",
    deep: bool = False,
) -> CIRCUIT_TYPE:
    """Merges connected components of operations and wraps each component into a circuit operation.

    Moment structure is preserved for operations that do not participate in merging.
    For merged operations, the newly created circuit operations are constructed by inserting
    operations using EARLIEST strategy.
    If you need more control on moment structure of newly created circuit operations, consider
    using `cirq.merge_operations` directly with a custom `merge_func`.

    Args:
        circuit: Input circuit to apply the transformations on. The input circuit is not mutated.
        can_merge: Callable to determine whether a new operation `right_op` can be merged into an
            existing connected component of operations `left_ops` based on boolean returned by
            `can_merge(left_ops, right_op)`.
        tags_to_ignore: Tagged operations marked any of `tags_to_ignore` will not be considered as
            potential candidates for any connected component.
        merged_circuit_op_tag: Tag to be applied on circuit operations wrapping valid connected
            components.
        deep: If true, the transformer primitive will be recursively applied to all circuits
            wrapped inside circuit operations.

    Returns:
        Copy of input circuit with valid connected components wrapped in tagged circuit operations.
    """

    def is_mergeable(_: cirq.Operation):
        return True

    return _merge_operations_impl(
        circuit,
        ComponentWithOpsSet(is_mergeable, can_merge),
        merged_circuit_op_tag=merged_circuit_op_tag,
        tags_to_ignore=tags_to_ignore,
        deep=deep,
    )


def merge_k_qubit_unitaries_to_circuit_op(
    circuit: CIRCUIT_TYPE,
    k: int,
    *,
    tags_to_ignore: Sequence[Hashable] = (),
    merged_circuit_op_tag: str | None = None,
    deep: bool = False,
) -> CIRCUIT_TYPE:
    """Merges connected components of operations, acting on <= k qubits, into circuit operations.

    Moment structure is preserved for operations that do not participate in merging.
    For merged operations, the newly created circuit operations are constructed by inserting
    operations using EARLIEST strategy.

    Args:
        circuit: Input circuit to apply the transformations on. The input circuit is not mutated.
        k: Merge-able operations acting on <= k qubits are merged into a connected component.
        tags_to_ignore: Tagged operations marked any of `tags_to_ignore` will not be considered as
            potential candidates for any connected component.
        merged_circuit_op_tag: Tag to be applied on circuit operations wrapping valid connected
            components. A default tag is applied if left None.
        deep: If true, the transformer primitive will be recursively applied to all circuits
            wrapped inside circuit operations.

    Returns:
        Copy of input circuit with valid connected components wrapped in tagged circuit operations.
    """

    def is_mergeable(op: cirq.Operation):
        return protocols.num_qubits(op) <= k and protocols.has_unitary(op)

    return _merge_operations_impl(
        circuit,
        ComponentSet(is_mergeable),
        merged_circuit_op_tag=merged_circuit_op_tag or f"Merged {k}q unitary connected component.",
        tags_to_ignore=tags_to_ignore,
        deep=deep,
    )


def merge_moments(
    circuit: CIRCUIT_TYPE,
    merge_func: Callable[[circuits.Moment, circuits.Moment], circuits.Moment | None],
    *,
    tags_to_ignore: Sequence[Hashable] = (),
    deep: bool = False,
) -> CIRCUIT_TYPE:
    """Merges adjacent moments, one by one from left to right, by calling `merge_func(m1, m2)`.

    Args:
        circuit: Input circuit to apply the transformations on. The input circuit is not mutated.
        merge_func: Callable to determine whether two adjacent moments in the circuit should be
            merged. If the moments can be merged, the callable should return the merged moment,
            else None.
        tags_to_ignore: Tagged circuit operations marked with any of `tags_to_ignore` will be
            ignored when recursively applying the transformer primitive to sub-circuits, given
            deep=True.
        deep: If true, the transformer primitive will be recursively applied to all circuits
            wrapped inside circuit operations.

    Returns:
        Copy of input circuit with merged moments.
    """
    if not circuit:
        return circuit
    if deep:
        circuit = map_operations(
            circuit,
            lambda op, _: (
                op.untagged.replace(
                    circuit=merge_moments(op.untagged.circuit, merge_func, deep=deep)
                ).with_tags(*op.tags)
                if isinstance(op.untagged, circuits.CircuitOperation)
                else op
            ),
            tags_to_ignore=tags_to_ignore,
        )
    merged_moments: list[circuits.Moment] = [circuit[0]]
    for current_moment in circuit[1:]:
        merged_moment = merge_func(merged_moments[-1], current_moment)
        if merged_moment is None:
            merged_moments.append(current_moment)
        else:
            merged_moments[-1] = merged_moment
    return _create_target_circuit_type(merged_moments, circuit)


def unroll_circuit_op(
    circuit: CIRCUIT_TYPE,
    *,
    deep: bool = False,
    tags_to_check: Sequence[Hashable] | None = (MAPPED_CIRCUIT_OP_TAG,),
) -> CIRCUIT_TYPE:
    """Unrolls (tagged) `cirq.CircuitOperation`s while preserving the moment structure.

    Each moment containing a matching circuit operation is expanded into a list of moments with the
    unrolled operations, hence preserving the original moment structure.

    Args:
        circuit: Input circuit to apply the transformations on. The input circuit is not mutated.
        deep: If true, the transformer primitive will be recursively applied to all circuits
            wrapped inside circuit operations.
        tags_to_check: If specified, only circuit operations tagged with one of the `tags_to_check`
            are unrolled.

    Returns:
        Copy of input circuit with (Tagged) CircuitOperation's expanded in a moment preserving way.
    """

    def map_func(m: circuits.Moment, _: int):
        to_zip: list[cirq.AbstractCircuit] = []
        for op in m:
            op_untagged = op.untagged
            if isinstance(op_untagged, circuits.CircuitOperation):
                if deep:
                    op_untagged = op_untagged.replace(
                        circuit=unroll_circuit_op(
                            op_untagged.circuit, deep=deep, tags_to_check=tags_to_check
                        )
                    )
                to_zip.append(
                    op_untagged.mapped_circuit()
                    if (tags_to_check is None or set(tags_to_check).intersection(op.tags))
                    else circuits.Circuit(op_untagged.with_tags(*op.tags))
                )
            else:
                to_zip.append(circuits.Circuit(op))
        return circuits.Circuit.zip(*to_zip).moments

    return map_moments(circuit, map_func)


def unroll_circuit_op_greedy_earliest(
    circuit: CIRCUIT_TYPE,
    *,
    deep: bool = False,
    tags_to_check: Sequence[Hashable] | None = (MAPPED_CIRCUIT_OP_TAG,),
) -> CIRCUIT_TYPE:
    """Unrolls (tagged) `cirq.CircuitOperation`s by inserting operations using EARLIEST strategy.

    Each matching `cirq.CircuitOperation` is replaced by inserting underlying operations using the
    `cirq.InsertStrategy.EARLIEST` strategy. The greedy approach attempts to minimize circuit depth
    of the resulting circuit.

    Args:
        circuit: Input circuit to apply the transformations on. The input circuit is not mutated.
        deep: If true, the transformer primitive will be recursively applied to all circuits
            wrapped inside circuit operations.
        tags_to_check: If specified, only circuit operations tagged with one of the `tags_to_check`
            are unrolled.

    Returns:
        Copy of input circuit with (Tagged) CircuitOperation's expanded using EARLIEST strategy.
    """
    batch_replace = []
    batch_remove = []
    batch_insert = []
    for i, op in circuit.findall_operations(
        lambda o: isinstance(o.untagged, circuits.CircuitOperation)
    ):
        op_untagged = cast(circuits.CircuitOperation, op.untagged)
        if deep:
            op_untagged = op_untagged.replace(
                circuit=unroll_circuit_op_greedy_earliest(
                    op_untagged.circuit, deep=deep, tags_to_check=tags_to_check
                )
            )
        if tags_to_check is None or set(tags_to_check).intersection(op.tags):
            batch_remove.append((i, op))
            batch_insert.append((i, op_untagged.mapped_circuit().all_operations()))
        elif deep:
            batch_replace.append((i, op, op_untagged.with_tags(*op.tags)))
    unrolled_circuit = circuit.unfreeze(copy=True)
    unrolled_circuit.batch_replace(batch_replace)
    unrolled_circuit.batch_remove(batch_remove)
    unrolled_circuit.batch_insert(batch_insert)
    return _to_target_circuit_type(unrolled_circuit, circuit)


def unroll_circuit_op_greedy_frontier(
    circuit: CIRCUIT_TYPE,
    *,
    deep: bool = False,
    tags_to_check: Sequence[Hashable] | None = (MAPPED_CIRCUIT_OP_TAG,),
) -> CIRCUIT_TYPE:
    """Unrolls (tagged) `cirq.CircuitOperation`s by inserting operations inline at qubit frontier.

    Each matching `cirq.CircuitOperation` is replaced by inserting underlying operations using the
    `circuit.insert_at_frontier` method. The greedy approach attempts to reuse any available space
    in existing moments on the right of circuit_op before inserting new moments.

    Args:
        circuit: Input circuit to apply the transformations on. The input circuit is not mutated.
        deep: If true, the transformer primitive will be recursively applied to all circuits
            wrapped inside circuit operations.
        tags_to_check: If specified, only circuit operations tagged with one of the `tags_to_check`
            are unrolled.

    Returns:
        Copy of input circuit with (Tagged) CircuitOperation's expanded inline at qubit frontier.
    """
    unrolled_circuit = circuit.unfreeze(copy=True)
    frontier: dict[cirq.Qid, int] = defaultdict(lambda: 0)
    idx = 0
    while idx < len(unrolled_circuit):
        for op in unrolled_circuit[idx].operations:
            # Don't touch stuff inserted by unrolling previous circuit ops.
            if not isinstance(op.untagged, circuits.CircuitOperation):
                continue
            if any(frontier[q] > idx for q in op.qubits):
                continue
            op_untagged = op.untagged
            if deep:
                op_untagged = op_untagged.replace(
                    circuit=unroll_circuit_op_greedy_frontier(
                        op_untagged.circuit, deep=deep, tags_to_check=tags_to_check
                    )
                )
            if tags_to_check is None or set(tags_to_check).intersection(op.tags):
                unrolled_circuit.clear_operations_touching(op.qubits, [idx])
                frontier = unrolled_circuit.insert_at_frontier(
                    op_untagged.mapped_circuit().all_operations(), idx, frontier
                )
            elif deep:
                unrolled_circuit.batch_replace([(idx, op, op_untagged.with_tags(*op.tags))])
        idx += 1
    return _to_target_circuit_type(unrolled_circuit, circuit)


def toggle_tags(circuit: CIRCUIT_TYPE, tags: Sequence[Hashable], *, deep: bool = False):
    """Toggles tags applied on each operation in the circuit, via `op.tags ^= tags`

    For every operation `op` in the input circuit, the tags on `op` are replaced by a symmetric
    difference of `op.tags` and `tags` -- this is useful in scenarios where you mark a small subset
    of operations with a specific tag and then toggle the set of marked operations s.t. every
    marked operation is now unmarked and vice versa.

    Often used in transformer workflows to apply a transformer on a small subset of operations.

    Args:
        circuit: Input circuit to apply the transformations on. The input circuit is not mutated.
        tags: Sequence of tags s.t. `op.tags ^= tags` is done for every operation `op` in circuit.
        deep: If true, tags will be recursively toggled for operations in circuits wrapped inside
            any circuit operations contained within `circuit`.

    Returns:
        Copy of transformed input circuit with operation sets marked with `tags` toggled.
    """
    tags_to_xor = set(tags)

    def map_func(op: cirq.Operation, _) -> cirq.Operation:
        return (
            op
            if deep and isinstance(op, circuits.CircuitOperation)
            else op.untagged.with_tags(*(set(op.tags) ^ tags_to_xor))
        )

    return map_operations(circuit, map_func, deep=deep)<|MERGE_RESOLUTION|>--- conflicted
+++ resolved
@@ -350,42 +350,6 @@
     components_by_index: list[dict[Component, None]] = dataclasses.field(default_factory=list)
 
     def append_empty_moment(self) -> None:
-<<<<<<< HEAD
-        self.ops_by_index.append({})
-
-    def add_op_to_moment(self, moment_index: int, op: cirq.Operation) -> None:
-        self.ops_by_index[moment_index][op] = 0
-        for q in op.qubits:
-            if moment_index > self.qubit_indexes[q][-1]:
-                self.qubit_indexes[q].append(moment_index)
-            else:
-                bisect.insort(self.qubit_indexes[q], moment_index)
-        for mkey in op.measurement_keys:
-            bisect.insort(self.mkey_indexes[mkey], moment_index)
-        for ckey in op.control_keys:
-            bisect.insort(self.ckey_indexes[ckey], moment_index)
-
-    def remove_op_from_moment(self, moment_index: int, op: cirq.Operation) -> None:
-        self.ops_by_index[moment_index].pop(op)
-        for q in op.qubits:
-            if self.qubit_indexes[q][-1] == moment_index:
-                self.qubit_indexes[q].pop()
-            else:
-                self.qubit_indexes[q].remove(moment_index)
-        for mkey in op.measurement_keys:
-            self.mkey_indexes[mkey].remove(moment_index)
-        for ckey in op.control_keys:
-            self.ckey_indexes[ckey].remove(moment_index)
-
-    def get_mergeable_ops(
-        self, op: cirq.Operation, op_qs: set[cirq.Qid]
-    ) -> tuple[int, list[cirq.Operation]]:
-        # Find the index of previous moment which can be merged with `op`.
-        idx = max([self.qubit_indexes[q][-1] for q in op_qs], default=-1)
-        idx = max([idx] + [self.mkey_indexes[ckey][-1] for ckey in op.control_keys])
-        idx = max([idx] + [self.ckey_indexes[mkey][-1] for mkey in op.measurement_keys])
-        # Return the set of overlapping ops in moment with index `idx`.
-=======
         self.components_by_index.append({})
 
     def add_component(self, c: Component) -> None:
@@ -434,7 +398,6 @@
             default=-1,
         )
         # Return the set of overlapping components in moment with index `idx`.
->>>>>>> ad37bb7c
         if idx == -1:
             return []
 
