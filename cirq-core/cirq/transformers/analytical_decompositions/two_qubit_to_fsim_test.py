# Copyright 2022 The Cirq Developers
#
# Licensed under the Apache License, Version 2.0 (the "License");
# you may not use this file except in compliance with the License.
# You may obtain a copy of the License at
#
#     https://www.apache.org/licenses/LICENSE-2.0
#
# Unless required by applicable law or agreed to in writing, software
# distributed under the License is distributed on an "AS IS" BASIS,
# WITHOUT WARRANTIES OR CONDITIONS OF ANY KIND, either express or implied.
# See the License for the specific language governing permissions and
# limitations under the License.

import itertools
import random
from typing import Any

import numpy as np
import pytest
import sympy

import cirq
from cirq.transformers.analytical_decompositions.two_qubit_to_fsim import (
    _decompose_two_qubit_interaction_into_two_b_gates,
    _decompose_xx_yy_into_two_fsims_ignoring_single_qubit_ops,
    _sticky_0_to_1,
    _B,
)

ALLOW_DEPRECATION_IN_TEST = 'ALLOW_DEPRECATION_IN_TEST'


def test_deprecated_submodule():
    with cirq.testing.assert_deprecated(
        "Use cirq.transformers.analytical_decompositions.two_qubit_to_fsim instead",
        deadline="v0.16",
    ):
        _ = cirq.optimizers.two_qubit_to_fsim.decompose_two_qubit_interaction_into_four_fsim_gates


UNITARY_OBJS = [
    cirq.IdentityGate(2),
    cirq.XX**0.25,
    cirq.CNOT,
    cirq.CNOT(*cirq.LineQubit.range(2)),
    cirq.CNOT(*cirq.LineQubit.range(2)[::-1]),
    cirq.ISWAP,
    cirq.SWAP,
    cirq.FSimGate(theta=np.pi / 6, phi=np.pi / 6),
] + [cirq.testing.random_unitary(4) for _ in range(5)]

FEASIBLE_FSIM_GATES = [
    cirq.ISWAP,
    cirq.FSimGate(np.pi / 2, 0),
    cirq.FSimGate(-np.pi / 2, 0),
    cirq.FSimGate(np.pi / 2, np.pi / 6),
    cirq.FSimGate(np.pi / 2, -np.pi / 6),
    cirq.FSimGate(5 * np.pi / 9, -np.pi / 6),
    cirq.FSimGate(5 * np.pi / 9, 0),
    cirq.FSimGate(4 * np.pi / 9, -np.pi / 6),
    cirq.FSimGate(4 * np.pi / 9, 0),
    cirq.FSimGate(-4 * np.pi / 9, 0),
    # Extreme points.
    cirq.FSimGate(np.pi * 3 / 8, -np.pi / 4),
    cirq.FSimGate(np.pi * 5 / 8, -np.pi / 4),
    cirq.FSimGate(np.pi * 3 / 8, +np.pi / 4),
    cirq.FSimGate(np.pi * 5 / 8, +np.pi / 4),
] + [
    cirq.FSimGate(
        theta=random.uniform(np.pi * 3 / 8, np.pi * 5 / 8),
        phi=random.uniform(-np.pi / 4, np.pi / 4),
    )
    for _ in range(5)
]


@pytest.mark.parametrize('obj', UNITARY_OBJS)
def test_decompose_two_qubit_interaction_into_two_b_gates(obj: Any):
    circuit = cirq.Circuit(
        _decompose_two_qubit_interaction_into_two_b_gates(obj, qubits=cirq.LineQubit.range(2))
    )
    desired_unitary = obj if isinstance(obj, np.ndarray) else cirq.unitary(obj)
    for operation in circuit.all_operations():
        assert len(operation.qubits) < 2 or operation.gate == _B
    np.testing.assert_allclose(cirq.unitary(circuit), desired_unitary, atol=3e-6)


def test_decompose_xx_yy_into_two_fsims_ignoring_single_qubit_ops_fail():
    c = _decompose_xx_yy_into_two_fsims_ignoring_single_qubit_ops(
        qubits=cirq.LineQubit.range(2),
        fsim_gate=cirq.FSimGate(theta=np.pi / 2, phi=0),
        canonical_x_kak_coefficient=np.pi / 4,
        canonical_y_kak_coefficient=np.pi / 8,
    )
    np.testing.assert_allclose(
        cirq.kak_decomposition(cirq.Circuit(c)).interaction_coefficients, [np.pi / 4, np.pi / 8, 0]
    )

    with pytest.raises(ValueError, match='Failed to synthesize'):
        _ = _decompose_xx_yy_into_two_fsims_ignoring_single_qubit_ops(
            qubits=cirq.LineQubit.range(2),
            fsim_gate=cirq.FSimGate(theta=np.pi / 5, phi=0),
            canonical_x_kak_coefficient=np.pi / 4,
            canonical_y_kak_coefficient=np.pi / 8,
        )


@pytest.mark.parametrize('obj,fsim_gate', itertools.product(UNITARY_OBJS, FEASIBLE_FSIM_GATES))
def test_decompose_two_qubit_interaction_into_four_fsim_gates_equivalence(
    obj: Any, fsim_gate: cirq.FSimGate
):
    qubits = obj.qubits if isinstance(obj, cirq.Operation) else cirq.LineQubit.range(2)
    circuit = cirq.decompose_two_qubit_interaction_into_four_fsim_gates(obj, fsim_gate=fsim_gate)
    desired_unitary = obj if isinstance(obj, np.ndarray) else cirq.unitary(obj)
    for operation in circuit.all_operations():
        assert len(operation.qubits) < 2 or operation.gate == fsim_gate
    assert len(circuit) <= 4 * 3 + 5
<<<<<<< HEAD
    np.testing.assert_allclose(circuit.unitary(qubit_order=qubits), desired_unitary, atol=5e-6)
=======
    assert cirq.approx_eq(circuit.unitary(qubit_order=qubits), desired_unitary, atol=1e-4)
>>>>>>> d8f6043e


def test_decompose_two_qubit_interaction_into_four_fsim_gates_validate():
    iswap = cirq.FSimGate(theta=np.pi / 2, phi=0)
    with pytest.raises(ValueError, match='fsim_gate.theta'):
        cirq.decompose_two_qubit_interaction_into_four_fsim_gates(
            np.eye(4), fsim_gate=cirq.FSimGate(theta=np.pi / 10, phi=0)
        )
    with pytest.raises(ValueError, match='fsim_gate.phi'):
        cirq.decompose_two_qubit_interaction_into_four_fsim_gates(
            np.eye(4), fsim_gate=cirq.FSimGate(theta=np.pi / 2, phi=np.pi / 3)
        )
    with pytest.raises(ValueError, match='pair of qubits'):
        cirq.decompose_two_qubit_interaction_into_four_fsim_gates(
            np.eye(4), fsim_gate=iswap, qubits=cirq.LineQubit.range(3)
        )
    with pytest.raises(ValueError, match='parameterized'):
        fsim = cirq.FSimGate(theta=np.pi / 2, phi=sympy.Symbol("x"))
        cirq.decompose_two_qubit_interaction_into_four_fsim_gates(np.eye(4), fsim_gate=fsim)


def test_decompose_two_qubit_interaction_into_four_fsim_gates():
    iswap = cirq.FSimGate(theta=np.pi / 2, phi=0)

    # Defaults to line qubits.
    c = cirq.decompose_two_qubit_interaction_into_four_fsim_gates(np.eye(4), fsim_gate=iswap)
    assert set(c.all_qubits()) == set(cirq.LineQubit.range(2))

    # Infers from operation but not gate.
    c = cirq.decompose_two_qubit_interaction_into_four_fsim_gates(cirq.CZ, fsim_gate=iswap)
    assert set(c.all_qubits()) == set(cirq.LineQubit.range(2))
    c = cirq.decompose_two_qubit_interaction_into_four_fsim_gates(
        cirq.CZ(*cirq.LineQubit.range(20, 22)), fsim_gate=iswap
    )
    assert set(c.all_qubits()) == set(cirq.LineQubit.range(20, 22))

    # Can override.
    c = cirq.decompose_two_qubit_interaction_into_four_fsim_gates(
        np.eye(4), fsim_gate=iswap, qubits=cirq.LineQubit.range(10, 12)
    )
    assert set(c.all_qubits()) == set(cirq.LineQubit.range(10, 12))
    c = cirq.decompose_two_qubit_interaction_into_four_fsim_gates(
        cirq.CZ(*cirq.LineQubit.range(20, 22)), fsim_gate=iswap, qubits=cirq.LineQubit.range(10, 12)
    )
    assert set(c.all_qubits()) == set(cirq.LineQubit.range(10, 12))


def test_sticky_0_to_1():
    assert _sticky_0_to_1(-1, atol=1e-8) is None

    assert _sticky_0_to_1(-1e-6, atol=1e-8) is None
    assert _sticky_0_to_1(-1e-10, atol=1e-8) == 0
    assert _sticky_0_to_1(0, atol=1e-8) == 0
    assert _sticky_0_to_1(1e-10, atol=1e-8) == 1e-10
    assert _sticky_0_to_1(1e-6, atol=1e-8) == 1e-6

    assert _sticky_0_to_1(0.5, atol=1e-8) == 0.5

    assert _sticky_0_to_1(1 - 1e-6, atol=1e-8) == 1 - 1e-6
    assert _sticky_0_to_1(1 - 1e-10, atol=1e-8) == 1 - 1e-10
    assert _sticky_0_to_1(1, atol=1e-8) == 1
    assert _sticky_0_to_1(1 + 1e-10, atol=1e-8) == 1
    assert _sticky_0_to_1(1 + 1e-6, atol=1e-8) is None

    assert _sticky_0_to_1(2, atol=1e-8) is None

    assert _sticky_0_to_1(-0.1, atol=0.5) == 0<|MERGE_RESOLUTION|>--- conflicted
+++ resolved
@@ -116,11 +116,7 @@
     for operation in circuit.all_operations():
         assert len(operation.qubits) < 2 or operation.gate == fsim_gate
     assert len(circuit) <= 4 * 3 + 5
-<<<<<<< HEAD
-    np.testing.assert_allclose(circuit.unitary(qubit_order=qubits), desired_unitary, atol=5e-6)
-=======
     assert cirq.approx_eq(circuit.unitary(qubit_order=qubits), desired_unitary, atol=1e-4)
->>>>>>> d8f6043e
 
 
 def test_decompose_two_qubit_interaction_into_four_fsim_gates_validate():
