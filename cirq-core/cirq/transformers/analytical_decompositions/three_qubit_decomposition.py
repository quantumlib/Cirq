--- conflicted
+++ resolved
@@ -14,13 +14,9 @@
 
 """Utility methods for decomposing three-qubit unitaries."""
 
-<<<<<<< HEAD
+from __future__ import annotations
+
 from typing import Sequence
-=======
-from __future__ import annotations
-
-from typing import List, Optional, Sequence, Tuple, Union
->>>>>>> d8e4a9bc
 
 import numpy as np
 
