--- conflicted
+++ resolved
@@ -23,17 +23,9 @@
 
 from cirq import ops, linalg, protocols, circuits
 from cirq.transformers.analytical_decompositions import single_qubit_decompositions
-<<<<<<< HEAD
+from cirq.transformers.eject_z import eject_z
 from cirq.transformers.eject_phased_paulis import eject_phased_paulis
-from cirq.optimizers import (
-    eject_z,
-=======
-from cirq.transformers.eject_z import eject_z
-from cirq.optimizers import (
-    eject_phased_paulis,
->>>>>>> 467c68d3
-    merge_single_qubit_gates,
-)
+from cirq.optimizers import merge_single_qubit_gates
 
 if TYPE_CHECKING:
     import cirq
@@ -170,13 +162,8 @@
 def _cleanup_operations(operations: Sequence[ops.Operation]):
     circuit = circuits.Circuit(operations)
     merge_single_qubit_gates.merge_single_qubit_gates_into_phased_x_z(circuit)
-<<<<<<< HEAD
     circuit = eject_phased_paulis(circuit)
-    eject_z.EjectZ().optimize_circuit(circuit)
-=======
-    eject_phased_paulis.EjectPhasedPaulis().optimize_circuit(circuit)
     circuit = eject_z(circuit)
->>>>>>> 467c68d3
     circuit = circuits.Circuit(circuit.all_operations(), strategy=circuits.InsertStrategy.EARLIEST)
     return list(circuit.all_operations())
 
