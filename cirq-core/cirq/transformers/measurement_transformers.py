# Copyright 2022 The Cirq Developers
#
# Licensed under the Apache License, Version 2.0 (the "License");
# you may not use this file except in compliance with the License.
# You may obtain a copy of the License at
#
#     https://www.apache.org/licenses/LICENSE-2.0
#
# Unless required by applicable law or agreed to in writing, software
# distributed under the License is distributed on an "AS IS" BASIS,
# WITHOUT WARRANTIES OR CONDITIONS OF ANY KIND, either express or implied.
# See the License for the specific language governing permissions and
# limitations under the License.

import itertools
from typing import Any, Dict, List, Optional, Tuple, TYPE_CHECKING, Union

from cirq import ops, protocols, value
from cirq.transformers import transformer_api, transformer_primitives
from cirq.transformers.synchronize_terminal_measurements import find_terminal_measurements

if TYPE_CHECKING:
    import cirq


class _MeasurementQid(ops.Qid):
    """A qubit that substitutes in for a deferred measurement.

    Exactly one qubit will be created per qubit in the measurement gate.
    """

    def __init__(self, key: Union[str, 'cirq.MeasurementKey'], qid: 'cirq.Qid'):
        """Initializes the qubit.

        Args:
            key: The key of the measurement gate being deferred.
            qid: One qubit that is being measured. Each deferred measurement
                should create one new _MeasurementQid per qubit being measured
                by that gate.
        """
        self._key = value.MeasurementKey.parse_serialized(key) if isinstance(key, str) else key
        self._qid = qid

    @property
    def dimension(self) -> int:
        return self._qid.dimension

    def _comparison_key(self) -> Any:
        return str(self._key), self._qid._comparison_key()

    def __str__(self) -> str:
        return f"M('{self._key}', q={self._qid})"

    def __repr__(self) -> str:
        return f'_MeasurementQid({self._key!r}, {self._qid!r})'


@transformer_api.transformer
def defer_measurements(
    circuit: 'cirq.AbstractCircuit', *, context: Optional['cirq.TransformerContext'] = None
) -> 'cirq.Circuit':
    """Implements the Deferred Measurement Principle.

    Uses the Deferred Measurement Principle to move all measurements to the
    end of the circuit. All non-terminal measurements are changed to
    conditional quantum gates onto ancilla qubits, and classically controlled
    operations are transformed to quantum controls from those ancilla qubits.
    Finally, measurements of all ancilla qubits are appended to the end of the
    circuit.

    Optimizing deferred measurements is an area of active research, and future
    iterations may contain optimizations that reduce the number of ancilla
    qubits, so one should not depend on the exact shape of the output from this
    function. Only the logical equivalence is guaranteed to remain unchanged.
    Moment and subcircuit structure is not preserved.

    Args:
        circuit: The circuit to transform. It will not be modified.
        context: `cirq.TransformerContext` storing common configurable options
            for transformers.
    Returns:
        A circuit with equivalent logic, but all measurements at the end of the
        circuit.
    Raises:
        ValueError: If sympy-based classical conditions are used.
        NotImplementedError: When attempting to defer a measurement with a
            confusion map. (https://github.com/quantumlib/Cirq/issues/5482)
    """

    circuit = transformer_primitives.unroll_circuit_op(circuit, deep=True, tags_to_check=None)
    terminal_measurements = {op for _, op in find_terminal_measurements(circuit)}
    measurement_qubits: Dict['cirq.MeasurementKey', List['_MeasurementQid']] = {}

    def defer(op: 'cirq.Operation', _) -> 'cirq.OP_TREE':
        if op in terminal_measurements:
            return op
        gate = op.gate
        if isinstance(gate, ops.MeasurementGate):
            if gate.confusion_map:
                raise NotImplementedError(
                    "Deferring confused measurement is not implemented, but found "
                    f"measurement with key={gate.key} and non-empty confusion map."
                )
            key = value.MeasurementKey.parse_serialized(gate.key)
            targets = [_MeasurementQid(key, q) for q in op.qubits]
            measurement_qubits[key] = targets
            cxs = [_mod_add(q, target) for q, target in zip(op.qubits, targets)]
            xs = [ops.X(targets[i]) for i, b in enumerate(gate.full_invert_mask()) if b]
            return cxs + xs
        elif protocols.is_measurement(op):
            return [defer(op, None) for op in protocols.decompose_once(op)]
        elif op.classical_controls:
            new_op = op.without_classical_controls()
            for c in op.classical_controls:
                if isinstance(c, value.KeyCondition):
                    if c.key not in measurement_qubits:
                        raise ValueError(f'Deferred measurement for key={c.key} not found.')
                    qs = measurement_qubits[c.key]
<<<<<<< HEAD
                    all_values = itertools.product(*[range(q.dimension) for q in qs])
                    anything_but_all_zeros = tuple(itertools.islice(all_values, 1, None))
                    control_values = ops.SumOfProducts(anything_but_all_zeros)
=======
                    if len(qs) == 1:
                        control_values: Any = [range(1, qs[0].dimension)]
                    else:
                        all_values = itertools.product(*[range(q.dimension) for q in qs])
                        anything_but_all_zeros = tuple(itertools.islice(all_values, 1, None))
                        control_values = ops.SumOfProducts(anything_but_all_zeros)
>>>>>>> 80a90017
                    new_op = new_op.controlled_by(*qs, control_values=control_values)
                else:
                    raise ValueError('Only KeyConditions are allowed.')
            return new_op
        return op

    circuit = transformer_primitives.map_operations_and_unroll(
        circuit=circuit,
        map_func=defer,
        tags_to_ignore=context.tags_to_ignore if context else (),
        raise_if_add_qubits=False,
    ).unfreeze()
    for k, qubits in measurement_qubits.items():
        circuit.append(ops.measure(*qubits, key=k))
    return circuit


@transformer_api.transformer
def dephase_measurements(
    circuit: 'cirq.AbstractCircuit',
    *,
    context: Optional['cirq.TransformerContext'] = transformer_api.TransformerContext(deep=True),
) -> 'cirq.Circuit':
    """Changes all measurements to a dephase operation.

    This transformer is useful when using a density matrix simulator, when
    wishing to calculate the final density matrix of a circuit and not simulate
    the measurements themselves.

    Args:
        circuit: The circuit to transform. It will not be modified.
        context: `cirq.TransformerContext` storing common configurable options
            for transformers. The default has `deep=True` to ensure
            measurements at all levels are dephased.
    Returns:
        A copy of the circuit, with dephase operations in place of all
        measurements.
    Raises:
        ValueError: If the circuit contains classical controls. In this case,
            it is required to change these to quantum controls via
            `cirq.defer_measurements` first. Since deferral adds ancilla qubits
            to the circuit, this is not done automatically, to prevent
            surprises.
    """

    def dephase(op: 'cirq.Operation', _) -> 'cirq.OP_TREE':
        gate = op.gate
        if isinstance(gate, ops.MeasurementGate):
            key = value.MeasurementKey.parse_serialized(gate.key)
            return ops.KrausChannel.from_channel(ops.phase_damp(1), key=key).on_each(op.qubits)
        elif isinstance(op, ops.ClassicallyControlledOperation):
            raise ValueError('Use cirq.defer_measurements first to remove classical controls.')
        return op

    ignored = () if context is None else context.tags_to_ignore
    return transformer_primitives.map_operations(
        circuit, dephase, deep=context.deep if context else True, tags_to_ignore=ignored
    ).unfreeze()


@transformer_api.transformer
def drop_terminal_measurements(
    circuit: 'cirq.AbstractCircuit',
    *,
    context: Optional['cirq.TransformerContext'] = transformer_api.TransformerContext(deep=True),
) -> 'cirq.Circuit':
    """Removes terminal measurements from a circuit.

    This transformer is helpful when trying to capture the final state vector
    of a circuit with many terminal measurements, as simulating the circuit
    with those measurements in place would otherwise collapse the final state.

    Args:
        circuit: The circuit to transform. It will not be modified.
        context: `cirq.TransformerContext` storing common configurable options
            for transformers. The default has `deep=True`, as "terminal
            measurements" is ill-defined without inspecting subcircuits;
            passing a context with `deep=False` will return an error.
    Returns:
        A copy of the circuit, with identity or X gates in place of terminal
        measurements.
    Raises:
        ValueError: if the circuit contains non-terminal measurements, or if
            the provided context has`deep=False`.
    """

    if context is None or not context.deep:
        raise ValueError(
            'Context has `deep=False`, but `deep=True` is required to drop terminal measurements.'
        )

    if not circuit.are_all_measurements_terminal():
        raise ValueError('Circuit contains a non-terminal measurement.')

    def flip_inversion(op: 'cirq.Operation', _) -> 'cirq.OP_TREE':
        if isinstance(op.gate, ops.MeasurementGate):
            return [
                ops.X(q) if b else ops.I(q) for q, b in zip(op.qubits, op.gate.full_invert_mask())
            ]
        return op

    ignored = () if context is None else context.tags_to_ignore
    return transformer_primitives.map_operations(
        circuit, flip_inversion, deep=context.deep if context else True, tags_to_ignore=ignored
    ).unfreeze()


@value.value_equality
class _ModAdd(ops.ArithmeticGate):
    """Adds two qudits of the same dimension.

    Operates on two qudits by modular addition:

    |a,b> -> |a,a+b mod d>"""

    def __init__(self, dimension: int):
        self._dimension = dimension

    def registers(self) -> Tuple[Tuple[int], Tuple[int]]:
        return (self._dimension,), (self._dimension,)

    def with_registers(self, *new_registers) -> '_ModAdd':
        raise NotImplementedError()

    def apply(self, *register_values: int) -> Tuple[int, int]:
        return register_values[0], sum(register_values)

    def _value_equality_values_(self) -> int:
        return self._dimension


def _mod_add(source: 'cirq.Qid', target: 'cirq.Qid') -> 'cirq.Operation':
    assert source.dimension == target.dimension
    if source.dimension == 2:
        # Use a CX gate in 2D case for simplicity.
        return ops.CX(source, target)
    # We can use a ModAdd gate in the qudit case, since the ancilla qudit corresponding to the
    # measurement is always zero, so "adding" the measured qudit to it sets the ancilla qudit to
    # the same state, which is the quantum equivalent to a measurement onto a creg.
    return _ModAdd(source.dimension).on(source, target)<|MERGE_RESOLUTION|>--- conflicted
+++ resolved
@@ -116,18 +116,9 @@
                     if c.key not in measurement_qubits:
                         raise ValueError(f'Deferred measurement for key={c.key} not found.')
                     qs = measurement_qubits[c.key]
-<<<<<<< HEAD
                     all_values = itertools.product(*[range(q.dimension) for q in qs])
                     anything_but_all_zeros = tuple(itertools.islice(all_values, 1, None))
                     control_values = ops.SumOfProducts(anything_but_all_zeros)
-=======
-                    if len(qs) == 1:
-                        control_values: Any = [range(1, qs[0].dimension)]
-                    else:
-                        all_values = itertools.product(*[range(q.dimension) for q in qs])
-                        anything_but_all_zeros = tuple(itertools.islice(all_values, 1, None))
-                        control_values = ops.SumOfProducts(anything_but_all_zeros)
->>>>>>> 80a90017
                     new_op = new_op.controlled_by(*qs, control_values=control_values)
                 else:
                     raise ValueError('Only KeyConditions are allowed.')
