--- conflicted
+++ resolved
@@ -13,12 +13,8 @@
 # limitations under the License.
 
 import itertools
-<<<<<<< HEAD
 from collections import defaultdict
-from typing import Any, Dict, List, Optional, TYPE_CHECKING, Union
-=======
 from typing import Any, Dict, List, Optional, Tuple, TYPE_CHECKING, Union
->>>>>>> 80a90017
 
 from cirq import ops, protocols, value
 from cirq.transformers import transformer_api, transformer_primitives
@@ -53,11 +49,7 @@
         return self._qid.dimension
 
     def _comparison_key(self) -> Any:
-<<<<<<< HEAD
         return str(self._key), self._index, self._qid._comparison_key()
-=======
-        return str(self._key), self._qid._comparison_key()
->>>>>>> 80a90017
 
     def __str__(self) -> str:
         return f"M('{self._key}[{self._index}]', q={self._qid})"
@@ -115,15 +107,9 @@
                     f"measurement with key={gate.key} and non-empty confusion map."
                 )
             key = value.MeasurementKey.parse_serialized(gate.key)
-<<<<<<< HEAD
             targets = [_MeasurementQid(key, q, len(measurement_qubits[key])) for q in op.qubits]
             measurement_qubits[key].append(targets)
-            cxs = [ops.CX(q, target) for q, target in zip(op.qubits, targets)]
-=======
-            targets = [_MeasurementQid(key, q) for q in op.qubits]
-            measurement_qubits[key] = targets
             cxs = [_mod_add(q, target) for q, target in zip(op.qubits, targets)]
->>>>>>> 80a90017
             xs = [ops.X(targets[i]) for i, b in enumerate(gate.full_invert_mask()) if b]
             return cxs + xs
         elif protocols.is_measurement(op):
