--- conflicted
+++ resolved
@@ -270,17 +270,10 @@
                     elif key in ('', default_key):
                         single_qubit_ops[timestep].extend(ops.measure(qubit) for qubit in op.qubits)
                     else:
-<<<<<<< HEAD
-                        operation = (
-                            'Intermediate measurements on three or more qubits with a custom key'
-                        )
-                        raise ValueError(f'Unsupported operation: {operation}')
-=======
                         raise ValueError(
                             'Intermediate measurements on three or more qubits '
                             'with a custom key are not supported'
                         )
->>>>>>> 427c2bba
                 elif protocols.num_qubits(op) == 2:
                     two_qubit_circuit[timestep] = two_qubit_circuit[timestep].with_operation(op)
                 else:
