# Copyright 2022 The Cirq Developers
#
# Licensed under the Apache License, Version 2.0 (the "License");
# you may not use this file except in compliance with the License.
# You may obtain a copy of the License at
#
#     https://www.apache.org/licenses/LICENSE-2.0
#
# Unless required by applicable law or agreed to in writing, software
# distributed under the License is distributed on an "AS IS" BASIS,
# WITHOUT WARRANTIES OR CONDITIONS OF ANY KIND, either express or implied.
# See the License for the specific language governing permissions and
# limitations under the License.

"""Heuristic qubit routing algorithm based on arxiv:1902.08091."""

from typing import Any, Dict, List, Optional, Set, Sequence, Tuple, TYPE_CHECKING
import itertools
import networkx as nx

from cirq import circuits, ops, protocols
from cirq.transformers import transformer_api, transformer_primitives
from cirq.transformers.routing import mapping_manager, line_initial_mapper

if TYPE_CHECKING:
    import cirq

QidIntPair = Tuple[int, int]


def _disjoint_nc2_combinations(
    qubit_pairs: Sequence[QidIntPair],
) -> List[Tuple[QidIntPair, QidIntPair]]:
    """Gets disjoint pair combinations of qubits pairs.

    For example:

        >>> q = [*range(5)]
        >>> disjoint_swaps = cirq.transformers.routing.route_circuit_cqc._disjoint_nc2_combinations(
        ...     [(q[0], q[1]), (q[2], q[3]), (q[1], q[4])]
        ... )
        >>> disjoint_swaps == [((q[0], q[1]), (q[2], q[3])), ((q[2], q[3]), (q[1], q[4]))]
        True

    Args:
        qubit_pairs: list of qubit pairs to be combined.

    Returns:
        All 2-combinations between qubit pairs that are disjoint.
    """
    return [
        pair for pair in itertools.combinations(qubit_pairs, 2) if set(pair[0]).isdisjoint(pair[1])
    ]


@transformer_api.transformer
class RouteCQC:
    """Transformer class that implements a circuit routing algorithm.

    The algorithm proceeds as follows:

    1. Computes the timesteps (two_qubit_ops) of the circuit: considering operations in the given
        circuit from beginning to end, the next timestep is a maximal set of 2-qubit operations
        that act on disjoint qubits. It is 'maximal' because any 2-qubit gate's qubits in the next
        timestep must intersect with the qubits that are acted on in the current timestep.

    2. Places the logical qubits in the input circuit onto some input device graph by using an
        initial mapper (`cirq.LineInitialMapper` by default).

    3. Insert necessary swaps to ensure all 2-qubit gates are between adjacent qubits on the device
        graph by traversing the timesteps from left to right and for each timestep:
            1. Remove any single qubit gate and executable 2-qubit gate in the current
                timestep and add it to the output routed circuit.
            2. If there aren't any gates left in the current timestep, move on to the next.
            3. If there are gates remaining in the current timestep, consider a set of
                candidate swaps on them and rank them based on a heuristic cost function. Pick
                the swap that minimises the cost and use it to update our logical to physical
                mapping. Repeat from 3.1.

    For example:

        >>> import cirq_google as cg
        >>> circuit = cirq.testing.random_circuit(5, 10, 0.6)
        >>> device = cg.Sycamore
        >>> router = cirq.RouteCQC(device.metadata.nx_graph)
        >>> rcirc, initial_map, swap_map = router.route_circuit(circuit)
        >>> fcirc = cirq.optimize_for_target_gateset(rcirc, gateset = cg.SycamoreTargetGateset())
        >>> device.validate_circuit(fcirc)
        >>> cirq.testing.assert_circuits_have_same_unitary_given_final_permutation(
        ...     rcirc, circuit.transform_qubits(initial_map), swap_map
        ... )
    """

    def __init__(self, device_graph: nx.Graph):
        """Initializes the circuit routing transformer.

        Args:
            device_graph: The connectivity graph of physical qubits.

        Raises:
            ValueError: if `device_graph` is a directed graph.
        """

        if nx.is_directed(device_graph):
            raise ValueError("Device graph must be undirected.")
        self.device_graph = device_graph

    def __call__(
        self,
        circuit: 'cirq.AbstractCircuit',
        *,
        lookahead_radius: int = 8,
        tag_inserted_swaps: bool = False,
        initial_mapper: Optional['cirq.AbstractInitialMapper'] = None,
        context: Optional['cirq.TransformerContext'] = None,
    ) -> 'cirq.AbstractCircuit':
        """Transforms the given circuit to make it executable on the device.

        This method calls self.route_circuit and returns the routed circuit. See docstring of
        `RouteCQC.route_circuit` for more details on routing.

        Args:
            circuit: the input circuit to be transformed.
            lookahead_radius: the maximum number of succeeding timesteps the algorithm will
                consider for ranking candidate swaps with the cost cost function.
            tag_inserted_swaps: whether or not a `cirq.RoutingSwapTag` should be attached to
                inserted swap operations.
            initial_mapper: an initial mapping strategy (placement) of logical qubits in the
                circuit onto physical qubits on the device. If not provided, defaults to an
                instance of `cirq.LineInitialMapper`.
            context: transformer context storing common configurable options for transformers.

        Returns:
            The routed circuit, which is equivalent to original circuit up to a final qubit
                permutation and where each 2-qubit operation is between adjacent qubits in the
                `device_graph`.

        Raises:
            ValueError: if circuit has operations that act on 3 or more qubits, except measurements.
        """
        routed_circuit, _, _ = self.route_circuit(
            circuit=circuit,
            lookahead_radius=lookahead_radius,
            tag_inserted_swaps=tag_inserted_swaps,
            initial_mapper=initial_mapper,
            context=context,
        )
        return routed_circuit

    def route_circuit(
        self,
        circuit: 'cirq.AbstractCircuit',
        *,
        lookahead_radius: int = 8,
        tag_inserted_swaps: bool = False,
        initial_mapper: Optional['cirq.AbstractInitialMapper'] = None,
        context: Optional['cirq.TransformerContext'] = None,
    ) -> Tuple['cirq.AbstractCircuit', Dict['cirq.Qid', 'cirq.Qid'], Dict['cirq.Qid', 'cirq.Qid']]:
        """Transforms the given circuit to make it executable on the device.

        This transformer assumes that all multi-qubit operations have been decomposed into 2-qubit
        operations and will raise an error if `circuit` a n-qubit operation where n > 2. If
        `circuit` contains `cirq.CircuitOperation`s and `context.deep` is True then they are first
        unrolled before proceeding. If `context.deep` is False or `context` is None then any
        `cirq.CircuitOperation` that acts on more than 2-qubits will also raise an error.

        The algorithm tries to find the best swap at each timestep by ranking a set of candidate
        swaps against operations starting from the current timestep (say s) to the timestep at index
        s + `lookahead_radius` to prune the set of candidate swaps. If it fails  to converge to a to
        a single swap because of highly symmetrical device or circuit connectivity, then symmetry
        breaking strategies are used.

        Since routing doesn't necessarily modify any specific operation and only adds swaps
        before / after operations to ensure the circuit can be executed, tagging operations with
        tags from context.tags_to_ignore will have no impact on the routing procedure.

        Args:
            circuit: the input circuit to be transformed.
            lookahead_radius: the maximum number of succeeding timesteps the algorithm will
                consider for ranking candidate swaps with the cost cost function.
            tag_inserted_swaps: whether or not a RoutingSwapTag should be attched to inserted swap
                operations.
            initial_mapper: an initial mapping strategy (placement) of logical qubits in the
                circuit onto physical qubits on the device.
            context: transformer context storing common configurable options for transformers.

        Returns:
            The routed circuit, which is equivalent to original circuit up to a final qubit
                permutation and where each 2-qubit operation is between adjacent qubits in the
                `device_graph`.
            The initial mapping from logical to physical qubits used as part of the routing
                procedure.
            The mapping from physical qubits before inserting swaps to physical qubits after
                inserting swaps.

        Raises:
            ValueError: if circuit has operations that act on 3 or more qubits, except measurements.
        """

        # 0. Handle CircuitOperations by unrolling them.
        if context is not None and context.deep is True:
            circuit = transformer_primitives.unroll_circuit_op(circuit, deep=True)
        if any(
            protocols.num_qubits(op) > 2 and not protocols.is_measurement(op)
            for op in circuit.all_operations()
        ):
            raise ValueError("Input circuit must only have ops that act on 1 or 2 qubits.")

        # 1. Do the initial mapping of logical to physical qubits.
        if initial_mapper is None:
            initial_mapper = line_initial_mapper.LineInitialMapper(self.device_graph)
        initial_mapping = initial_mapper.initial_mapping(circuit)

        # 2. Construct a mapping manager that implicitly keeps track of this mapping and provides
        # convinience methods over the image of the map on the device graph.
        mm = mapping_manager.MappingManager(self.device_graph, initial_mapping)

        # 3. Get two_qubit_ops and single-qubit operations.
        two_qubit_ops, single_qubit_ops = self._get_one_and_two_qubit_ops_as_timesteps(circuit)

        # 4. Do the routing and save the routed circuit as a list of moments.
        routed_ops = self._route(
            mm,
            two_qubit_ops,
            single_qubit_ops,
            lookahead_radius,
            tag_inserted_swaps=tag_inserted_swaps,
        )

        # 5. Return the routed circuit by packing each inner list of ops as densely as possible and
        # preserving outer moment structure. Also return initial map and swap permutation map.
        return (
            circuits.Circuit(circuits.Circuit(m) for m in routed_ops),
            initial_mapping,
            {
                initial_mapping[mm.int_to_logical_qid[k]]: mm.int_to_physical_qid[v]
                for k, v in enumerate(mm.logical_to_physical)
            },
        )

    @classmethod
    def _get_one_and_two_qubit_ops_as_timesteps(
        cls, circuit: 'cirq.AbstractCircuit'
    ) -> Tuple[List[List['cirq.Operation']], List[List['cirq.Operation']]]:
        """Gets the single and two qubit operations of the circuit factored into timesteps.

        The i'th entry in the nested two-qubit and single-qubit ops correspond to the two-qubit
        gates and single-qubit gates of the i'th timesteps respectively. When constructing the
        output routed circuit, single-qubit operations are inserted before two-qubit operations.

        Raises:
<<<<<<< HEAD
            ValueError: if circuit has intermediate measurements that act on three or more qubits with a custom key.
=======
            ValueError: if circuit has intermediate measurement op's that act on 3 or more qubits.
>>>>>>> 26dbabc6
        """
        two_qubit_circuit = circuits.Circuit()
        single_qubit_ops: List[List[cirq.Operation]] = []

<<<<<<< HEAD
        for i, moment in enumerate(circuit):
=======
        if any(
            protocols.num_qubits(op) > 2 and protocols.is_measurement(op)
            for op in itertools.chain(*circuit.moments[:-1])
        ):
            # There is at least one non-terminal measurement on 3+ qubits
            raise ValueError('Non-terminal measurements on three or more qubits are not supported')

        for moment in circuit:
>>>>>>> 26dbabc6
            for op in moment:
                timestep = two_qubit_circuit.earliest_available_moment(op)
                single_qubit_ops.extend([] for _ in range(timestep + 1 - len(single_qubit_ops)))
                two_qubit_circuit.append(
                    circuits.Moment() for _ in range(timestep + 1 - len(two_qubit_circuit))
                )
<<<<<<< HEAD
                if protocols.num_qubits(op) > 2 and protocols.is_measurement(op):
                    key = op.gate.key  # type: ignore
                    default_key = ops.measure(op.qubits).gate.key  # type: ignore
                    if len(circuit.moments) == i + 1:
                        single_qubit_ops[timestep].append(op)
                    elif key in ('', default_key):
                        single_qubit_ops[timestep].extend(ops.measure(qubit) for qubit in op.qubits)
                    else:
                        raise ValueError(
                            'Intermediate measurements on three or more qubits with a custom key are not supported'
                        )
                elif protocols.num_qubits(op) == 2:
=======
                if protocols.num_qubits(op) == 2:
>>>>>>> 26dbabc6
                    two_qubit_circuit[timestep] = two_qubit_circuit[timestep].with_operation(op)
                else:
                    single_qubit_ops[timestep].append(op)
        two_qubit_ops = [list(m) for m in two_qubit_circuit]
        return two_qubit_ops, single_qubit_ops

    @classmethod
    def _route(
        cls,
        mm: mapping_manager.MappingManager,
        two_qubit_ops: List[List['cirq.Operation']],
        single_qubit_ops: List[List['cirq.Operation']],
        lookahead_radius: int,
        tag_inserted_swaps: bool = False,
    ) -> List[List['cirq.Operation']]:
        """Main routing procedure that inserts necessary swaps on the given timesteps.

        The i'th element of the returned list corresponds to the routed operatiosn in the i'th
        timestep.

        Args:
          two_qubit_ops: the circuit's two-qubit gates factored into timesteps as defined by the
            paper.
          single_qubit_ops: the circuit's single-qubit gates factored into timesteps as defined by
            the paper.
          lookahead_radius: the maximum number of times the cost function can be iterated for
            convergence.
        tag_inserted_swaps: whether or not a RoutingSwapTag should be attched to inserted swap
            operations.

        Returns:
            a list of lists corresponding to timesteps of the routed circuit.
        """
        two_qubit_ops_ints: List[List[QidIntPair]] = [
            [
                (mm.logical_qid_to_int[op.qubits[0]], mm.logical_qid_to_int[op.qubits[1]])
                for op in timestep_ops
            ]
            for timestep_ops in two_qubit_ops
        ]
        routed_ops: List[List['cirq.Operation']] = []

        def process_executable_two_qubit_ops(timestep: int) -> int:
            unexecutable_ops: List['cirq.Operation'] = []
            unexecutable_ops_ints: List[QidIntPair] = []
            for op, op_ints in zip(two_qubit_ops[timestep], two_qubit_ops_ints[timestep]):
                if mm.is_adjacent(*op_ints):
                    routed_ops[timestep].append(mm.mapped_op(op))
                else:
                    unexecutable_ops.append(op)
                    unexecutable_ops_ints.append(op_ints)
            two_qubit_ops[timestep] = unexecutable_ops
            two_qubit_ops_ints[timestep] = unexecutable_ops_ints
            return len(unexecutable_ops)

        strats = [cls._choose_single_swap, cls._choose_pair_of_swaps]

        for timestep in range(len(two_qubit_ops)):
            # Add single-qubit ops with qubits given by the current mapping.
            routed_ops.append([mm.mapped_op(op) for op in single_qubit_ops[timestep]])

            # swaps applied in the current timestep thus far. This ensures the same swaps
            # don't get executed twice in the same timestep.
            seen: Set[Tuple[QidIntPair, ...]] = set()

            while process_executable_two_qubit_ops(timestep):
                chosen_swaps: Optional[Tuple[QidIntPair, ...]] = None
                for strat in strats:
                    chosen_swaps = strat(mm, two_qubit_ops_ints, timestep, lookahead_radius)
                    if chosen_swaps is not None:
                        break

                if chosen_swaps is None or chosen_swaps in seen:
                    chosen_swaps = cls._brute_force_strategy(mm, two_qubit_ops_ints, timestep)
                else:
                    seen.add(chosen_swaps)

                for swap in chosen_swaps:
                    inserted_swap = mm.mapped_op(
                        ops.SWAP(mm.int_to_logical_qid[swap[0]], mm.int_to_logical_qid[swap[1]])
                    )
                    if tag_inserted_swaps:
                        inserted_swap = inserted_swap.with_tags(ops.RoutingSwapTag())
                    routed_ops[timestep].append(inserted_swap)
                    mm.apply_swap(*swap)

        return routed_ops

    @classmethod
    def _brute_force_strategy(
        cls,
        mm: mapping_manager.MappingManager,
        two_qubit_ops_ints: Sequence[Sequence[QidIntPair]],
        timestep: int,
    ) -> Tuple[QidIntPair, ...]:
        """Inserts SWAPS along the shortest path of the qubits that are the farthest.

        Since swaps along the shortest path are being executed one after the other, in order
        to achieve the physical swaps (M[q1], M[q2]), (M[q2], M[q3]), ..., (M[q_{i-1}], M[q_i]),
        we must execute the logical swaps (q1, q2), (q1, q3), ..., (q_1, qi).
        """
        furthest_op = max(two_qubit_ops_ints[timestep], key=lambda op: mm.dist_on_device(*op))
        path = mm.shortest_path(*furthest_op)
        return tuple([(path[0], path[i + 1]) for i in range(len(path) - 2)])

    @classmethod
    def _choose_pair_of_swaps(
        cls,
        mm: mapping_manager.MappingManager,
        two_qubit_ops_ints: Sequence[Sequence[QidIntPair]],
        timestep: int,
        lookahead_radius: int,
    ) -> Optional[Tuple[QidIntPair, ...]]:
        """Computes cost function with pairs of candidate swaps that act on disjoint qubits."""
        pair_sigma = _disjoint_nc2_combinations(
            cls._initial_candidate_swaps(mm, two_qubit_ops_ints[timestep])
        )
        return cls._choose_optimal_swap(
            mm, two_qubit_ops_ints, timestep, lookahead_radius, pair_sigma
        )

    @classmethod
    def _choose_single_swap(
        cls,
        mm: mapping_manager.MappingManager,
        two_qubit_ops_ints: Sequence[Sequence[QidIntPair]],
        timestep: int,
        lookahead_radius: int,
    ) -> Optional[Tuple[QidIntPair, ...]]:
        """Computes cost function with list of single candidate swaps."""
        sigma: List[Tuple[QidIntPair, ...]] = [
            (swap,) for swap in cls._initial_candidate_swaps(mm, two_qubit_ops_ints[timestep])
        ]
        return cls._choose_optimal_swap(mm, two_qubit_ops_ints, timestep, lookahead_radius, sigma)

    @classmethod
    def _choose_optimal_swap(
        cls,
        mm: mapping_manager.MappingManager,
        two_qubit_ops_ints: Sequence[Sequence[QidIntPair]],
        timestep: int,
        lookahead_radius: int,
        sigma: Sequence[Tuple[QidIntPair, ...]],
    ) -> Optional[Tuple[QidIntPair, ...]]:
        """Optionally returns the swap with minimum cost from a list of n-tuple candidate swaps.

        Computes a cost (as defined by the overridable function `_cost`) for each candidate swap
        in the current timestep. If there does not exist a unique list of swaps with minial cost,
        proceeds to the rank the subset of minimal swaps from the current timestep in the next
        timestep. Iterate this this looking ahead process up to the next `lookahead_radius`
        timesteps. If there still doesn't exist a unique swap with minial cost then returns None.
        """
        for s in range(timestep, min(lookahead_radius + timestep, len(two_qubit_ops_ints))):
            if len(sigma) <= 1:
                break

            costs = {}
            for swaps in sigma:
                costs[swaps] = cls._cost(mm, swaps, two_qubit_ops_ints[s])
            _, min_cost = min(costs.items(), key=lambda x: x[1])
            sigma = [swaps for swaps, cost in costs.items() if cost == min_cost]

        return (
            None
            if len(sigma) > 1 and timestep + lookahead_radius <= len(two_qubit_ops_ints)
            else sigma[0]
        )

    @classmethod
    def _initial_candidate_swaps(
        cls, mm: mapping_manager.MappingManager, two_qubit_ops: Sequence[QidIntPair]
    ) -> List[QidIntPair]:
        """Finds all feasible SWAPs between qubits involved in 2-qubit operations."""
        physical_qubits = (mm.logical_to_physical[lq[i]] for lq in two_qubit_ops for i in range(2))
        physical_swaps = mm.induced_subgraph_int.edges(nbunch=physical_qubits)
        return [
            (mm.physical_to_logical[q1], mm.physical_to_logical[q2]) for q1, q2 in physical_swaps
        ]

    @classmethod
    def _cost(
        cls,
        mm: mapping_manager.MappingManager,
        swaps: Tuple[QidIntPair, ...],
        two_qubit_ops: Sequence[QidIntPair],
    ) -> Any:
        """Computes the cost function for the given list of swaps over the current timestep ops.

        To use this transformer with a different cost function, create a new subclass that derives
        from `RouteCQC` and override this method.
        """
        for swap in swaps:
            mm.apply_swap(*swap)
        max_length, sum_length = 0, 0
        for lq in two_qubit_ops:
            dist = mm.dist_on_device(*lq)
            max_length = max(max_length, dist)
            sum_length += dist
        for swap in swaps:
            mm.apply_swap(*swap)
        return max_length, sum_length

    def __eq__(self, other) -> bool:
        return nx.utils.graphs_equal(self.device_graph, other.device_graph)

    def __repr__(self) -> str:
        return f'cirq.RouteCQC(nx.Graph({dict(self.device_graph.adjacency())}))'<|MERGE_RESOLUTION|>--- conflicted
+++ resolved
@@ -249,34 +249,18 @@
         output routed circuit, single-qubit operations are inserted before two-qubit operations.
 
         Raises:
-<<<<<<< HEAD
             ValueError: if circuit has intermediate measurements that act on three or more qubits with a custom key.
-=======
-            ValueError: if circuit has intermediate measurement op's that act on 3 or more qubits.
->>>>>>> 26dbabc6
         """
         two_qubit_circuit = circuits.Circuit()
         single_qubit_ops: List[List[cirq.Operation]] = []
 
-<<<<<<< HEAD
         for i, moment in enumerate(circuit):
-=======
-        if any(
-            protocols.num_qubits(op) > 2 and protocols.is_measurement(op)
-            for op in itertools.chain(*circuit.moments[:-1])
-        ):
-            # There is at least one non-terminal measurement on 3+ qubits
-            raise ValueError('Non-terminal measurements on three or more qubits are not supported')
-
-        for moment in circuit:
->>>>>>> 26dbabc6
             for op in moment:
                 timestep = two_qubit_circuit.earliest_available_moment(op)
                 single_qubit_ops.extend([] for _ in range(timestep + 1 - len(single_qubit_ops)))
                 two_qubit_circuit.append(
                     circuits.Moment() for _ in range(timestep + 1 - len(two_qubit_circuit))
                 )
-<<<<<<< HEAD
                 if protocols.num_qubits(op) > 2 and protocols.is_measurement(op):
                     key = op.gate.key  # type: ignore
                     default_key = ops.measure(op.qubits).gate.key  # type: ignore
@@ -289,9 +273,6 @@
                             'Intermediate measurements on three or more qubits with a custom key are not supported'
                         )
                 elif protocols.num_qubits(op) == 2:
-=======
-                if protocols.num_qubits(op) == 2:
->>>>>>> 26dbabc6
                     two_qubit_circuit[timestep] = two_qubit_circuit[timestep].with_operation(op)
                 else:
                     single_qubit_ops[timestep].append(op)
