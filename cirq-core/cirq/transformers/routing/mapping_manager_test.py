--- conflicted
+++ resolved
@@ -162,11 +162,6 @@
         ]
     )
     mm_edge_order = cirq.MappingManager(diff_edge_order, initial_mapping)
-<<<<<<< HEAD
-    # print(mm._value_equality_values_())
-    # print(mm_edge_order._value_equality_values_())
-=======
->>>>>>> 9e8c056a
     equals_tester.add_equality_group(mm, mm_edge_order)
 
     # same as 'device_graph' but with directed edges (DiGraph)
