--- conflicted
+++ resolved
@@ -41,18 +41,17 @@
     two_qubit_gate_product_tabulation,
 )
 
-<<<<<<< HEAD
 from cirq.transformers.measurement_transformers import (
     defer_measurements,
     dephase_measurements,
-=======
+)
+
 from cirq.transformers.transformer_api import (
     LogLevel,
     TRANSFORMER,
     TransformerContext,
     TransformerLogger,
     transformer,
->>>>>>> 90679d27
 )
 
 from cirq.transformers.transformer_primitives import (
