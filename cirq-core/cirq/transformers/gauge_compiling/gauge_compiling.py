# Copyright 2024 The Cirq Developers
#
# Licensed under the Apache License, Version 2.0 (the "License");
# you may not use this file except in compliance with the License.
# You may obtain a copy of the License at
#
#     https://www.apache.org/licenses/LICENSE-2.0
#
# Unless required by applicable law or agreed to in writing, software
# distributed under the License is distributed on an "AS IS" BASIS,
# WITHOUT WARRANTIES OR CONDITIONS OF ANY KIND, either express or implied.
# See the License for the specific language governing permissions and
# limitations under the License.

"""Creates the abstraction for gauge compiling as a cirq transformer."""

from __future__ import annotations

import abc
import functools
import itertools
from dataclasses import dataclass
from numbers import Real
<<<<<<< HEAD
from typing import Callable, Sequence
=======
from typing import Callable, Dict, List, Optional, Sequence, Tuple, TYPE_CHECKING, Union
>>>>>>> d8e4a9bc

import numpy as np
import sympy
from attrs import field, frozen

from cirq import circuits, ops
from cirq.protocols import unitary_protocol
from cirq.protocols.has_unitary_protocol import has_unitary
from cirq.study.sweeps import Points, Zip
from cirq.transformers import transformer_api
from cirq.transformers.analytical_decompositions import single_qubit_decompositions

if TYPE_CHECKING:
    import cirq


class Gauge(abc.ABC):
    """A gauge replaces a two qubit gate with an equivalent subcircuit.
    0: pre_q0───────two_qubit_gate───────post_q0
                        |
    1: pre_q1───────two_qubit_gate───────post_q1

    The Gauge class in general represents a family of closely related gauges
    (e.g. random z-rotations); Use `sample` method to get a specific gauge.
    """

    def weight(self) -> float:
        """Returns the relative frequency for selecting this gauge."""
        return 1.0

    @abc.abstractmethod
    def sample(self, gate: ops.Gate, prng: np.random.Generator) -> ConstantGauge:
        """Returns a ConstantGauge sampled from a family of gauges.

        Args:
            gate: The two qubit gate to replace.
            prng: A numpy random number generator.

        Returns:
            A ConstantGauge.
        """


@frozen
class ConstantGauge(Gauge):
    """A gauge that replaces a two qubit gate with a constant gauge."""

    two_qubit_gate: ops.Gate
    pre_q0: tuple[ops.Gate, ...] = field(
        default=(), converter=lambda g: (g,) if isinstance(g, ops.Gate) else tuple(g)
    )
    pre_q1: tuple[ops.Gate, ...] = field(
        default=(), converter=lambda g: (g,) if isinstance(g, ops.Gate) else tuple(g)
    )
    post_q0: tuple[ops.Gate, ...] = field(
        default=(), converter=lambda g: (g,) if isinstance(g, ops.Gate) else tuple(g)
    )
    post_q1: tuple[ops.Gate, ...] = field(
        default=(), converter=lambda g: (g,) if isinstance(g, ops.Gate) else tuple(g)
    )
    swap_qubits: bool = False

    def sample(self, gate: ops.Gate, prng: np.random.Generator) -> ConstantGauge:
        return self

    @property
    def pre(self) -> tuple[tuple[ops.Gate, ...], tuple[ops.Gate, ...]]:
        """A tuple (ops to apply to q0, ops to apply to q1)."""
        return self.pre_q0, self.pre_q1

    @property
    def post(self) -> tuple[tuple[ops.Gate, ...], tuple[ops.Gate, ...]]:
        """A tuple (ops to apply to q0, ops to apply to q1)."""
        return self.post_q0, self.post_q1

    def on(self, q0: ops.Qid, q1: ops.Qid) -> ops.Operation:
        """Returns the operation that replaces the two qubit gate."""
        if self.swap_qubits:
            return self.two_qubit_gate(q1, q0)
        return self.two_qubit_gate(q0, q1)


@frozen
class SameGateGauge(Gauge):
    """Same as ConstantGauge but the new two-qubit gate equals the old gate."""

    pre_q0: tuple[ops.Gate, ...] = field(
        default=(), converter=lambda g: (g,) if isinstance(g, ops.Gate) else tuple(g)
    )
    pre_q1: tuple[ops.Gate, ...] = field(
        default=(), converter=lambda g: (g,) if isinstance(g, ops.Gate) else tuple(g)
    )
    post_q0: tuple[ops.Gate, ...] = field(
        default=(), converter=lambda g: (g,) if isinstance(g, ops.Gate) else tuple(g)
    )
    post_q1: tuple[ops.Gate, ...] = field(
        default=(), converter=lambda g: (g,) if isinstance(g, ops.Gate) else tuple(g)
    )
    swap_qubits: bool = False

    def sample(self, gate: ops.Gate, prng: np.random.Generator) -> ConstantGauge:
        return ConstantGauge(
            two_qubit_gate=gate,
            pre_q0=self.pre_q0,
            pre_q1=self.pre_q1,
            post_q0=self.post_q0,
            post_q1=self.post_q1,
            swap_qubits=self.swap_qubits,
        )


@frozen
class TwoQubitGateSymbolizer:
    """Parameterizes two qubit gates with symbols.

    Attributes:
        symbolizer: A callable that takes a two-qubit gate and a sequence of symbols,
            and returns a tuple containing the parameterized gate and a dictionary
            mapping symbol names to their values.
        n_symbols: The number of symbols to use for parameterization.
    """

    symbolizer_fn: Callable[[ops.Gate, Sequence[sympy.Symbol]], tuple[ops.Gate, dict[str, Real]]]
    n_symbols: int

    def __call__(
        self, two_qubit_gate: ops.Gate, symbols: Sequence[sympy.Symbol]
    ) -> tuple[ops.Gate, dict[str, Real]]:
        """Symbolizes a two qubit gate to a parameterized gate.

        Args:
            two_qubit_gate: The 2 qubit gate to be symbolized.
            symbols: A sequence of sympy symbols to use for parameterization.

        Returns:
            A tuple containing the parameterized gate and a dictionary mapping
            symbol names to their values.

        Raises:
            ValueError: If the provided symbols do not match the expected number.
        """
        if len(symbols) != self.n_symbols:
            raise ValueError(
                f"Expect {self.n_symbols} symbols, but got {len(symbols)} symbols in {symbols}"
            )
        return self.symbolizer_fn(two_qubit_gate, symbols)


def _select(choices: Sequence[Gauge], probabilites: np.ndarray, prng: np.random.Generator) -> Gauge:
    return choices[prng.choice(len(choices), p=probabilites)]


@dataclass(frozen=True)
class GaugeSelector:
    """Samples a gauge from a list of gauges."""

    gauges: Sequence[Gauge]

    @functools.cached_property
    def _weights(self) -> np.ndarray:
        weights = np.array([g.weight() for g in self.gauges])
        return weights / np.sum(weights)

    def __call__(self, prng: np.random.Generator) -> Gauge:
        """Randomly selects a gauge with probability proportional to its weight."""
        return _select(self.gauges, self._weights, prng)


@transformer_api.transformer
class GaugeTransformer:

    def __init__(
        self,
        # target can be either a specific gate, gatefamily or gateset
        # which allows matching parametric gates.
        target: ops.Gate | ops.Gateset | ops.GateFamily,
        gauge_selector: Callable[[np.random.Generator], Gauge],
        two_qubit_gate_symbolizer: TwoQubitGateSymbolizer | None = None,
    ) -> None:
        """Constructs a GaugeTransformer.

        Args:
            target: Target two-qubit gate, a gate-family or a gate-set of two-qubit gates.
            gauge_selector: A callable that takes a numpy random number generator
                as an argument and returns a Gauge.
            two_qubit_gate_symbolizer: A symbolizer to symbolize 2 qubit gates.
        """
        self.target = ops.GateFamily(target) if isinstance(target, ops.Gate) else target
        self.gauge_selector = gauge_selector
        self.two_qubit_gate_symbolizer = two_qubit_gate_symbolizer

    def __call__(
        self,
        circuit: circuits.AbstractCircuit,
        *,
        context: transformer_api.TransformerContext | None = None,
        prng: np.random.Generator | None = None,
    ) -> circuits.AbstractCircuit:
        rng = np.random.default_rng() if prng is None else prng
        if context is None:
            context = transformer_api.TransformerContext(deep=False)
        if context.deep:
            raise ValueError('GaugeTransformer cannot be used with deep=True')
        new_moments = []
        left: list[list[ops.Operation]] = []
        right: list[list[ops.Operation]] = []
        for moment in circuit:
            left.clear()
            right.clear()
            center: list[ops.Operation] = []
            for op in moment:
                if isinstance(op, ops.TaggedOperation) and set(op.tags).intersection(
                    context.tags_to_ignore
                ):
                    center.append(op)
                    continue
                if op.gate is not None and len(op.qubits) == 2 and op in self.target:
                    gauge = self.gauge_selector(rng).sample(op.gate, rng)
                    q0, q1 = op.qubits
                    left.extend([g(q) for g in gs] for q, gs in zip(op.qubits, gauge.pre))
                    center.append(gauge.on(q0, q1))
                    right.extend([g(q) for g in gs] for q, gs in zip(op.qubits, gauge.post))
                else:
                    center.append(op)
            if left:
                new_moments.extend(_build_moments(left))
            new_moments.append(center)
            if right:
                new_moments.extend(_build_moments(right))
        return circuits.Circuit.from_moments(*new_moments)

    def as_sweep(
        self,
        circuit: circuits.AbstractCircuit,
        *,
        N: int,
<<<<<<< HEAD
        context: transformer_api.TransformerContext | None = None,
        prng: np.random.Generator | None = None,
    ) -> tuple[circuits.AbstractCircuit, sweepable.Sweepable]:
=======
        context: Optional[transformer_api.TransformerContext] = None,
        prng: Optional[np.random.Generator] = None,
    ) -> Tuple[circuits.AbstractCircuit, cirq.Sweepable]:
>>>>>>> d8e4a9bc
        """Generates a parameterized circuit with *N* sets of sweepable parameters.

        Args:
            circuit: The input circuit to be processed by gauge compiling.
            N: The number of parameter sets to generate.
            context: A `cirq.TransformerContext` storing common configurable options for
                the transformers.
            prng: A pseudo-random number generator to select a gauge within a gauge cluster.
        """

        rng = np.random.default_rng() if prng is None else prng
        if context is None:
            context = transformer_api.TransformerContext(deep=False)
        if context.deep:
            raise ValueError('GaugeTransformer cannot be used with deep=True')
        new_moments: list[list[ops.Operation]] = []  # Store parameterized circuits.
        phxz_sid = itertools.count()
        two_qubit_gate_sid = itertools.count()
        # Map from "((pre|post),$qid,$moment_id)" to gate parameters.
        # E.g., {(post,q1,2): {"x_exponent": "x1", "z_exponent": "z1", "axis_phase": "a1"}}
        phxz_symbols_by_locs: dict[tuple[str, ops.Qid, int], dict[str, sympy.Symbol]] = {}
        # Map from "($q0,$q1,$moment_id)" to gate parameters.
        # E.g., {(q0,q1,0): ["s0"]}.
        two_qubit_gate_symbols_by_locs: dict[tuple[ops.Qid, ops.Qid, int], list[sympy.Symbol]] = {}

        def single_qubit_next_symbol() -> dict[str, sympy.Symbol]:
            sid = next(phxz_sid)
            return _parameterize_to_phxz(sid)

        def two_qubit_gate_next_symbol_list(n: int) -> list[sympy.Symbol]:
            """Returns symbols for 2 qubit gate parameterization."""
            sid = next(two_qubit_gate_sid)
            symbols: list[sympy.Symbol] = [sympy.Symbol(f"s{sid}_{sub}") for sub in range(n)]
            return symbols

        # Build parameterized circuit.
        for moment_id, moment in enumerate(circuit):
            center_moment: list[ops.Operation] = []
            left_moment: list[ops.Operation] = []
            right_moment: list[ops.Operation] = []
            for op in moment:
                if isinstance(op, ops.TaggedOperation) and set(op.tags).intersection(
                    context.tags_to_ignore
                ):
                    center_moment.append(op)
                    continue
                if op.gate is not None and op in self.target:
                    random_gauge = self.gauge_selector(rng).sample(op.gate, rng)
                    # Build symbols for 2-qubit-gates if the transformer might transform it,
                    # otherwise, keep it as it is.
                    if self.two_qubit_gate_symbolizer is not None:
                        symbols: list[sympy.Symbol] = two_qubit_gate_next_symbol_list(
                            self.two_qubit_gate_symbolizer.n_symbols
                        )
                        two_qubit_gate_symbols_by_locs[(op.qubits[0], op.qubits[1], moment_id)] = (
                            symbols
                        )
                        parameterized_2_qubit_gate, _ = self.two_qubit_gate_symbolizer(
                            random_gauge.two_qubit_gate, symbols
                        )
                        center_moment.append(parameterized_2_qubit_gate.on(*op.qubits))
                    else:
                        center_moment.append(op)
                    # Build symbols for the gauge, for a 2-qubit gauge, symbols will be built for
                    # pre/post q0/q1 and the new 2-qubit gate if the 2-qubit gate is updated in
                    # the gauge compiling.
                    for prefix, q in itertools.product(["pre", "post"], op.qubits):
                        xza_by_symbols = single_qubit_next_symbol()  # xza in phased xz gate.
                        phxz_symbols_by_locs[(prefix, q, moment_id)] = xza_by_symbols
                        new_op = ops.PhasedXZGate(**xza_by_symbols).on(q)
                        if prefix == "pre":
                            left_moment.append(new_op)
                        else:
                            right_moment.append(new_op)
                else:
                    center_moment.append(op)
            new_moments.extend(
                [moment for moment in [left_moment, center_moment, right_moment] if moment]
            )

        # Initialize the map from symbol names to their N values.
        values_by_params: dict[str, list[float]] = {
            **{
                str(symbol): []
                for symbols_by_names in phxz_symbols_by_locs.values()
                for symbol in symbols_by_names.values()
            },
            **{
                str(symbol): []
                for symbols in two_qubit_gate_symbols_by_locs.values()
                for symbol in symbols
            },
        }

        # Assign values for parameters via randomly chosen GaugeSelector.
        for _ in range(N):
            for moment_id, moment in enumerate(circuit):
                for op in moment:
                    if isinstance(op, ops.TaggedOperation) and set(op.tags).intersection(
                        context.tags_to_ignore
                    ):
                        continue
                    if op.gate is not None and len(op.qubits) == 2 and op in self.target:
                        gauge = self.gauge_selector(rng).sample(op.gate, rng)

                        # Get the params for 2 qubit gates.
                        if self.two_qubit_gate_symbolizer is not None:
                            _, vals_by_symbols = self.two_qubit_gate_symbolizer(
                                gauge.two_qubit_gate,
                                [
                                    *two_qubit_gate_symbols_by_locs[
                                        (op.qubits[0], op.qubits[1], moment_id)
                                    ]
                                ],
                            )
                            for symbol_str, val in vals_by_symbols.items():
                                values_by_params[symbol_str].append(float(val))

                        # Get the params of pre/post q0/q1 gates.
                        for pre_or_post, idx in itertools.product(["pre", "post"], [0, 1]):
                            gates = getattr(gauge, f"{pre_or_post}_q{idx}")
                            phxz_params = _gate_sequence_to_phxz_params(
                                gates,
                                phxz_symbols_by_locs[(pre_or_post, op.qubits[idx], moment_id)],
                            )
                            for key, value in phxz_params.items():
                                values_by_params[key].append(float(value))

        sweeps: list[Points] = [
            Points(key=key, points=values) for key, values in values_by_params.items()
        ]

        return circuits.Circuit.from_moments(*new_moments), Zip(*sweeps)


def _build_moments(operation_by_qubits: list[list[ops.Operation]]) -> list[list[ops.Operation]]:
    """Builds moments from a list of operations grouped by qubits.

    Returns a list of moments from a list whose ith element is a list of operations applied
    to qubit i.
    """
    moments = []
    for moment in itertools.zip_longest(*operation_by_qubits):
        moments.append([op for op in moment if op is not None])
    return moments


def _parameterize_to_phxz(symbol_id: int) -> dict[str, sympy.Symbol]:
    """Returns symbolized parameters for the gate."""

    # Parameterize single qubit gate to parameterized PhasedXZGate.
    phased_xz_params = {
        "x_exponent": sympy.Symbol(f"x{symbol_id}"),
        "z_exponent": sympy.Symbol(f"z{symbol_id}"),
        "axis_phase_exponent": sympy.Symbol(f"a{symbol_id}"),
    }
    return phased_xz_params


def _gate_sequence_to_phxz_params(
    gates: tuple[ops.Gate, ...], xza_by_symbols: dict[str, sympy.Symbol]
) -> dict[str, float]:
    identity_gate_in_phxz = {
        str(xza_by_symbols["x_exponent"]): 0.0,
        str(xza_by_symbols["z_exponent"]): 0.0,
        str(xza_by_symbols["axis_phase_exponent"]): 0.0,
    }
    if not gates:
        return identity_gate_in_phxz
    for gate in gates:
        if not has_unitary(gate) or gate.num_qubits() != 1:
            raise ValueError(
                "Invalid gate sequence to be converted to PhasedXZGate."
                f"Found incompatiable gate {gate} in sequence."
            )
    phxz = (
        single_qubit_decompositions.single_qubit_matrix_to_phxz(
            functools.reduce(
                np.matmul, [unitary_protocol.unitary(gate) for gate in reversed(gates)]
            )
        )
        or ops.I
    )
    if phxz is ops.I:  # Identity gate
        return identity_gate_in_phxz
    # Check the gate type, needs to be a PhasedXZ gate.
    if not isinstance(phxz, ops.PhasedXZGate):
        raise ValueError("Failed to convert the gate sequence to a PhasedXZ gate.")
    if phxz is not None:
        return {
            str(xza_by_symbols["x_exponent"]): phxz.x_exponent,
            str(xza_by_symbols["z_exponent"]): phxz.z_exponent,
            str(xza_by_symbols["axis_phase_exponent"]): phxz.axis_phase_exponent,
        }<|MERGE_RESOLUTION|>--- conflicted
+++ resolved
@@ -21,11 +21,7 @@
 import itertools
 from dataclasses import dataclass
 from numbers import Real
-<<<<<<< HEAD
-from typing import Callable, Sequence
-=======
-from typing import Callable, Dict, List, Optional, Sequence, Tuple, TYPE_CHECKING, Union
->>>>>>> d8e4a9bc
+from typing import Callable, Sequence, TYPE_CHECKING
 
 import numpy as np
 import sympy
@@ -262,15 +258,9 @@
         circuit: circuits.AbstractCircuit,
         *,
         N: int,
-<<<<<<< HEAD
         context: transformer_api.TransformerContext | None = None,
         prng: np.random.Generator | None = None,
     ) -> tuple[circuits.AbstractCircuit, sweepable.Sweepable]:
-=======
-        context: Optional[transformer_api.TransformerContext] = None,
-        prng: Optional[np.random.Generator] = None,
-    ) -> Tuple[circuits.AbstractCircuit, cirq.Sweepable]:
->>>>>>> d8e4a9bc
         """Generates a parameterized circuit with *N* sets of sweepable parameters.
 
         Args:
