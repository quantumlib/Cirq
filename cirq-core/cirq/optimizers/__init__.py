--- conflicted
+++ resolved
@@ -102,13 +102,10 @@
     two_qubit_matrix_to_diagonal_and_operations,
 )
 
-<<<<<<< HEAD
 from cirq.optimizers.two_qubit_gate_compilation import (
     two_qubit_gate_product_tabulation,
     TwoQubitGateTabulation,
 )
-=======
->>>>>>> 807a24de
 
 from cirq.optimizers.two_qubit_to_sqrt_iswap import (
     two_qubit_matrix_to_sqrt_iswap_operations,
