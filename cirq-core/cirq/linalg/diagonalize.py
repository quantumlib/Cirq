# Copyright 2018 The Cirq Developers
#
# Licensed under the Apache License, Version 2.0 (the "License");
# you may not use this file except in compliance with the License.
# You may obtain a copy of the License at
#
#     https://www.apache.org/licenses/LICENSE-2.0
#
# Unless required by applicable law or agreed to in writing, software
# distributed under the License is distributed on an "AS IS" BASIS,
# WITHOUT WARRANTIES OR CONDITIONS OF ANY KIND, either express or implied.
# See the License for the specific language governing permissions and
# limitations under the License.

"""Utility methods for diagonalizing matrices."""

<<<<<<< HEAD
from typing import Callable
=======
from __future__ import annotations

from typing import Callable, List, Tuple
>>>>>>> 080ec366

import numpy as np

from cirq.linalg import combinators, predicates, tolerance


def diagonalize_real_symmetric_matrix(
    matrix: np.ndarray, *, rtol: float = 1e-5, atol: float = 1e-8, check_preconditions: bool = True
) -> np.ndarray:
    """Returns an orthogonal matrix that diagonalizes the given matrix.

    Args:
        matrix: A real symmetric matrix to diagonalize.
        rtol: Relative error tolerance.
        atol: Absolute error tolerance.
        check_preconditions: If set, verifies that the input matrix is real and
            symmetric.

    Returns:
        An orthogonal matrix P such that P.T @ matrix @ P is diagonal.

    Raises:
        ValueError: Matrix isn't real symmetric.
    """

    if check_preconditions and (
        np.any(np.imag(matrix) != 0) or not predicates.is_hermitian(matrix, rtol=rtol, atol=atol)
    ):
        raise ValueError('Input must be real and symmetric.')

    _, result = np.linalg.eigh(matrix)

    return result


def _contiguous_groups(
    length: int, comparator: Callable[[int, int], bool]
) -> list[tuple[int, int]]:
    """Splits range(length) into approximate equivalence classes.

    Args:
        length: The length of the range to split.
        comparator: Determines if two indices have approximately equal items.

    Returns:
        A list of (inclusive_start, exclusive_end) range endpoints. Each
        corresponds to a run of approximately-equivalent items.
    """
    result = []
    start = 0
    while start < length:
        past = start + 1
        while past < length and comparator(start, past):
            past += 1
        result.append((start, past))
        start = past
    return result


def diagonalize_real_symmetric_and_sorted_diagonal_matrices(
    symmetric_matrix: np.ndarray,
    diagonal_matrix: np.ndarray,
    *,
    rtol: float = 1e-5,
    atol: float = 1e-8,
    check_preconditions: bool = True,
) -> np.ndarray:
    """Returns an orthogonal matrix that diagonalizes both given matrices.

    The given matrices must commute.
    Guarantees that the sorted diagonal matrix is not permuted by the
    diagonalization (except for nearly-equal values).

    Args:
        symmetric_matrix: A real symmetric matrix.
        diagonal_matrix: A real diagonal matrix with entries along the diagonal
            sorted into descending order.
        rtol: Relative numeric error threshold.
        atol: Absolute numeric error threshold.
        check_preconditions: If set, verifies that the input matrices commute
            and are respectively symmetric and diagonal descending.

    Returns:
        An orthogonal matrix P such that P.T @ symmetric_matrix @ P is diagonal
        and P.T @ diagonal_matrix @ P = diagonal_matrix (up to tolerance).

    Raises:
        ValueError: Matrices don't meet preconditions (e.g. not symmetric).
    """

    # Verify preconditions.
    if check_preconditions:
        if np.any(np.imag(symmetric_matrix)) or not predicates.is_hermitian(
            symmetric_matrix, rtol=rtol, atol=atol
        ):
            raise ValueError('symmetric_matrix must be real symmetric.')
        if (
            not predicates.is_diagonal(diagonal_matrix, atol=atol)
            or np.any(np.imag(diagonal_matrix))
            or np.any(diagonal_matrix[:-1, :-1] < diagonal_matrix[1:, 1:])
        ):
            raise ValueError('diagonal_matrix must be real diagonal descending.')
        if not predicates.matrix_commutes(diagonal_matrix, symmetric_matrix, rtol=rtol, atol=atol):
            raise ValueError('Given matrices must commute.')

    def similar_singular(i, j):
        return np.allclose(diagonal_matrix[i, i], diagonal_matrix[j, j], rtol=rtol)

    # Because the symmetric matrix commutes with the diagonal singulars matrix,
    # the symmetric matrix should be block-diagonal with a block boundary
    # wherever the singular values happen change. So we can use the singular
    # values to extract blocks that can be independently diagonalized.
    ranges = _contiguous_groups(diagonal_matrix.shape[0], similar_singular)

    # Build the overall diagonalization by diagonalizing each block.
    p = np.zeros(symmetric_matrix.shape, dtype=np.float64)
    for start, end in ranges:
        block = symmetric_matrix[start:end, start:end]
        p[start:end, start:end] = diagonalize_real_symmetric_matrix(
            block, rtol=rtol, atol=atol, check_preconditions=False
        )

    return p


def _svd_handling_empty(mat):
    if not mat.shape[0] * mat.shape[1]:
        z = np.zeros((0, 0), dtype=mat.dtype)
        return z, np.array([]), z

    return np.linalg.svd(mat)


def bidiagonalize_real_matrix_pair_with_symmetric_products(
    mat1: np.ndarray,
    mat2: np.ndarray,
    *,
    rtol: float = 1e-5,
    atol: float = 1e-8,
    check_preconditions: bool = True,
) -> tuple[np.ndarray, np.ndarray]:
    """Finds orthogonal matrices that diagonalize both mat1 and mat2.

    Requires mat1 and mat2 to be real.
    Requires mat1.T @ mat2 to be symmetric.
    Requires mat1 @ mat2.T to be symmetric.

    Args:
        mat1: One of the real matrices.
        mat2: The other real matrix.
        rtol: Relative numeric error threshold.
        atol: Absolute numeric error threshold.
        check_preconditions: If set, verifies that the inputs are real, and that
            mat1.T @ mat2 and mat1 @ mat2.T are both symmetric. Defaults to set.

    Returns:
        A tuple (L, R) of two orthogonal matrices, such that both L @ mat1 @ R
        and L @ mat2 @ R are diagonal matrices.

    Raises:
        ValueError: Matrices don't meet preconditions (e.g. not real).
    """

    if check_preconditions:
        if np.any(np.imag(mat1) != 0):
            raise ValueError('mat1 must be real.')
        if np.any(np.imag(mat2) != 0):
            raise ValueError('mat2 must be real.')
        if not predicates.is_hermitian(np.dot(mat1, mat2.T), rtol=rtol, atol=atol):
            raise ValueError('mat1 @ mat2.T must be symmetric.')
        if not predicates.is_hermitian(np.dot(mat1.T, mat2), rtol=rtol, atol=atol):
            raise ValueError('mat1.T @ mat2 must be symmetric.')

    # Use SVD to bi-diagonalize the first matrix.
    base_left, base_diag, base_right = _svd_handling_empty(np.real(mat1))
    base_diag = np.diag(base_diag)

    # Determine where we switch between diagonalization-fixup strategies.
    dim = base_diag.shape[0]
    rank = dim
    while rank > 0 and tolerance.all_near_zero(base_diag[rank - 1, rank - 1], atol=atol):
        rank -= 1
    base_diag = base_diag[:rank, :rank]

    # Try diagonalizing the second matrix with the same factors as the first.
    semi_corrected = combinators.dot(base_left.T, np.real(mat2), base_right.T)

    # Fix up the part of the second matrix's diagonalization that's matched
    # against non-zero diagonal entries in the first matrix's diagonalization
    # by performing simultaneous diagonalization.
    overlap = semi_corrected[:rank, :rank]
    overlap_adjust = diagonalize_real_symmetric_and_sorted_diagonal_matrices(
        overlap, base_diag, rtol=rtol, atol=atol, check_preconditions=check_preconditions
    )

    # Fix up the part of the second matrix's diagonalization that's matched
    # against zeros in the first matrix's diagonalization by performing an SVD.
    extra = semi_corrected[rank:, rank:]
    extra_left_adjust, _, extra_right_adjust = _svd_handling_empty(extra)

    # Merge the fixup factors into the initial diagonalization.
    left_adjust = combinators.block_diag(overlap_adjust, extra_left_adjust)
    right_adjust = combinators.block_diag(overlap_adjust.T, extra_right_adjust)
    left = np.dot(left_adjust.T, base_left.T)
    right = np.dot(base_right.T, right_adjust.T)

    return left, right


def bidiagonalize_unitary_with_special_orthogonals(
    mat: np.ndarray, *, rtol: float = 1e-5, atol: float = 1e-8, check_preconditions: bool = True
) -> tuple[np.ndarray, np.ndarray, np.ndarray]:
    """Finds orthogonal matrices L, R such that L @ matrix @ R is diagonal.

    Args:
        mat: A unitary matrix.
        rtol: Relative numeric error threshold.
        atol: Absolute numeric error threshold.
        check_preconditions: If set, verifies that the input is a unitary matrix
            (to the given tolerances). Defaults to set.

    Returns:
        A triplet (L, d, R) such that L @ mat @ R = diag(d). Both L and R will
        be orthogonal matrices with determinant equal to 1.

    Raises:
        ValueError: Matrices don't meet preconditions (e.g. not real).
    """

    if check_preconditions:
        if not predicates.is_unitary(mat, rtol=rtol, atol=atol):
            raise ValueError('matrix must be unitary.')

    # Note: Because mat is unitary, setting A = real(mat) and B = imag(mat)
    # guarantees that both A @ B.T and A.T @ B are Hermitian.
    left, right = bidiagonalize_real_matrix_pair_with_symmetric_products(
        np.real(mat), np.imag(mat), rtol=rtol, atol=atol, check_preconditions=check_preconditions
    )

    # Convert to special orthogonal w/o breaking diagonalization.
    with np.errstate(divide="ignore", invalid="ignore"):
        if np.linalg.det(left) < 0:
            left[0, :] *= -1
        if np.linalg.det(right) < 0:
            right[:, 0] *= -1

    diag = combinators.dot(left, mat, right)

    return left, np.diag(diag), right<|MERGE_RESOLUTION|>--- conflicted
+++ resolved
@@ -14,13 +14,9 @@
 
 """Utility methods for diagonalizing matrices."""
 
-<<<<<<< HEAD
+from __future__ import annotations
+
 from typing import Callable
-=======
-from __future__ import annotations
-
-from typing import Callable, List, Tuple
->>>>>>> 080ec366
 
 import numpy as np
 
