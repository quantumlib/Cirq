--- conflicted
+++ resolved
@@ -11,14 +11,9 @@
 # WITHOUT WARRANTIES OR CONDITIONS OF ANY KIND, either express or implied.
 # See the License for the specific language governing permissions and
 # limitations under the License.
-<<<<<<< HEAD
-from typing import Any
-=======
-
 from __future__ import annotations
 
-from typing import Any, Dict
->>>>>>> d8e4a9bc
+from typing import Any
 
 from cirq import protocols
 from cirq.ops import raw_types
