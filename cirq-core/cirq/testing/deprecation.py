--- conflicted
+++ resolved
@@ -65,25 +65,12 @@
             self.assert_logs.__enter__()
 
         def __exit__(self, exc_type, exc_val, exc_tb):
-<<<<<<< HEAD
-            try:
-                if self.orig_exist:
-                    # mypy can't resolve that orig_exist ensures that orig_value
-                    # of type Optional[str] can't be None
-                    os.environ[ALLOW_DEPRECATION_IN_TEST] = self.orig_value  # type: ignore
-                else:
-                    del os.environ[ALLOW_DEPRECATION_IN_TEST]
-            except:
-                # this is only for nested deprecation checks
-                pass
-=======
             if self.orig_exist:
                 # mypy can't resolve that orig_exist ensures that orig_value
                 # of type Optional[str] can't be None
                 os.environ[ALLOW_DEPRECATION_IN_TEST] = self.orig_value  # type: ignore
             else:
                 del os.environ[ALLOW_DEPRECATION_IN_TEST]
->>>>>>> 8a78c259
             self.assert_logs.__exit__(exc_type, exc_val, exc_tb)
 
     return DeprecationAssertContext()