--- conflicted
+++ resolved
@@ -12,19 +12,12 @@
 # See the License for the specific language governing permissions and
 # limitations under the License.
 
-<<<<<<< HEAD
-from typing import Callable, cast, Iterable, TYPE_CHECKING
-=======
 from __future__ import annotations
 
-from typing import Callable, cast, Dict, Iterable, List, TYPE_CHECKING
->>>>>>> d8e4a9bc
+from typing import Callable, cast, Iterable
 
 from cirq import ops, value
 from cirq.work.observable_settings import _max_weight_observable, _max_weight_state, InitObsSetting
-
-if TYPE_CHECKING:
-    pass
 
 GROUPER_T = Callable[[Iterable[InitObsSetting]], dict[InitObsSetting, list[InitObsSetting]]]
 
