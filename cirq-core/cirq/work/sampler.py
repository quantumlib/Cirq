--- conflicted
+++ resolved
@@ -329,13 +329,9 @@
 
         # Flatten Circuit Sweep into one big list of Params.
         # Keep track of their indices so we can map back.
-<<<<<<< HEAD
         flat_params: List['cirq.ParamDictType'] = [
             pr.param_dict for pr in study.to_resolvers(params)
         ]
-=======
-        flat_params = [cast(Dict[str, float], pr.param_dict) for pr in study.to_resolvers(params)]
->>>>>>> 42f0ee14
         circuit_param_to_sweep_i: Dict[FrozenSet[Tuple[str, float]], int] = {
             _hashable_param(param.items()): i for i, param in enumerate(flat_params)
         }
