--- conflicted
+++ resolved
@@ -106,12 +106,8 @@
     mean: float
     variance: float
     repetitions: int
-<<<<<<< HEAD
-    circuit_params: 'cirq.ParamDictType'
-=======
     circuit_params: Dict[str, value.Scalar]
->>>>>>> f3e405b3
-
+      
     def __repr__(self):
         # I wish we could use the default dataclass __repr__ but
         # we need to prefix our class name with `cirq.work.`
