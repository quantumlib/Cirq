--- conflicted
+++ resolved
@@ -78,14 +78,10 @@
     var = sympy.Symbol('delay_ns')
 
     sweep = study.Linspace(
-<<<<<<< HEAD
         var,
         start=min_delay_nanos,
         stop=max_delay_nanos,
-        length=num_points,
-=======
-        var, start=min_delay_dur.total_nanos(), stop=max_delay_dur.total_nanos(), length=num_points
->>>>>>> 7368a878
+        length=num_points
     )
 
     circuit = circuits.Circuit(
