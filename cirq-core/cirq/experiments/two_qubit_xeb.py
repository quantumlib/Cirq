# Copyright 2024 The Cirq Developers
#
# Licensed under the Apache License, Version 2.0 (the "License");
# you may not use this file except in compliance with the License.
# You may obtain a copy of the License at
#
#     https://www.apache.org/licenses/LICENSE-2.0
#
# Unless required by applicable law or agreed to in writing, software
# distributed under the License is distributed on an "AS IS" BASIS,
# WITHOUT WARRANTIES OR CONDITIONS OF ANY KIND, either express or implied.
# See the License for the specific language governing permissions and
# limitations under the License.

"""Provides functions for running and analyzing two-qubit XEB experiments."""

from __future__ import annotations

import functools
import itertools
from dataclasses import dataclass
from types import MappingProxyType
from typing import Any, cast, Dict, Mapping, Optional, Sequence, Tuple, TYPE_CHECKING

import networkx as nx
import numpy as np
import pandas as pd
from matplotlib import pyplot as plt

from cirq import ops, value, vis
from cirq._compat import cached_method
from cirq.experiments import random_quantum_circuit_generation as rqcg
from cirq.experiments.qubit_characterizations import (
    parallel_single_qubit_randomized_benchmarking,
    ParallelRandomizedBenchmarkingResult,
)
from cirq.experiments.xeb_fitting import (
    benchmark_2q_xeb_fidelities,
    exponential_decay,
    fit_exponential_decays,
)
from cirq.experiments.xeb_sampling import sample_2q_xeb_circuits
from cirq.qis import noise_utils

if TYPE_CHECKING:
    import multiprocessing

    import cirq


def _grid_qubits_for_sampler(sampler: cirq.Sampler) -> Optional[Sequence[cirq.GridQubit]]:
    if hasattr(sampler, 'processor'):
        device = sampler.processor.get_device()
        return sorted(device.metadata.qubit_set)
    return None


def _manhattan_distance(qubit1: cirq.GridQubit, qubit2: cirq.GridQubit) -> int:
    return abs(qubit1.row - qubit2.row) + abs(qubit1.col - qubit2.col)


def qubits_and_pairs(
    sampler: cirq.Sampler,
    qubits: Optional[Sequence[cirq.GridQubit]] = None,
    pairs: Optional[Sequence[tuple[cirq.GridQubit, cirq.GridQubit]]] = None,
) -> Tuple[Sequence[cirq.GridQubit], Sequence[tuple[cirq.GridQubit, cirq.GridQubit]]]:
    """Extract qubits and pairs from sampler.


    If qubits are not provided, then they are extracted from the pairs (if given) or the sampler.
    If pairs are not provided then all pairs of adjacent qubits are used.

    Args:
        sampler: The quantum engine or simulator to run the circuits.
        qubits: Optional list of qubits.
        pairs: Optional list of pair to use.

    Returns:
        - Qubits to use.
        - Pairs of qubits to use.

    Raises:
        ValueError: If qubits are not specified and can't be deduced from other arguments.
    """
    if qubits is None:
        if pairs is None:
            qubits = _grid_qubits_for_sampler(sampler)
            if qubits is None:
                raise ValueError("Couldn't determine qubits from sampler. Please specify them.")
        else:
            qubits_set = set(itertools.chain(*pairs))
            qubits = list(qubits_set)

    if pairs is None:
        pairs = [
            pair for pair in itertools.combinations(qubits, 2) if _manhattan_distance(*pair) == 1
        ]

    return qubits, pairs


@dataclass(frozen=True)
class TwoQubitXEBResult:
    """Results from an XEB experiment."""

    fidelities: pd.DataFrame

    @functools.cached_property
<<<<<<< HEAD
    def _qubit_pair_map(self) -> Dict[Tuple['cirq.GridQubit', 'cirq.GridQubit'], int]:
        if isinstance(self.fidelities.index[0][0], ops.Qid):
            return {
                (min(q0, q1), max(q0, q1)): i for i, (q0, q1) in enumerate(self.fidelities.index)
            }
=======
    def _qubit_pair_map(self) -> Dict[Tuple[cirq.GridQubit, cirq.GridQubit], int]:
>>>>>>> 2d8da716
        return {
            (min(q0, q1), max(q0, q1)): i
            for i, (_, _, (q0, q1)) in enumerate(self.fidelities.index)
        }

    @functools.cached_property
    def all_qubit_pairs(self) -> Tuple[Tuple[cirq.GridQubit, cirq.GridQubit], ...]:
        return tuple(sorted(self._qubit_pair_map.keys()))

    def plot_heatmap(self, ax: Optional[plt.Axes] = None, **plot_kwargs) -> plt.Axes:
        """plot the heatmap of XEB errors.

        Args:
            ax: the plt.Axes to plot on. If not given, a new figure is created,
                plotted on, and shown.
            **plot_kwargs: Arguments to be passed to 'plt.Axes.plot'.

        Returns:
            The plt.Axes that was plotted on.
        """
        show_plot = not ax
        if not isinstance(ax, plt.Axes):
            fig, ax = plt.subplots(1, 1, figsize=(8, 8))
        heatmap_data: Dict[Tuple[cirq.GridQubit, ...], float] = {
            pair: self.xeb_error(*pair) for pair in self.all_qubit_pairs
        }

        ax.set_title('device xeb error heatmap')

        vis.TwoQubitInteractionHeatmap(heatmap_data).plot(ax=ax, **plot_kwargs)
        if show_plot:
            fig.show()
        return ax

    def plot_fitted_exponential(
        self, q0: cirq.GridQubit, q1: cirq.GridQubit, ax: Optional[plt.Axes] = None, **plot_kwargs
    ) -> plt.Axes:
        """plot the fitted model to for xeb error of a qubit pair.

        Args:
            q0: first qubit.
            q1: second qubit.
            ax: the plt.Axes to plot on. If not given, a new figure is created,
                plotted on, and shown.
            **plot_kwargs: Arguments to be passed to 'plt.Axes.plot'.

        Returns:
            The plt.Axes that was plotted on.
        """
        show_plot = not ax
        if not isinstance(ax, plt.Axes):
            fig, ax = plt.subplots(1, 1, figsize=(8, 8))

        record = self._record(q0, q1)

        ax.axhline(1, color='grey', ls='--')
        ax.plot(record['cycle_depths'], record['fidelities'], 'o')
        depths = np.linspace(0, np.max(record['cycle_depths']))
        ax.plot(
            depths,
            exponential_decay(depths, a=record['a'], layer_fid=record['layer_fid']),
            label='estimated exponential decay',
            **plot_kwargs,
        )
        ax.set_title(f'{q0}-{q1}')
        ax.set_ylabel('Circuit fidelity')
        ax.set_xlabel('Cycle Depth $d$')
        ax.legend(loc='best')
        if show_plot:
            fig.show()
        return ax

    def _record(self, q0, q1) -> pd.Series:
        if q0 > q1:
            q0, q1 = q1, q0
        return self.fidelities.iloc[self._qubit_pair_map[(q0, q1)]]

    def xeb_fidelity(self, q0: cirq.GridQubit, q1: cirq.GridQubit) -> float:
        """Return the XEB fidelity of a qubit pair."""
        return noise_utils.decay_constant_to_xeb_fidelity(
            self._record(q0, q1).layer_fid, num_qubits=2
        )

    def xeb_error(self, q0: cirq.GridQubit, q1: cirq.GridQubit) -> float:
        """Return the XEB error of a qubit pair."""
        return 1 - self.xeb_fidelity(q0, q1)

    def all_errors(self) -> Dict[Tuple[cirq.GridQubit, cirq.GridQubit], float]:
        """Return the XEB error of all qubit pairs."""
        return {(q0, q1): self.xeb_error(q0, q1) for q0, q1 in self.all_qubit_pairs}

    def plot_histogram(self, ax: Optional[plt.Axes] = None, **plot_kwargs) -> plt.Axes:
        """plot a histogram of all xeb errors.

        Args:
            ax: the plt.Axes to plot on. If not given, a new figure is created,
                plotted on, and shown.
            **plot_kwargs: Arguments to be passed to 'plt.Axes.plot'.

        Returns:
            The plt.Axes that was plotted on.
        """
        fig = None
        if ax is None:
            fig, ax = plt.subplots(1, 1, figsize=(8, 8))
        vis.integrated_histogram(data=self.all_errors(), ax=ax, **plot_kwargs)
        if fig is not None:
            fig.show(**plot_kwargs)
        return ax

    @cached_method
    def pauli_error(self) -> Dict[Tuple[cirq.GridQubit, cirq.GridQubit], float]:
        """Return the Pauli error of all qubit pairs."""
        return {
            pair: noise_utils.decay_constant_to_pauli_error(
                self._record(*pair).layer_fid, num_qubits=2
            )
            for pair in self.all_qubit_pairs
        }


@dataclass(frozen=True)
class InferredXEBResult:
    """Uses the results from XEB and RB to compute inferred two-qubit Pauli errors.

    The result of running just XEB combines both two-qubit and single-qubit error rates,
    this class computes inferred errors which are the result of removing the single qubit errors
    from the two-qubit errors.
    """

    rb_result: ParallelRandomizedBenchmarkingResult
    xeb_result: TwoQubitXEBResult

    @property
    def all_qubit_pairs(self) -> Sequence[Tuple[cirq.GridQubit, cirq.GridQubit]]:
        return self.xeb_result.all_qubit_pairs

    @cached_method
    def single_qubit_pauli_error(self) -> Mapping[cirq.Qid, float]:
        """Return the single-qubit Pauli error for all qubits (RB results)."""
        return self.rb_result.pauli_error()

    @cached_method
    def two_qubit_pauli_error(self) -> Mapping[Tuple[cirq.GridQubit, cirq.GridQubit], float]:
        """Return the two-qubit Pauli error for all pairs."""
        return MappingProxyType(self.xeb_result.pauli_error())

    @cached_method
    def inferred_pauli_error(self) -> Mapping[Tuple[cirq.GridQubit, cirq.GridQubit], float]:
        """Return the inferred Pauli error for all pairs."""
        single_q_paulis = self.rb_result.pauli_error()
        xeb = self.xeb_result.pauli_error()

        def _pauli_error(q0: cirq.GridQubit, q1: cirq.GridQubit) -> float:
            q0, q1 = sorted([q0, q1])
            return xeb[(q0, q1)] - single_q_paulis[q0] - single_q_paulis[q1]

        return MappingProxyType({pair: _pauli_error(*pair) for pair in self.all_qubit_pairs})

    @cached_method
    def inferred_decay_constant(self) -> Mapping[Tuple[cirq.GridQubit, cirq.GridQubit], float]:
        """Return the inferred decay constant for all pairs."""
        return MappingProxyType(
            {
                pair: noise_utils.pauli_error_to_decay_constant(pauli, 2)
                for pair, pauli in self.inferred_pauli_error().items()
            }
        )

    @cached_method
    def inferred_xeb_error(self) -> Mapping[Tuple[cirq.GridQubit, cirq.GridQubit], float]:
        """Return the inferred XEB error for all pairs."""
        return MappingProxyType(
            {
                pair: 1 - noise_utils.decay_constant_to_xeb_fidelity(decay, 2)
                for pair, decay in self.inferred_decay_constant().items()
            }
        )

    def _target_errors(
        self, target_error: str
    ) -> Mapping[Tuple[cirq.GridQubit, cirq.GridQubit], float]:
        """Returns requested error.

        The requested error must be one of 'pauli', 'decay_constant', or 'xeb'.

        Args:
            target_error: The error to draw.

        Returns:
            A mapping of qubit pairs to the requested error.

        Raises:
            ValueError: If the requested error is not one of 'pauli', 'decay_constant', or 'xeb'.
        """
        error_funcs = {
            'pauli': self.inferred_pauli_error,
            'decay_constant': self.inferred_decay_constant,
            'xeb': self.inferred_xeb_error,
        }
        return error_funcs[target_error]()

    def plot_heatmap(
        self, target_error: str = 'pauli', ax: Optional[plt.Axes] = None, **plot_kwargs
    ) -> plt.Axes:
        """plot the heatmap of the target errors.

        Args:
            target_error: The error to draw. Must be one of 'xeb', 'pauli', or 'decay_constant'
            ax: the plt.Axes to plot on. If not given, a new figure is created,
                plotted on, and shown.
            **plot_kwargs: Arguments to be passed to 'plt.Axes.plot'.
        """
        show_plot = not ax
        if not isinstance(ax, plt.Axes):
            fig, ax = plt.subplots(1, 1, figsize=(8, 8))
        heatmap_data = cast(
            Mapping[Tuple['cirq.GridQubit', ...], float], self._target_errors(target_error)
        )

        name = f'{target_error} error' if target_error != 'decay_constant' else 'decay constant'
        ax.set_title(f'device {name} heatmap')

        vis.TwoQubitInteractionHeatmap(heatmap_data).plot(ax=ax, **plot_kwargs)
        if show_plot:
            fig.show()
        return ax

    def plot_histogram(
        self,
        target_error: str = 'pauli',
        ax: Optional[plt.Axes] = None,
        kind: str = 'two_qubit',
        **plot_kwargs,
    ) -> plt.Axes:
        """plot a histogram of target error.

        Args:
            target_error: The error to draw. Must be one of 'xeb', 'pauli', or 'decay_constant'
            ax: the plt.Axes to plot on. If not given, a new figure is created,
                plotted on, and shown.
            kind: Whether to plot the single-qubit RB errors ('single_qubit') or the
                two-qubit inferred errors ('two_qubit') or both ('both').
            **plot_kwargs: Arguments to be passed to 'plt.Axes.plot'.

        Returns:
            The plt.Axes that was plotted on.

        Raises:
            ValueError: If
                - `kind` is not one of 'single_qubit', 'two_qubit', or 'both'.
                - `target_error` is not one of 'pauli', 'xeb', or 'decay_constant'
                - single qubit error is requested and `target_error` is not 'pauli'.
        """
        if kind not in ('single_qubit', 'two_qubit', 'both'):
            raise ValueError(
                f"kind must be one of 'single_qubit', 'two_qubit', or 'both', not {kind}"
            )
        if kind != 'two_qubit' and target_error != 'pauli':
            raise ValueError(f'{target_error} is not supported for single qubits')
        fig = None
        if ax is None:
            fig, ax = plt.subplots(1, 1, figsize=(8, 8))

        alpha = 0.5 if kind == 'both' else 1.0
        if kind == 'single_qubit' or kind == 'both':
            self.rb_result.plot_integrated_histogram(
                ax=ax, alpha=alpha, label='single qubit', color='green', **plot_kwargs
            )
        if kind == 'two_qubit' or kind == 'both':
            vis.integrated_histogram(
                data=self._target_errors(target_error),
                ax=ax,
                alpha=alpha,
                label='two qubit',
                color='blue',
                **plot_kwargs,
            )

        if fig is not None:
            fig.show(**plot_kwargs)
        return ax


def parallel_xeb_workflow(
    sampler: cirq.Sampler,
    qubits: Optional[Sequence[cirq.GridQubit]] = None,
    entangling_gate: cirq.Gate = ops.CZ,
    n_repetitions: int = 10**4,
    n_combinations: int = 10,
    n_circuits: int = 20,
    cycle_depths: Sequence[int] = (5, 25, 50, 100, 200, 300),
    random_state: cirq.RANDOM_STATE_OR_SEED_LIKE = None,
    ax: Optional[plt.Axes] = None,
    pairs: Optional[Sequence[tuple[cirq.GridQubit, cirq.GridQubit]]] = None,
    pool: Optional[multiprocessing.pool.Pool] = None,
    batch_size: int = 9,
    tags: Sequence[Any] = (),
    **plot_kwargs,
) -> Tuple[pd.DataFrame, Sequence[cirq.Circuit], pd.DataFrame]:
    """A utility method that runs the full XEB workflow.

    Args:
        sampler: The quantum engine or simulator to run the circuits.
        qubits: Qubits under test. If none, uses all qubits on the sampler's device.
        entangling_gate: The entangling gate to use.
        n_repetitions: The number of repetitions to use.
        n_combinations: The number of combinations to generate.
        n_circuits: The number of circuits to generate.
        cycle_depths: The cycle depths to use.
        random_state: The random state to use.
        ax: the plt.Axes to plot the device layout on. If not given,
            no plot is created.
        pairs: Pairs to use. If not specified, use all pairs between adjacent qubits.
        pool: An optional multiprocessing pool.
        batch_size: We call `run_batch` on the sampler, which can speed up execution in certain
            environments. The number of (circuit, cycle_depth) tasks to be run in each batch
            is given by this number.
        tags: Tags to add to two qubit operations.
        **plot_kwargs: Arguments to be passed to 'plt.Axes.plot'.

    Returns:
        - A DataFrame with columns 'cycle_depth' and 'fidelity'.
        - The circuits used to perform XEB.
        - A pandas dataframe with index given by ['circuit_i', 'cycle_depth'].
            Columns always include "sampled_probs". If `combinations_by_layer` is
            not `None` and you are doing parallel XEB, additional metadata columns
            will be attached to the returned DataFrame.

    Raises:
        ValueError: If qubits are not specified and the sampler has no device.
    """
    rs = value.parse_random_state(random_state)

    qubits, pairs = qubits_and_pairs(sampler, qubits, pairs)
    graph = nx.Graph(pairs)

    if ax is not None:
        nx.draw_networkx(graph, pos={q: (q.row, q.col) for q in qubits}, ax=ax)
        ax.set_title('device layout')
        ax.plot(**plot_kwargs)

    circuit_library = rqcg.generate_library_of_2q_circuits(
        n_library_circuits=n_circuits,
        two_qubit_gate=entangling_gate,
        random_state=rs,
        max_cycle_depth=max(cycle_depths),
        tags=tags,
    )

    combs_by_layer = rqcg.get_random_combinations_for_device(
        n_library_circuits=len(circuit_library),
        n_combinations=n_combinations,
        device_graph=graph,
        random_state=rs,
    )

    sampled_df = sample_2q_xeb_circuits(
        sampler=sampler,
        circuits=circuit_library,
        cycle_depths=cycle_depths,
        combinations_by_layer=combs_by_layer,
        shuffle=rs,
        repetitions=n_repetitions,
        batch_size=batch_size,
    )

    fids = benchmark_2q_xeb_fidelities(
        sampled_df=sampled_df, circuits=circuit_library, cycle_depths=cycle_depths, pool=pool
    )

    return fids, circuit_library, sampled_df


def parallel_two_qubit_xeb(
    sampler: cirq.Sampler,
    qubits: Optional[Sequence[cirq.GridQubit]] = None,
    entangling_gate: cirq.Gate = ops.CZ,
    n_repetitions: int = 10**4,
    n_combinations: int = 10,
    n_circuits: int = 20,
    cycle_depths: Sequence[int] = (5, 25, 50, 100, 200, 300),
    random_state: cirq.RANDOM_STATE_OR_SEED_LIKE = None,
    ax: Optional[plt.Axes] = None,
    pairs: Optional[Sequence[tuple[cirq.GridQubit, cirq.GridQubit]]] = None,
    batch_size: int = 9,
    tags: Sequence[Any] = (),
    **plot_kwargs,
) -> TwoQubitXEBResult:
    """A convenience method that runs the full XEB workflow.

    Args:
        sampler: The quantum engine or simulator to run the circuits.
        qubits: Qubits under test. If none, uses all qubits on the sampler's device.
        entangling_gate: The entangling gate to use.
        n_repetitions: The number of repetitions to use.
        n_combinations: The number of combinations to generate.
        n_circuits: The number of circuits to generate.
        cycle_depths: The cycle depths to use.
        random_state: The random state to use.
        ax: the plt.Axes to plot the device layout on. If not given,
            no plot is created.
        pairs: Pairs to use. If not specified, use all pairs between adjacent qubits.
        batch_size: We call `run_batch` on the sampler, which can speed up execution in certain
            environments. The number of (circuit, cycle_depth) tasks to be run in each batch
            is given by this number.
        tags: Tags to add to two qubit operations.
        **plot_kwargs: Arguments to be passed to 'plt.Axes.plot'.
    Returns:
        A TwoQubitXEBResult object representing the results of the experiment.
    Raises:
        ValueError: If qubits are not specified and the sampler has no device.
    """
    fids, *_ = parallel_xeb_workflow(
        sampler=sampler,
        qubits=qubits,
        pairs=pairs,
        entangling_gate=entangling_gate,
        n_repetitions=n_repetitions,
        n_combinations=n_combinations,
        n_circuits=n_circuits,
        cycle_depths=cycle_depths,
        random_state=random_state,
        ax=ax,
        batch_size=batch_size,
        tags=tags,
        **plot_kwargs,
    )
    return TwoQubitXEBResult(fit_exponential_decays(fids))


def run_rb_and_xeb(
    sampler: cirq.Sampler,
    qubits: Optional[Sequence[cirq.GridQubit]] = None,
    repetitions: int = 10**3,
    num_circuits: int = 20,
    num_clifford_range: Sequence[int] = tuple(
        np.logspace(np.log10(5), np.log10(1000), 5, dtype=int)
    ),
    entangling_gate: cirq.Gate = ops.CZ,
    depths_xeb: Sequence[int] = (5, 25, 50, 100, 200, 300),
    xeb_combinations: int = 10,
    random_state: cirq.RANDOM_STATE_OR_SEED_LIKE = None,
    pairs: Optional[Sequence[tuple[cirq.GridQubit, cirq.GridQubit]]] = None,
    batch_size: int = 9,
    tags: Sequence[Any] = (),
) -> InferredXEBResult:
    """A convenience method that runs both RB and XEB workflows.

    Args:
        sampler: The quantum engine or simulator to run the circuits.
        qubits: Qubits under test. If none, uses all qubits on the sampler's device.
        repetitions: The number of repetitions to use for RB and XEB.
        num_circuits: The number of circuits to generate for RB and XEB.
        num_clifford_range: The different numbers of Cliffords in the RB study.
        entangling_gate: The entangling gate to use.
        depths_xeb: The cycle depths to use for XEB.
        xeb_combinations: The number of combinations to generate for XEB.
        random_state: The random state to use.
        pairs: Pairs to use. If not specified, use all pairs between adjacent qubits.
        batch_size: We call `run_batch` on the sampler, which can speed up execution in certain
            environments. The number of (circuit, cycle_depth) tasks to be run in each batch
            is given by this number.
        tags: Tags to add to two qubit operations.

    Returns:
        An InferredXEBResult object representing the results of the experiment.

    Raises:
        ValueError: If qubits are not specified and the sampler has no device.
    """

    qubits, pairs = qubits_and_pairs(sampler, qubits, pairs)

    rb = parallel_single_qubit_randomized_benchmarking(
        sampler=sampler,
        qubits=qubits,
        repetitions=repetitions,
        num_circuits=num_circuits,
        num_clifford_range=num_clifford_range,
    )

    xeb = parallel_two_qubit_xeb(
        sampler=sampler,
        qubits=qubits,
        pairs=pairs,
        entangling_gate=entangling_gate,
        n_repetitions=repetitions,
        n_circuits=num_circuits,
        cycle_depths=depths_xeb,
        n_combinations=xeb_combinations,
        random_state=random_state,
        batch_size=batch_size,
        tags=tags,
    )

    return InferredXEBResult(rb, xeb)<|MERGE_RESOLUTION|>--- conflicted
+++ resolved
@@ -106,15 +106,11 @@
     fidelities: pd.DataFrame
 
     @functools.cached_property
-<<<<<<< HEAD
-    def _qubit_pair_map(self) -> Dict[Tuple['cirq.GridQubit', 'cirq.GridQubit'], int]:
+    def _qubit_pair_map(self) -> Dict[Tuple[cirq.GridQubit, cirq.GridQubit], int]:
         if isinstance(self.fidelities.index[0][0], ops.Qid):
             return {
                 (min(q0, q1), max(q0, q1)): i for i, (q0, q1) in enumerate(self.fidelities.index)
             }
-=======
-    def _qubit_pair_map(self) -> Dict[Tuple[cirq.GridQubit, cirq.GridQubit], int]:
->>>>>>> 2d8da716
         return {
             (min(q0, q1), max(q0, q1)): i
             for i, (_, _, (q0, q1)) in enumerate(self.fidelities.index)
