--- conflicted
+++ resolved
@@ -399,11 +399,8 @@
     cycle_depths: Sequence[int] = (5, 25, 50, 100, 200, 300),
     random_state: 'cirq.RANDOM_STATE_OR_SEED_LIKE' = None,
     ax: Optional[plt.Axes] = None,
-<<<<<<< HEAD
     pairs: Optional[Sequence[tuple['cirq.GridQubit', 'cirq.GridQubit']]] = None,
-=======
     pool: Optional['multiprocessing.pool.Pool'] = None,
->>>>>>> 59be462b
     **plot_kwargs,
 ) -> Tuple[pd.DataFrame, Sequence['cirq.Circuit'], pd.DataFrame]:
     """A utility method that runs the full XEB workflow.
@@ -419,11 +416,8 @@
         random_state: The random state to use.
         ax: the plt.Axes to plot the device layout on. If not given,
             no plot is created.
-<<<<<<< HEAD
         pairs: Pairs to use. If not specified, use all pairs between adjacent qubits.
-=======
         pool: An optional multiprocessing pool.
->>>>>>> 59be462b
         **plot_kwargs: Arguments to be passed to 'plt.Axes.plot'.
 
     Returns:
