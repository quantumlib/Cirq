# Copyright 2018 The Cirq Developers
#
# Licensed under the Apache License, Version 2.0 (the "License");
# you may not use this file except in compliance with the License.
# You may obtain a copy of the License at
#
#     https://www.apache.org/licenses/LICENSE-2.0
#
# Unless required by applicable law or agreed to in writing, software
# distributed under the License is distributed on an "AS IS" BASIS,
# WITHOUT WARRANTIES OR CONDITIONS OF ANY KIND, either express or implied.
# See the License for the specific language governing permissions and
# limitations under the License.
"""Gates (unitary and non-unitary), operations, base types, and gate sets.
"""

<<<<<<< HEAD
from cirq.ops.arithmetic_operation import (
    ArithmeticGate,
    ArithmeticOperation,
)
=======
from cirq.ops.arithmetic_operation import ArithmeticOperation
>>>>>>> 27152c63

from cirq.ops.clifford_gate import CliffordGate, PauliTransform, SingleQubitCliffordGate

from cirq.ops.dense_pauli_string import (
    BaseDensePauliString,
    DensePauliString,
    MutableDensePauliString,
)

from cirq.ops.boolean_hamiltonian import BooleanHamiltonianGate

from cirq.ops.common_channels import (
    amplitude_damp,
    AmplitudeDampingChannel,
    asymmetric_depolarize,
    AsymmetricDepolarizingChannel,
    bit_flip,
    BitFlipChannel,
    depolarize,
    DepolarizingChannel,
    generalized_amplitude_damp,
    GeneralizedAmplitudeDampingChannel,
    phase_damp,
    phase_flip,
    PhaseDampingChannel,
    PhaseFlipChannel,
    reset,
    reset_each,
    ResetChannel,
)

from cirq.ops.common_gates import (
    CNOT,
    CNotPowGate,
    cphase,
    CX,
    CXPowGate,
    CZ,
    CZPowGate,
    H,
    HPowGate,
    Rx,
    Ry,
    Rz,
    rx,
    ry,
    rz,
    S,
    T,
    XPowGate,
    YPowGate,
    ZPowGate,
)

from cirq.ops.common_gate_families import (
    AnyUnitaryGateFamily,
    AnyIntegerPowerGateFamily,
    ParallelGateFamily,
)

from cirq.ops.classically_controlled_operation import ClassicallyControlledOperation

from cirq.ops.controlled_gate import ControlledGate

from cirq.ops.diagonal_gate import DiagonalGate

from cirq.ops.eigen_gate import EigenGate

from cirq.ops.fourier_transform import PhaseGradientGate, qft, QuantumFourierTransformGate

from cirq.ops.fsim_gate import FSimGate, PhasedFSimGate

from cirq.ops.gate_features import InterchangeableQubitsGate, SingleQubitGate

from cirq.ops.gate_operation import GateOperation

from cirq.ops.gateset import GateFamily, Gateset

from cirq.ops.identity import I, identity_each, IdentityGate

from cirq.ops.global_phase_op import GlobalPhaseGate, GlobalPhaseOperation, global_phase_operation

from cirq.ops.kraus_channel import KrausChannel

from cirq.ops.linear_combinations import (
    LinearCombinationOfGates,
    LinearCombinationOfOperations,
    PauliSum,
    PauliSumLike,
    ProjectorSum,
)

from cirq.ops.mixed_unitary_channel import MixedUnitaryChannel

from cirq.ops.pauli_sum_exponential import PauliSumExponential

from cirq.ops.pauli_measurement_gate import PauliMeasurementGate

from cirq.ops.parallel_gate import ParallelGate, parallel_gate_op

from cirq.ops.projector import ProjectorString

from cirq.ops.controlled_operation import ControlledOperation

from cirq.ops.qubit_order import QubitOrder

from cirq.ops.qubit_order_or_list import QubitOrderOrList

from cirq.ops.matrix_gates import MatrixGate

from cirq.ops.measure_util import (
    measure,
    measure_each,
    measure_paulistring_terms,
    measure_single_paulistring,
)

from cirq.ops.measurement_gate import MeasurementGate

from cirq.ops.named_qubit import NamedQubit, NamedQid

from cirq.ops.op_tree import (
    flatten_op_tree,
    freeze_op_tree,
    flatten_to_ops,
    flatten_to_ops_or_moments,
    OP_TREE,
    transform_op_tree,
)

from cirq.ops.parity_gates import XX, XXPowGate, YY, YYPowGate, ZZ, ZZPowGate

from cirq.ops.pauli_gates import Pauli, X, Y, Z

from cirq.ops.pauli_interaction_gate import PauliInteractionGate

from cirq.ops.pauli_string import (
    MutablePauliString,
    PAULI_GATE_LIKE,
    PAULI_STRING_LIKE,
    PauliString,
    SingleQubitPauliStringGateOperation,
)

from cirq.ops.pauli_string_phasor import PauliStringPhasor, PauliStringPhasorGate

from cirq.ops.pauli_string_raw_types import PauliStringGateOperation

from cirq.ops.permutation_gate import QubitPermutationGate

from cirq.ops.phased_iswap_gate import givens, PhasedISwapPowGate

from cirq.ops.phased_x_gate import PhasedXPowGate

from cirq.ops.phased_x_z_gate import PhasedXZGate

from cirq.ops.qid_util import q

from cirq.ops.random_gate_channel import RandomGateChannel

from cirq.ops.raw_types import Gate, Operation, Qid, TaggedOperation

from cirq.ops.swap_gates import (
    ISWAP,
    ISwapPowGate,
    riswap,
    SQRT_ISWAP,
    SQRT_ISWAP_INV,
    SWAP,
    SwapPowGate,
)

from cirq.ops.tags import VirtualTag

from cirq.ops.three_qubit_gates import (
    CCNOT,
    CCNotPowGate,
    CCX,
    CCXPowGate,
    CCZ,
    CCZPowGate,
    CSWAP,
    CSwapGate,
    FREDKIN,
    ThreeQubitDiagonalGate,
    TOFFOLI,
)

from cirq.ops.two_qubit_diagonal_gate import TwoQubitDiagonalGate

from cirq.ops.wait_gate import wait, WaitGate

from cirq.ops.state_preparation_channel import StatePreparationChannel<|MERGE_RESOLUTION|>--- conflicted
+++ resolved
@@ -14,14 +14,7 @@
 """Gates (unitary and non-unitary), operations, base types, and gate sets.
 """
 
-<<<<<<< HEAD
-from cirq.ops.arithmetic_operation import (
-    ArithmeticGate,
-    ArithmeticOperation,
-)
-=======
-from cirq.ops.arithmetic_operation import ArithmeticOperation
->>>>>>> 27152c63
+from cirq.ops.arithmetic_operation import ArithmeticGate, ArithmeticOperation
 
 from cirq.ops.clifford_gate import CliffordGate, PauliTransform, SingleQubitCliffordGate
 
