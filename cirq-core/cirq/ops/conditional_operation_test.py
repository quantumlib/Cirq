# Copyright 2021 The Cirq Developers
#
# Licensed under the Apache License, Version 2.0 (the "License");
# you may not use this file except in compliance with the License.
# You may obtain a copy of the License at
#
#     https://www.apache.org/licenses/LICENSE-2.0
#
# Unless required by applicable law or agreed to in writing, software
# distributed under the License is distributed on an "AS IS" BASIS,
# WITHOUT WARRANTIES OR CONDITIONS OF ANY KIND, either express or implied.
# See the License for the specific language governing permissions and
# limitations under the License.
import pytest
import sympy

import cirq
from cirq.ops.conditional_operation import ConditionalOperation

ALL_SIMULATORS = (
    cirq.Simulator(),
    cirq.DensityMatrixSimulator(),
    cirq.CliffordSimulator(),
)


def test_diagram():
    q0, q1 = cirq.LineQubit.range(2)
    circuit = cirq.Circuit(cirq.measure(q0, key='a'), cirq.X(q1).with_conditions('a'))

    cirq.testing.assert_has_diagram(
        circuit,
        """
0: ───M───────
      ║
1: ───╫───X───
      ║   ║
a: ═══@═══^═══
""",
        use_unicode_characters=True,
    )


def test_diagram_pauli():
    q0, q1 = cirq.LineQubit.range(2)
    circuit = cirq.Circuit(
        cirq.measure_single_paulistring(cirq.X(q0), key='a'),
        cirq.X(q1).with_conditions('a'),
    )

    cirq.testing.assert_has_diagram(
        circuit,
        """
0: ───M(X)───────
      ║
1: ───╫──────X───
      ║      ║
a: ═══@══════^═══
""",
        use_unicode_characters=True,
    )


def test_diagram_extra_measurements():
    q0, q1 = cirq.LineQubit.range(2)
    circuit = cirq.Circuit(
        cirq.measure(q0, key='a'),
        cirq.measure(q0, key='b'),
        cirq.X(q1).with_conditions('a'),
    )

    cirq.testing.assert_has_diagram(
        circuit,
        """
0: ───M───M('b')───
      ║
1: ───╫───X────────
      ║   ║
a: ═══@═══^════════
""",
        use_unicode_characters=True,
    )


def test_diagram_extra_controlled_bits():
    q0, q1 = cirq.LineQubit.range(2)
    circuit = cirq.Circuit(
        cirq.measure(q0, key='a'),
        cirq.CX(q0, q1).with_conditions('a'),
    )

    cirq.testing.assert_has_diagram(
        circuit,
        """
0: ───M───@───
      ║   ║
1: ───╫───X───
      ║   ║
a: ═══@═══^═══
""",
        use_unicode_characters=True,
    )


def test_diagram_extra_control_bits():
    q0, q1 = cirq.LineQubit.range(2)
    circuit = cirq.Circuit(
        cirq.measure(q0, key='a'),
        cirq.measure(q0, key='b'),
        cirq.X(q1).with_conditions(['a', 'b']),
    )

    cirq.testing.assert_has_diagram(
        circuit,
        """
0: ───M───M───────
      ║   ║
1: ───╫───╫───X───
      ║   ║   ║
a: ═══@═══╬═══^═══
          ║   ║
b: ═══════@═══^═══
""",
        use_unicode_characters=True,
    )


def test_diagram_multiple_ops_single_moment():
    q0, q1 = cirq.LineQubit.range(2)
    circuit = cirq.Circuit(
        cirq.measure(q0, key='a'),
        cirq.measure(q1, key='b'),
        cirq.X(q0).with_conditions('a'),
        cirq.X(q1).with_conditions('b'),
    )

    cirq.testing.assert_has_diagram(
        circuit,
        """
      ┌──┐   ┌──┐
0: ────M──────X─────
       ║      ║
1: ────╫M─────╫X────
       ║║     ║║
a: ════@╬═════^╬════
        ║      ║
b: ═════@══════^════
      └──┘   └──┘
""",
        use_unicode_characters=True,
    )


def test_diagram_subcircuit():
    q0, q1 = cirq.LineQubit.range(2)
    circuit = cirq.Circuit(
        cirq.CircuitOperation(
            cirq.FrozenCircuit(
                cirq.measure(q0, key='a'),
                cirq.X(q1).with_conditions('a'),
            )
        )
    )

    cirq.testing.assert_has_diagram(
        circuit,
        """
      Circuit_0x0000000000000000:
      [ 0: ───M───────          ]
0: ───[       ║                 ]───
      [ 1: ───╫───X───          ]
      [       ║   ║             ]
      [ a: ═══@═══^═══          ]
      │
1: ───#2────────────────────────────
""",
        use_unicode_characters=True,
    )


def test_diagram_subcircuit_layered():
    q0, q1 = cirq.LineQubit.range(2)
    circuit = cirq.Circuit(
        cirq.measure(q0, key='a'),
        cirq.CircuitOperation(
            cirq.FrozenCircuit(
                cirq.measure(q0, key='a'),
                cirq.X(q1).with_conditions('a'),
            ),
        ),
        ConditionalOperation(cirq.X(q1), ['a']),
    )

    cirq.testing.assert_has_diagram(
        circuit,
        """
          Circuit_0x0000000000000000:
          [ 0: ───M───────          ]
0: ───M───[       ║                 ]───────
      ║   [ 1: ───╫───X───          ]
      ║   [       ║   ║             ]
      ║   [ a: ═══@═══^═══          ]
      ║   ║
1: ───╫───#2────────────────────────────X───
      ║   ║                             ║
a: ═══@═══╩═════════════════════════════^═══
""",
        use_unicode_characters=True,
    )


def test_qasm():
    q0, q1 = cirq.LineQubit.range(2)
    circuit = cirq.Circuit(cirq.measure(q0, key='a'), cirq.X(q1).with_conditions('a'))
    qasm = cirq.qasm(circuit)
    assert (
        qasm
        == """// Generated from Cirq v0.14.0.dev

OPENQASM 2.0;
include "qelib1.inc";


// Qubits: [0, 1]
qreg q[2];
creg m_a[1];


measure q[0] -> m_a[0];
if (m_a!=0) x q[1];
"""
    )


@pytest.mark.parametrize('sim', ALL_SIMULATORS)
def test_key_unset(sim):
    q0, q1 = cirq.LineQubit.range(2)
    circuit = cirq.Circuit(
        cirq.measure(q0, key='a'),
        cirq.X(q1).with_conditions('a'),
        cirq.measure(q1, key='b'),
    )
    result = sim.run(circuit)
    assert result.measurements['a'] == 0
    assert result.measurements['b'] == 0


@pytest.mark.parametrize('sim', ALL_SIMULATORS)
def test_key_set(sim):
    q0, q1 = cirq.LineQubit.range(2)
    circuit = cirq.Circuit(
        cirq.X(q0),
        cirq.measure(q0, key='a'),
        cirq.X(q1).with_conditions('a'),
        cirq.measure(q1, key='b'),
    )
    result = sim.run(circuit)
    assert result.measurements['a'] == 1
    assert result.measurements['b'] == 1


@pytest.mark.parametrize('sim', ALL_SIMULATORS)
def test_subcircuit_key_unset(sim):
    q0, q1 = cirq.LineQubit.range(2)
    inner = cirq.Circuit(
        cirq.measure(q0, key='c'),
        cirq.X(q1).with_conditions('c'),
        cirq.measure(q1, key='b'),
    )
    circuit = cirq.Circuit(
        cirq.CircuitOperation(inner.freeze(), repetitions=2, measurement_key_map={'c': 'a'})
    )
    result = sim.run(circuit)
    assert result.measurements['0:a'] == 0
    assert result.measurements['0:b'] == 0
    assert result.measurements['1:a'] == 0
    assert result.measurements['1:b'] == 0


@pytest.mark.parametrize('sim', ALL_SIMULATORS)
def test_subcircuit_key_set(sim):
    q0, q1 = cirq.LineQubit.range(2)
    inner = cirq.Circuit(
        cirq.X(q0),
        cirq.measure(q0, key='c'),
<<<<<<< HEAD
        ConditionalOperation(cirq.X(q1), ['c']),
=======
        cirq.X(q1).with_conditions('c'),
>>>>>>> 8d768264
        cirq.measure(q1, key='b'),
    )
    circuit = cirq.Circuit(
        cirq.CircuitOperation(inner.freeze(), repetitions=4, measurement_key_map={'c': 'a'})
    )
    result = sim.run(circuit)
    assert result.measurements['0:a'] == 1
    assert result.measurements['0:b'] == 1
    assert result.measurements['1:a'] == 0
    assert result.measurements['1:b'] == 1
    assert result.measurements['2:a'] == 1
    assert result.measurements['2:b'] == 0
    assert result.measurements['3:a'] == 0
    assert result.measurements['3:b'] == 0


def test_key_stacking():
    q0 = cirq.LineQubit(0)
    op = cirq.X(q0).with_conditions('a').with_tags('t').with_conditions('b')
    assert set(map(str, op.conditions)) == {'a', 'b'}
    assert not op.tags


def test_key_removal():
    q0 = cirq.LineQubit(0)
    op = cirq.X(q0).with_conditions('a').with_tags('t').with_conditions('b')
    op = op.unconditionally()
    assert not op.conditions
    assert set(map(str, op.tags)) == {'t'}


def test_qubit_mapping():
    q0, q1 = cirq.LineQubit.range(2)
    op = cirq.X(q0).with_conditions('a')
    assert op.with_qubits(q1).qubits == (q1,)


def test_parameterizable():
    s = sympy.Symbol('s')
    q0 = cirq.LineQubit(0)
    op = cirq.X(q0).with_conditions('a')
    opa = ConditionalOperation(cirq.XPowGate(exponent=s).on(q0), ['a'])
    assert cirq.is_parameterized(opa)
    assert not cirq.is_parameterized(op)
    assert cirq.resolve_parameters(opa, cirq.ParamResolver({'s': 1})) == op


def test_decompose():
    q0 = cirq.LineQubit(0)
    op = cirq.H(q0).with_conditions('a')
    assert cirq.decompose(op) == [
        (cirq.Y(q0) ** 0.5).with_conditions('a'),
        cirq.XPowGate(exponent=1.0, global_shift=-0.25).on(q0).with_conditions('a'),
    ]


def test_str():
    q0 = cirq.LineQubit(0)
    op = cirq.X(q0).with_conditions('a')
    assert (
        str(op)
        == "ConditionalOperation(cirq.X(cirq.LineQubit(0)), [cirq.MeasurementKey(name='a')])"
<<<<<<< HEAD
    )


def test_pow():
    q0 = cirq.LineQubit(0)
    inner = cirq.X(q0)
    op = ConditionalOperation(inner, ['a']) ** 2
    assert op.sub_operation == inner ** 2


def test_scope_local():
    q = cirq.LineQubit(0)
    inner = cirq.Circuit(
        cirq.measure(q, key='a'),
        ConditionalOperation(cirq.X(q), ['a']),
    )
    middle = cirq.Circuit(
        cirq.CircuitOperation(inner.freeze(), repetitions=2)
    )
    circuit = cirq.CircuitOperation(middle.freeze(), repetitions=2).mapped_circuit(deep=True)
    keys = [str(op.controls[0]) for op in circuit.all_operations() if isinstance(op, ConditionalOperation)]
    assert keys == ['0:0:a', '0:1:a', '1:0:a', '1:1:a']


def test_scope_extern():
    q = cirq.LineQubit(0)
    inner = cirq.Circuit(
        cirq.measure(q, key='a'),
        ConditionalOperation(cirq.X(q), ['b']),
    )
    middle = cirq.Circuit(
        cirq.measure(q, key=cirq.MeasurementKey('b')),
        cirq.CircuitOperation(inner.freeze(), repetitions=2)
    )
    circuit = cirq.CircuitOperation(middle.freeze(), repetitions=2).mapped_circuit(deep=True)
    keys = [str(op.controls[0]) for op in circuit.all_operations() if isinstance(op, ConditionalOperation)]
    assert keys == ['0:b', '0:b', '1:b', '1:b']


def test_scope_root():
    q = cirq.LineQubit(0)
    inner = cirq.Circuit(
        cirq.measure(q, key='a'),
        ConditionalOperation(cirq.X(q), ['b']),
    )
    middle = cirq.Circuit(
        cirq.measure(q, key=cirq.MeasurementKey('c')),
        cirq.CircuitOperation(inner.freeze(), repetitions=2)
    )
    circuit = cirq.CircuitOperation(middle.freeze(), repetitions=2).mapped_circuit(deep=True)
    keys = [str(op.controls[0]) for op in circuit.all_operations() if isinstance(op, ConditionalOperation)]
    assert keys == ['b', 'b', 'b', 'b']


def test_scope_extern_mismatch():
    q = cirq.LineQubit(0)
    inner = cirq.Circuit(
        cirq.measure(q, key='a'),
        ConditionalOperation(cirq.X(q), ['b']),
    )
    middle = cirq.Circuit(
        cirq.measure(q, key=cirq.MeasurementKey('b', ('0',))),
        cirq.CircuitOperation(inner.freeze(), repetitions=2)
    )
    circuit = cirq.CircuitOperation(middle.freeze(), repetitions=2).mapped_circuit(deep=True)
    keys = [str(op.controls[0]) for op in circuit.all_operations() if isinstance(op, ConditionalOperation)]
    assert keys == ['b', 'b', 'b', 'b']


def test_scope_conflict():
    q = cirq.LineQubit(0)
    inner = cirq.Circuit(
        cirq.measure(q, key='a'),
        ConditionalOperation(cirq.X(q), ['a']),
    )
    middle = cirq.Circuit(
        cirq.measure(q, key=cirq.MeasurementKey('a', ('0',))),
        cirq.CircuitOperation(inner.freeze(), repetitions=2)
    )
    with pytest.raises(ValueError, match='Key conflicts externally'):
        _ = cirq.CircuitOperation(middle.freeze(), repetitions=2).mapped_circuit(deep=True)
=======
    )
>>>>>>> 8d768264
<|MERGE_RESOLUTION|>--- conflicted
+++ resolved
@@ -283,11 +283,7 @@
     inner = cirq.Circuit(
         cirq.X(q0),
         cirq.measure(q0, key='c'),
-<<<<<<< HEAD
-        ConditionalOperation(cirq.X(q1), ['c']),
-=======
         cirq.X(q1).with_conditions('c'),
->>>>>>> 8d768264
         cirq.measure(q1, key='b'),
     )
     circuit = cirq.Circuit(
@@ -350,28 +346,22 @@
     assert (
         str(op)
         == "ConditionalOperation(cirq.X(cirq.LineQubit(0)), [cirq.MeasurementKey(name='a')])"
-<<<<<<< HEAD
-    )
-
-
-def test_pow():
-    q0 = cirq.LineQubit(0)
-    inner = cirq.X(q0)
-    op = ConditionalOperation(inner, ['a']) ** 2
-    assert op.sub_operation == inner ** 2
+    )
 
 
 def test_scope_local():
     q = cirq.LineQubit(0)
     inner = cirq.Circuit(
         cirq.measure(q, key='a'),
-        ConditionalOperation(cirq.X(q), ['a']),
+        cirq.X(q).with_conditions('a'),
     )
     middle = cirq.Circuit(
         cirq.CircuitOperation(inner.freeze(), repetitions=2)
     )
     circuit = cirq.CircuitOperation(middle.freeze(), repetitions=2).mapped_circuit(deep=True)
-    keys = [str(op.controls[0]) for op in circuit.all_operations() if isinstance(op, ConditionalOperation)]
+    keys = [str(list(op.conditions)[0])
+            for op in circuit.all_operations()
+            if isinstance(op, ConditionalOperation)]
     assert keys == ['0:0:a', '0:1:a', '1:0:a', '1:1:a']
 
 
@@ -379,14 +369,16 @@
     q = cirq.LineQubit(0)
     inner = cirq.Circuit(
         cirq.measure(q, key='a'),
-        ConditionalOperation(cirq.X(q), ['b']),
+        cirq.X(q).with_conditions('b'),
     )
     middle = cirq.Circuit(
         cirq.measure(q, key=cirq.MeasurementKey('b')),
         cirq.CircuitOperation(inner.freeze(), repetitions=2)
     )
     circuit = cirq.CircuitOperation(middle.freeze(), repetitions=2).mapped_circuit(deep=True)
-    keys = [str(op.controls[0]) for op in circuit.all_operations() if isinstance(op, ConditionalOperation)]
+    keys = [str(list(op.conditions)[0])
+            for op in circuit.all_operations()
+            if isinstance(op, ConditionalOperation)]
     assert keys == ['0:b', '0:b', '1:b', '1:b']
 
 
@@ -394,14 +386,16 @@
     q = cirq.LineQubit(0)
     inner = cirq.Circuit(
         cirq.measure(q, key='a'),
-        ConditionalOperation(cirq.X(q), ['b']),
+        cirq.X(q).with_conditions('b'),
     )
     middle = cirq.Circuit(
         cirq.measure(q, key=cirq.MeasurementKey('c')),
         cirq.CircuitOperation(inner.freeze(), repetitions=2)
     )
     circuit = cirq.CircuitOperation(middle.freeze(), repetitions=2).mapped_circuit(deep=True)
-    keys = [str(op.controls[0]) for op in circuit.all_operations() if isinstance(op, ConditionalOperation)]
+    keys = [str(list(op.conditions)[0])
+            for op in circuit.all_operations()
+            if isinstance(op, ConditionalOperation)]
     assert keys == ['b', 'b', 'b', 'b']
 
 
@@ -409,14 +403,16 @@
     q = cirq.LineQubit(0)
     inner = cirq.Circuit(
         cirq.measure(q, key='a'),
-        ConditionalOperation(cirq.X(q), ['b']),
+        cirq.X(q).with_conditions('b'),
     )
     middle = cirq.Circuit(
         cirq.measure(q, key=cirq.MeasurementKey('b', ('0',))),
         cirq.CircuitOperation(inner.freeze(), repetitions=2)
     )
     circuit = cirq.CircuitOperation(middle.freeze(), repetitions=2).mapped_circuit(deep=True)
-    keys = [str(op.controls[0]) for op in circuit.all_operations() if isinstance(op, ConditionalOperation)]
+    keys = [str(list(op.conditions)[0])
+            for op in circuit.all_operations()
+            if isinstance(op, ConditionalOperation)]
     assert keys == ['b', 'b', 'b', 'b']
 
 
@@ -424,14 +420,11 @@
     q = cirq.LineQubit(0)
     inner = cirq.Circuit(
         cirq.measure(q, key='a'),
-        ConditionalOperation(cirq.X(q), ['a']),
+        cirq.X(q).with_conditions('a'),
     )
     middle = cirq.Circuit(
         cirq.measure(q, key=cirq.MeasurementKey('a', ('0',))),
         cirq.CircuitOperation(inner.freeze(), repetitions=2)
     )
     with pytest.raises(ValueError, match='Key conflicts externally'):
-        _ = cirq.CircuitOperation(middle.freeze(), repetitions=2).mapped_circuit(deep=True)
-=======
-    )
->>>>>>> 8d768264
+        _ = cirq.CircuitOperation(middle.freeze(), repetitions=2).mapped_circuit(deep=True)