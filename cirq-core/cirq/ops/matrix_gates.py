--- conflicted
+++ resolved
@@ -20,11 +20,7 @@
 
 from cirq import _import, linalg, protocols
 from cirq._compat import proper_repr
-<<<<<<< HEAD
 from cirq.ops import global_phase_op, identity, phased_x_z_gate, raw_types
-=======
-from cirq.ops import phased_x_z_gate, raw_types
->>>>>>> 250f1296
 
 if TYPE_CHECKING:
     import cirq
