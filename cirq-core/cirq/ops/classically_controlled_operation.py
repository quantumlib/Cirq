--- conflicted
+++ resolved
@@ -148,15 +148,6 @@
         sub_info = protocols.circuit_diagram_info(self._sub_operation, sub_args, None)
         if sub_info is None:
             return NotImplemented  # coverage: ignore
-
-<<<<<<< HEAD
-        wire_symbols = sub_info.wire_symbols + ('^',) * len(self._conditions)
-        exponent_qubit_index = None
-        if sub_info.exponent_qubit_index is not None:
-            exponent_qubit_index = sub_info.exponent_qubit_index + len(self._conditions)
-        elif sub_info.exponent is not None:
-            exponent_qubit_index = len(self._conditions)
-=======
         control_count = len({k for c in self._conditions for k in c.keys})
         wire_symbols = sub_info.wire_symbols + ('^',) * control_count
         if any(not isinstance(c, value.KeyCondition) for c in self._conditions):
@@ -171,7 +162,6 @@
             exponent_qubit_index = sub_info.exponent_qubit_index + control_count
         elif sub_info.exponent is not None:
             exponent_qubit_index = control_count
->>>>>>> 9aede582
         return protocols.CircuitDiagramInfo(
             wire_symbols=wire_symbols,
             exponent=sub_info.exponent,
@@ -185,14 +175,9 @@
             'sub_operation': self._sub_operation,
         }
 
-<<<<<<< HEAD
     def _act_on_(self, args: 'cirq.OperationTarget') -> bool:
         measurements, qubits = args.log_of_measurement_results, args.measured_qubits
         if all(c.resolve(measurements, qubits) for c in self._conditions):
-=======
-    def _act_on_(self, args: 'cirq.ActOnArgs') -> bool:
-        if all(c.resolve(args.log_of_measurement_results) for c in self._conditions):
->>>>>>> 9aede582
             protocols.act_on(self._sub_operation, args)
         return True
 
@@ -219,11 +204,7 @@
         sub_operation = protocols.with_rescoped_keys(self._sub_operation, path, bindable_keys)
         return sub_operation.with_classical_controls(*conds)
 
-<<<<<<< HEAD
-    def _control_keys_(self) -> FrozenSet[value.MeasurementKey]:
-=======
     def _control_keys_(self) -> FrozenSet['cirq.MeasurementKey']:
->>>>>>> 9aede582
         local_keys: FrozenSet['cirq.MeasurementKey'] = frozenset(
             k for condition in self._conditions for k in condition.keys
         )
