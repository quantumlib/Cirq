# Copyright 2021 The Cirq Developers
#
# Licensed under the Apache License, Version 2.0 (the "License");
# you may not use this file except in compliance with the License.
# You may obtain a copy of the License at
#
#     https://www.apache.org/licenses/LICENSE-2.0
#
# Unless required by applicable law or agreed to in writing, software
# distributed under the License is distributed on an "AS IS" BASIS,
# WITHOUT WARRANTIES OR CONDITIONS OF ANY KIND, either express or implied.
# See the License for the specific language governing permissions and
# limitations under the License.
from typing import (
    AbstractSet,
    Any,
    Dict,
    FrozenSet,
    List,
    Optional,
    Sequence,
    TYPE_CHECKING,
    Tuple,
    Union,
)

import sympy

from cirq import protocols, value
from cirq.ops import raw_types

if TYPE_CHECKING:
    import cirq


@value.value_equality
class ClassicallyControlledOperation(raw_types.Operation):
    """Augments existing operations to be conditionally executed.

    An operation that is classically controlled is executed iff all conditions
    evaluate to True. Currently the only condition type is a measurement key.
    A measurement key evaluates to True iff any qubit in the corresponding
    measurement operation evaluated to a non-zero value.

    This object is typically created via
     `operation.with_classical_controls(*conditions)`.
    """

    def __init__(
        self,
        sub_operation: 'cirq.Operation',
        conditions: Sequence[Union[str, 'cirq.MeasurementKey', 'cirq.Condition', sympy.Basic]],
    ):
        """Initializes a `ClassicallyControlledOperation`.

        Multiple consecutive `ClassicallyControlledOperation` layers are
        squashed when possible, so one should not depend on a specific number
        of layers.

        Args:
            sub_operation: The operation to gate with a classical control
                condition.
            conditions: A sequence of measurement keys, or strings that can be
                parsed into measurement keys.

        Raises:
            ValueError: If an unsupported gate is being classically
                controlled.
        """
        if protocols.measurement_key_objs(sub_operation):
            raise ValueError(
                f'Cannot conditionally run operations with measurements: {sub_operation}'
            )
        conditions = tuple(conditions)
        if isinstance(sub_operation, ClassicallyControlledOperation):
            conditions += sub_operation._conditions
            sub_operation = sub_operation._sub_operation
        conds: List['cirq.Condition'] = []
        for c in conditions:
            if isinstance(c, str):
                c = value.MeasurementKey.parse_serialized(c)
            if isinstance(c, value.MeasurementKey):
                c = value.KeyCondition(c)
            if isinstance(c, sympy.Basic):
                c = value.SympyCondition(c)
            conds.append(c)
        self._conditions: Tuple['cirq.Condition', ...] = tuple(conds)
        self._sub_operation: 'cirq.Operation' = sub_operation

    @property
    def classical_controls(self) -> FrozenSet['cirq.Condition']:
        return frozenset(self._conditions).union(self._sub_operation.classical_controls)

    def without_classical_controls(self) -> 'cirq.Operation':
        return self._sub_operation.without_classical_controls()

    @property
    def qubits(self):
        return self._sub_operation.qubits

    def with_qubits(self, *new_qubits):
        return self._sub_operation.with_qubits(*new_qubits).with_classical_controls(
            *self._conditions
        )

    def _decompose_(self):
        result = protocols.decompose_once(self._sub_operation, NotImplemented)
        if result is NotImplemented:
            return NotImplemented

        return [ClassicallyControlledOperation(op, self._conditions) for op in result]

    def _value_equality_values_(self):
        return (frozenset(self._conditions), self._sub_operation)

    def __str__(self) -> str:
        keys = ', '.join(map(str, self._conditions))
        return f'{self._sub_operation}.with_classical_controls({keys})'

    def __repr__(self):
        return (
            f'cirq.ClassicallyControlledOperation('
            f'{self._sub_operation!r}, {list(self._conditions)!r})'
        )

    def _is_parameterized_(self) -> bool:
        return protocols.is_parameterized(self._sub_operation)

    def _parameter_names_(self) -> AbstractSet[str]:
        return protocols.parameter_names(self._sub_operation)

    def _resolve_parameters_(
        self, resolver: 'cirq.ParamResolver', recursive: bool
    ) -> 'ClassicallyControlledOperation':
        new_sub_op = protocols.resolve_parameters(self._sub_operation, resolver, recursive)
        return new_sub_op.with_classical_controls(*self._conditions)

    def _circuit_diagram_info_(
        self, args: 'cirq.CircuitDiagramInfoArgs'
    ) -> Optional['protocols.CircuitDiagramInfo']:
        sub_args = protocols.CircuitDiagramInfoArgs(
            known_qubit_count=args.known_qubit_count,
            known_qubits=args.known_qubits,
            use_unicode_characters=args.use_unicode_characters,
            precision=args.precision,
            label_map=args.label_map,
        )
        sub_info = protocols.circuit_diagram_info(self._sub_operation, sub_args, None)
        if sub_info is None:
            return NotImplemented  # coverage: ignore

        wire_symbols = sub_info.wire_symbols + ('^',) * len(self._conditions)
        exponent_qubit_index = None
        if sub_info.exponent_qubit_index is not None:
            exponent_qubit_index = sub_info.exponent_qubit_index + len(self._conditions)
        elif sub_info.exponent is not None:
            exponent_qubit_index = len(self._conditions)
        return protocols.CircuitDiagramInfo(
            wire_symbols=wire_symbols,
            exponent=sub_info.exponent,
            exponent_qubit_index=exponent_qubit_index,
        )

    def _json_dict_(self) -> Dict[str, Any]:
        return {
            'cirq_type': self.__class__.__name__,
            'conditions': self._conditions,
            'sub_operation': self._sub_operation,
        }

    def _act_on_(self, args: 'cirq.ActOnArgs') -> bool:
        if all(c.resolve(args.log_of_measurement_results) for c in self._conditions):
            protocols.act_on(self._sub_operation, args)
        return True

    def _with_measurement_key_mapping_(
        self, key_map: Dict[str, str]
    ) -> 'ClassicallyControlledOperation':
<<<<<<< HEAD
        conditions = [protocols.with_measurement_key_mapping(c, key_map) for c in self._conditions]
        sub_operation = protocols.with_measurement_key_mapping(self._sub_operation, key_map)
        sub_operation = self._sub_operation if sub_operation is NotImplemented else sub_operation
        return sub_operation.with_classical_controls(*conditions)
=======
        sub_operation = protocols.with_measurement_key_mapping(self._sub_operation, key_map)
        sub_operation = self._sub_operation if sub_operation is NotImplemented else sub_operation
        return sub_operation.with_classical_controls(
            *[protocols.with_measurement_key_mapping(k, key_map) for k in self._control_keys]
        )
>>>>>>> 4ebfb1c8

    def _with_key_path_prefix_(self, prefix: Tuple[str, ...]) -> 'ClassicallyControlledOperation':
        conditions = [protocols.with_key_path_prefix(c, prefix) for c in self._conditions]
        sub_operation = protocols.with_key_path_prefix(self._sub_operation, prefix)
        sub_operation = self._sub_operation if sub_operation is NotImplemented else sub_operation
        return sub_operation.with_classical_controls(*conditions)

    def _with_rescoped_keys_(
        self,
        path: Tuple[str, ...],
        bindable_keys: FrozenSet['cirq.MeasurementKey'],
    ) -> 'ClassicallyControlledOperation':
        def map_key(key: value.MeasurementKey) -> value.MeasurementKey:
            for i in range(len(path) + 1):
                back_path = path[: len(path) - i]
                new_key = key.with_key_path_prefix(*back_path)
                if new_key in bindable_keys:
                    return new_key
            return key

        sub_operation = protocols.with_rescoped_keys(self._sub_operation, path, bindable_keys)
        return sub_operation.with_classical_controls(*[map_key(k) for k in self._control_keys])

    def _control_keys_(self) -> FrozenSet[value.MeasurementKey]:
        local_keys: FrozenSet[value.MeasurementKey] = frozenset(
            k for condition in self._conditions for k in condition.keys
        )
        return local_keys.union(protocols.control_keys(self._sub_operation))

    def _qasm_(self, args: 'cirq.QasmArgs') -> Optional[str]:
        args.validate_version('2.0')
        all_keys = " && ".join(c.qasm for c in self._conditions)
        return args.format('if ({0}) {1}', all_keys, protocols.qasm(self._sub_operation, args=args))<|MERGE_RESOLUTION|>--- conflicted
+++ resolved
@@ -176,18 +176,10 @@
     def _with_measurement_key_mapping_(
         self, key_map: Dict[str, str]
     ) -> 'ClassicallyControlledOperation':
-<<<<<<< HEAD
         conditions = [protocols.with_measurement_key_mapping(c, key_map) for c in self._conditions]
         sub_operation = protocols.with_measurement_key_mapping(self._sub_operation, key_map)
         sub_operation = self._sub_operation if sub_operation is NotImplemented else sub_operation
         return sub_operation.with_classical_controls(*conditions)
-=======
-        sub_operation = protocols.with_measurement_key_mapping(self._sub_operation, key_map)
-        sub_operation = self._sub_operation if sub_operation is NotImplemented else sub_operation
-        return sub_operation.with_classical_controls(
-            *[protocols.with_measurement_key_mapping(k, key_map) for k in self._control_keys]
-        )
->>>>>>> 4ebfb1c8
 
     def _with_key_path_prefix_(self, prefix: Tuple[str, ...]) -> 'ClassicallyControlledOperation':
         conditions = [protocols.with_key_path_prefix(c, prefix) for c in self._conditions]
@@ -200,16 +192,12 @@
         path: Tuple[str, ...],
         bindable_keys: FrozenSet['cirq.MeasurementKey'],
     ) -> 'ClassicallyControlledOperation':
-        def map_key(key: value.MeasurementKey) -> value.MeasurementKey:
-            for i in range(len(path) + 1):
-                back_path = path[: len(path) - i]
-                new_key = key.with_key_path_prefix(*back_path)
-                if new_key in bindable_keys:
-                    return new_key
-            return key
-
+        conditions = [
+            protocols.with_rescoped_keys(c, path, bindable_keys) for c in self._conditions
+        ]
         sub_operation = protocols.with_rescoped_keys(self._sub_operation, path, bindable_keys)
-        return sub_operation.with_classical_controls(*[map_key(k) for k in self._control_keys])
+        sub_operation = self._sub_operation if sub_operation is NotImplemented else sub_operation
+        return sub_operation.with_classical_controls(*conditions)
 
     def _control_keys_(self) -> FrozenSet[value.MeasurementKey]:
         local_keys: FrozenSet[value.MeasurementKey] = frozenset(
