--- conflicted
+++ resolved
@@ -193,31 +193,15 @@
         path: Tuple[str, ...],
         bindable_keys: FrozenSet['cirq.MeasurementKey'],
     ) -> 'ClassicallyControlledOperation':
-<<<<<<< HEAD
         conds = [protocols.with_rescoped_keys(c, path, bindable_keys) for c in self._conditions]
-=======
-        def map_key(key: 'cirq.MeasurementKey') -> 'cirq.MeasurementKey':
-            for i in range(len(path) + 1):
-                back_path = path[: len(path) - i]
-                new_key = key.with_key_path_prefix(*back_path)
-                if new_key in bindable_keys:
-                    return new_key
-            return key
-
->>>>>>> e9b62583
         sub_operation = protocols.with_rescoped_keys(self._sub_operation, path, bindable_keys)
         return sub_operation.with_classical_controls(*conds)
 
-<<<<<<< HEAD
-    def _control_keys_(self) -> FrozenSet[value.MeasurementKey]:
+    def _control_keys_(self) -> FrozenSet['cirq.MeasurementKey']:
         local_keys: FrozenSet['cirq.MeasurementKey'] = frozenset(
             k for condition in self._conditions for k in condition.keys
         )
         return local_keys.union(protocols.control_keys(self._sub_operation))
-=======
-    def _control_keys_(self) -> FrozenSet['cirq.MeasurementKey']:
-        return frozenset(self._control_keys).union(protocols.control_keys(self._sub_operation))
->>>>>>> e9b62583
 
     def _qasm_(self, args: 'cirq.QasmArgs') -> Optional[str]:
         args.validate_version('2.0')
