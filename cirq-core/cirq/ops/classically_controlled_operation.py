# Copyright 2021 The Cirq Developers
#
# Licensed under the Apache License, Version 2.0 (the "License");
# you may not use this file except in compliance with the License.
# You may obtain a copy of the License at
#
#     https://www.apache.org/licenses/LICENSE-2.0
#
# Unless required by applicable law or agreed to in writing, software
# distributed under the License is distributed on an "AS IS" BASIS,
# WITHOUT WARRANTIES OR CONDITIONS OF ANY KIND, either express or implied.
# See the License for the specific language governing permissions and
# limitations under the License.

from __future__ import annotations

<<<<<<< HEAD
from functools import cached_property
from typing import AbstractSet, Any, Mapping, Sequence, TYPE_CHECKING
=======
from collections.abc import Mapping, Sequence, Set
from typing import Any, TYPE_CHECKING
>>>>>>> ad37bb7c

import sympy

from cirq import protocols, value
from cirq.ops import op_tree, raw_types

if TYPE_CHECKING:
    import cirq


@value.value_equality
class ClassicallyControlledOperation(raw_types.Operation):
    """Augments existing operations to be conditionally executed.

    An operation that is classically controlled is executed iff all conditions
    evaluate to True. Currently the only condition type is a measurement key.
    A measurement key evaluates to True iff any qubit in the corresponding
    measurement operation evaluated to a non-zero value.

    This object is typically created via
     `operation.with_classical_controls(*conditions)`.

    Examples:

    >>> import cirq
    >>> a, b, c = cirq.LineQubit.range(3)
    >>> circuit1 = cirq.Circuit(
    ...     cirq.measure(a, key='control_key'),
    ...     cirq.X(b).with_classical_controls('control_key'))
    >>> print(circuit1)
    0: ─────────────M───────
                    ║
    1: ─────────────╫───X───
                    ║   ║
    control_key: ═══@═══^═══
    >>> circuit2 = cirq.Circuit([
    ...     cirq.measure(a, key='control_key1'),
    ...     cirq.measure(b, key='control_key2'),
    ...     cirq.X(c).with_classical_controls('control_key1', 'control_key2')])
    >>> print(circuit2)
                     ┌──┐
    0: ───────────────M─────────
                      ║
    1: ───────────────╫M────────
                      ║║
    2: ───────────────╫╫────X───
                      ║║    ║
    control_key1: ════@╬════^═══
                       ║    ║
    control_key2: ═════@════^═══
                     └──┘
    """

    def __init__(
        self,
        sub_operation: cirq.Operation,
        conditions: Sequence[str | cirq.MeasurementKey | cirq.Condition | sympy.Basic],
    ):
        """Initializes a `ClassicallyControlledOperation`.

        Multiple consecutive `ClassicallyControlledOperation` layers are
        squashed when possible, so one should not depend on a specific number
        of layers.

        Args:
            sub_operation: The operation to gate with a classical control
                condition.
            conditions: A sequence of measurement keys, or strings that can be
                parsed into measurement keys.

        Raises:
            ValueError: If an unsupported gate is being classically
                controlled.
        """
        if sub_operation.measurement_keys:
            raise ValueError(
                f'Cannot conditionally run operations with measurements: {sub_operation}'
            )
        conditions = tuple(conditions)
        if isinstance(sub_operation, ClassicallyControlledOperation):
            conditions += sub_operation._conditions
            sub_operation = sub_operation._sub_operation
        conds: list[cirq.Condition] = []
        for c in conditions:
            if isinstance(c, str):
                c = value.MeasurementKey.parse_serialized(c)
            if isinstance(c, value.MeasurementKey):
                c = value.KeyCondition(c)
            if isinstance(c, sympy.Basic):
                c = value.SympyCondition(c)
            conds.append(c)
        self._conditions: tuple[cirq.Condition, ...] = tuple(conds)
        self._sub_operation: cirq.Operation = sub_operation

    @property
    def classical_controls(self) -> frozenset[cirq.Condition]:
        return frozenset(self._conditions).union(self._sub_operation.classical_controls)

    def without_classical_controls(self) -> cirq.Operation:
        return self._sub_operation.without_classical_controls()

    @property
    def qubits(self) -> tuple[cirq.Qid, ...]:
        return self._sub_operation.qubits

    def with_qubits(self, *new_qubits) -> cirq.Operation:
        return self._sub_operation.with_qubits(*new_qubits).with_classical_controls(
            *self._conditions
        )

    def _decompose_with_context_(self, *, context: cirq.DecompositionContext):
        result = protocols.decompose_once(self._sub_operation, None, flatten=False, context=context)
        if result is None:
            return None

        return op_tree.transform_op_tree(
            result, lambda op: ClassicallyControlledOperation(op, self._conditions)
        )

    def _value_equality_values_(self):
        return (frozenset(self._conditions), self._sub_operation)

    def __str__(self) -> str:
        keys = ', '.join(map(str, self._conditions))
        return f'{self._sub_operation}.with_classical_controls({keys})'

    def __repr__(self):
        return (
            f'cirq.ClassicallyControlledOperation('
            f'{self._sub_operation!r}, {list(self._conditions)!r})'
        )

    def _is_parameterized_(self) -> bool:
        return protocols.is_parameterized(self._sub_operation)

    def _parameter_names_(self) -> Set[str]:
        return protocols.parameter_names(self._sub_operation)

    def _resolve_parameters_(
        self, resolver: cirq.ParamResolver, recursive: bool
    ) -> ClassicallyControlledOperation:
        new_sub_op = protocols.resolve_parameters(self._sub_operation, resolver, recursive)
        return ClassicallyControlledOperation(new_sub_op, self._conditions)

    def _circuit_diagram_info_(
        self, args: cirq.CircuitDiagramInfoArgs
    ) -> protocols.CircuitDiagramInfo | None:
        sub_args = protocols.CircuitDiagramInfoArgs(
            known_qubit_count=args.known_qubit_count,
            known_qubits=args.known_qubits,
            use_unicode_characters=args.use_unicode_characters,
            precision=args.precision,
            label_map=args.label_map,
        )
        sub_info = protocols.circuit_diagram_info(self._sub_operation, sub_args, None)
        if sub_info is None:
            return NotImplemented  # pragma: no cover
        control_label_count = 0
        if args.label_map is not None:
            control_label_count = len({k for c in self._conditions for k in c.keys})
        wire_symbols = sub_info.wire_symbols + ('^',) * control_label_count
        if control_label_count == 0 or any(
            not isinstance(c, value.KeyCondition) for c in self._conditions
        ):
            wire_symbols = (
                wire_symbols[0]
                + '(conditions=['
                + ', '.join(str(c) for c in self._conditions)
                + '])',
            ) + wire_symbols[1:]
        exp_index = sub_info.exponent_qubit_index
        if exp_index is None:
            # None means at bottom, which means the last of the original wire symbols
            exp_index = len(sub_info.wire_symbols) - 1
        return protocols.CircuitDiagramInfo(
            wire_symbols=wire_symbols, exponent=sub_info.exponent, exponent_qubit_index=exp_index
        )

    def _json_dict_(self) -> dict[str, Any]:
        return {'conditions': self._conditions, 'sub_operation': self._sub_operation}

    def _act_on_(self, sim_state: cirq.SimulationStateBase) -> bool:
        if all(c.resolve(sim_state.classical_data) for c in self._conditions):
            protocols.act_on(self._sub_operation, sim_state)
        return True

    def _with_measurement_key_mapping_(
        self, key_map: Mapping[str, str]
    ) -> ClassicallyControlledOperation:
        conditions = [protocols.with_measurement_key_mapping(c, key_map) for c in self._conditions]
        sub_operation = protocols.with_measurement_key_mapping(self._sub_operation, key_map)
        sub_operation = self._sub_operation if sub_operation is NotImplemented else sub_operation
        return sub_operation.with_classical_controls(*conditions)

    def _with_key_path_prefix_(self, prefix: tuple[str, ...]) -> ClassicallyControlledOperation:
        conditions = [protocols.with_key_path_prefix(c, prefix) for c in self._conditions]
        sub_operation = protocols.with_key_path_prefix(self._sub_operation, prefix)
        sub_operation = self._sub_operation if sub_operation is NotImplemented else sub_operation
        return sub_operation.with_classical_controls(*conditions)

    def _with_rescoped_keys_(
        self, path: tuple[str, ...], bindable_keys: frozenset[cirq.MeasurementKey]
    ) -> ClassicallyControlledOperation:
        conds = [protocols.with_rescoped_keys(c, path, bindable_keys) for c in self._conditions]
        sub_operation = protocols.with_rescoped_keys(self._sub_operation, path, bindable_keys)
        return sub_operation.with_classical_controls(*conds)

    @cached_property
    def control_keys(self) -> frozenset[cirq.MeasurementKey]:
        local_keys = frozenset(k for condition in self._conditions for k in condition.keys)
        return local_keys | self._sub_operation.control_keys

    def _qasm_(self, args: cirq.QasmArgs) -> str | None:
        args.validate_version('2.0', '3.0')
        if args.version == "2.0" and len(self._conditions) > 1:
            raise ValueError(
                'QASM 2.0 does not support multiple conditions. Consider exporting with QASM 3.0.'
            )
        subop_qasm = protocols.qasm(self._sub_operation, args=args)
        if not self._conditions:
            return subop_qasm
        condition_qasm = " && ".join(protocols.qasm(c, args=args) for c in self._conditions)
        return f'if ({condition_qasm}) {subop_qasm}'<|MERGE_RESOLUTION|>--- conflicted
+++ resolved
@@ -14,13 +14,9 @@
 
 from __future__ import annotations
 
-<<<<<<< HEAD
+from collections.abc import Mapping, Sequence, Set
 from functools import cached_property
-from typing import AbstractSet, Any, Mapping, Sequence, TYPE_CHECKING
-=======
-from collections.abc import Mapping, Sequence, Set
 from typing import Any, TYPE_CHECKING
->>>>>>> ad37bb7c
 
 import sympy
 
