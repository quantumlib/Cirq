# Copyright 2021 The Cirq Developers
#
# Licensed under the Apache License, Version 2.0 (the "License");
# you may not use this file except in compliance with the License.
# You may obtain a copy of the License at
#
#     https://www.apache.org/licenses/LICENSE-2.0
#
# Unless required by applicable law or agreed to in writing, software
# distributed under the License is distributed on an "AS IS" BASIS,
# WITHOUT WARRANTIES OR CONDITIONS OF ANY KIND, either express or implied.
# See the License for the specific language governing permissions and
# limitations under the License.
from typing import (
    AbstractSet,
    Any,
    Dict,
    FrozenSet,
    List,
    Optional,
    Sequence,
    TYPE_CHECKING,
    Tuple,
    Union,
)

import sympy

from cirq import protocols, value
from cirq.ops import raw_types

if TYPE_CHECKING:
    import cirq


@value.value_equality
class ClassicallyControlledOperation(raw_types.Operation):
    """Augments existing operations to be conditionally executed.

    An operation that is classically controlled is executed iff all conditions
    evaluate to True. Currently the only condition type is a measurement key.
    A measurement key evaluates to True iff any qubit in the corresponding
    measurement operation evaluated to a non-zero value.

    This object is typically created via
     `operation.with_classical_controls(*conditions)`.
    """

    def __init__(
        self,
        sub_operation: 'cirq.Operation',
        conditions: Sequence[Union[str, 'cirq.MeasurementKey', 'cirq.Condition', sympy.Basic]],
    ):
        """Initializes a `ClassicallyControlledOperation`.

        Multiple consecutive `ClassicallyControlledOperation` layers are
        squashed when possible, so one should not depend on a specific number
        of layers.

        Args:
            sub_operation: The operation to gate with a classical control
                condition.
            conditions: A sequence of measurement keys, or strings that can be
                parsed into measurement keys.

        Raises:
            ValueError: If an unsupported gate is being classically
                controlled.
        """
        if protocols.measurement_key_objs(sub_operation):
            raise ValueError(
                f'Cannot conditionally run operations with measurements: {sub_operation}'
            )
        conditions = tuple(conditions)
        if isinstance(sub_operation, ClassicallyControlledOperation):
            conditions += sub_operation._conditions
            sub_operation = sub_operation._sub_operation
        conds: List['cirq.Condition'] = []
        for c in conditions:
            if isinstance(c, str):
                c = value.MeasurementKey.parse_serialized(c)
            if isinstance(c, value.MeasurementKey):
                c = value.KeyCondition(c)
            if isinstance(c, sympy.Basic):
                c = value.SympyCondition(c)
            conds.append(c)
        self._conditions: Tuple['cirq.Condition', ...] = tuple(conds)
        self._sub_operation: 'cirq.Operation' = sub_operation

    @property
    def classical_controls(self) -> FrozenSet['cirq.Condition']:
        return frozenset(self._conditions).union(self._sub_operation.classical_controls)

    def without_classical_controls(self) -> 'cirq.Operation':
        return self._sub_operation.without_classical_controls()

    @property
    def qubits(self):
        return self._sub_operation.qubits

    def with_qubits(self, *new_qubits):
        return self._sub_operation.with_qubits(*new_qubits).with_classical_controls(
            *self._conditions
        )

    def _decompose_(self):
        result = protocols.decompose_once(self._sub_operation, NotImplemented)
        if result is NotImplemented:
            return NotImplemented

        return [ClassicallyControlledOperation(op, self._conditions) for op in result]

    def _value_equality_values_(self):
        return (frozenset(self._conditions), self._sub_operation)

    def __str__(self) -> str:
        keys = ', '.join(map(str, self._conditions))
        return f'{self._sub_operation}.with_classical_controls({keys})'

    def __repr__(self):
        return (
            f'cirq.ClassicallyControlledOperation('
            f'{self._sub_operation!r}, {list(self._conditions)!r})'
        )

    def _is_parameterized_(self) -> bool:
        return protocols.is_parameterized(self._sub_operation)

    def _parameter_names_(self) -> AbstractSet[str]:
        return protocols.parameter_names(self._sub_operation)

    def _resolve_parameters_(
        self, resolver: 'cirq.ParamResolver', recursive: bool
    ) -> 'ClassicallyControlledOperation':
        new_sub_op = protocols.resolve_parameters(self._sub_operation, resolver, recursive)
        return new_sub_op.with_classical_controls(*self._conditions)

    def _circuit_diagram_info_(
        self, args: 'cirq.CircuitDiagramInfoArgs'
    ) -> Optional['protocols.CircuitDiagramInfo']:
        sub_args = protocols.CircuitDiagramInfoArgs(
            known_qubit_count=args.known_qubit_count,
            known_qubits=args.known_qubits,
            use_unicode_characters=args.use_unicode_characters,
            precision=args.precision,
            label_map=args.label_map,
        )
        sub_info = protocols.circuit_diagram_info(self._sub_operation, sub_args, None)
        if sub_info is None:
            return NotImplemented  # coverage: ignore
        control_count = len({k for c in self._conditions for k in c.keys})
        wire_symbols = sub_info.wire_symbols + ('^',) * control_count
        if any(not isinstance(c, value.KeyCondition) for c in self._conditions):
            wire_symbols = (
                wire_symbols[0]
                + '(conditions=['
                + ', '.join(str(c) for c in self._conditions)
                + '])',
            ) + wire_symbols[1:]
        exponent_qubit_index = None
        if sub_info.exponent_qubit_index is not None:
            exponent_qubit_index = sub_info.exponent_qubit_index + control_count
        elif sub_info.exponent is not None:
            exponent_qubit_index = control_count
        return protocols.CircuitDiagramInfo(
            wire_symbols=wire_symbols,
            exponent=sub_info.exponent,
            exponent_qubit_index=exponent_qubit_index,
        )

    def _json_dict_(self) -> Dict[str, Any]:
        return {
            'conditions': self._conditions,
            'sub_operation': self._sub_operation,
        }

    def _act_on_(self, args: 'cirq.OperationTarget') -> bool:
<<<<<<< HEAD
        if all(c.resolve(args.classical_data) for c in self._conditions):
=======
        if all(c.resolve(args.log_of_measurement_results) for c in self._conditions):
>>>>>>> 1be94689
            protocols.act_on(self._sub_operation, args)
        return True

    def _with_measurement_key_mapping_(
        self, key_map: Dict[str, str]
    ) -> 'ClassicallyControlledOperation':
        conditions = [protocols.with_measurement_key_mapping(c, key_map) for c in self._conditions]
        sub_operation = protocols.with_measurement_key_mapping(self._sub_operation, key_map)
        sub_operation = self._sub_operation if sub_operation is NotImplemented else sub_operation
        return sub_operation.with_classical_controls(*conditions)

    def _with_key_path_prefix_(self, prefix: Tuple[str, ...]) -> 'ClassicallyControlledOperation':
        conditions = [protocols.with_key_path_prefix(c, prefix) for c in self._conditions]
        sub_operation = protocols.with_key_path_prefix(self._sub_operation, prefix)
        sub_operation = self._sub_operation if sub_operation is NotImplemented else sub_operation
        return sub_operation.with_classical_controls(*conditions)

    def _with_rescoped_keys_(
        self,
        path: Tuple[str, ...],
        bindable_keys: FrozenSet['cirq.MeasurementKey'],
    ) -> 'ClassicallyControlledOperation':
        conds = [protocols.with_rescoped_keys(c, path, bindable_keys) for c in self._conditions]
        sub_operation = protocols.with_rescoped_keys(self._sub_operation, path, bindable_keys)
        return sub_operation.with_classical_controls(*conds)

    def _control_keys_(self) -> FrozenSet['cirq.MeasurementKey']:
        local_keys: FrozenSet['cirq.MeasurementKey'] = frozenset(
            k for condition in self._conditions for k in condition.keys
        )
        return local_keys.union(protocols.control_keys(self._sub_operation))

    def _qasm_(self, args: 'cirq.QasmArgs') -> Optional[str]:
        args.validate_version('2.0')
        all_keys = " && ".join(c.qasm for c in self._conditions)
        return args.format('if ({0}) {1}', all_keys, protocols.qasm(self._sub_operation, args=args))<|MERGE_RESOLUTION|>--- conflicted
+++ resolved
@@ -175,11 +175,7 @@
         }
 
     def _act_on_(self, args: 'cirq.OperationTarget') -> bool:
-<<<<<<< HEAD
         if all(c.resolve(args.classical_data) for c in self._conditions):
-=======
-        if all(c.resolve(args.log_of_measurement_results) for c in self._conditions):
->>>>>>> 1be94689
             protocols.act_on(self._sub_operation, args)
         return True
 
