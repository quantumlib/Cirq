--- conflicted
+++ resolved
@@ -13,13 +13,9 @@
 # limitations under the License.
 
 
-<<<<<<< HEAD
+from __future__ import annotations
+
 from typing import Any, Callable, Iterable, Optional, TYPE_CHECKING, TypeVar
-=======
-from __future__ import annotations
->>>>>>> 080ec366
-
-from typing import Any, Callable, Iterable, Optional, Tuple, TYPE_CHECKING, TypeVar
 
 if TYPE_CHECKING:
     import cirq
@@ -32,13 +28,9 @@
 class QubitOrder:
     """Defines the kronecker product order of qubits."""
 
-<<<<<<< HEAD
     def __init__(
-        self, explicit_func: Callable[[Iterable[raw_types.Qid]], tuple[raw_types.Qid, ...]]
+        self, explicit_func: Callable[[Iterable[cirq.Qid]], tuple[cirq.Qid, ...]]
     ) -> None:
-=======
-    def __init__(self, explicit_func: Callable[[Iterable[cirq.Qid]], Tuple[cirq.Qid, ...]]) -> None:
->>>>>>> 080ec366
         self._explicit_func = explicit_func
 
     DEFAULT: QubitOrder
@@ -97,11 +89,7 @@
         """
         return QubitOrder(lambda qubits: tuple(sorted(qubits, key=key)))
 
-<<<<<<< HEAD
-    def order_for(self, qubits: Iterable[raw_types.Qid]) -> tuple[raw_types.Qid, ...]:
-=======
-    def order_for(self, qubits: Iterable[cirq.Qid]) -> Tuple[cirq.Qid, ...]:
->>>>>>> 080ec366
+    def order_for(self, qubits: Iterable[cirq.Qid]) -> tuple[cirq.Qid, ...]:
         """Returns a qubit tuple ordered corresponding to the basis.
 
         Args:
