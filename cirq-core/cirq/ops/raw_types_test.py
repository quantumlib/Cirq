# Copyright 2018 The Cirq Developers
#
# Licensed under the Apache License, Version 2.0 (the "License");
# you may not use this file except in compliance with the License.
# You may obtain a copy of the License at
#
#     https://www.apache.org/licenses/LICENSE-2.0
#
# Unless required by applicable law or agreed to in writing, software
# distributed under the License is distributed on an "AS IS" BASIS,
# WITHOUT WARRANTIES OR CONDITIONS OF ANY KIND, either express or implied.
# See the License for the specific language governing permissions and
# limitations under the License.

<<<<<<< HEAD
from typing import AbstractSet, Any, Iterator
=======
from typing import AbstractSet, Iterator, Any
>>>>>>> 50916570

import pytest
import numpy as np
import sympy

import cirq


class ValidQubit(cirq.Qid):
    def __init__(self, name):
        self._name = name

    @property
    def dimension(self):
        return 2

    def _comparison_key(self):
        return self._name

    def __repr__(self):
        return f'ValidQubit({self._name!r})'

    def __str__(self):
        return f'TQ_{self._name!s}'


class ValidQid(cirq.Qid):
    def __init__(self, name, dimension):
        self._name = name
        self._dimension = dimension
        self.validate_dimension(dimension)

    @property
    def dimension(self):
        return self._dimension

    def with_dimension(self, dimension):
        return ValidQid(self._name, dimension)

    def _comparison_key(self):
        return self._name


def test_wrapped_qid():
    assert type(ValidQubit('a').with_dimension(3)) is not ValidQubit
    assert type(ValidQubit('a').with_dimension(2)) is ValidQubit
    assert type(ValidQubit('a').with_dimension(5).with_dimension(2)) is ValidQubit
    assert ValidQubit('a').with_dimension(3).with_dimension(4) == ValidQubit('a').with_dimension(4)
    assert ValidQubit('a').with_dimension(3).qubit == ValidQubit('a')
    assert ValidQubit('a').with_dimension(3) == ValidQubit('a').with_dimension(3)
    assert ValidQubit('a').with_dimension(3) < ValidQubit('a').with_dimension(4)
    assert ValidQubit('a').with_dimension(3) < ValidQubit('b').with_dimension(3)
    assert ValidQubit('a').with_dimension(4) < ValidQubit('b').with_dimension(3)

    cirq.testing.assert_equivalent_repr(
        ValidQubit('a').with_dimension(3), global_vals={'ValidQubit': ValidQubit}
    )
    assert str(ValidQubit('a').with_dimension(3)) == 'TQ_a (d=3)'

    assert ValidQubit('zz').with_dimension(3)._json_dict_() == {
        'cirq_type': '_QubitAsQid',
        'qubit': ValidQubit('zz'),
        'dimension': 3,
    }


def test_qid_dimension():
    assert ValidQubit('a').dimension == 2
    assert ValidQubit('a').with_dimension(3).dimension == 3
    with pytest.raises(ValueError, match='Wrong qid dimension'):
        _ = ValidQubit('a').with_dimension(0)
    with pytest.raises(ValueError, match='Wrong qid dimension'):
        _ = ValidQubit('a').with_dimension(-3)

    assert ValidQid('a', 3).dimension == 3
    assert ValidQid('a', 3).with_dimension(2).dimension == 2
    assert ValidQid('a', 3).with_dimension(4) == ValidQid('a', 4)
    with pytest.raises(ValueError, match='Wrong qid dimension'):
        _ = ValidQid('a', 3).with_dimension(0)
    with pytest.raises(ValueError, match='Wrong qid dimension'):
        _ = ValidQid('a', 3).with_dimension(-3)


class ValiGate(cirq.Gate):
    def _num_qubits_(self):
        return 2

    def validate_args(self, qubits):
        if len(qubits) == 1:
            return  # Bypass check for some tests
        super().validate_args(qubits)


def test_gate():
    a, b, c = cirq.LineQubit.range(3)

    g = ValiGate()
    assert cirq.num_qubits(g) == 2

    _ = g.on(a, c)
    with pytest.raises(ValueError, match='Wrong number'):
        _ = g.on(a, c, b)

    _ = g(a)  # Bypassing validate_args
    _ = g(a, c)
    with pytest.raises(ValueError, match='Wrong number'):
        _ = g(c, b, a)
    with pytest.raises(ValueError, match='Wrong shape'):
        _ = g(a, b.with_dimension(3))

    assert g.controlled(0) is g


def test_op():
    a, b, c = cirq.LineQubit.range(3)
    g = ValiGate()
    op = g(a)
    assert op.controlled_by() is op
    controlled_op = op.controlled_by(b, c)
    assert controlled_op.sub_operation == op
    assert controlled_op.controls == (b, c)


def test_op_validate():
    op = cirq.X(cirq.LineQid(0, 2))
    op2 = cirq.CNOT(*cirq.LineQid.range(2, dimension=2))
    op.validate_args([cirq.LineQid(1, 2)])  # Valid
    op2.validate_args(cirq.LineQid.range(1, 3, dimension=2))  # Valid
    with pytest.raises(ValueError, match='Wrong shape'):
        op.validate_args([cirq.LineQid(1, 9)])
    with pytest.raises(ValueError, match='Wrong number'):
        op.validate_args([cirq.LineQid(1, 2), cirq.LineQid(2, 2)])
    with pytest.raises(ValueError, match='Duplicate'):
        op2.validate_args([cirq.LineQid(1, 2), cirq.LineQid(1, 2)])


def test_default_validation_and_inverse():
    class TestGate(cirq.Gate):
        def _num_qubits_(self):
            return 2

        def _decompose_(self, qubits):
            a, b = qubits
            yield cirq.Z(a)
            yield cirq.S(b)
            yield cirq.X(a)

        def __eq__(self, other):
            return isinstance(other, TestGate)

        def __repr__(self):
            return 'TestGate()'

    a, b = cirq.LineQubit.range(2)

    with pytest.raises(ValueError, match='number of qubits'):
        TestGate().on(a)

    t = TestGate().on(a, b)
    i = t ** -1
    assert i ** -1 == t
    assert t ** -1 == i
    assert cirq.decompose(i) == [cirq.X(a), cirq.S(b) ** -1, cirq.Z(a)]
    cirq.testing.assert_allclose_up_to_global_phase(
        cirq.unitary(i), cirq.unitary(t).conj().T, atol=1e-8
    )

    cirq.testing.assert_implements_consistent_protocols(i, local_vals={'TestGate': TestGate})


def test_default_inverse():
    class TestGate(cirq.Gate):
        def _num_qubits_(self):
            return 3

        def _decompose_(self, qubits):
            return (cirq.X ** 0.1).on_each(*qubits)

    assert cirq.inverse(TestGate(), None) is not None
    cirq.testing.assert_has_consistent_qid_shape(cirq.inverse(TestGate()))
    cirq.testing.assert_has_consistent_qid_shape(
        cirq.inverse(TestGate().on(*cirq.LineQubit.range(3)))
    )


def test_no_inverse_if_not_unitary():
    class TestGate(cirq.Gate):
        def _num_qubits_(self):
            return 1

        def _decompose_(self, qubits):
            return cirq.amplitude_damp(0.5).on(qubits[0])

    assert cirq.inverse(TestGate(), None) is None


def test_default_qudit_inverse():
    class TestGate(cirq.Gate):
        def _qid_shape_(self):
            return (1, 2, 3)

        def _decompose_(self, qubits):
            return (cirq.X ** 0.1).on(qubits[1])

    assert cirq.qid_shape(cirq.inverse(TestGate(), None)) == (1, 2, 3)
    cirq.testing.assert_has_consistent_qid_shape(cirq.inverse(TestGate()))


@pytest.mark.parametrize(
    'expression, expected_result',
    (
        (cirq.X * 2, 2 * cirq.X),
        (cirq.Y * 2, cirq.Y + cirq.Y),
        (cirq.Z - cirq.Z + cirq.Z, cirq.Z.wrap_in_linear_combination()),
        (1j * cirq.S * 1j, -cirq.S),
        (cirq.CZ * 1, cirq.CZ / 1),
        (-cirq.CSWAP * 1j, cirq.CSWAP / 1j),
        (cirq.TOFFOLI * 0.5, cirq.TOFFOLI / 2),
    ),
)
def test_gate_algebra(expression, expected_result):
    assert expression == expected_result


def test_gate_shape():
    class ShapeGate(cirq.Gate):
        def _qid_shape_(self):
            return (1, 2, 3, 4)

    class QubitGate(cirq.Gate):
        def _num_qubits_(self):
            return 3

    class DeprecatedGate(cirq.Gate):
        def num_qubits(self):
            return 3

    shape_gate = ShapeGate()
    assert cirq.qid_shape(shape_gate) == (1, 2, 3, 4)
    assert cirq.num_qubits(shape_gate) == 4
    assert shape_gate.num_qubits() == 4

    qubit_gate = QubitGate()
    assert cirq.qid_shape(qubit_gate) == (2, 2, 2)
    assert cirq.num_qubits(qubit_gate) == 3
    assert qubit_gate.num_qubits() == 3

    dep_gate = DeprecatedGate()
    assert cirq.qid_shape(dep_gate) == (2, 2, 2)
    assert cirq.num_qubits(dep_gate) == 3
    assert dep_gate.num_qubits() == 3


def test_gate_shape_protocol():
    """This test is only needed while the `_num_qubits_` and `_qid_shape_`
    methods are implemented as alternatives.  This can be removed once the
    deprecated `num_qubits` method is removed."""

    class NotImplementedGate1(cirq.Gate):
        def _num_qubits_(self):
            return NotImplemented

        def _qid_shape_(self):
            return NotImplemented

    class NotImplementedGate2(cirq.Gate):
        def _num_qubits_(self):
            return NotImplemented

    class NotImplementedGate3(cirq.Gate):
        def _qid_shape_(self):
            return NotImplemented

    class ShapeGate(cirq.Gate):
        def _num_qubits_(self):
            return NotImplemented

        def _qid_shape_(self):
            return (1, 2, 3)

    class QubitGate(cirq.Gate):
        def _num_qubits_(self):
            return 2

        def _qid_shape_(self):
            return NotImplemented

    with pytest.raises(TypeError, match='returned NotImplemented'):
        cirq.qid_shape(NotImplementedGate1())
    with pytest.raises(TypeError, match='returned NotImplemented'):
        cirq.num_qubits(NotImplementedGate1())
    with pytest.raises(TypeError, match='returned NotImplemented'):
        _ = NotImplementedGate1().num_qubits()  # Deprecated
    with pytest.raises(TypeError, match='returned NotImplemented'):
        cirq.qid_shape(NotImplementedGate2())
    with pytest.raises(TypeError, match='returned NotImplemented'):
        cirq.num_qubits(NotImplementedGate2())
    with pytest.raises(TypeError, match='returned NotImplemented'):
        _ = NotImplementedGate2().num_qubits()  # Deprecated
    with pytest.raises(TypeError, match='returned NotImplemented'):
        cirq.qid_shape(NotImplementedGate3())
    with pytest.raises(TypeError, match='returned NotImplemented'):
        cirq.num_qubits(NotImplementedGate3())
    with pytest.raises(TypeError, match='returned NotImplemented'):
        _ = NotImplementedGate3().num_qubits()  # Deprecated
    assert cirq.qid_shape(ShapeGate()) == (1, 2, 3)
    assert cirq.num_qubits(ShapeGate()) == 3
    assert ShapeGate().num_qubits() == 3  # Deprecated
    assert cirq.qid_shape(QubitGate()) == (2, 2)
    assert cirq.num_qubits(QubitGate()) == 2
    assert QubitGate().num_qubits() == 2  # Deprecated


def test_operation_shape():
    class FixedQids(cirq.Operation):
        def with_qubits(self, *new_qids):
            raise NotImplementedError  # coverage: ignore

    class QubitOp(FixedQids):
        @property
        def qubits(self):
            return cirq.LineQubit.range(2)

    class NumQubitOp(FixedQids):
        @property
        def qubits(self):
            return cirq.LineQubit.range(3)

        def _num_qubits_(self):
            return 3

    class ShapeOp(FixedQids):
        @property
        def qubits(self):
            return cirq.LineQubit.range(4)

        def _qid_shape_(self):
            return (1, 2, 3, 4)

    qubit_op = QubitOp()
    assert len(qubit_op.qubits) == 2
    assert cirq.qid_shape(qubit_op) == (2, 2)
    assert cirq.num_qubits(qubit_op) == 2

    num_qubit_op = NumQubitOp()
    assert len(num_qubit_op.qubits) == 3
    assert cirq.qid_shape(num_qubit_op) == (2, 2, 2)
    assert cirq.num_qubits(num_qubit_op) == 3

    shape_op = ShapeOp()
    assert len(shape_op.qubits) == 4
    assert cirq.qid_shape(shape_op) == (1, 2, 3, 4)
    assert cirq.num_qubits(shape_op) == 4


def test_gate_json_dict():
    g = cirq.CSWAP  # not an eigen gate (which has its own _json_dict_)
    assert g._json_dict_() == {
        'cirq_type': 'CSwapGate',
    }


def test_inverse_composite_diagram_info():
    class Gate(cirq.Gate):
        def _decompose_(self, qubits):
            return cirq.S.on(qubits[0])

        def num_qubits(self) -> int:
            return 1

    c = cirq.inverse(Gate())
    assert cirq.circuit_diagram_info(c, default=None) is None

    class Gate2(cirq.Gate):
        def _decompose_(self, qubits):
            return cirq.S.on(qubits[0])

        def num_qubits(self) -> int:
            return 1

        def _circuit_diagram_info_(self, args):
            return 's!'

    c = cirq.inverse(Gate2())
    assert cirq.circuit_diagram_info(c) == cirq.CircuitDiagramInfo(
        wire_symbols=('s!',), exponent=-1
    )


def test_tagged_operation_equality():
    eq = cirq.testing.EqualsTester()
    q1 = cirq.GridQubit(1, 1)
    op = cirq.X(q1)
    op2 = cirq.Y(q1)

    eq.add_equality_group(op)
    eq.add_equality_group(op.with_tags('tag1'), cirq.TaggedOperation(op, 'tag1'))
    eq.add_equality_group(op2.with_tags('tag1'), cirq.TaggedOperation(op2, 'tag1'))
    eq.add_equality_group(op.with_tags('tag2'), cirq.TaggedOperation(op, 'tag2'))
    eq.add_equality_group(
        op.with_tags('tag1', 'tag2'),
        op.with_tags('tag1').with_tags('tag2'),
        cirq.TaggedOperation(op, 'tag1', 'tag2'),
    )


def test_tagged_operation():
    q1 = cirq.GridQubit(1, 1)
    q2 = cirq.GridQubit(2, 2)
    op = cirq.X(q1).with_tags('tag1')
    op_repr = "cirq.X(cirq.GridQubit(1, 1))"
    assert repr(op) == f"cirq.TaggedOperation({op_repr}, 'tag1')"

    assert op.qubits == (q1,)
    assert op.tags == ('tag1',)
    assert op.gate == cirq.X
    assert op.with_qubits(q2) == cirq.X(q2).with_tags('tag1')
    assert op.with_qubits(q2).qubits == (q2,)
    assert not cirq.is_measurement(op)


def test_tagged_measurement():
    assert not cirq.is_measurement(cirq.GlobalPhaseOperation(coefficient=-1.0).with_tags('tag0'))

    a = cirq.LineQubit(0)
    op = cirq.measure(a, key='m').with_tags('tag')
    assert cirq.is_measurement(op)

    remap_op = cirq.with_measurement_key_mapping(op, {'m': 'k'})
    assert remap_op.tags == ('tag',)
    assert cirq.is_measurement(remap_op)
    assert cirq.measurement_keys(remap_op) == {'k'}
    assert cirq.with_measurement_key_mapping(op, {'x': 'k'}) == op


def test_cannot_remap_non_measurement_gate():
    a = cirq.LineQubit(0)
    op = cirq.X(a).with_tags('tag')

    assert cirq.with_measurement_key_mapping(op, {'m': 'k'}) is NotImplemented


def test_circuit_diagram():
    class TaggyTag:
        """Tag with a custom repr function to test circuit diagrams."""

        def __repr__(self):
            return 'TaggyTag()'

    h = cirq.H(cirq.GridQubit(1, 1))
    tagged_h = h.with_tags('tag1')
    non_string_tag_h = h.with_tags(TaggyTag())

    expected = cirq.CircuitDiagramInfo(
        wire_symbols=("H['tag1']",),
        exponent=1.0,
        connected=True,
        exponent_qubit_index=None,
        auto_exponent_parens=True,
    )
    args = cirq.CircuitDiagramInfoArgs(None, None, None, None, None, False)
    assert cirq.circuit_diagram_info(tagged_h) == expected
    assert cirq.circuit_diagram_info(tagged_h, args) == cirq.circuit_diagram_info(h)

    c = cirq.Circuit(tagged_h)
    diagram_with_tags = "(1, 1): ───H['tag1']───"
    diagram_without_tags = "(1, 1): ───H───"
    assert str(cirq.Circuit(tagged_h)) == diagram_with_tags
    assert c.to_text_diagram() == diagram_with_tags
    assert c.to_text_diagram(include_tags=False) == diagram_without_tags

    c = cirq.Circuit(non_string_tag_h)
    diagram_with_non_string_tag = "(1, 1): ───H[TaggyTag()]───"
    assert c.to_text_diagram() == diagram_with_non_string_tag
    assert c.to_text_diagram(include_tags=False) == diagram_without_tags


def test_circuit_diagram_tagged_global_phase():
    # Tests global phase operation
    q = cirq.NamedQubit('a')
    global_phase = cirq.GlobalPhaseOperation(coefficient=-1.0).with_tags('tag0')

    # Just global phase in a circuit
    assert cirq.circuit_diagram_info(global_phase, default='default') == 'default'
    cirq.testing.assert_has_diagram(
        cirq.Circuit(global_phase), "\n\nglobal phase:   π['tag0']", use_unicode_characters=True
    )
    cirq.testing.assert_has_diagram(
        cirq.Circuit(global_phase),
        "\n\nglobal phase:   π",
        use_unicode_characters=True,
        include_tags=False,
    )

    expected = cirq.CircuitDiagramInfo(
        wire_symbols=(),
        exponent=1.0,
        connected=True,
        exponent_qubit_index=None,
        auto_exponent_parens=True,
    )

    # Operation with no qubits and returns diagram info with no wire symbols
    class NoWireSymbols(cirq.GlobalPhaseOperation):
        def _circuit_diagram_info_(
            self, args: 'cirq.CircuitDiagramInfoArgs'
        ) -> 'cirq.CircuitDiagramInfo':
            return expected

    no_wire_symbol_op = NoWireSymbols(coefficient=-1.0).with_tags('tag0')
    assert cirq.circuit_diagram_info(no_wire_symbol_op, default='default') == expected
    cirq.testing.assert_has_diagram(
        cirq.Circuit(no_wire_symbol_op),
        "\n\nglobal phase:   π['tag0']",
        use_unicode_characters=True,
    )

    # Two global phases in one moment
    tag1 = cirq.GlobalPhaseOperation(coefficient=1j).with_tags('tag1')
    tag2 = cirq.GlobalPhaseOperation(coefficient=1j).with_tags('tag2')
    c = cirq.Circuit([cirq.X(q), tag1, tag2])
    cirq.testing.assert_has_diagram(
        c,
        """\
a: ─────────────X───────────────────

global phase:   π['tag1', 'tag2']""",
        use_unicode_characters=True,
        precision=2,
    )

    # Two moments with global phase, one with another tagged gate
    c = cirq.Circuit([cirq.X(q).with_tags('x_tag'), tag1])
    c.append(cirq.Moment([cirq.X(q), tag2]))
    cirq.testing.assert_has_diagram(
        c,
        """\
a: ─────────────X['x_tag']─────X──────────────

global phase:   0.5π['tag1']   0.5π['tag2']
""",
        use_unicode_characters=True,
        include_tags=True,
    )


def test_circuit_diagram_no_circuit_diagram():
    class NoCircuitDiagram(cirq.Gate):
        def num_qubits(self) -> int:
            return 1

        def __repr__(self):
            return 'guess-i-will-repr'

    q = cirq.GridQubit(1, 1)
    expected = "(1, 1): ───guess-i-will-repr───"
    assert cirq.Circuit(NoCircuitDiagram()(q)).to_text_diagram() == expected
    expected = "(1, 1): ───guess-i-will-repr['taggy']───"
    assert cirq.Circuit(NoCircuitDiagram()(q).with_tags('taggy')).to_text_diagram() == expected


def test_tagged_operation_forwards_protocols():
    """The results of all protocols applied to an operation with a tag should
    be equivalent to the result without tags.
    """
    q1 = cirq.GridQubit(1, 1)
    q2 = cirq.GridQubit(1, 2)
    h = cirq.H(q1)
    tag = 'tag1'
    tagged_h = cirq.H(q1).with_tags(tag)

    np.testing.assert_equal(cirq.unitary(tagged_h), cirq.unitary(h))
    assert cirq.has_unitary(tagged_h)
    assert cirq.decompose(tagged_h) == cirq.decompose(h)
    assert cirq.pauli_expansion(tagged_h) == cirq.pauli_expansion(h)
    assert cirq.equal_up_to_global_phase(h, tagged_h)
    assert np.isclose(cirq.kraus(h), cirq.kraus(tagged_h)).all()

    assert cirq.measurement_key(cirq.measure(q1, key='blah').with_tags(tag)) == 'blah'

    parameterized_op = cirq.XPowGate(exponent=sympy.Symbol('t'))(q1).with_tags(tag)
    assert cirq.is_parameterized(parameterized_op)
    resolver = cirq.study.ParamResolver({'t': 0.25})
    assert cirq.resolve_parameters(parameterized_op, resolver) == cirq.XPowGate(exponent=0.25)(
        q1
    ).with_tags(tag)
    assert cirq.resolve_parameters_once(parameterized_op, resolver) == cirq.XPowGate(exponent=0.25)(
        q1
    ).with_tags(tag)

    y = cirq.Y(q1)
    tagged_y = cirq.Y(q1).with_tags(tag)
    assert tagged_y ** 0.5 == cirq.YPowGate(exponent=0.5)(q1)
    assert tagged_y * 2 == (y * 2)
    assert 3 * tagged_y == (3 * y)
    assert cirq.phase_by(y, 0.125, 0) == cirq.phase_by(tagged_y, 0.125, 0)
    controlled_y = tagged_y.controlled_by(q2)
    assert controlled_y.qubits == (
        q2,
        q1,
    )
    assert isinstance(controlled_y, cirq.Operation)
    assert not isinstance(controlled_y, cirq.TaggedOperation)

    clifford_x = cirq.SingleQubitCliffordGate.X(q1)
    tagged_x = cirq.SingleQubitCliffordGate.X(q1).with_tags(tag)
    assert cirq.commutes(clifford_x, clifford_x)
    assert cirq.commutes(tagged_x, clifford_x)
    assert cirq.commutes(clifford_x, tagged_x)
    assert cirq.commutes(tagged_x, tagged_x)

    assert cirq.trace_distance_bound(y ** 0.001) == cirq.trace_distance_bound(
        (y ** 0.001).with_tags(tag)
    )

    flip = cirq.bit_flip(0.5)(q1)
    tagged_flip = cirq.bit_flip(0.5)(q1).with_tags(tag)
    assert cirq.has_mixture(tagged_flip)
    assert cirq.has_kraus(tagged_flip)

    flip_mixture = cirq.mixture(flip)
    tagged_mixture = cirq.mixture(tagged_flip)
    assert len(tagged_mixture) == 2
    assert len(tagged_mixture[0]) == 2
    assert len(tagged_mixture[1]) == 2
    assert tagged_mixture[0][0] == flip_mixture[0][0]
    assert np.isclose(tagged_mixture[0][1], flip_mixture[0][1]).all()
    assert tagged_mixture[1][0] == flip_mixture[1][0]
    assert np.isclose(tagged_mixture[1][1], flip_mixture[1][1]).all()

    qubit_map = {q1: 'q1'}
    qasm_args = cirq.QasmArgs(qubit_id_map=qubit_map)
    assert cirq.qasm(h, args=qasm_args) == cirq.qasm(tagged_h, args=qasm_args)

    cirq.testing.assert_has_consistent_apply_unitary(tagged_h)


class ParameterizableTag:
    def __init__(self, value):
        self.value = value

    def __eq__(self, other):
        return self.value == other.value

    def _is_parameterized_(self) -> bool:
        return cirq.is_parameterized(self.value)

    def _parameter_names_(self) -> AbstractSet[str]:
        return cirq.parameter_names(self.value)

    def _resolve_parameters_(
        self, resolver: 'cirq.ParamResolver', recursive: bool
    ) -> 'ParameterizableTag':
        return ParameterizableTag(cirq.resolve_parameters(self.value, resolver, recursive))


@pytest.mark.parametrize('resolve_fn', [cirq.resolve_parameters, cirq.resolve_parameters_once])
def test_tagged_operation_resolves_parameterized_tags(resolve_fn):
    q = cirq.GridQubit(0, 0)
    tag = ParameterizableTag(sympy.Symbol('t'))
    assert cirq.is_parameterized(tag)
    assert cirq.parameter_names(tag) == {'t'}
    op = cirq.Z(q).with_tags(tag)
    assert cirq.is_parameterized(op)
    assert cirq.parameter_names(op) == {'t'}
    resolved_op = resolve_fn(op, {'t': 10})
    assert resolved_op == cirq.Z(q).with_tags(ParameterizableTag(10))
    assert not cirq.is_parameterized(resolved_op)
    assert cirq.parameter_names(resolved_op) == set()


def test_inverse_composite_standards():
    @cirq.value_equality
    class Gate(cirq.Gate):
        def _decompose_(self, qubits):
            return cirq.S.on(qubits[0])

        def num_qubits(self) -> int:
            return 1

        def _has_unitary_(self):
            return True

        def _value_equality_values_(self):
            return ()

        def __repr__(self):
            return 'C()'

    cirq.testing.assert_implements_consistent_protocols(
        cirq.inverse(Gate()), global_vals={'C': Gate}
    )


def test_tagged_act_on():
    class YesActOn(cirq.Gate):
        def _num_qubits_(self) -> int:
            return 1

        def _act_on_(self, args, qubits):
            return True

    class NoActOn(cirq.Gate):
        def _num_qubits_(self) -> int:
            return 1

        def _act_on_(self, args, qubits):
            return NotImplemented

    class MissingActOn(cirq.Operation):
        def with_qubits(self, *new_qubits):
            raise NotImplementedError()

        @property
        def qubits(self):
            pass

    q = cirq.LineQubit(1)
    from cirq.protocols.act_on_protocol_test import DummyActOnArgs

    args = DummyActOnArgs()
    cirq.act_on(YesActOn()(q).with_tags("test"), args)
    with pytest.raises(TypeError, match="Failed to act"):
        cirq.act_on(NoActOn()(q).with_tags("test"), args)
    with pytest.raises(TypeError, match="Failed to act"):
        cirq.act_on(MissingActOn().with_tags("test"), args)


def test_single_qubit_gate_validates_on_each():
    class Dummy(cirq.SingleQubitGate):
        def matrix(self):
            pass

    g = Dummy()
    assert g.num_qubits() == 1

    test_qubits = [cirq.NamedQubit(str(i)) for i in range(3)]

    _ = g.on_each(*test_qubits)
    _ = g.on_each(test_qubits)

    test_non_qubits = [str(i) for i in range(3)]
    with pytest.raises(ValueError):
        _ = g.on_each(*test_non_qubits)
    with pytest.raises(ValueError):
        _ = g.on_each(*test_non_qubits)


def test_on_each():
    class CustomGate(cirq.SingleQubitGate):
        pass

    a = cirq.NamedQubit('a')
    b = cirq.NamedQubit('b')
    c = CustomGate()

    assert c.on_each() == []
    assert c.on_each(a) == [c(a)]
    assert c.on_each(a, b) == [c(a), c(b)]
    assert c.on_each(b, a) == [c(b), c(a)]

    assert c.on_each([]) == []
    assert c.on_each([a]) == [c(a)]
    assert c.on_each([a, b]) == [c(a), c(b)]
    assert c.on_each([b, a]) == [c(b), c(a)]
    assert c.on_each([a, [b, a], b]) == [c(a), c(b), c(a), c(b)]

    with pytest.raises(ValueError):
        c.on_each('abcd')
    with pytest.raises(ValueError):
        c.on_each(['abcd'])
    with pytest.raises(ValueError):
        c.on_each([a, 'abcd'])

    def iterator(qubits):
        for i in range(len(qubits)):
            yield qubits[i]

    qubit_iterator = iterator([a, b, a, b])
    assert isinstance(qubit_iterator, Iterator)
    assert c.on_each(qubit_iterator) == [c(a), c(b), c(a), c(b)]


def test_on_each_two_qubits():
<<<<<<< HEAD
    class CustomGate(cirq.TwoQubitGate):
=======
    class CustomGate(cirq.ops.gate_features.SupportsOnEachGate, cirq.TwoQubitGate):
>>>>>>> 50916570
        pass

    a = cirq.NamedQubit('a')
    b = cirq.NamedQubit('b')
    g = CustomGate()

    assert g.on_each([]) == []
    assert g.on_each([(a, b)]) == [g(a, b)]
    assert g.on_each([[a, b]]) == [g(a, b)]
    assert g.on_each([(b, a)]) == [g(b, a)]
    assert g.on_each([(a, b), (b, a)]) == [g(a, b), g(b, a)]
    assert g.on_each(zip([a, b], [b, a])) == [g(a, b), g(b, a)]
    with pytest.raises(ValueError, match='cannot be in varargs form'):
        g.on_each()
    with pytest.raises(ValueError, match='cannot be in varargs form'):
        g.on_each(a, b)
<<<<<<< HEAD
    with pytest.raises(ValueError, match='cannot be in varargs form'):
=======
    with pytest.raises(ValueError, match='Inputs to multi-qubit gates must be Sequence'):
>>>>>>> 50916570
        g.on_each((b, a))
    with pytest.raises(ValueError, match='cannot be in varargs form'):
        g.on_each((a, b), (a, b))
    with pytest.raises(ValueError, match='cannot be in varargs form'):
        g.on_each(*zip([a, b], [b, a]))
    with pytest.raises(ValueError, match='Inputs to multi-qubit gates must be Sequence'):
        g.on_each([12])
    with pytest.raises(ValueError, match='Inputs to multi-qubit gates must be Sequence'):
        g.on_each([(a, b), 12])
    with pytest.raises(ValueError, match='All values in sequence should be Qids'):
        g.on_each([(a, b), [(a, b)]])
    with pytest.raises(ValueError, match='Expected 2 qubits'):
        g.on_each([()])
    with pytest.raises(ValueError, match='Expected 2 qubits'):
        g.on_each([(a,)])
    with pytest.raises(ValueError, match='Expected 2 qubits'):
        g.on_each([(a, b, a)])
    with pytest.raises(ValueError, match='Expected 2 qubits'):
        g.on_each(zip([a, a]))
    with pytest.raises(ValueError, match='Expected 2 qubits'):
        g.on_each(zip([a, a], [b, b], [a, a]))
    with pytest.raises(ValueError, match='All values in sequence should be Qids'):
        g.on_each('ab')
    with pytest.raises(ValueError, match='All values in sequence should be Qids'):
        g.on_each(('ab',))
    with pytest.raises(ValueError, match='All values in sequence should be Qids'):
        g.on_each([('ab',)])
    with pytest.raises(ValueError, match='All values in sequence should be Qids'):
        g.on_each([(a, 'ab')])
    with pytest.raises(ValueError, match='All values in sequence should be Qids'):
        g.on_each([(a, 'b')])

    def iterator(qubits):
        for i in range(len(qubits)):
            yield qubits[i]

    qubit_iterator = iterator([[a, b], [a, b]])
    assert isinstance(qubit_iterator, Iterator)
    assert g.on_each(qubit_iterator) == [g(a, b), g(a, b)]


def test_on_each_three_qubits():
<<<<<<< HEAD
    class CustomGate(cirq.ThreeQubitGate):
=======
    class CustomGate(cirq.ops.gate_features.SupportsOnEachGate, cirq.ThreeQubitGate):
>>>>>>> 50916570
        pass

    a = cirq.NamedQubit('a')
    b = cirq.NamedQubit('b')
    c = cirq.NamedQubit('c')
    g = CustomGate()

    assert g.on_each([]) == []
    assert g.on_each([(a, b, c)]) == [g(a, b, c)]
    assert g.on_each([[a, b, c]]) == [g(a, b, c)]
    assert g.on_each([(c, b, a)]) == [g(c, b, a)]
    assert g.on_each([(a, b, c), (c, b, a)]) == [g(a, b, c), g(c, b, a)]
    assert g.on_each(zip([a, c], [b, b], [c, a])) == [g(a, b, c), g(c, b, a)]
    with pytest.raises(ValueError, match='cannot be in varargs form'):
        g.on_each()
    with pytest.raises(ValueError, match='cannot be in varargs form'):
        g.on_each(a, b, c)
<<<<<<< HEAD
    with pytest.raises(ValueError, match='cannot be in varargs form'):
=======
    with pytest.raises(ValueError, match='Inputs to multi-qubit gates must be Sequence'):
>>>>>>> 50916570
        g.on_each((c, b, a))
    with pytest.raises(ValueError, match='cannot be in varargs form'):
        g.on_each((a, b, c), (a, b, c))
    with pytest.raises(ValueError, match='cannot be in varargs form'):
        g.on_each(*zip([a, c], [b, b], [c, a]))
    with pytest.raises(ValueError, match='Inputs to multi-qubit gates must be Sequence'):
        g.on_each([12])
    with pytest.raises(ValueError, match='Inputs to multi-qubit gates must be Sequence'):
        g.on_each([(a, b, c), 12])
    with pytest.raises(ValueError, match='All values in sequence should be Qids'):
        g.on_each([(a, b, c), [(a, b, c)]])
    with pytest.raises(ValueError, match='Expected 3 qubits'):
        g.on_each([(a,)])
    with pytest.raises(ValueError, match='Expected 3 qubits'):
        g.on_each([(a, b)])
    with pytest.raises(ValueError, match='Expected 3 qubits'):
        g.on_each([(a, b, c, a)])
    with pytest.raises(ValueError, match='Expected 3 qubits'):
        g.on_each(zip([a, a], [b, b]))
    with pytest.raises(ValueError, match='All values in sequence should be Qids'):
        g.on_each('abc')
    with pytest.raises(ValueError, match='All values in sequence should be Qids'):
        g.on_each(('abc',))
    with pytest.raises(ValueError, match='All values in sequence should be Qids'):
        g.on_each([('abc',)])
    with pytest.raises(ValueError, match='All values in sequence should be Qids'):
        g.on_each([(a, 'abc')])
    with pytest.raises(ValueError, match='All values in sequence should be Qids'):
        g.on_each([(a, 'bc')])

    def iterator(qubits):
        for i in range(len(qubits)):
            yield qubits[i]

    qubit_iterator = iterator([[a, b, c], [a, b, c]])
    assert isinstance(qubit_iterator, Iterator)
    assert g.on_each(qubit_iterator) == [g(a, b, c), g(a, b, c)]


def test_on_each_iterable_qid():
    class QidIter(cirq.Qid):
        @property
        def dimension(self) -> int:
            return 2

        def _comparison_key(self) -> Any:
            return 1

        def __iter__(self):
            raise NotImplementedError()

    assert cirq.H.on_each(QidIter())[0] == cirq.H.on(QidIter())<|MERGE_RESOLUTION|>--- conflicted
+++ resolved
@@ -12,11 +12,7 @@
 # See the License for the specific language governing permissions and
 # limitations under the License.
 
-<<<<<<< HEAD
-from typing import AbstractSet, Any, Iterator
-=======
 from typing import AbstractSet, Iterator, Any
->>>>>>> 50916570
 
 import pytest
 import numpy as np
@@ -801,11 +797,7 @@
 
 
 def test_on_each_two_qubits():
-<<<<<<< HEAD
     class CustomGate(cirq.TwoQubitGate):
-=======
-    class CustomGate(cirq.ops.gate_features.SupportsOnEachGate, cirq.TwoQubitGate):
->>>>>>> 50916570
         pass
 
     a = cirq.NamedQubit('a')
@@ -822,11 +814,7 @@
         g.on_each()
     with pytest.raises(ValueError, match='cannot be in varargs form'):
         g.on_each(a, b)
-<<<<<<< HEAD
-    with pytest.raises(ValueError, match='cannot be in varargs form'):
-=======
     with pytest.raises(ValueError, match='Inputs to multi-qubit gates must be Sequence'):
->>>>>>> 50916570
         g.on_each((b, a))
     with pytest.raises(ValueError, match='cannot be in varargs form'):
         g.on_each((a, b), (a, b))
@@ -869,11 +857,7 @@
 
 
 def test_on_each_three_qubits():
-<<<<<<< HEAD
     class CustomGate(cirq.ThreeQubitGate):
-=======
-    class CustomGate(cirq.ops.gate_features.SupportsOnEachGate, cirq.ThreeQubitGate):
->>>>>>> 50916570
         pass
 
     a = cirq.NamedQubit('a')
@@ -891,11 +875,7 @@
         g.on_each()
     with pytest.raises(ValueError, match='cannot be in varargs form'):
         g.on_each(a, b, c)
-<<<<<<< HEAD
-    with pytest.raises(ValueError, match='cannot be in varargs form'):
-=======
     with pytest.raises(ValueError, match='Inputs to multi-qubit gates must be Sequence'):
->>>>>>> 50916570
         g.on_each((c, b, a))
     with pytest.raises(ValueError, match='cannot be in varargs form'):
         g.on_each((a, b, c), (a, b, c))
