--- conflicted
+++ resolved
@@ -16,13 +16,8 @@
 
 import itertools
 import re
-<<<<<<< HEAD
-from types import NotImplementedType
+from types import EllipsisType, NotImplementedType
 from typing import cast, Union
-=======
-from types import EllipsisType, NotImplementedType
-from typing import cast, Tuple, Union
->>>>>>> 080ec366
 
 import numpy as np
 import pytest
@@ -55,11 +50,7 @@
     def _apply_unitary_(self, args: cirq.ApplyUnitaryArgs) -> np.ndarray | NotImplementedType:
         assert len(args.axes) == 1
         a = args.axes[0]
-<<<<<<< HEAD
-        seed = cast(tuple[Union[int, slice, 'ellipsis'], ...], (slice(None),))
-=======
-        seed = cast(Tuple[Union[int, slice, EllipsisType], ...], (slice(None),))
->>>>>>> 080ec366
+        seed = cast(tuple[Union[int, slice, EllipsisType], ...], (slice(None),))
         zero = seed * a + (0, Ellipsis)
         one = seed * a + (1, Ellipsis)
         result = np.zeros(args.target_tensor.shape, args.target_tensor.dtype)
