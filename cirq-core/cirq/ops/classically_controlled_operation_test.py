# Copyright 2021 The Cirq Developers
#
# Licensed under the Apache License, Version 2.0 (the "License");
# you may not use this file except in compliance with the License.
# You may obtain a copy of the License at
#
#     https://www.apache.org/licenses/LICENSE-2.0
#
# Unless required by applicable law or agreed to in writing, software
# distributed under the License is distributed on an "AS IS" BASIS,
# WITHOUT WARRANTIES OR CONDITIONS OF ANY KIND, either express or implied.
# See the License for the specific language governing permissions and
# limitations under the License.
import pytest
import sympy
from sympy.parsing import sympy_parser

import cirq

ALL_SIMULATORS = (
    cirq.Simulator(),
    cirq.DensityMatrixSimulator(),
    cirq.CliffordSimulator(),
)


def test_diagram():
    q0, q1 = cirq.LineQubit.range(2)
    circuit = cirq.Circuit(cirq.measure(q0, key='a'), cirq.X(q1).with_classical_controls('a'))

    cirq.testing.assert_has_diagram(
        circuit,
        """
0: ───M───────
      ║
1: ───╫───X───
      ║   ║
a: ═══@═══^═══
""",
        use_unicode_characters=True,
    )


def test_diagram_pauli():
    q0, q1 = cirq.LineQubit.range(2)
    circuit = cirq.Circuit(
        cirq.measure_single_paulistring(cirq.X(q0), key='a'),
        cirq.X(q1).with_classical_controls('a'),
    )

    cirq.testing.assert_has_diagram(
        circuit,
        """
0: ───M(X)───────
      ║
1: ───╫──────X───
      ║      ║
a: ═══@══════^═══
""",
        use_unicode_characters=True,
    )


def test_diagram_extra_measurements():
    q0, q1 = cirq.LineQubit.range(2)
    circuit = cirq.Circuit(
        cirq.measure(q0, key='a'),
        cirq.measure(q0, key='b'),
        cirq.X(q1).with_classical_controls('a'),
    )

    cirq.testing.assert_has_diagram(
        circuit,
        """
0: ───M───M('b')───
      ║
1: ───╫───X────────
      ║   ║
a: ═══@═══^════════
""",
        use_unicode_characters=True,
    )


def test_diagram_extra_controlled_bits():
    q0, q1 = cirq.LineQubit.range(2)
    circuit = cirq.Circuit(
        cirq.measure(q0, key='a'),
        cirq.CX(q0, q1).with_classical_controls('a'),
    )

    cirq.testing.assert_has_diagram(
        circuit,
        """
0: ───M───@───
      ║   ║
1: ───╫───X───
      ║   ║
a: ═══@═══^═══
""",
        use_unicode_characters=True,
    )


def test_diagram_extra_control_bits():
    q0, q1 = cirq.LineQubit.range(2)
    circuit = cirq.Circuit(
        cirq.measure(q0, key='a'),
        cirq.measure(q0, key='b'),
        cirq.X(q1).with_classical_controls('a', 'b'),
    )

    cirq.testing.assert_has_diagram(
        circuit,
        """
0: ───M───M───────
      ║   ║
1: ───╫───╫───X───
      ║   ║   ║
a: ═══@═══╬═══^═══
          ║   ║
b: ═══════@═══^═══
""",
        use_unicode_characters=True,
    )


def test_diagram_multiple_ops_single_moment():
    q0, q1 = cirq.LineQubit.range(2)
    circuit = cirq.Circuit(
        cirq.measure(q0, key='a'),
        cirq.measure(q1, key='b'),
        cirq.X(q0).with_classical_controls('a'),
        cirq.X(q1).with_classical_controls('b'),
    )

    cirq.testing.assert_has_diagram(
        circuit,
        """
      ┌──┐   ┌──┐
0: ────M──────X─────
       ║      ║
1: ────╫M─────╫X────
       ║║     ║║
a: ════@╬═════^╬════
        ║      ║
b: ═════@══════^════
      └──┘   └──┘
""",
        use_unicode_characters=True,
    )


def test_diagram_subcircuit():
    q0, q1 = cirq.LineQubit.range(2)
    circuit = cirq.Circuit(
        cirq.CircuitOperation(
            cirq.FrozenCircuit(
                cirq.measure(q0, key='a'),
                cirq.X(q1).with_classical_controls('a'),
            )
        )
    )

    cirq.testing.assert_has_diagram(
        circuit,
        """
      [ 0: ───M─────── ]
      [       ║        ]
0: ───[ 1: ───╫───X─── ]───
      [       ║   ║    ]
      [ a: ═══@═══^═══ ]
      │
1: ───#2───────────────────
""",
        use_unicode_characters=True,
    )


def test_diagram_subcircuit_layered():
    q0, q1 = cirq.LineQubit.range(2)
    circuit = cirq.Circuit(
        cirq.measure(q0, key='a'),
        cirq.CircuitOperation(
            cirq.FrozenCircuit(
                cirq.measure(q0, key='a'),
                cirq.X(q1).with_classical_controls('a'),
            ),
        ),
        cirq.X(q1).with_classical_controls('a'),
    )

    cirq.testing.assert_has_diagram(
        circuit,
        """
          [ 0: ───M─────── ]
          [       ║        ]
0: ───M───[ 1: ───╫───X─── ]───────
      ║   [       ║   ║    ]
      ║   [ a: ═══@═══^═══ ]
      ║   ║
1: ───╫───#2───────────────────X───
      ║   ║                    ║
a: ═══@═══╩════════════════════^═══
""",
        use_unicode_characters=True,
    )


def test_qasm():
    q0, q1 = cirq.LineQubit.range(2)
    circuit = cirq.Circuit(cirq.measure(q0, key='a'), cirq.X(q1).with_classical_controls('a'))
    qasm = cirq.qasm(circuit)
    assert (
        qasm
        == """// Generated from Cirq v0.14.0.dev

OPENQASM 2.0;
include "qelib1.inc";


// Qubits: [0, 1]
qreg q[2];
creg m_a[1];


measure q[0] -> m_a[0];
if (m_a!=0) x q[1];
"""
    )


@pytest.mark.parametrize('sim', ALL_SIMULATORS)
def test_key_unset(sim):
    q0, q1 = cirq.LineQubit.range(2)
    circuit = cirq.Circuit(
        cirq.measure(q0, key='a'),
        cirq.X(q1).with_classical_controls('a'),
        cirq.measure(q1, key='b'),
    )
    result = sim.run(circuit)
    assert result.measurements['a'] == 0
    assert result.measurements['b'] == 0


@pytest.mark.parametrize('sim', ALL_SIMULATORS)
def test_key_set(sim):
    q0, q1 = cirq.LineQubit.range(2)
    circuit = cirq.Circuit(
        cirq.X(q0),
        cirq.measure(q0, key='a'),
        cirq.X(q1).with_classical_controls('a'),
        cirq.measure(q1, key='b'),
    )
    result = sim.run(circuit)
    assert result.measurements['a'] == 1
    assert result.measurements['b'] == 1


@pytest.mark.parametrize('sim', ALL_SIMULATORS)
def test_subcircuit_key_unset(sim):
    q0, q1 = cirq.LineQubit.range(2)
    inner = cirq.Circuit(
        cirq.measure(q0, key='c'),
        cirq.X(q1).with_classical_controls('c'),
        cirq.measure(q1, key='b'),
    )
    circuit = cirq.Circuit(
        cirq.CircuitOperation(inner.freeze(), repetitions=2, measurement_key_map={'c': 'a'})
    )
    result = sim.run(circuit)
    assert result.measurements['0:a'] == 0
    assert result.measurements['0:b'] == 0
    assert result.measurements['1:a'] == 0
    assert result.measurements['1:b'] == 0


@pytest.mark.parametrize('sim', ALL_SIMULATORS)
def test_subcircuit_key_set(sim):
    q0, q1 = cirq.LineQubit.range(2)
    inner = cirq.Circuit(
        cirq.X(q0),
        cirq.measure(q0, key='c'),
        cirq.X(q1).with_classical_controls('c'),
        cirq.measure(q1, key='b'),
    )
    circuit = cirq.Circuit(
        cirq.CircuitOperation(inner.freeze(), repetitions=4, measurement_key_map={'c': 'a'})
    )
    result = sim.run(circuit)
    assert result.measurements['0:a'] == 1
    assert result.measurements['0:b'] == 1
    assert result.measurements['1:a'] == 0
    assert result.measurements['1:b'] == 1
    assert result.measurements['2:a'] == 1
    assert result.measurements['2:b'] == 0
    assert result.measurements['3:a'] == 0
    assert result.measurements['3:b'] == 0


def test_key_unset_in_subcircuit_outer_scope():
    q0, q1 = cirq.LineQubit.range(2)
    circuit = cirq.Circuit(
        cirq.measure(q0, key='a'),
    )
    # TODO (daxfohl): This will not need an InsertStrategy after scope PR.
    circuit.append(
        cirq.CircuitOperation(cirq.FrozenCircuit(cirq.X(q1).with_classical_controls('a'))),
        strategy=cirq.InsertStrategy.NEW,
    )
    circuit.append(cirq.measure(q1, key='b'))
    result = cirq.Simulator().run(circuit)
    assert result.measurements['a'] == 0
    assert result.measurements['b'] == 0


def test_key_set_in_subcircuit_outer_scope():
    q0, q1 = cirq.LineQubit.range(2)
    circuit = cirq.Circuit(
        cirq.X(q0),
        cirq.measure(q0, key='a'),
    )
    # TODO (daxfohl): This will not need an InsertStrategy after scope PR.
    circuit.append(
        cirq.CircuitOperation(cirq.FrozenCircuit(cirq.X(q1).with_classical_controls('a'))),
        strategy=cirq.InsertStrategy.NEW,
    )
    circuit.append(cirq.measure(q1, key='b'))
    result = cirq.Simulator().run(circuit)
    assert result.measurements['a'] == 1
    assert result.measurements['b'] == 1


def test_condition_types():
    q0 = cirq.LineQubit(0)
    sympy_cond = sympy_parser.parse_expr('a >= 2')
    op = cirq.X(q0).with_classical_controls(cirq.MeasurementKey('a'), 'b', 'a > b', sympy_cond)
    assert set(map(str, op.classical_controls)) == {'a', 'b', 'a > b', 'a >= 2'}


def test_condition_flattening():
    q0 = cirq.LineQubit(0)
    op = cirq.X(q0).with_classical_controls('a').with_classical_controls('b')
    assert set(map(str, op.classical_controls)) == {'a', 'b'}
    assert isinstance(op._sub_operation, cirq.GateOperation)


def test_condition_stacking():
    q0 = cirq.LineQubit(0)
    op = cirq.X(q0).with_classical_controls('a').with_tags('t').with_classical_controls('b')
    assert set(map(str, cirq.control_keys(op))) == {'a', 'b'}
    assert set(map(str, op.classical_controls)) == {'a', 'b'}
    assert not op.tags


def test_condition_removal():
    q0 = cirq.LineQubit(0)
    op = (
        cirq.X(q0)
        .with_tags('t1')
        .with_classical_controls('a')
        .with_tags('t2')
        .with_classical_controls('b')
    )
    op = op.without_classical_controls()
    assert not cirq.control_keys(op)
    assert not op.classical_controls
    assert set(map(str, op.tags)) == {'t1'}


def test_qubit_mapping():
    q0, q1 = cirq.LineQubit.range(2)
    op = cirq.X(q0).with_classical_controls('a')
    assert op.with_qubits(q1).qubits == (q1,)


def test_parameterizable():
    s = sympy.Symbol('s')
    q0 = cirq.LineQubit(0)
    op = cirq.X(q0).with_classical_controls('a')
    opa = cirq.XPowGate(exponent=s).on(q0).with_classical_controls('a')
    assert cirq.is_parameterized(opa)
    assert not cirq.is_parameterized(op)
    assert cirq.resolve_parameters(opa, cirq.ParamResolver({'s': 1})) == op


def test_decompose():
    q0 = cirq.LineQubit(0)
    op = cirq.H(q0).with_classical_controls('a')
    assert cirq.decompose(op) == [
        (cirq.Y(q0) ** 0.5).with_classical_controls('a'),
        cirq.XPowGate(exponent=1.0, global_shift=-0.25).on(q0).with_classical_controls('a'),
    ]


def test_str():
    q0 = cirq.LineQubit(0)
    op = cirq.X(q0).with_classical_controls('a')
    assert str(op) == 'X(0).with_classical_controls(a)'


def test_scope_local():
    q = cirq.LineQubit(0)
    inner = cirq.Circuit(
        cirq.measure(q, key='a'),
        cirq.X(q).with_classical_controls('a'),
    )
    middle = cirq.Circuit(cirq.CircuitOperation(inner.freeze(), repetitions=2))
    outer_subcircuit = cirq.CircuitOperation(middle.freeze(), repetitions=2)
    circuit = outer_subcircuit.mapped_circuit(deep=True)
    internal_control_keys = [
        str(condition) for op in circuit.all_operations() for condition in cirq.control_keys(op)
    ]
    assert internal_control_keys == ['0:0:a', '0:1:a', '1:0:a', '1:1:a']
    assert not cirq.control_keys(outer_subcircuit)
    assert not cirq.control_keys(circuit)
    cirq.testing.assert_has_diagram(
        cirq.Circuit(outer_subcircuit),
        """
      [       [ 0: ───M───X─── ]             ]
0: ───[ 0: ───[       ║   ║    ]──────────── ]────────────
      [       [ a: ═══@═══^═══ ](loops=2)    ](loops=2)
""",
        use_unicode_characters=True,
    )
    cirq.testing.assert_has_diagram(
        circuit,
        """
0: ───────M───X───M───X───M───X───M───X───
          ║   ║   ║   ║   ║   ║   ║   ║
0:0:a: ═══@═══^═══╬═══╬═══╬═══╬═══╬═══╬═══
                  ║   ║   ║   ║   ║   ║
0:1:a: ═══════════@═══^═══╬═══╬═══╬═══╬═══
                          ║   ║   ║   ║
1:0:a: ═══════════════════@═══^═══╬═══╬═══
                                  ║   ║
1:1:a: ═══════════════════════════@═══^═══
""",
        use_unicode_characters=True,
    )
    assert circuit == cirq.Circuit(cirq.decompose(outer_subcircuit))


def test_scope_extern():
    q = cirq.LineQubit(0)
    inner = cirq.Circuit(
        cirq.measure(q, key='a'),
        cirq.X(q).with_classical_controls('b'),
    )
    middle = cirq.Circuit(
        cirq.measure(q, key=cirq.MeasurementKey('b')),
        cirq.CircuitOperation(inner.freeze(), repetitions=2),
    )
    outer_subcircuit = cirq.CircuitOperation(middle.freeze(), repetitions=2)
    circuit = outer_subcircuit.mapped_circuit(deep=True)
    internal_control_keys = [
        str(condition) for op in circuit.all_operations() for condition in cirq.control_keys(op)
    ]
    assert internal_control_keys == ['0:b', '0:b', '1:b', '1:b']
    assert not cirq.control_keys(outer_subcircuit)
    assert not cirq.control_keys(circuit)
    cirq.testing.assert_has_diagram(
        cirq.Circuit(outer_subcircuit),
        """
      [           [ 0: ───M('a')───X─── ]             ]
      [ 0: ───M───[                ║    ]──────────── ]
0: ───[       ║   [ b: ════════════^═══ ](loops=2)    ]────────────
      [       ║   ║                                   ]
      [ b: ═══@═══╩══════════════════════════════════ ](loops=2)
""",
        use_unicode_characters=True,
    )
    cirq.testing.assert_has_diagram(
        circuit,
        """
0: ─────M───M('0:0:a')───X───M('0:1:a')───X───M───M('1:0:a')───X───M('1:1:a')───X───
        ║                ║                ║   ║                ║                ║
0:b: ═══@════════════════^════════════════^═══╬════════════════╬════════════════╬═══
                                              ║                ║                ║
1:b: ═════════════════════════════════════════@════════════════^════════════════^═══
""",
        use_unicode_characters=True,
    )
    assert circuit == cirq.Circuit(cirq.decompose(outer_subcircuit))


def test_scope_extern_wrapping_with_non_repeating_subcircuits():
    def wrap(*ops):
        return cirq.CircuitOperation(cirq.FrozenCircuit(*ops))

    def wrap_frozen(*ops):
        return cirq.FrozenCircuit(wrap(*ops))

    q = cirq.LineQubit(0)
    inner = wrap_frozen(
        wrap(cirq.measure(q, key='a')),
        wrap(cirq.X(q).with_classical_controls('b')),
    )
    middle = wrap_frozen(
        wrap(cirq.measure(q, key=cirq.MeasurementKey('b'))),
        wrap(cirq.CircuitOperation(inner, repetitions=2)),
    )
    outer_subcircuit = cirq.CircuitOperation(middle, repetitions=2)
    circuit = outer_subcircuit.mapped_circuit(deep=True)
    internal_control_keys = [
        str(condition) for op in circuit.all_operations() for condition in cirq.control_keys(op)
    ]
    assert internal_control_keys == ['0:b', '0:b', '1:b', '1:b']
    assert not cirq.control_keys(outer_subcircuit)
    assert not cirq.control_keys(circuit)
    cirq.testing.assert_has_diagram(
        circuit,
        """
0: ─────M───M('0:0:a')───X───M('0:1:a')───X───M───M('1:0:a')───X───M('1:1:a')───X───
        ║                ║                ║   ║                ║                ║
0:b: ═══@════════════════^════════════════^═══╬════════════════╬════════════════╬═══
                                              ║                ║                ║
1:b: ═════════════════════════════════════════@════════════════^════════════════^═══
""",
        use_unicode_characters=True,
    )
    assert circuit == cirq.Circuit(cirq.decompose(outer_subcircuit))


def test_scope_root():
    q = cirq.LineQubit(0)
    inner = cirq.Circuit(
        cirq.measure(q, key='a'),
        cirq.X(q).with_classical_controls('b'),
    )
    middle = cirq.Circuit(
        cirq.measure(q, key=cirq.MeasurementKey('c')),
        cirq.CircuitOperation(inner.freeze(), repetitions=2),
    )
    outer_subcircuit = cirq.CircuitOperation(middle.freeze(), repetitions=2)
    circuit = outer_subcircuit.mapped_circuit(deep=True)
    internal_control_keys = [
        str(condition) for op in circuit.all_operations() for condition in cirq.control_keys(op)
    ]
    assert internal_control_keys == ['b', 'b', 'b', 'b']
    assert cirq.control_keys(outer_subcircuit) == {cirq.MeasurementKey('b')}
    assert cirq.control_keys(circuit) == {cirq.MeasurementKey('b')}
    cirq.testing.assert_has_diagram(
        cirq.Circuit(outer_subcircuit),
        """
      [                [ 0: ───M('a')───X─── ]             ]
      [ 0: ───M('c')───[                ║    ]──────────── ]
0: ───[                [ b: ════════════^═══ ](loops=2)    ]────────────
      [                ║                                   ]
      [ b: ════════════╩══════════════════════════════════ ](loops=2)
      ║
b: ═══╩═════════════════════════════════════════════════════════════════
""",
        use_unicode_characters=True,
    )
    cirq.testing.assert_has_diagram(
        circuit,
        """
0: ───M('0:c')───M('0:0:a')───X───M('0:1:a')───X───M('1:c')───M('1:0:a')───X───M('1:1:a')───X───
                              ║                ║                           ║                ║
b: ═══════════════════════════^════════════════^═══════════════════════════^════════════════^═══
""",
        use_unicode_characters=True,
    )
    assert circuit == cirq.Circuit(cirq.decompose(outer_subcircuit))


def test_scope_extern_mismatch():
    q = cirq.LineQubit(0)
    inner = cirq.Circuit(
        cirq.measure(q, key='a'),
        cirq.X(q).with_classical_controls('b'),
    )
    middle = cirq.Circuit(
        cirq.measure(q, key=cirq.MeasurementKey('b', ('0',))),
        cirq.CircuitOperation(inner.freeze(), repetitions=2),
    )
    outer_subcircuit = cirq.CircuitOperation(middle.freeze(), repetitions=2)
    circuit = outer_subcircuit.mapped_circuit(deep=True)
    internal_control_keys = [
        str(condition) for op in circuit.all_operations() for condition in cirq.control_keys(op)
    ]
    assert internal_control_keys == ['b', 'b', 'b', 'b']
    assert cirq.control_keys(outer_subcircuit) == {cirq.MeasurementKey('b')}
    assert cirq.control_keys(circuit) == {cirq.MeasurementKey('b')}
    cirq.testing.assert_has_diagram(
        cirq.Circuit(outer_subcircuit),
        """
      [                  [ 0: ───M('a')───X─── ]             ]
      [ 0: ───M('0:b')───[                ║    ]──────────── ]
0: ───[                  [ b: ════════════^═══ ](loops=2)    ]────────────
      [                  ║                                   ]
      [ b: ══════════════╩══════════════════════════════════ ](loops=2)
      ║
b: ═══╩═══════════════════════════════════════════════════════════════════
""",
        use_unicode_characters=True,
    )
    cirq.testing.assert_has_diagram(
        circuit,
        """
0: ───M('0:0:b')───M('0:0:a')───X───M('0:1:a')───X───M('1:0:b')───M('1:0:a')───X───M('1:1:a')───X───
                                ║                ║                             ║                ║
b: ═════════════════════════════^════════════════^═════════════════════════════^════════════════^═══
""",
        use_unicode_characters=True,
    )
    assert circuit == cirq.Circuit(cirq.decompose(outer_subcircuit))


def test_repr():
    q0 = cirq.LineQubit(0)
    op = cirq.X(q0).with_classical_controls('a')
    assert repr(op) == (
        "cirq.ClassicallyControlledOperation("
        "cirq.X(cirq.LineQubit(0)), [cirq.KeyCondition(cirq.MeasurementKey(name='a'))]"
        ")"
    )


def test_no_measurement_gates():
    q0 = cirq.LineQubit(0)
    with pytest.raises(ValueError, match='with measurements'):
        _ = cirq.measure(q0).with_classical_controls('a')


def test_unmeasured_condition():
    q0 = cirq.LineQubit(0)
    bad_circuit = cirq.Circuit(cirq.X(q0).with_classical_controls('a'))
    with pytest.raises(
        ValueError, match='Measurement key a missing when testing classical control'
    ):
        _ = cirq.Simulator().simulate(bad_circuit)


<<<<<<< HEAD
def test_sympy():
    q0, q1, q2, q3, q_result = cirq.LineQubit.range(5)
    for i in range(4):
        for j in range(4):
            # Put first two qubits into a state representing bitstring(i), next two qubits into a
            # state representing bitstring(j) and measure those into m_i and m_j respectively. Then
            # add a conditional X(q_result) based on m_i > m_j and measure that.
            bitstring_i = cirq.big_endian_int_to_bits(i, bit_count=2)
            bitstring_j = cirq.big_endian_int_to_bits(j, bit_count=2)
            circuit = cirq.Circuit(
                cirq.X(q0) ** bitstring_i[0],
                cirq.X(q1) ** bitstring_i[1],
                cirq.X(q2) ** bitstring_j[0],
                cirq.X(q3) ** bitstring_j[1],
                cirq.measure(q0, q1, key='m_i'),
                cirq.measure(q2, q3, key='m_j'),
                cirq.X(q_result).with_classical_controls(sympy_parser.parse_expr('m_j > m_i')),
                cirq.measure(q_result, key='m_result'),
            )

            # m_result should now be set iff j > i.
            result = cirq.Simulator().run(circuit)
            assert result.measurements['m_result'][0][0] == (j > i)
=======
def test_layered_circuit_operations_with_controls_in_between():
    q = cirq.LineQubit(0)
    outer_subcircuit = cirq.CircuitOperation(
        cirq.Circuit(
            cirq.CircuitOperation(
                cirq.FrozenCircuit(
                    cirq.X(q),
                    cirq.Y(q),
                )
            ).with_classical_controls('m')
        ).freeze()
    )
    circuit = outer_subcircuit.mapped_circuit(deep=True)
    cirq.testing.assert_has_diagram(
        cirq.Circuit(outer_subcircuit),
        """
      [ 0: ───[ 0: ───X───Y─── ].with_classical_controls(m)─── ]
0: ───[       ║                                                ]───
      [ m: ═══╩═══════════════════════════════════════════════ ]
      ║
m: ═══╩════════════════════════════════════════════════════════════
""",
        use_unicode_characters=True,
    )
    cirq.testing.assert_has_diagram(
        circuit,
        """
0: ───[ 0: ───X───Y─── ].with_classical_controls(m)───
      ║
m: ═══╩═══════════════════════════════════════════════
""",
        use_unicode_characters=True,
    )
    cirq.testing.assert_has_diagram(
        cirq.Circuit(cirq.decompose(outer_subcircuit)),
        """
0: ───X───Y───
      ║   ║
m: ═══^═══^═══
""",
        use_unicode_characters=True,
    )
>>>>>>> 4ebfb1c8
<|MERGE_RESOLUTION|>--- conflicted
+++ resolved
@@ -633,7 +633,50 @@
         _ = cirq.Simulator().simulate(bad_circuit)
 
 
-<<<<<<< HEAD
+def test_layered_circuit_operations_with_controls_in_between():
+    q = cirq.LineQubit(0)
+    outer_subcircuit = cirq.CircuitOperation(
+        cirq.Circuit(
+            cirq.CircuitOperation(
+                cirq.FrozenCircuit(
+                    cirq.X(q),
+                    cirq.Y(q),
+                )
+            ).with_classical_controls('m')
+        ).freeze()
+    )
+    circuit = outer_subcircuit.mapped_circuit(deep=True)
+    cirq.testing.assert_has_diagram(
+        cirq.Circuit(outer_subcircuit),
+        """
+      [ 0: ───[ 0: ───X───Y─── ].with_classical_controls(m)─── ]
+0: ───[       ║                                                ]───
+      [ m: ═══╩═══════════════════════════════════════════════ ]
+      ║
+m: ═══╩════════════════════════════════════════════════════════════
+""",
+        use_unicode_characters=True,
+    )
+    cirq.testing.assert_has_diagram(
+        circuit,
+        """
+0: ───[ 0: ───X───Y─── ].with_classical_controls(m)───
+      ║
+m: ═══╩═══════════════════════════════════════════════
+""",
+        use_unicode_characters=True,
+    )
+    cirq.testing.assert_has_diagram(
+        cirq.Circuit(cirq.decompose(outer_subcircuit)),
+        """
+0: ───X───Y───
+      ║   ║
+m: ═══^═══^═══
+""",
+        use_unicode_characters=True,
+    )
+
+
 def test_sympy():
     q0, q1, q2, q3, q_result = cirq.LineQubit.range(5)
     for i in range(4):
@@ -656,48 +699,4 @@
 
             # m_result should now be set iff j > i.
             result = cirq.Simulator().run(circuit)
-            assert result.measurements['m_result'][0][0] == (j > i)
-=======
-def test_layered_circuit_operations_with_controls_in_between():
-    q = cirq.LineQubit(0)
-    outer_subcircuit = cirq.CircuitOperation(
-        cirq.Circuit(
-            cirq.CircuitOperation(
-                cirq.FrozenCircuit(
-                    cirq.X(q),
-                    cirq.Y(q),
-                )
-            ).with_classical_controls('m')
-        ).freeze()
-    )
-    circuit = outer_subcircuit.mapped_circuit(deep=True)
-    cirq.testing.assert_has_diagram(
-        cirq.Circuit(outer_subcircuit),
-        """
-      [ 0: ───[ 0: ───X───Y─── ].with_classical_controls(m)─── ]
-0: ───[       ║                                                ]───
-      [ m: ═══╩═══════════════════════════════════════════════ ]
-      ║
-m: ═══╩════════════════════════════════════════════════════════════
-""",
-        use_unicode_characters=True,
-    )
-    cirq.testing.assert_has_diagram(
-        circuit,
-        """
-0: ───[ 0: ───X───Y─── ].with_classical_controls(m)───
-      ║
-m: ═══╩═══════════════════════════════════════════════
-""",
-        use_unicode_characters=True,
-    )
-    cirq.testing.assert_has_diagram(
-        cirq.Circuit(cirq.decompose(outer_subcircuit)),
-        """
-0: ───X───Y───
-      ║   ║
-m: ═══^═══^═══
-""",
-        use_unicode_characters=True,
-    )
->>>>>>> 4ebfb1c8
+            assert result.measurements['m_result'][0][0] == (j > i)