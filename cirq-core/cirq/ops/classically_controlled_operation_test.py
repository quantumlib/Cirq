--- conflicted
+++ resolved
@@ -11,11 +11,8 @@
 # WITHOUT WARRANTIES OR CONDITIONS OF ANY KIND, either express or implied.
 # See the License for the specific language governing permissions and
 # limitations under the License.
-<<<<<<< HEAD
 
 import numpy as np
-=======
->>>>>>> 9aede582
 import pytest
 import sympy
 from sympy.parsing import sympy_parser
@@ -707,7 +704,6 @@
             assert result.measurements['m_result'][0][0] == (j > i)
 
 
-<<<<<<< HEAD
 def test_sympy_qudits():
     q0 = cirq.LineQid(0, 3)
     q1 = cirq.LineQid(1, 3)
@@ -742,8 +738,6 @@
         assert result.measurements['m_result'][0][0] == (i > 4)
 
 
-=======
->>>>>>> 9aede582
 def test_sympy_path_prefix():
     q = cirq.LineQubit(0)
     op = cirq.X(q).with_classical_controls(sympy.Symbol('b'))
@@ -756,11 +750,7 @@
     a, b, c, d = sympy.symbols('a b c d')
     inner = cirq.Circuit(
         cirq.measure(q, key='a'),
-<<<<<<< HEAD
-        cirq.X(q).with_classical_controls(a + b + c + d),
-=======
         cirq.X(q).with_classical_controls(a & b).with_classical_controls(c | d),
->>>>>>> 9aede582
     )
     middle = cirq.Circuit(
         cirq.measure(q, key='b'),
@@ -773,9 +763,6 @@
     assert set(internal_controls) == {'0:0:a', '0:1:a', '1:0:a', '1:1:a', '0:b', '1:b', 'c', 'd'}
     assert cirq.control_keys(outer_subcircuit) == {'c', 'd'}
     assert cirq.control_keys(circuit) == {'c', 'd'}
-<<<<<<< HEAD
-    assert circuit == cirq.Circuit(cirq.decompose(outer_subcircuit))
-=======
     assert circuit == cirq.Circuit(cirq.decompose(outer_subcircuit))
     cirq.testing.assert_has_diagram(
         cirq.Circuit(outer_subcircuit),
@@ -861,5 +848,4 @@
         result = cirq.CliffordSimulator().run(circuit)
         assert result.measurements['0:0:m_result'][0][0] == (
             bits[0] and bits[1] or bits[2] and bits[3]  # bits[4] irrelevant
-        )
->>>>>>> 9aede582
+        )