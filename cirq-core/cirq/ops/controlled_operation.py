# Copyright 2019 The Cirq Developers
#
# Licensed under the Apache License, Version 2.0 (the "License");
# you may not use this file except in compliance with the License.
# You may obtain a copy of the License at
#
#     https://www.apache.org/licenses/LICENSE-2.0
#
# Unless required by applicable law or agreed to in writing, software
# distributed under the License is distributed on an "AS IS" BASIS,
# WITHOUT WARRANTIES OR CONDITIONS OF ANY KIND, either express or implied.
# See the License for the specific language governing permissions and
# limitations under the License.

from __future__ import annotations

from types import EllipsisType, NotImplementedType
from typing import (
    AbstractSet,
    Any,
    Collection,
    Dict,
    List,
    Optional,
    Sequence,
    Tuple,
    TYPE_CHECKING,
    Union,
)

import numpy as np

from cirq import protocols, qis, value
from cirq.ops import (
    common_gates,
    control_values as cv,
    controlled_gate,
    eigen_gate,
    gate_operation,
    matrix_gates,
    op_tree,
    raw_types,
)

if TYPE_CHECKING:
    import cirq


@value.value_equality
class ControlledOperation(raw_types.Operation):
    """Augments existing operations to have one or more control qubits.

    This object is typically created via `operation.controlled_by(*qubits)`.
    """

    def __init__(
        self,
        controls: Sequence[cirq.Qid],
        sub_operation: cirq.Operation,
        control_values: Optional[
            Union[cv.AbstractControlValues, Sequence[Union[int, Collection[int]]]]
        ] = None,
    ):
        """Initializes the controlled operation.

        Args:
            controls: The qubits that control the sub-operation.
            sub_operation: The operation that will be controlled.
            control_values: Which control qubit values to apply the sub
                operation.  Either an object that inherits from AbstractControlValues
                or a sequence of length `num_controls` where each
                entry is an integer (or set of integers) corresponding to the
                qubit value (or set of possible values) where that control is
                enabled.  When all controls are enabled, the sub gate is
                applied.  If unspecified, control values default to 1.

        Raises:
            ValueError: If the `control_values` or `control_qid_shape` does not
                match the number of qubits, if the `control_values` are out of
                bounds, if the qubits overlap, or if the sub_operation is not a
                unitary or mixture.
        """
        controlled_gate._validate_sub_object(sub_operation)
        if control_values is None:
            control_values = ((1,),) * len(controls)
        if not isinstance(control_values, cv.AbstractControlValues):
            control_values = cv.ProductOfSums(control_values)

        if protocols.num_qubits(control_values) != len(controls):
            raise ValueError('cirq.num_qubits(control_values) != len(controls)')

        # Verify qubits control qubits unique
        control_set = set(controls)
        if len(controls) != len(control_set):
            seen = set()
            dupes = [x for x in controls if x in seen or seen.add(x)]  # type: ignore
            raise ValueError(f'Duplicate control qubits {[str(x) for x in dupes]}.')

        # Verify qubits don't overlap
        if not control_set.isdisjoint(sub_operation.qubits):
            overlap = control_set.intersection(sub_operation.qubits)
            raise ValueError(f'Sub-op and controls share qubits {[str(x) for x in overlap]}.')

        self._control_values = control_values

        # Verify control values not out of bounds
        self._control_values.validate([q.dimension for q in controls])

        if not isinstance(sub_operation, ControlledOperation):
            self._controls = tuple(controls)
            self._sub_operation = sub_operation
        else:
            # Auto-flatten nested controlled operations.
            self._controls = tuple(controls) + sub_operation.controls
            self._sub_operation = sub_operation.sub_operation
            self._control_values = self._control_values & sub_operation.control_values

    @property
    def controls(self) -> Tuple[cirq.Qid, ...]:
        return self._controls

    @property
    def control_values(self) -> cv.AbstractControlValues:
        return self._control_values

    @property
    def sub_operation(self) -> cirq.Operation:
        return self._sub_operation

    @property
    def gate(self) -> Optional[cirq.ControlledGate]:
        if self.sub_operation.gate is None:
            return None
        return controlled_gate.ControlledGate(
            self.sub_operation.gate,
            control_values=self.control_values,
            control_qid_shape=[q.dimension for q in self.controls],
        )

    @property
    def qubits(self):
        return self.controls + self.sub_operation.qubits

    def with_qubits(self, *new_qubits):
        n = len(self.controls)
        return ControlledOperation(
            new_qubits[:n], self.sub_operation.with_qubits(*new_qubits[n:]), self.control_values
        )

    def _decompose_(self):
        return self._decompose_with_context_()

    def _decompose_with_context_(self, context: Optional[cirq.DecompositionContext] = None):
        result = protocols.decompose_once_with_qubits(
            self.gate, self.qubits, NotImplemented, flatten=False, context=context
        )
        if result is not NotImplemented:
            return result

        if isinstance(self.sub_operation.gate, matrix_gates.MatrixGate):
            # Default decompositions of 2/3 qubit `cirq.MatrixGate` ignores global phase, which is
            # local phase in the controlled variant and hence cannot be ignored.
            return NotImplemented

        result = protocols.decompose_once(
            self.sub_operation, NotImplemented, flatten=False, context=context
        )
        if result is NotImplemented:
            return NotImplemented

        return op_tree.transform_op_tree(
            result, lambda op: op.controlled_by(*self.controls, control_values=self.control_values)
        )

    def _value_equality_values_(self):
        sorted_controls, expanded_cvals = tuple(
            zip(*sorted(zip(self.controls, zip(*self.control_values.expand()))))
        )
        return sorted_controls, tuple(expanded_cvals), self.sub_operation

    def _apply_unitary_(self, args: protocols.ApplyUnitaryArgs) -> np.ndarray:
        n = len(self.controls)
        sub_n = len(args.axes) - n
        sub_axes = args.axes[n:]
        for control_vals in self.control_values.expand():
            active: Tuple[Union[EllipsisType, slice], ...] = (
                ...,
                *(slice(v, v + 1) for v in control_vals),
                *(slice(None),) * sub_n,
            )
            target_view = args.target_tensor[active]
            buffer_view = args.available_buffer[active]
            result = protocols.apply_unitary(
                self.sub_operation,
                protocols.ApplyUnitaryArgs(target_view, buffer_view, sub_axes),
                default=NotImplemented,
            )

            if result is NotImplemented:
                return NotImplemented

            if result is not target_view:
                # HACK: assume they didn't somehow escape the slice view and
                # edit the rest of target_tensor.
                target_view[...] = result

        return args.target_tensor

    def _has_unitary_(self) -> bool:
        return protocols.has_unitary(self.sub_operation)

    def _qasm_(self, args: cirq.QasmArgs) -> Optional[str]:
        if (
            hasattr(self._sub_operation, "gate")
            and len(self._controls) == 1
            and self.control_values == cv.ProductOfSums(((1,),))
            and all(q.dimension == 2 for q in self.qubits)
        ):
            gate = self.sub_operation.gate
            if (
                isinstance(gate, eigen_gate.EigenGate)
                and gate.exponent == 1
                and gate.global_shift == 0
            ):
                instr = None
                if isinstance(gate, common_gates.XPowGate):
                    instr = 'cx {0},{1};\n'
                elif isinstance(gate, common_gates.YPowGate):
                    instr = 'cy {0},{1};\n'
                elif isinstance(gate, common_gates.ZPowGate):
                    instr = 'cz {0},{1};\n'
                elif isinstance(gate, common_gates.HPowGate):
                    instr = 'ch {0},{1};\n'
                if instr:
                    return args.format(instr, self._controls[0], self.sub_operation.qubits[0])
        # Fallback to decompose.
        return None

    def _extend_matrix(self, sub_matrix: np.ndarray) -> np.ndarray:
        qid_shape = protocols.qid_shape(self)
        sub_n = len(qid_shape) - len(self.controls)
        tensor = qis.eye_tensor(qid_shape, dtype=sub_matrix.dtype)
        sub_tensor = sub_matrix.reshape(qid_shape[len(self.controls) :] * 2)
        for control_vals in self.control_values.expand():
            active = (*(v for v in control_vals), *(slice(None),) * sub_n) * 2
<<<<<<< HEAD
            tensor[active] = sub_tensor  # type: ignore
=======
            tensor[active] = sub_tensor  # type: ignore[index]
>>>>>>> 38751e16
        return tensor.reshape((np.prod(qid_shape, dtype=np.int64).item(),) * 2)

    def _unitary_(self) -> Union[np.ndarray, NotImplementedType]:
        sub_matrix = protocols.unitary(self.sub_operation, None)
        if sub_matrix is None:
            return NotImplemented
        return self._extend_matrix(sub_matrix)

    def _has_mixture_(self) -> bool:
        return protocols.has_mixture(self.sub_operation)

    def _mixture_(self) -> Optional[List[Tuple[float, np.ndarray]]]:
        sub_mixture = protocols.mixture(self.sub_operation, None)
        if sub_mixture is None:
            return None
        return [(p, self._extend_matrix(m)) for p, m in sub_mixture]

    def __str__(self) -> str:
        prefix = str(self.control_values)
        if isinstance(self.sub_operation, gate_operation.GateOperation):
            qubits = ', '.join(map(str, self.qubits))
            return f'{prefix}{self.sub_operation.gate}({qubits})'
        controls = ', '.join(str(q) for q in self.controls)
        return f'{prefix}({controls}, {self.sub_operation})'

    def __repr__(self):
        if all(q.dimension == 2 for q in self.controls):
            if self.control_values.is_trivial:
                if self == self.sub_operation.controlled_by(*self.controls):
                    qubit_args = ', '.join(repr(q) for q in self.controls)
                    return f'{self.sub_operation!r}.controlled_by({qubit_args})'
        return (
            f'cirq.ControlledOperation('
            f'sub_operation={self.sub_operation!r},'
            f'control_values={self.control_values!r},'
            f'controls={self.controls!r})'
        )

    def _is_parameterized_(self) -> bool:
        return protocols.is_parameterized(self.sub_operation)

    def _parameter_names_(self) -> AbstractSet[str]:
        return protocols.parameter_names(self.sub_operation)

    def _resolve_parameters_(
        self, resolver: cirq.ParamResolver, recursive: bool
    ) -> ControlledOperation:
        new_sub_op = protocols.resolve_parameters(self.sub_operation, resolver, recursive)
        return ControlledOperation(self.controls, new_sub_op, self.control_values)

    def _trace_distance_bound_(self) -> Optional[float]:
        if self._is_parameterized_():
            return None
        u = protocols.unitary(self.sub_operation, default=None)
        if u is None:
            return NotImplemented  # pragma: no cover
        angle_list = np.append(np.angle(np.linalg.eigvals(u)), 0)
        return protocols.trace_distance_from_angle_list(angle_list)

    def __pow__(self, exponent: Any) -> ControlledOperation:
        new_sub_op = protocols.pow(self.sub_operation, exponent, NotImplemented)
        if new_sub_op is NotImplemented:
            return NotImplemented
        return ControlledOperation(self.controls, new_sub_op, self.control_values)

    def _circuit_diagram_info_(
        self, args: cirq.CircuitDiagramInfoArgs
    ) -> Optional[protocols.CircuitDiagramInfo]:
        n = len(self.controls)

        sub_args = protocols.CircuitDiagramInfoArgs(
            known_qubit_count=(
                args.known_qubit_count - n if args.known_qubit_count is not None else None
            ),
            known_qubits=(args.known_qubits[n:] if args.known_qubits is not None else None),
            use_unicode_characters=args.use_unicode_characters,
            precision=args.precision,
            label_map=args.label_map,
        )
        sub_info = protocols.circuit_diagram_info(self.sub_operation, sub_args, None)
        if sub_info is None:
            return NotImplemented

        cv_info = protocols.circuit_diagram_info(self.control_values)

        wire_symbols = (*cv_info.wire_symbols, *sub_info.wire_symbols)
        exponent_qubit_index = None
        num_controls = protocols.num_qubits(self.control_values)
        if sub_info.exponent_qubit_index is not None:
            exponent_qubit_index = sub_info.exponent_qubit_index + num_controls
        elif sub_info.exponent is not None:
            # For a multi-qubit `sub_operation`, if the `exponent_qubit_index` is None, the qubit
            # on which the exponent gets drawn in the controlled case (smallest ordered qubit of
            # sub_operation) can be different from the uncontrolled case (lexicographically largest
            # qubit of sub_operation). See tests for example.
            exponent_qubit_index = num_controls
        return protocols.CircuitDiagramInfo(
            wire_symbols=wire_symbols,
            exponent=sub_info.exponent,
            exponent_qubit_index=exponent_qubit_index,
        )

    def _json_dict_(self) -> Dict[str, Any]:
        return {
            'controls': self.controls,
            'control_values': self.control_values,
            'sub_operation': self.sub_operation,
        }<|MERGE_RESOLUTION|>--- conflicted
+++ resolved
@@ -243,11 +243,7 @@
         sub_tensor = sub_matrix.reshape(qid_shape[len(self.controls) :] * 2)
         for control_vals in self.control_values.expand():
             active = (*(v for v in control_vals), *(slice(None),) * sub_n) * 2
-<<<<<<< HEAD
-            tensor[active] = sub_tensor  # type: ignore
-=======
             tensor[active] = sub_tensor  # type: ignore[index]
->>>>>>> 38751e16
         return tensor.reshape((np.prod(qid_shape, dtype=np.int64).item(),) * 2)
 
     def _unitary_(self) -> Union[np.ndarray, NotImplementedType]:
