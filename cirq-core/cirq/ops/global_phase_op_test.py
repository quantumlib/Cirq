--- conflicted
+++ resolved
@@ -271,10 +271,7 @@
 
 
 def test_gate_global_phase_op_json_dict():
-<<<<<<< HEAD
-    assert cirq.GlobalPhaseGate(-1j)._json_dict_() == {
-        'coefficient': -1j,
-    }
+    assert cirq.GlobalPhaseGate(-1j)._json_dict_() == {'coefficient': -1j}
 
 
 def test_parameterization():
@@ -291,7 +288,4 @@
 def test_resolve(resolve_fn):
     t = sympy.Symbol('t')
     gpt = cirq.GlobalPhaseGate(coefficient=t)
-    assert resolve_fn(gpt, {'t': -1}) == cirq.GlobalPhaseGate(coefficient=-1)
-=======
-    assert cirq.GlobalPhaseGate(-1j)._json_dict_() == {'coefficient': -1j}
->>>>>>> 27152c63
+    assert resolve_fn(gpt, {'t': -1}) == cirq.GlobalPhaseGate(coefficient=-1)