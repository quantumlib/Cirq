# Copyright 2018 The Cirq Developers
#
# Licensed under the Apache License, Version 2.0 (the "License");
# you may not use this file except in compliance with the License.
# You may obtain a copy of the License at
#
#     https://www.apache.org/licenses/LICENSE-2.0
#
# Unless required by applicable law or agreed to in writing, software
# distributed under the License is distributed on an "AS IS" BASIS,
# WITHOUT WARRANTIES OR CONDITIONS OF ANY KIND, either express or implied.
# See the License for the specific language governing permissions and
# limitations under the License.

import pytest

import cirq
from cirq.testing import assert_deprecated


def test_single_qubit_gate_validate_args():
    class Dummy(cirq.SingleQubitGate):
        def matrix(self):
            pass

    g = Dummy()
    q1 = cirq.NamedQubit('q1')
    q2 = cirq.NamedQubit('q2')

    assert g.num_qubits() == 1
    g.validate_args([q1])
    g.validate_args([q2])
    with pytest.raises(ValueError):
        g.validate_args([])
    with pytest.raises(ValueError):
        g.validate_args([q1, q2])


def test_single_qubit_gate_validates_on_each():
    class Dummy(cirq.SingleQubitGate):
        def matrix(self):
            pass

    g = Dummy()
    assert g.num_qubits() == 1

    test_qubits = [cirq.NamedQubit(str(i)) for i in range(3)]

    _ = g.on_each(*test_qubits)
    _ = g.on_each(test_qubits)

    test_non_qubits = [str(i) for i in range(3)]
    with pytest.raises(ValueError):
        _ = g.on_each(*test_non_qubits)
    with pytest.raises(ValueError):
        _ = g.on_each(*test_non_qubits)


def test_single_qubit_validates_on():
    class Dummy(cirq.SingleQubitGate):
        def matrix(self):
            pass

    g = Dummy()
    assert g.num_qubits() == 1

    test_qubits = [cirq.NamedQubit(str(i)) for i in range(3)]

    with pytest.raises(ValueError):
        _ = g.on(*test_qubits)
    with pytest.raises(ValueError):
        _ = g.on(*test_qubits)


def test_two_qubit_gate_is_abstract_can_implement():
    class Included(cirq.TwoQubitGate):
        def matrix(self):
            pass

    with assert_deprecated(deadline="v0.14"):
        assert isinstance(Included(), cirq.TwoQubitGate)


def test_two_qubit_gate_validate_pass():
    class Dummy(cirq.TwoQubitGate):
        def matrix(self):
            pass

    with assert_deprecated(deadline="v0.14"):
        g = Dummy()

    q1 = cirq.NamedQubit('q1')
    q2 = cirq.NamedQubit('q2')
    q3 = cirq.NamedQubit('q3')

    assert g.num_qubits() == 2
    g.validate_args([q1, q2])
    g.validate_args([q2, q3])
    g.validate_args([q3, q2])


def test_two_qubit_gate_validate_wrong_number():
    class Dummy(cirq.TwoQubitGate):
        def matrix(self):
            pass

    with assert_deprecated(deadline="v0.14"):
        g = Dummy()

    q1 = cirq.NamedQubit('q1')
    q2 = cirq.NamedQubit('q2')
    q3 = cirq.NamedQubit('q3')

    with pytest.raises(ValueError):
        g.validate_args([])
    with pytest.raises(ValueError):
        g.validate_args([q1])
    with pytest.raises(ValueError):
        g.validate_args([q1, q2, q3])


def test_three_qubit_gate_validate():
    class Dummy(cirq.ThreeQubitGate):
        def matrix(self):
            pass

    with assert_deprecated(deadline="v0.14"):
        g = Dummy()

    a, b, c, d = cirq.LineQubit.range(4)

    assert g.num_qubits() == 3

    g.validate_args([a, b, c])
    with pytest.raises(ValueError):
        g.validate_args([])
    with pytest.raises(ValueError):
        g.validate_args([a])
    with pytest.raises(ValueError):
        g.validate_args([a, b])
    with pytest.raises(ValueError):
        g.validate_args([a, b, c, d])


def test_qasm_output_args_validate():
    args = cirq.QasmArgs(version='2.0')
    args.validate_version('2.0')

    with pytest.raises(ValueError):
        args.validate_version('2.1')


def test_qasm_output_args_format():
    a = cirq.NamedQubit('a')
    b = cirq.NamedQubit('b')
    m_a = cirq.measure(a, key='meas_a')
    m_b = cirq.measure(b, key='meas_b')
    args = cirq.QasmArgs(
        precision=4,
        version='2.0',
        qubit_id_map={a: 'aaa[0]', b: 'bbb[0]'},
        meas_key_id_map={'meas_a': 'm_a', 'meas_b': 'm_b'},
    )

    assert args.format('_{0}_', a) == '_aaa[0]_'
    assert args.format('_{0}_', b) == '_bbb[0]_'

    assert args.format('_{0:meas}_', cirq.measurement_key_name(m_a)) == '_m_a_'
    assert args.format('_{0:meas}_', cirq.measurement_key_name(m_b)) == '_m_b_'

    assert args.format('_{0}_', 89.1234567) == '_89.1235_'
    assert args.format('_{0}_', 1.23) == '_1.23_'

    assert args.format('_{0:half_turns}_', 89.1234567) == '_pi*89.1235_'
    assert args.format('_{0:half_turns}_', 1.23) == '_pi*1.23_'

    assert args.format('_{0}_', 'other') == '_other_'


def test_multi_qubit_gate_validate():
    class Dummy(cirq.Gate):
        def num_qubits(self) -> int:
            return self._num_qubits

        def __init__(self, num_qubits):
            self._num_qubits = num_qubits

    a, b, c, d = cirq.LineQubit.range(4)

    g = Dummy(3)

    assert g.num_qubits() == 3
    g.validate_args([a, b, c])
    with pytest.raises(ValueError):
        g.validate_args([])
    with pytest.raises(ValueError):
        g.validate_args([a])
    with pytest.raises(ValueError):
        g.validate_args([a, b])
    with pytest.raises(ValueError):
        g.validate_args([a, b, c, d])


def test_supports_on_each_inheritance_shim():
    class NotOnEach(cirq.Gate):
        def num_qubits(self):
            return 1  # coverage: ignore

    class OnEach(cirq.ops.gate_features.SupportsOnEachGate):
        def num_qubits(self):
            return 1  # coverage: ignore

    class SingleQ(cirq.SingleQubitGate):
        pass

    class TwoQ(cirq.TwoQubitGate):
        pass

    not_on_each = NotOnEach()
    single_q = SingleQ()
    two_q = TwoQ()
    with assert_deprecated(deadline="v0.14"):
        on_each = OnEach()

    assert not isinstance(not_on_each, cirq.ops.gate_features.SupportsOnEachGate)
    assert isinstance(on_each, cirq.ops.gate_features.SupportsOnEachGate)
    assert isinstance(single_q, cirq.ops.gate_features.SupportsOnEachGate)
    assert not isinstance(two_q, cirq.ops.gate_features.SupportsOnEachGate)
    assert isinstance(cirq.X, cirq.ops.gate_features.SupportsOnEachGate)
    assert not isinstance(cirq.CX, cirq.ops.gate_features.SupportsOnEachGate)
    assert isinstance(cirq.DepolarizingChannel(0.01), cirq.ops.gate_features.SupportsOnEachGate)


def test_supports_on_each_deprecation():
    class CustomGate(cirq.ops.gate_features.SupportsOnEachGate):
        def num_qubits(self):
            return 1  # coverage: ignore

<<<<<<< HEAD
    assert cirq.H.on_each(QidIter())[0] == cirq.H.on(QidIter())


def test_supports_two_qubit_inheritance_shim():
    print()

    class Dummy1(cirq.Gate):
        def num_qubits(self):
            return 1

    class Dummy1a(cirq.SingleQubitGate):
        pass

    class Dummy2(cirq.Gate):
        def num_qubits(self):
            return 2

    class Dummy2a(cirq.TwoQubitGate):
        pass

    class NottaGate:
        def _num_qubits_(self):
            return 2  # coverage: ignore

    g1 = Dummy1()
    g1a = Dummy1a()
    g2 = Dummy2()
    with assert_deprecated(deadline="v0.14"):
        g2a = Dummy2a()

    assert not isinstance(g1, cirq.TwoQubitGate)
    assert not isinstance(g1a, cirq.TwoQubitGate)
    assert isinstance(g2, cirq.TwoQubitGate)
    assert isinstance(g2a, cirq.TwoQubitGate)
    assert not isinstance(cirq.X, cirq.TwoQubitGate)
    assert isinstance(cirq.CX, cirq.TwoQubitGate)
    assert not isinstance(NottaGate(), cirq.TwoQubitGate)


def test_supports_three_qubit_inheritance_shim():
    print()

    class Dummy1(cirq.Gate):
        def num_qubits(self):
            return 1

    class Dummy1a(cirq.SingleQubitGate):
        pass

    class Dummy3(cirq.Gate):
        def num_qubits(self):
            return 3

    class Dummy3a(cirq.ThreeQubitGate):
        pass

    class NottaGate:
        def _num_qubits_(self):
            return 3  # coverage: ignore

    g1 = Dummy1()
    g1a = Dummy1a()
    g3 = Dummy3()
    with assert_deprecated(deadline="v0.14"):
        g3a = Dummy3a()

    assert not isinstance(g1, cirq.ThreeQubitGate)
    assert not isinstance(g1a, cirq.ThreeQubitGate)
    assert isinstance(g3, cirq.ThreeQubitGate)
    assert isinstance(g3a, cirq.ThreeQubitGate)
    assert not isinstance(cirq.X, cirq.ThreeQubitGate)
    assert isinstance(cirq.CCX, cirq.ThreeQubitGate)
    assert not isinstance(NottaGate(), cirq.ThreeQubitGate)
=======
    with assert_deprecated(deadline="v0.14"):
        assert isinstance(CustomGate(), cirq.ops.gate_features.SupportsOnEachGate)
>>>>>>> 1c2eafb3
<|MERGE_RESOLUTION|>--- conflicted
+++ resolved
@@ -213,12 +213,9 @@
     class SingleQ(cirq.SingleQubitGate):
         pass
 
-    class TwoQ(cirq.TwoQubitGate):
-        pass
-
     not_on_each = NotOnEach()
     single_q = SingleQ()
-    two_q = TwoQ()
+    two_q = cirq.testing.TwoQubitGate()
     with assert_deprecated(deadline="v0.14"):
         on_each = OnEach()
 
@@ -236,8 +233,8 @@
         def num_qubits(self):
             return 1  # coverage: ignore
 
-<<<<<<< HEAD
-    assert cirq.H.on_each(QidIter())[0] == cirq.H.on(QidIter())
+    with assert_deprecated(deadline="v0.14"):
+        assert isinstance(CustomGate(), cirq.ops.gate_features.SupportsOnEachGate)
 
 
 def test_supports_two_qubit_inheritance_shim():
@@ -309,8 +306,4 @@
     assert isinstance(g3a, cirq.ThreeQubitGate)
     assert not isinstance(cirq.X, cirq.ThreeQubitGate)
     assert isinstance(cirq.CCX, cirq.ThreeQubitGate)
-    assert not isinstance(NottaGate(), cirq.ThreeQubitGate)
-=======
-    with assert_deprecated(deadline="v0.14"):
-        assert isinstance(CustomGate(), cirq.ops.gate_features.SupportsOnEachGate)
->>>>>>> 1c2eafb3
+    assert not isinstance(NottaGate(), cirq.ThreeQubitGate)