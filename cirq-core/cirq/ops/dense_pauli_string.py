# Copyright 2018 The Cirq Developers
#
# Licensed under the Apache License, Version 2.0 (the "License");
# you may not use this file except in compliance with the License.
# You may obtain a copy of the License at
#
#     https://www.apache.org/licenses/LICENSE-2.0
#
# Unless required by applicable law or agreed to in writing, software
# distributed under the License is distributed on an "AS IS" BASIS,
# WITHOUT WARRANTIES OR CONDITIONS OF ANY KIND, either express or implied.
# See the License for the specific language governing permissions and
# limitations under the License.

import abc
import numbers
from typing import (
    AbstractSet,
    Any,
    Callable,
    cast,
    Dict,
    Iterable,
    Iterator,
    List,
    Optional,
    overload,
    Sequence,
    Tuple,
    Type,
    TYPE_CHECKING,
    TypeVar,
    Union,
)

import numpy as np
import sympy

from cirq import protocols, linalg, value
from cirq._compat import proper_repr
from cirq.ops import raw_types, identity, pauli_gates, global_phase_op, pauli_string
from cirq.type_workarounds import NotImplementedType

if TYPE_CHECKING:
    import cirq

# Order is important! Index equals numeric value.
PAULI_CHARS = 'IXYZ'
PAULI_GATES: List[Union['cirq.Pauli', 'cirq.IdentityGate']] = [
    identity.I,
    pauli_gates.X,
    pauli_gates.Y,
    pauli_gates.Z,
]

TCls = TypeVar('TCls', bound='BaseDensePauliString')


@value.value_equality(approximate=True, distinct_child_types=True)
class BaseDensePauliString(raw_types.Gate, metaclass=abc.ABCMeta):
<<<<<<< HEAD
    """Parent class for `cirq.DensePauliString` and `cirq.MutableDensePauliString`.

    `cirq.BaseDensePauliString` is an abstract base class, which is used to implement
    `cirq.DensePauliString` and `cirq.MutableDensePauliString`. The non-mutable version
    is used as the corresponding gate for `cirq.PauliString` operation and the mutable
    version is mainly used for efficiently manipulating dense pauli strings.

    See the docstrings of `cirq.DensePauliString` and `cirq.MutableDensePauliString` for more
    details.

    Examples:
    >>> print(cirq.DensePauliString('XXIY'))
    +XXIY

    >>> print(cirq.MutableDensePauliString('IZII', coefficient=-1))
    -IZII (mutable)

    >>> print(cirq.DensePauliString([0, 1, 2, 3],
    ...                             coefficient=sympy.Symbol('t')))
    t*IXYZ
    """
=======
    """Parent class for `cirq.DensePauliString` and `cirq.MutableDensePauliString`."""
>>>>>>> 37449811

    I_VAL = 0
    X_VAL = 1
    Y_VAL = 2
    Z_VAL = 3

    def __init__(
        self,
        pauli_mask: Union[Iterable['cirq.PAULI_GATE_LIKE'], np.ndarray],
        *,
        coefficient: 'cirq.TParamValComplex' = 1,
    ):
        """Initializes a new dense pauli string.

        Args:
            pauli_mask: A specification of the Pauli gates to use. This argument
                can be a string like "IXYYZ", or a numeric list like
                [0, 1, 3, 2] with I=0, X=1, Y=2, Z=3=X|Y.

                The internal representation is a 1-dimensional uint8 numpy array
                containing numeric values. If such a numpy array is given, and
                the pauli string is mutable, the argument will be used directly
                instead of being copied.
            coefficient: A complex number. Usually +1, -1, 1j, or -1j but other
                values are supported.
        """
        self._pauli_mask = _as_pauli_mask(pauli_mask)
        self._coefficient: Union[complex, sympy.Expr] = (
            coefficient if isinstance(coefficient, sympy.Expr) else complex(coefficient)
        )
        if type(self) != MutableDensePauliString:
            self._pauli_mask = np.copy(self.pauli_mask)
            self._pauli_mask.flags.writeable = False

    @property
    def pauli_mask(self) -> np.ndarray:
        """A 1-dimensional uint8 numpy array giving a specification of Pauli gates to use."""
        return self._pauli_mask

    @property
    def coefficient(self) -> Union[sympy.Expr, complex]:
        """A complex coefficient or symbol."""
        return self._coefficient

    def _json_dict_(self) -> Dict[str, Any]:
        return protocols.obj_to_dict_helper(self, ['pauli_mask', 'coefficient'])

    def _value_equality_values_(self):
        # Note: can't use pauli_mask directly.
        # Would cause approx_eq to false positive when atol > 1.
        return self.coefficient, tuple(PAULI_CHARS[p] for p in self.pauli_mask)

    @classmethod
    def one_hot(cls: Type[TCls], *, index: int, length: int, pauli: 'cirq.PAULI_GATE_LIKE') -> TCls:
        """Creates a dense pauli string with only one non-identity Pauli.

        Args:
            index: The index of the Pauli that is not an identity.
            length: The total length of the string to create.
            pauli: The pauli gate to put at the hot index. Can be set to either
                a string ('X', 'Y', 'Z', 'I'), a cirq gate (`cirq.X`,
                `cirq.Y`, `cirq.Z`, or `cirq.I`), or an integer (0=I, 1=X, 2=Y,
                3=Z).
        """
        mask = np.zeros(length, dtype=np.uint8)
        mask[index] = _pauli_index(pauli)
        concrete_cls = cast(Callable, DensePauliString if cls is BaseDensePauliString else cls)
        return concrete_cls(pauli_mask=mask)

    @classmethod
    def eye(cls: Type[TCls], length: int) -> TCls:
        """Creates a dense pauli string containing only identity gates.

        Args:
            length: The length of the dense pauli string.
        """
        concrete_cls = cast(Callable, DensePauliString if cls is BaseDensePauliString else cls)
        return concrete_cls(pauli_mask=np.zeros(length, dtype=np.uint8))

    def _num_qubits_(self) -> int:
        return len(self)

    def _has_unitary_(self) -> bool:
        return not self._is_parameterized_() and (abs(abs(self.coefficient) - 1) < 1e-8)

    def _unitary_(self) -> Union[np.ndarray, NotImplementedType]:
        if not self._has_unitary_():
            return NotImplemented
        return self.coefficient * linalg.kron(
            *[protocols.unitary(PAULI_GATES[p]) for p in self.pauli_mask]
        )

    def _apply_unitary_(self, args) -> Union[np.ndarray, None, NotImplementedType]:
        if not self._has_unitary_():
            return NotImplemented
        from cirq import devices

        qubits = devices.LineQubit.range(len(self))
        decomposed_ops = cast(Iterable['cirq.OP_TREE'], self._decompose_(qubits))
        return protocols.apply_unitaries(decomposed_ops, qubits, args)

    def _decompose_(
        self, qubits: Sequence['cirq.Qid']
    ) -> Union[NotImplementedType, 'cirq.OP_TREE']:
        if not self._has_unitary_():
            return NotImplemented
        result = [PAULI_GATES[p].on(q) for p, q in zip(self.pauli_mask, qubits) if p]
        if self.coefficient != 1:
            result.append(global_phase_op.global_phase_operation(self.coefficient))
        return result

    def _is_parameterized_(self) -> bool:
        return protocols.is_parameterized(self.coefficient)

    def _parameter_names_(self) -> AbstractSet[str]:
        return protocols.parameter_names(self.coefficient)

    def _resolve_parameters_(self: TCls, resolver: 'cirq.ParamResolver', recursive: bool) -> TCls:
        return self.copy(
            coefficient=protocols.resolve_parameters(self.coefficient, resolver, recursive)
        )

    def __pos__(self):
        return self

    def __pow__(self: TCls, power: Union[int, float]) -> Union[NotImplementedType, TCls]:
        concrete_class = type(self)
        if isinstance(power, int):
            i_group = [1, +1j, -1, -1j]
            if self.coefficient in i_group:
                coef = i_group[i_group.index(cast(int, self.coefficient)) * power % 4]
            else:
                coef = self.coefficient**power
            if power % 2 == 0:
                return concrete_class.eye(len(self)).__mul__(coef)
            return concrete_class(coefficient=coef, pauli_mask=self.pauli_mask)
        return NotImplemented

    @overload
    def __getitem__(self: TCls, item: int) -> Union['cirq.Pauli', 'cirq.IdentityGate']:
        pass

    @overload
    def __getitem__(self: TCls, item: slice) -> TCls:
        pass

    def __getitem__(self, item):
        if isinstance(item, int):
            return PAULI_GATES[self.pauli_mask[item]]

        if isinstance(item, slice):
            return type(self)(coefficient=1, pauli_mask=self.pauli_mask[item])

        raise TypeError(f'indices must be integers or slices, not {type(item)}')

    def __iter__(self) -> Iterator[Union['cirq.Pauli', 'cirq.IdentityGate']]:
        for i in range(len(self)):
            yield self[i]

    def __len__(self) -> int:
        return len(self.pauli_mask)

    def __neg__(self):
        return type(self)(coefficient=-self.coefficient, pauli_mask=self.pauli_mask)

    def __truediv__(self, other):
        if isinstance(other, (sympy.Basic, numbers.Number)):
            return self.__mul__(1 / other)

        return NotImplemented

    def __mul__(self, other):
        concrete_class = type(self)
        if isinstance(other, BaseDensePauliString):
            max_len = max(len(self.pauli_mask), len(other.pauli_mask))
            min_len = min(len(self.pauli_mask), len(other.pauli_mask))
            new_mask = np.zeros(max_len, dtype=np.uint8)
            new_mask[: len(self.pauli_mask)] ^= self.pauli_mask
            new_mask[: len(other.pauli_mask)] ^= other.pauli_mask
            tweak = _vectorized_pauli_mul_phase(
                self.pauli_mask[:min_len], other.pauli_mask[:min_len]
            )
            return concrete_class(
                pauli_mask=new_mask, coefficient=self.coefficient * other.coefficient * tweak
            )

        if isinstance(other, (sympy.Basic, numbers.Number)):
            new_coef = protocols.mul(self.coefficient, other, default=None)
            if new_coef is None:
                return NotImplemented
            return concrete_class(pauli_mask=self.pauli_mask, coefficient=new_coef)

        split = _attempt_value_to_pauli_index(other)
        if split is not None:
            p, i = split
            mask = np.copy(self.pauli_mask)
            mask[i] ^= p
            return concrete_class(
                pauli_mask=mask,
                coefficient=self.coefficient * _vectorized_pauli_mul_phase(self.pauli_mask[i], p),
            )

        return NotImplemented

    def __rmul__(self, other):
        if isinstance(other, (sympy.Basic, numbers.Number)):
            return self.__mul__(other)

        split = _attempt_value_to_pauli_index(other)
        if split is not None:
            p, i = split
            mask = np.copy(self.pauli_mask)
            mask[i] ^= p
            return type(self)(
                pauli_mask=mask,
                coefficient=self.coefficient * _vectorized_pauli_mul_phase(p, self.pauli_mask[i]),
            )

        return NotImplemented

    def tensor_product(self: TCls, other: 'BaseDensePauliString') -> TCls:
        """Concatenates dense pauli strings and multiplies their coefficients.

        Args:
            other: The dense pauli string to place after the end of this one.

        Returns:
            A dense pauli string with the concatenation of the paulis from the
            two input pauli strings, and the product of their coefficients.
        """
        return type(self)(
            coefficient=self.coefficient * other.coefficient,
            pauli_mask=np.concatenate([self.pauli_mask, other.pauli_mask]),
        )

    def __abs__(self: TCls) -> TCls:
        return type(self)(coefficient=abs(self.coefficient), pauli_mask=self.pauli_mask)

    def on(self, *qubits: 'cirq.Qid') -> 'cirq.PauliString':
        return self.sparse(qubits)

    def sparse(self, qubits: Optional[Sequence['cirq.Qid']] = None) -> 'cirq.PauliString':
        """A `cirq.PauliString` version of this dense pauli string.

        Args:
            qubits: The qubits to apply the Paulis to. Defaults to
                `cirq.LineQubit.range(len(self))`.

        Returns:
            A `cirq.PauliString` with the non-identity operations from
            this dense pauli string applied to appropriate qubits.

        Raises:
            ValueError: If the number of qubits supplied does not match that of
                this instance.
        """
        if qubits is None:
            from cirq import devices

            qubits = devices.LineQubit.range(len(self))

        if len(qubits) != len(self):
            raise ValueError('Wrong number of qubits.')

        return pauli_string.PauliString(
            coefficient=self.coefficient,
            qubit_pauli_map={q: PAULI_GATES[p] for q, p in zip(qubits, self.pauli_mask) if p},
        )

    def __str__(self) -> str:
        if self.coefficient == 1:
            coef = '+'
        elif self.coefficient == -1:
            coef = '-'
        elif isinstance(self.coefficient, (complex, sympy.Symbol)):
            coef = f'{self.coefficient}*'
        else:
            coef = f'({self.coefficient})*'
        mask = ''.join(PAULI_CHARS[p] for p in self.pauli_mask)
        return coef + mask

    def __repr__(self) -> str:
        paulis = ''.join(PAULI_CHARS[p] for p in self.pauli_mask)
        return (
            f'cirq.{type(self).__name__}({repr(paulis)}, '
            f'coefficient={proper_repr(self.coefficient)})'
        )

    def _commutes_(
        self, other: Any, *, atol: float = 1e-8
    ) -> Union[bool, NotImplementedType, None]:
        if isinstance(other, BaseDensePauliString):
            n = min(len(self.pauli_mask), len(other.pauli_mask))
            phase = _vectorized_pauli_mul_phase(self.pauli_mask[:n], other.pauli_mask[:n])
            return phase == 1 or phase == -1

        # Single qubit Pauli operation.
        split = _attempt_value_to_pauli_index(other)
        if split is not None:
            p1, i = split
            p2 = self.pauli_mask[i]
            return (p1 or p2) == (p2 or p1)

        return NotImplemented

    def frozen(self) -> 'DensePauliString':
        """A `cirq.DensePauliString` with the same contents."""
        return DensePauliString(coefficient=self.coefficient, pauli_mask=self.pauli_mask)

    def mutable_copy(self) -> 'MutableDensePauliString':
        """A `cirq.MutableDensePauliString` with the same contents."""
        return MutableDensePauliString(
            coefficient=self.coefficient, pauli_mask=np.copy(self.pauli_mask)
        )

    @abc.abstractmethod
    def copy(
        self: TCls,
        coefficient: Optional[Union[sympy.Expr, int, float, complex]] = None,
        pauli_mask: Union[None, str, Iterable[int], np.ndarray] = None,
    ) -> TCls:
        """Returns a copy with possibly modified contents.

        Args:
            coefficient: The new coefficient value. If not specified, defaults
                to the current `coefficient` value.
            pauli_mask: The new `pauli_mask` value. If not specified, defaults
                to the current pauli mask value.

        Returns:
            A copied instance.
        """


class DensePauliString(BaseDensePauliString):
    """An immutable string of Paulis, like `XIXY`, with a coefficient.

    A `DensePauliString` represents a multi-qubit pauli operator, i.e. a tensor product of single
    qubits Pauli gates (including the `cirq.IdentityGate`), each of which would act on a
    different qubit. When applied on qubits, a `DensePauliString` results in `cirq.PauliString`
    as an operation.

    Note that `cirq.PauliString` only stores a tensor product of non-identity `cirq.Pauli`
    operations whereas `cirq.DensePauliString` also supports storing the `cirq.IdentityGate`.

    For example,

    >>> dps = cirq.DensePauliString('XXIY')
    >>> print(dps) # 4 qubit pauli operator with 'X' on first 2 qubits, 'I' on 3rd and 'Y' on 4th.
    +XXIY
    >>> ps = dps.on(*cirq.LineQubit.range(4)) # When applied on qubits, we get a `cirq.PauliString`.
    >>> print(ps) # Note that `cirq.PauliString` only preserves non-identity operations.
    X(q(0))*X(q(1))*Y(q(3))

    This can optionally take a coefficient, for example:

    >>> dps = cirq.DensePauliString("XX", coefficient=3)
    >>> print(dps) # Represents 3 times the operator XX acting on two qubits.
    (3+0j)*XX
    >>> print(dps.on(*cirq.LineQubit.range(2))) # Coefficient is propagated to `cirq.PauliString`.
    (3+0j)*X(q(0))*X(q(1))

    If the coefficient has magnitude of 1, the resulting operator is a unitary and thus is
    also a `cirq.Gate`.

    Note that `DensePauliString` is an immutable object. If you need a mutable version of
    dense pauli strings, see `cirq.MutableDensePauliString`.
    """

    def frozen(self) -> 'DensePauliString':
        return self

    def copy(
        self,
        coefficient: Optional[Union[sympy.Expr, int, float, complex]] = None,
        pauli_mask: Union[None, str, Iterable[int], np.ndarray] = None,
    ) -> 'DensePauliString':
        if pauli_mask is None and (coefficient is None or coefficient == self.coefficient):
            return self
        return DensePauliString(
            coefficient=self.coefficient if coefficient is None else coefficient,
            pauli_mask=self.pauli_mask if pauli_mask is None else pauli_mask,
        )


@value.value_equality(unhashable=True, approximate=True)
class MutableDensePauliString(BaseDensePauliString):
    """A mutable string of Paulis, like `XIXY`, with a coefficient.

    `cirq.MutableDensePauliString` is a mutable version of `cirq.DensePauliString`.
    It exists mainly to help mutate dense pauli strings efficiently, instead of always creating
    a copy, and then convert back to a frozen `cirq.DensePauliString` representation.

    For example:

    >>> mutable_dps = cirq.MutableDensePauliString('XXZZ')
    >>> mutable_dps[:2] = 'YY' # `cirq.MutableDensePauliString` supports item assignment.
    >>> print(mutable_dps)
    +YYZY (mutable)

    See docstrings of `cirq.DensePauliString` for more details on dense pauli strings.
    """

    @overload
    def __setitem__(
        self: 'MutableDensePauliString', key: int, value: 'cirq.PAULI_GATE_LIKE'
    ) -> 'MutableDensePauliString':
        pass

    @overload
    def __setitem__(
        self: 'MutableDensePauliString',
        key: slice,
        value: Union[Iterable['cirq.PAULI_GATE_LIKE'], np.ndarray, BaseDensePauliString],
    ) -> 'MutableDensePauliString':
        pass

    def __setitem__(self, key, value):
        if isinstance(key, int):
            self.pauli_mask[key] = _pauli_index(value)
            return self

        if isinstance(key, slice):
            if isinstance(value, BaseDensePauliString):
                if value.coefficient != 1:
                    raise ValueError(
                        "Can't slice-assign from a PauliProduct whose "
                        "coefficient is not 1.\n"
                        "\nWorkaround: If you just want to ignore the "
                        "coefficient, do `= value[:]` instead of `= value`."
                    )
                self.pauli_mask[key] = value.pauli_mask
            else:
                self.pauli_mask[key] = _as_pauli_mask(value)
            return self

        raise TypeError(f'indices must be integers or slices, not {type(key)}')

    def __itruediv__(self, other):
        if isinstance(other, (sympy.Basic, numbers.Number)):
            return self.__imul__(1 / other)
        return NotImplemented

    def __imul__(self, other):
        if isinstance(other, BaseDensePauliString):
            if len(other) > len(self):
                raise ValueError(
                    "The receiving dense pauli string is smaller than "
                    "the dense pauli string being multiplied into it.\n"
                    f"self={repr(self)}\n"
                    f"other={repr(other)}"
                )
            self_mask = self.pauli_mask[: len(other.pauli_mask)]
            self._coefficient *= _vectorized_pauli_mul_phase(self_mask, other.pauli_mask)
            self._coefficient *= other.coefficient
            self_mask ^= other.pauli_mask
            return self

        if isinstance(other, (sympy.Basic, numbers.Number)):
            new_coef = protocols.mul(self.coefficient, other, default=None)
            if new_coef is None:
                return NotImplemented
            self._coefficient = new_coef if isinstance(new_coef, sympy.Basic) else complex(new_coef)
            return self

        split = _attempt_value_to_pauli_index(other)
        if split is not None:
            p, i = split
            self._coefficient *= _vectorized_pauli_mul_phase(self.pauli_mask[i], p)
            self.pauli_mask[i] ^= p
            return self

        return NotImplemented

    def copy(
        self,
        coefficient: Optional[Union[sympy.Expr, int, float, complex]] = None,
        pauli_mask: Union[None, str, Iterable[int], np.ndarray] = None,
    ) -> 'MutableDensePauliString':
        return MutableDensePauliString(
            coefficient=self.coefficient if coefficient is None else coefficient,
            pauli_mask=np.copy(self.pauli_mask) if pauli_mask is None else pauli_mask,
        )

    def __str__(self) -> str:
        return super().__str__() + ' (mutable)'

    @classmethod
    def inline_gaussian_elimination(cls, rows: 'List[MutableDensePauliString]') -> None:
        if not rows:
            return

        height = len(rows)
        width = len(rows[0])
        next_row = 0

        for col in range(width):
            for held in [DensePauliString.Z_VAL, DensePauliString.X_VAL]:
                # Locate pivot row.
                for k in range(next_row, height):
                    if (rows[k].pauli_mask[col] or held) != held:
                        pivot_row = k
                        break
                else:
                    continue

                # Eliminate column entry in other rows.
                for k in range(height):
                    if k != pivot_row:
                        if (rows[k].pauli_mask[col] or held) != held:
                            rows[k].__imul__(rows[pivot_row])

                # Keep it sorted.
                if pivot_row != next_row:
                    rows[next_row], rows[pivot_row] = (rows[pivot_row], rows[next_row])

                next_row += 1


def _pauli_index(val: 'cirq.PAULI_GATE_LIKE') -> int:
    m = pauli_string.PAULI_GATE_LIKE_TO_INDEX_MAP
    if val not in m:
        raise TypeError(
            f'Expected a cirq.PAULI_GATE_LIKE (any of cirq.I cirq.X, cirq.Y, '
            f'cirq.Z, "I", "X", "Y", "Z", "i", "x", "y", "z", 0, 1, 2, 3) but '
            f'got {repr(val)}.'
        )
    return m[val]


def _as_pauli_mask(val: Union[Iterable['cirq.PAULI_GATE_LIKE'], np.ndarray]) -> np.ndarray:
    if isinstance(val, np.ndarray):
        return np.asarray(val, dtype=np.uint8)
    return np.array([_pauli_index(v) for v in val], dtype=np.uint8)


def _attempt_value_to_pauli_index(v: 'cirq.Operation') -> Optional[Tuple[int, int]]:
    if not isinstance(v, raw_types.Operation):
        return None

    if not isinstance(v.gate, pauli_gates.Pauli):
        return None

    q = v.qubits[0]
    from cirq import devices

    if not isinstance(q, devices.LineQubit):
        raise ValueError(
            'Got a Pauli operation, but it was applied to a qubit type '
            'other than `cirq.LineQubit` so its dense index is ambiguous.\n'
            f'v={repr(v)}.'
        )
    return pauli_string.PAULI_GATE_LIKE_TO_INDEX_MAP[v.gate], q.x


def _vectorized_pauli_mul_phase(
    lhs: Union[int, np.ndarray], rhs: Union[int, np.ndarray]
) -> complex:
    """Computes the leading coefficient of a pauli string multiplication.

    The two inputs must have the same length. They must follow the convention
    that I=0, X=1, Z=2, Y=3 and have no out-of-range values.

    Args:
        lhs: Left hand side `pauli_mask` from `DensePauliString`.
        rhs: Right hand side `pauli_mask` from `DensePauliString`.

    Returns:
        1, 1j, -1, or -1j.
    """

    # Vectorized computation of per-term phase exponents.
    t = np.array(rhs, dtype=np.int8)
    t *= lhs != 0
    t -= lhs * (rhs != 0)
    t += 1
    t %= 3
    t -= 1

    # Result is i raised to the sum of the per-term phase exponents.
    s = int(np.sum(t, dtype=np.uint8).item() & 3)
    return 1j**s<|MERGE_RESOLUTION|>--- conflicted
+++ resolved
@@ -58,7 +58,6 @@
 
 @value.value_equality(approximate=True, distinct_child_types=True)
 class BaseDensePauliString(raw_types.Gate, metaclass=abc.ABCMeta):
-<<<<<<< HEAD
     """Parent class for `cirq.DensePauliString` and `cirq.MutableDensePauliString`.
 
     `cirq.BaseDensePauliString` is an abstract base class, which is used to implement
@@ -80,9 +79,6 @@
     ...                             coefficient=sympy.Symbol('t')))
     t*IXYZ
     """
-=======
-    """Parent class for `cirq.DensePauliString` and `cirq.MutableDensePauliString`."""
->>>>>>> 37449811
 
     I_VAL = 0
     X_VAL = 1
@@ -474,14 +470,14 @@
 
     `cirq.MutableDensePauliString` is a mutable version of `cirq.DensePauliString`.
     It exists mainly to help mutate dense pauli strings efficiently, instead of always creating
-    a copy, and then convert back to a frozen `cirq.DensePauliString` representation.
+    a copy, and then converting back to a frozen `cirq.DensePauliString` representation.
 
     For example:
 
     >>> mutable_dps = cirq.MutableDensePauliString('XXZZ')
     >>> mutable_dps[:2] = 'YY' # `cirq.MutableDensePauliString` supports item assignment.
     >>> print(mutable_dps)
-    +YYZY (mutable)
+    +YYZZ (mutable)
 
     See docstrings of `cirq.DensePauliString` for more details on dense pauli strings.
     """
