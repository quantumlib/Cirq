--- conflicted
+++ resolved
@@ -437,9 +437,6 @@
 
 @value.value_equality(unhashable=True, approximate=True)
 class MutableDensePauliString(BaseDensePauliString):
-<<<<<<< HEAD
-    def __setitem__(self, key: Union[int, slice], value: Any) -> None:
-=======
     """A mutable string of Paulis, like `XIXY`, with a coefficient.
 
     This represents a Pauli operator acting on qubits.
@@ -454,9 +451,7 @@
 
     If the coefficient has magnitude of 1, then this is also a `cirq.Gate`.
     """
-
-    def __setitem__(self, key, value):
->>>>>>> fa68628c
+    def __setitem__(self, key: Union[int, slice], value: Any) -> None:
         if isinstance(key, int):
             self.pauli_mask[key] = _pauli_index(value)
             return
