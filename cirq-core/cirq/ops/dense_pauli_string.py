# Copyright 2018 The Cirq Developers
#
# Licensed under the Apache License, Version 2.0 (the "License");
# you may not use this file except in compliance with the License.
# You may obtain a copy of the License at
#
#     https://www.apache.org/licenses/LICENSE-2.0
#
# Unless required by applicable law or agreed to in writing, software
# distributed under the License is distributed on an "AS IS" BASIS,
# WITHOUT WARRANTIES OR CONDITIONS OF ANY KIND, either express or implied.
# See the License for the specific language governing permissions and
# limitations under the License.
<<<<<<< HEAD
=======

import abc
import numbers
>>>>>>> 4ba730b1
from typing import (
    AbstractSet,
    Any,
    Dict,
    Iterable,
    Iterator,
    List,
    Optional,
    Sequence,
    Tuple,
    Type,
    TYPE_CHECKING,
    TypeVar,
    Union,
)

import numpy as np
import sympy

from cirq import protocols, linalg, value
from cirq._compat import proper_repr
from cirq.ops import raw_types, identity, pauli_gates, global_phase_op, pauli_string

if TYPE_CHECKING:
    import cirq

# Order is important! Index equals numeric value.
PAULI_CHARS = 'IXYZ'
PAULI_GATES: List['cirq.Gate'] = [
    # mypy false positive "Cannot determine type of 'I'"
    identity.I,
    pauli_gates.X,
    pauli_gates.Y,
    pauli_gates.Z,
]

TCls = TypeVar('TCls', bound='BaseDensePauliString')


@value.value_equality(approximate=True, distinct_child_types=True)
class BaseDensePauliString(raw_types.Gate, metaclass=abc.ABCMeta):
    """Parent class for `DensePauliString` and `MutableDensePauliString`."""

    I_VAL = 0
    X_VAL = 1
    Y_VAL = 2
    Z_VAL = 3

    def __init__(
        self,
        pauli_mask: Union[Iterable['cirq.PAULI_GATE_LIKE'], np.ndarray],
        *,
        coefficient: Union[sympy.Expr, int, float, 'cirq.TParamValComplex'] = 1,
    ):
        """Initializes a new dense pauli string.

        Args:
            pauli_mask: A specification of the Pauli gates to use. This argument
                can be a string like "IXYYZ", or a numeric list like
                [0, 1, 3, 2] with I=0, X=1, Y=2, Z=3=X|Y.

                The internal representation is a 1-dimensional uint8 numpy array
                containing numeric values. If such a numpy array is given, and
                the pauli string is mutable, the argument will be used directly
                instead of being copied.
            coefficient: A complex number. Usually +1, -1, 1j, or -1j but other
                values are supported.

        Examples:
            >>> print(cirq.DensePauliString('XXIY'))
            +XXIY

            >>> print(cirq.MutableDensePauliString('IZII', coefficient=-1))
            -IZII (mutable)

            >>> print(cirq.DensePauliString([0, 1, 2, 3],
            ...                             coefficient=sympy.Symbol('t')))
            t*IXYZ
        """
        self._pauli_mask = _as_pauli_mask(pauli_mask)
        self._coefficient: Union[complex, sympy.Expr] = (
            coefficient if isinstance(coefficient, sympy.Expr) else complex(coefficient)
        )
        if type(self) != MutableDensePauliString:
            self._pauli_mask = np.copy(self.pauli_mask)
            self._pauli_mask.flags.writeable = False

    @property
    def pauli_mask(self) -> np.ndarray:
        return self._pauli_mask

    @property
    def coefficient(self) -> Union[sympy.Expr, complex]:
        return self._coefficient

    def _json_dict_(self) -> Dict[str, Any]:
        return protocols.obj_to_dict_helper(self, ['pauli_mask', 'coefficient'])

    def _value_equality_values_(self) -> Tuple[Union[sympy.Basic, complex], Tuple[str, ...]]:
        # Note: can't use pauli_mask directly.
        # Would cause approx_eq to false positive when atol > 1.
        return self.coefficient, tuple(PAULI_CHARS[p] for p in self.pauli_mask)

    @classmethod
    def one_hot(cls: Type[TCls], *, index: int, length: int, pauli: 'cirq.PAULI_GATE_LIKE') -> TCls:
        """Creates a dense pauli string with only one non-identity Pauli.

        Args:
            index: The index of the Pauli that is not an identity.
            length: The total length of the string to create.
            pauli: The pauli gate to put at the hot index. Can be set to either
                a string ('X', 'Y', 'Z', 'I'), a cirq gate (`cirq.X`,
                `cirq.Y`, `cirq.Z`, or `cirq.I`), or an integer (0=I, 1=X, 2=Y,
                3=Z).
        """
        mask = np.zeros(length, dtype=np.uint8)
        mask[index] = _pauli_index(pauli)
        return cls(pauli_mask=mask)

    @classmethod
    def eye(cls: Type[TCls], length: int) -> TCls:
        """Creates a dense pauli string containing only identity gates.

        Args:
            length: The length of the dense pauli string.
        """
        return cls(pauli_mask=np.zeros(length, dtype=np.uint8))

    def _num_qubits_(self):
        return len(self)

    def _has_unitary_(self):
        return not self._is_parameterized_() and (abs(abs(self.coefficient) - 1) < 1e-8)

    def _unitary_(self):
        if not self._has_unitary_():
            return NotImplemented
        return self.coefficient * linalg.kron(
            *[protocols.unitary(PAULI_GATES[p]) for p in self.pauli_mask]
        )

    def _apply_unitary_(self, args):
        if not self._has_unitary_():
            return NotImplemented
        from cirq import devices

        qubits = devices.LineQubit.range(len(self))
        return protocols.apply_unitaries(self._decompose_(qubits), qubits, args)

    def _decompose_(self, qubits):
        if not self._has_unitary_():
            return NotImplemented
        result = [PAULI_GATES[p].on(q) for p, q in zip(self.pauli_mask, qubits) if p]
        if self.coefficient != 1:
            result.append(global_phase_op.global_phase_operation(self.coefficient))
        return result

    def _is_parameterized_(self) -> bool:
        return protocols.is_parameterized(self.coefficient)

    def _parameter_names_(self) -> AbstractSet[str]:
        return protocols.parameter_names(self.coefficient)

    def _resolve_parameters_(self: TCls, resolver: 'cirq.ParamResolver', recursive: bool) -> TCls:
        return self.copy(
            coefficient=protocols.resolve_parameters(self.coefficient, resolver, recursive)
        )

    def __pos__(self):
        return self

    def __pow__(self: TCls, power: Union[float, int]) -> TCls:
        if isinstance(power, int):
            i_group = [1, +1j, -1, -1j]
            if self.coefficient in i_group:
                coef = i_group[i_group.index(self.coefficient) * power % 4]
            else:
                coef = self.coefficient**power
            if power % 2 == 0:
                return coef * self.eye(len(self))
            return type(self)(coefficient=coef, pauli_mask=self.pauli_mask)

        return NotImplemented

    def __getitem__(self: TCls, item: Union[int, slice]) -> Union[raw_types.Gate, TCls]:
        if isinstance(item, int):
            return PAULI_GATES[self.pauli_mask[item]]

        if isinstance(item, slice):
            return type(self)(coefficient=1, pauli_mask=self.pauli_mask[item])

        raise TypeError(f'indices must be integers or slices, not {type(item)}')

    def __iter__(self) -> Iterator['cirq.Gate']:
        for i in range(len(self)):
            yield self[i]

    def __len__(self) -> int:
        return len(self.pauli_mask)

    def __neg__(self: TCls) -> TCls:
        return type(self)(coefficient=-self.coefficient, pauli_mask=self.pauli_mask)

    def __truediv__(self: TCls, other: Union[sympy.Basic, int, float, complex]) -> TCls:
        if isinstance(other, (sympy.Basic, int, float, complex)):
            return self.__mul__(1 / other)

        return NotImplemented

    def __mul__(self: TCls, other: Union[sympy.Basic, int, float, complex, TCls]) -> TCls:
        cls = type(self)

        if isinstance(other, cls):
            max_len = max(len(self), len(other))
            min_len = min(len(self), len(other))
            new_mask = np.zeros(max_len, dtype=np.uint8)
            new_mask[: len(self)] ^= self.pauli_mask
            new_mask[: len(other)] ^= other.pauli_mask
            tweak = _vectorized_pauli_mul_phase(
                self.pauli_mask[:min_len], other.pauli_mask[:min_len]
            )
            return cls(
                pauli_mask=new_mask, coefficient=self.coefficient * other.coefficient * tweak
            )

        if isinstance(other, (sympy.Basic, int, float, complex)):
            new_coef = protocols.mul(self.coefficient, other, default=None)
            if new_coef is None:
                return NotImplemented
            return cls(pauli_mask=self.pauli_mask, coefficient=new_coef)

        split = _attempt_value_to_pauli_index(other)
        if split is not None:
            p, i = split
            mask = np.copy(self.pauli_mask)
            mask[i] ^= p
            return cls(
                pauli_mask=mask,
                coefficient=self.coefficient * _vectorized_pauli_mul_phase(self.pauli_mask[i], p),
            )

        return NotImplemented

    def __rmul__(self: TCls, other: Union[sympy.Basic, int, float, complex, TCls]) -> TCls:
        if isinstance(other, (sympy.Basic, int, float, complex)):
            return self.__mul__(other)

        split = _attempt_value_to_pauli_index(other)
        if split is not None:
            p, i = split
            mask = np.copy(self.pauli_mask)
            mask[i] ^= p
            return type(self)(
                pauli_mask=mask,
                coefficient=self.coefficient * _vectorized_pauli_mul_phase(p, self.pauli_mask[i]),
            )

        return NotImplemented

    def tensor_product(self: TCls, other: TCls) -> TCls:
        """Concatenates dense pauli strings and multiplies their coefficients.

        Args:
            other: The dense pauli string to place after the end of this one.

        Returns:
            A dense pauli string with the concatenation of the paulis from the
            two input pauli strings, and the product of their coefficients.

        Raises:
            TypeError: If other is not of the same type than self.
        """
        cls = type(self)
        if isinstance(other, cls):
            return cls(
                coefficient=self.coefficient * other.coefficient,
                pauli_mask=np.concatenate([self.pauli_mask, other.pauli_mask]),
            )

        raise TypeError(f"Tensoring allowed only with objects of type {type(self)}.")

    def __abs__(self: TCls) -> TCls:
        return type(self)(coefficient=abs(self.coefficient), pauli_mask=self.pauli_mask)

    def on(self, *qubits: 'cirq.Qid') -> 'cirq.PauliString':
        return self.sparse(qubits)

    def sparse(self, qubits: Optional[Sequence['cirq.Qid']] = None) -> 'cirq.PauliString':
        """A `cirq.PauliString` version of this dense pauli string.

        Args:
            qubits: The qubits to apply the Paulis to. Defaults to
                `cirq.LineQubit.range(len(self))`.

        Returns:
            A `cirq.PauliString` with the non-identity operations from
            this dense pauli string applied to appropriate qubits.

        Raises:
            ValueError: If the number of qubits supplied does not match that of
                this instance.
        """
        if qubits is None:
            from cirq import devices

            qubits = devices.LineQubit.range(len(self))

        if len(qubits) != len(self):
            raise ValueError('Wrong number of qubits.')

        return pauli_string.PauliString(
            coefficient=self.coefficient,
            qubit_pauli_map={q: PAULI_GATES[p] for q, p in zip(qubits, self.pauli_mask) if p},
        )

    def __str__(self) -> str:
        if self.coefficient == 1:
            coef = '+'
        elif self.coefficient == -1:
            coef = '-'
        elif isinstance(self.coefficient, (complex, sympy.Symbol)):
            coef = f'{self.coefficient}*'
        else:
            coef = f'({self.coefficient})*'
        mask = ''.join(PAULI_CHARS[p] for p in self.pauli_mask)
        return coef + mask

    def __repr__(self) -> str:
        paulis = ''.join(PAULI_CHARS[p] for p in self.pauli_mask)
        return (
            f'cirq.{type(self).__name__}({repr(paulis)}, '
            f'coefficient={proper_repr(self.coefficient)})'
        )

<<<<<<< HEAD
    def _commutes_(self, other: Any, atol: float) -> bool:
=======
    def _commutes_(
        self, other: Any, *, atol: float = 1e-8
    ) -> Union[bool, NotImplementedType, None]:
>>>>>>> 4ba730b1
        if isinstance(other, BaseDensePauliString):
            n = min(len(self.pauli_mask), len(other.pauli_mask))
            phase = _vectorized_pauli_mul_phase(self.pauli_mask[:n], other.pauli_mask[:n])
            return phase in [1, -1]

        # Single qubit Pauli operation.
        split = _attempt_value_to_pauli_index(other)
        if split is not None:
            p1, i = split
            p2 = self.pauli_mask[i]
            return (p1 or p2) == (p2 or p1)

        return NotImplemented

    def frozen(self) -> 'DensePauliString':
        """A `cirq.DensePauliString` with the same contents."""
        return DensePauliString(coefficient=self.coefficient, pauli_mask=self.pauli_mask)

    def mutable_copy(self) -> 'MutableDensePauliString':
        """A `cirq.MutableDensePauliString` with the same contents."""
        return MutableDensePauliString(
            coefficient=self.coefficient, pauli_mask=np.copy(self.pauli_mask)
        )

    @abc.abstractmethod
    def copy(
        self: TCls,
        coefficient: Optional[Union[sympy.Expr, int, float, complex]] = None,
        pauli_mask: Union[None, str, Iterable[int], np.ndarray] = None,
    ) -> TCls:
        """Returns a copy with possibly modified contents.

        Args:
            coefficient: The new coefficient value. If not specified, defaults
                to the current `coefficient` value.
            pauli_mask: The new `pauli_mask` value. If not specified, defaults
                to the current pauli mask value.

        Returns:
            A copied instance.
        """


class DensePauliString(BaseDensePauliString):
    def frozen(self) -> 'DensePauliString':
        return self

    def copy(
        self,
        coefficient: Optional[Union[sympy.Expr, int, float, complex]] = None,
        pauli_mask: Union[None, str, Iterable[int], np.ndarray] = None,
    ) -> 'DensePauliString':
        if pauli_mask is None and (coefficient is None or coefficient == self.coefficient):
            return self
        return DensePauliString(
            coefficient=self.coefficient if coefficient is None else coefficient,
            pauli_mask=self.pauli_mask if pauli_mask is None else pauli_mask,
        )


@value.value_equality(unhashable=True, approximate=True)
class MutableDensePauliString(BaseDensePauliString):
    def __setitem__(
        self,
        key: Union[int, slice],
        value: Any,
    ) -> None:
        if isinstance(key, int):
            self.pauli_mask[key] = _pauli_index(value)
            return

        if isinstance(key, slice):
            if isinstance(value, BaseDensePauliString):
                if value.coefficient != 1:
                    raise ValueError(
                        "Can't slice-assign from a PauliProduct whose "
                        "coefficient is not 1.\n"
                        "\nWorkaround: If you just want to ignore the "
                        "coefficient, do `= value[:]` instead of `= value`."
                    )
                self.pauli_mask[key] = value.pauli_mask
            else:
                self.pauli_mask[key] = _as_pauli_mask(value)
            return

        raise TypeError(f'indices must be integers or slices, not {type(key)}')

    def __itruediv__(
        self, other: Union[sympy.Basic, int, float, complex]
    ) -> 'MutableDensePauliString':
        if isinstance(other, (sympy.Basic, int, float, complex)):
            return self.__imul__(1 / other)

        return NotImplemented

    def __imul__(
        self, other: Union[sympy.Basic, int, float, complex, 'MutableDensePauliString']
    ) -> 'MutableDensePauliString':
        if isinstance(other, MutableDensePauliString):
            if len(other) > len(self):
                raise ValueError(
                    "The receiving dense pauli string is smaller than "
                    "the dense pauli string being multiplied into it.\n"
                    f"self={repr(self)}\n"
                    f"other={repr(other)}"
                )
            self_mask = self.pauli_mask[: len(other.pauli_mask)]
            self._coefficient *= _vectorized_pauli_mul_phase(self_mask, other.pauli_mask)
            self._coefficient *= other.coefficient
            self_mask ^= other.pauli_mask
            return self

        if isinstance(other, (sympy.Basic, int, float, complex)):
            new_coef = protocols.mul(self.coefficient, other, default=None)
            if new_coef is None:
                return NotImplemented
            self._coefficient = new_coef if isinstance(new_coef, sympy.Basic) else complex(new_coef)
            return self

        split = _attempt_value_to_pauli_index(other)
        if split is not None:
            p, i = split
            self._coefficient *= _vectorized_pauli_mul_phase(self.pauli_mask[i], p)
            self.pauli_mask[i] ^= p
            return self

        return NotImplemented

    def copy(
        self,
        coefficient: Optional[Union[sympy.Expr, int, float, complex]] = None,
        pauli_mask: Union[None, str, Iterable[int], np.ndarray] = None,
    ) -> 'MutableDensePauliString':
        return MutableDensePauliString(
            coefficient=self.coefficient if coefficient is None else coefficient,
            pauli_mask=np.copy(self.pauli_mask) if pauli_mask is None else pauli_mask,
        )

    def __str__(self) -> str:
        return super().__str__() + ' (mutable)'

    @classmethod
    def inline_gaussian_elimination(cls, rows: 'List[MutableDensePauliString]') -> None:
        if not rows:
            return

        height = len(rows)
        width = len(rows[0])
        next_row = 0

        for col in range(width):
            for held in [BaseDensePauliString.Z_VAL, BaseDensePauliString.X_VAL]:
                # Locate pivot row.
                for k in range(next_row, height):
                    if (rows[k].pauli_mask[col] or held) != held:
                        pivot_row = k
                        break
                else:
                    continue

                # Eliminate column entry in other rows.
                for k in range(height):
                    if k != pivot_row and (rows[k].pauli_mask[col] or held) != held:
                        rows[k].__imul__(rows[pivot_row])

                # Keep it sorted.
                if pivot_row != next_row:
                    rows[next_row], rows[pivot_row] = (rows[pivot_row], rows[next_row])

                next_row += 1


def _pauli_index(val: 'cirq.PAULI_GATE_LIKE') -> int:
    m = pauli_string.PAULI_GATE_LIKE_TO_INDEX_MAP
    if val not in m:
        raise TypeError(
            f'Expected a cirq.PAULI_GATE_LIKE (any of cirq.I cirq.X, cirq.Y, '
            f'cirq.Z, "I", "X", "Y", "Z", "i", "x", "y", "z", 0, 1, 2, 3) but '
            f'got {repr(val)}.'
        )
    return m[val]


def _as_pauli_mask(val: Union[Iterable['cirq.PAULI_GATE_LIKE'], np.ndarray]) -> np.ndarray:
    if isinstance(val, np.ndarray):
        return np.asarray(val, dtype=np.uint8)
    return np.array([_pauli_index(v) for v in val], dtype=np.uint8)


def _attempt_value_to_pauli_index(v: Any) -> Optional[Tuple[int, int]]:
    if not isinstance(v, raw_types.Operation):
        return None

    if not isinstance(v.gate, pauli_gates.Pauli):
        return None

    q = v.qubits[0]
    from cirq import devices

    if not isinstance(q, devices.LineQubit):
        raise ValueError(
            'Got a Pauli operation, but it was applied to a qubit type '
            'other than `cirq.LineQubit` so its dense index is ambiguous.\n'
            f'v={repr(v)}.'
        )
    return pauli_string.PAULI_GATE_LIKE_TO_INDEX_MAP[v.gate], q.x


def _vectorized_pauli_mul_phase(
    lhs: Union[int, np.ndarray], rhs: Union[int, np.ndarray]
) -> complex:
    """Computes the leading coefficient of a pauli string multiplication.

    The two inputs must have the same length. They must follow the convention
    that I=0, X=1, Z=2, Y=3 and have no out-of-range values.

    Args:
        lhs: Left hand side `pauli_mask` from `DensePauliString`.
        rhs: Right hand side `pauli_mask` from `DensePauliString`.

    Returns:
        1, 1j, -1, or -1j.
    """

    # Vectorized computation of per-term phase exponents.
    t = np.array(rhs, dtype=np.int8)
    t *= lhs != 0
    t -= lhs * (rhs != 0)
    t += 1
    t %= 3
    t -= 1

    # Result is i raised to the sum of the per-term phase exponents.
    s = int(np.sum(t, dtype=np.uint8).item() & 3)
    return 1j**s<|MERGE_RESOLUTION|>--- conflicted
+++ resolved
@@ -11,12 +11,9 @@
 # WITHOUT WARRANTIES OR CONDITIONS OF ANY KIND, either express or implied.
 # See the License for the specific language governing permissions and
 # limitations under the License.
-<<<<<<< HEAD
-=======
 
 import abc
 import numbers
->>>>>>> 4ba730b1
 from typing import (
     AbstractSet,
     Any,
@@ -351,17 +348,15 @@
             f'coefficient={proper_repr(self.coefficient)})'
         )
 
-<<<<<<< HEAD
-    def _commutes_(self, other: Any, atol: float) -> bool:
-=======
     def _commutes_(
         self, other: Any, *, atol: float = 1e-8
-    ) -> Union[bool, NotImplementedType, None]:
->>>>>>> 4ba730b1
+    ) -> Union[bool, NotImplementedType]:
         if isinstance(other, BaseDensePauliString):
             n = min(len(self.pauli_mask), len(other.pauli_mask))
             phase = _vectorized_pauli_mul_phase(self.pauli_mask[:n], other.pauli_mask[:n])
             return phase in [1, -1]
+          
+        return NotImplemented
 
         # Single qubit Pauli operation.
         split = _attempt_value_to_pauli_index(other)
