# Copyright 2018 The Cirq Developers
#
# Licensed under the Apache License, Version 2.0 (the "License");
# you may not use this file except in compliance with the License.
# You may obtain a copy of the License at
#
#     https://www.apache.org/licenses/LICENSE-2.0
#
# Unless required by applicable law or agreed to in writing, software
# distributed under the License is distributed on an "AS IS" BASIS,
# WITHOUT WARRANTIES OR CONDITIONS OF ANY KIND, either express or implied.
# See the License for the specific language governing permissions and
# limitations under the License.
"""Quantum gates that are commonly used in the literature.

This module creates Gate instances for the following gates:
    X,Y,Z: Pauli gates.
    H,S: Clifford gates.
    T: A non-Clifford gate.
    CZ: Controlled phase gate.
    CNOT: Controlled not gate.

Each of these are implemented as EigenGates, which means that they can be
raised to a power (i.e. cirq.H**0.5). See the definition in EigenGate.
"""

from typing import (
    Any,
    cast,
    Collection,
    List,
    Dict,
    Optional,
    Sequence,
    Tuple,
    TYPE_CHECKING,
    Union,
)

import numpy as np
import sympy

import cirq
from cirq import protocols, value
from cirq._compat import proper_repr
from cirq._doc import document
from cirq.ops import controlled_gate, eigen_gate, gate_features, raw_types

from cirq.type_workarounds import NotImplementedType

from cirq.ops.swap_gates import ISWAP, SWAP, ISwapPowGate, SwapPowGate
from cirq.ops.measurement_gate import MeasurementGate

if TYPE_CHECKING:
    import cirq

assert all(
    [ISWAP, SWAP, ISwapPowGate, SwapPowGate, MeasurementGate]
), """
Included for compatibility. Please continue to use top-level cirq.{thing}
imports.
"""


def _pi(rads):
    return sympy.pi if protocols.is_parameterized(rads) else np.pi


@value.value_equality
class XPowGate(eigen_gate.EigenGate):
    """A gate that rotates around the X axis of the Bloch sphere.

    The unitary matrix of ``XPowGate(exponent=t)`` is:

        [[g·c, -i·g·s],
         [-i·g·s, g·c]]

    where:

        c = cos(π·t/2)
        s = sin(π·t/2)
        g = exp(i·π·t/2).

    Note in particular that this gate has a global phase factor of
    e^{i·π·t/2} vs the traditionally defined rotation matrices
    about the Pauli X axis. See `cirq.rx` for rotations without the global
    phase. The global phase factor can be adjusted by using the `global_shift`
    parameter when initializing.

    `cirq.X`, the Pauli X gate, is an instance of this gate at exponent=1.
    """

<<<<<<< HEAD
    _eigencomponents: Dict[int, List[Tuple[float, np.ndarray]]] = {}

    def __init__(
        self, *, exponent: value.TParamVal = 1.0, global_shift: float = 0.0, dimension: int = 2
    ):
        super().__init__(exponent=exponent, global_shift=global_shift)
        self._dimension = dimension
=======
    def _num_qubits_(self) -> int:
        return 1
>>>>>>> 88e95ad5

    def _apply_unitary_(self, args: 'protocols.ApplyUnitaryArgs') -> Optional[np.ndarray]:
        if self._exponent != 1 or self._dimension != 2:
            return NotImplemented
        zero = args.subspace_index(0)
        one = args.subspace_index(1)
        args.available_buffer[zero] = args.target_tensor[one]
        args.available_buffer[one] = args.target_tensor[zero]
        p = 1j ** (2 * self._exponent * self._global_shift)
        if p != 1:
            args.available_buffer *= p
        return args.available_buffer

    def in_su2(self) -> 'Rx':
        """Returns an equal-up-global-phase gate from the group SU2."""
        return Rx(rads=self._exponent * _pi(self._exponent))

    def with_canonical_global_phase(self) -> 'XPowGate':
        """Returns an equal-up-global-phase standardized form of the gate."""
        return XPowGate(exponent=self._exponent, dimension=self._dimension)

    def _qid_shape_(self) -> Tuple[int, ...]:
        return (self._dimension,)

    def _eigen_components(self) -> List[Tuple[float, np.ndarray]]:
        if self._dimension not in XPowGate._eigencomponents:
            components = []
            root = 1j ** (4 / self._dimension)
            for i in range(self._dimension):
                half_turns = i * 2 / self._dimension
                v = np.array([root ** (i * j) / self._dimension for j in range(self._dimension)])
                m = np.array([np.roll(v, j) for j in range(self._dimension)])
                components.append((half_turns, m))
            XPowGate._eigencomponents[self._dimension] = components
        return XPowGate._eigencomponents[self._dimension]

    def _with_exponent(self, exponent: 'cirq.TParamVal') -> 'cirq.XPowGate':
        return XPowGate(
            exponent=exponent, global_shift=self._global_shift, dimension=self._dimension
        )

    def _decompose_into_clifford_with_qubits_(self, qubits):
        from cirq.ops.clifford_gate import SingleQubitCliffordGate

        if self.exponent % 2 == 0:
            return []
        if self.exponent % 2 == 0.5:
            return SingleQubitCliffordGate.X_sqrt.on(*qubits)
        if self.exponent % 2 == 1:
            return SingleQubitCliffordGate.X.on(*qubits)
        if self.exponent % 2 == 1.5:
            return SingleQubitCliffordGate.X_nsqrt.on(*qubits)
        return NotImplemented

    def _trace_distance_bound_(self) -> Optional[float]:
        if self._is_parameterized_() or self._dimension != 2:
            return None
        return abs(np.sin(self._exponent * 0.5 * np.pi))

    def controlled(
        self,
        num_controls: int = None,
        control_values: Optional[Sequence[Union[int, Collection[int]]]] = None,
        control_qid_shape: Optional[Tuple[int, ...]] = None,
    ) -> raw_types.Gate:
        """Returns a controlled `XPowGate`, using a `CXPowGate` where possible.

        The `controlled` method of the `Gate` class, of which this class is a
        child, returns a `ControlledGate`. This method overrides this behavior
        to return a `CXPowGate` or a `ControlledGate` of a `CXPowGate`, when
        this is possible.

        The conditions for the override to occur are:
            * The `global_shift` of the `XPowGate` is 0.
            * The `control_values` and `control_qid_shape` are compatible with
                the `CXPowGate`:
                * The last value of `control_qid_shape` is a qubit.
                * The last value of `control_values` corresponds to the
                    control being satisfied if that last qubit is 1 and
                    not satisfied if the last qubit is 0.

        If these conditions are met, then the returned object is a `CXPowGate`
        or, in the case that there is more than one controlled qudit, a
        `ControlledGate` with the `Gate` being a `CXPowGate`. In the
        latter case the `ControlledGate` is controlled by one less qudit
        than specified in `control_values` and `control_qid_shape` (since
        one of these, the last qubit, is used as the control for the
        `CXPowGate`).

        If the above conditions are not met, a `ControlledGate` of this
        gate will be returned.
        """
        result = super().controlled(num_controls, control_values, control_qid_shape)
        if (
            self._global_shift == 0
            and isinstance(result, controlled_gate.ControlledGate)
            and result.control_values[-1] == (1,)
            and result.control_qid_shape[-1] == 2
        ):
            return cirq.CXPowGate(
                exponent=self._exponent, global_shift=self._global_shift
            ).controlled(
                result.num_controls() - 1, result.control_values[:-1], result.control_qid_shape[:-1]
            )
        return result

    def _pauli_expansion_(self) -> value.LinearDict[str]:
        if protocols.is_parameterized(self) or self._dimension != 2:
            return NotImplemented
        phase = 1j ** (2 * self._exponent * (self._global_shift + 0.5))
        angle = np.pi * self._exponent / 2
        return value.LinearDict({'I': phase * np.cos(angle), 'X': -1j * phase * np.sin(angle)})

    def _circuit_diagram_info_(
        self, args: 'cirq.CircuitDiagramInfoArgs'
    ) -> Union[str, 'protocols.CircuitDiagramInfo']:
        return protocols.CircuitDiagramInfo(
            wire_symbols=('X',), exponent=self._diagram_exponent(args)
        )

    def _qasm_(self, args: 'cirq.QasmArgs', qubits: Tuple['cirq.Qid', ...]) -> Optional[str]:
        args.validate_version('2.0')
        if self._exponent == 1 and self._global_shift != -0.5:
            return args.format('x {0};\n', qubits[0])
        elif self._exponent == 0.5:
            return args.format('sx {0};\n', qubits[0])
        elif self._exponent == -0.5:
            return args.format('sxdg {0};\n', qubits[0])
        return args.format('rx({0:half_turns}) {1};\n', self._exponent, qubits[0])

    def _quil_(
        self, qubits: Tuple['cirq.Qid', ...], formatter: 'cirq.QuilFormatter'
    ) -> Optional[str]:
        if self._exponent == 1 and self._global_shift != -0.5:
            return formatter.format('X {0}\n', qubits[0])
        return formatter.format('RX({0}) {1}\n', self._exponent * np.pi, qubits[0])

    @property
    def phase_exponent(self):
        return 0.0

    def _phase_by_(self, phase_turns, qubit_index):
        """See `cirq.SupportsPhase`."""
        return cirq.ops.phased_x_gate.PhasedXPowGate(
            exponent=self._exponent, phase_exponent=phase_turns * 2
        )

    def _has_stabilizer_effect_(self) -> Optional[bool]:
        if self._is_parameterized_() or self._dimension != 2:
            return None
        return self.exponent % 0.5 == 0

    def __str__(self) -> str:
        if self._global_shift == 0:
            if self._exponent == 1:
                return 'X'
            return f'X**{self._exponent}'
        return f'XPowGate(exponent={self._exponent}, global_shift={self._global_shift!r})'

    def __repr__(self) -> str:
        if self._global_shift == 0 and self._dimension == 2:
            if self._exponent == 1:
                return 'cirq.X'
            return f'(cirq.X**{proper_repr(self._exponent)})'
        return 'cirq.XPowGate(exponent={}, global_shift={!r}, dimension={!r})'.format(
            proper_repr(self._exponent), self._global_shift, self._dimension
        )


class Rx(XPowGate):
    """A gate, with matrix e^{-i X rads/2}, that rotates around the X axis of the Bloch sphere.

    The unitary matrix of ``Rx(rads=t)`` is:

    exp(-i X t/2) =  [ cos(t/2)  -isin(t/2)]
                     [-isin(t/2)  cos(t/2) ]

    The gate corresponds to the traditionally defined rotation matrices about the Pauli X axis.
    """

    def __init__(self, *, rads: value.TParamVal):
        self._rads = rads
        super().__init__(exponent=rads / _pi(rads), global_shift=-0.5)

    def _with_exponent(self: 'Rx', exponent: value.TParamVal) -> 'Rx':
        return Rx(rads=exponent * _pi(exponent))

    def _circuit_diagram_info_(
        self, args: 'cirq.CircuitDiagramInfoArgs'
    ) -> Union[str, 'protocols.CircuitDiagramInfo']:
        angle_str = self._format_exponent_as_angle(args)
        return f'Rx({angle_str})'

    def __str__(self) -> str:
        if self._exponent == 1:
            return 'Rx(π)'
        return f'Rx({self._exponent}π)'

    def __repr__(self) -> str:
        return f'cirq.Rx(rads={proper_repr(self._rads)})'

    def _json_dict_(self) -> Dict[str, Any]:
        return {'rads': self._rads}

    @classmethod
    def _from_json_dict_(cls, rads, **kwargs) -> 'Rx':
        return cls(rads=rads)


@value.value_equality
class YPowGate(eigen_gate.EigenGate):
    """A gate that rotates around the Y axis of the Bloch sphere.

    The unitary matrix of ``YPowGate(exponent=t)`` is:

        [[g·c, -g·s],
         [g·s, g·c]]

    where:

        c = cos(π·t/2)
        s = sin(π·t/2)
        g = exp(i·π·t/2).

    Note in particular that this gate has a global phase factor of
    e^{i·π·t/2} vs the traditionally defined rotation matrices
    about the Pauli Y axis. See `cirq.Ry` for rotations without the global
    phase. The global phase factor can be adjusted by using the `global_shift`
    parameter when initializing.

    `cirq.Y`, the Pauli Y gate, is an instance of this gate at exponent=1.
    """

    def _num_qubits_(self) -> int:
        return 1

    def _apply_unitary_(self, args: 'protocols.ApplyUnitaryArgs') -> Optional[np.ndarray]:
        if self._exponent != 1:
            return NotImplemented
        zero = args.subspace_index(0)
        one = args.subspace_index(1)
        args.available_buffer[zero] = -1j * args.target_tensor[one]
        args.available_buffer[one] = 1j * args.target_tensor[zero]
        p = 1j ** (2 * self._exponent * self._global_shift)
        if p != 1:
            args.available_buffer *= p
        return args.available_buffer

    def in_su2(self) -> 'Ry':
        """Returns an equal-up-global-phase gate from the group SU2."""
        return Ry(rads=self._exponent * _pi(self._exponent))

    def with_canonical_global_phase(self) -> 'YPowGate':
        """Returns an equal-up-global-phase standardized form of the gate."""
        return YPowGate(exponent=self._exponent)

    def _decompose_into_clifford_with_qubits_(self, qubits):
        from cirq.ops.clifford_gate import SingleQubitCliffordGate

        if self.exponent % 2 == 0:
            return []
        if self.exponent % 2 == 0.5:
            return SingleQubitCliffordGate.Y_sqrt.on(*qubits)
        if self.exponent % 2 == 1:
            return SingleQubitCliffordGate.Y.on(*qubits)
        if self.exponent % 2 == 1.5:
            return SingleQubitCliffordGate.Y_nsqrt.on(*qubits)
        return NotImplemented

    def _eigen_components(self) -> List[Tuple[float, np.ndarray]]:
        return [
            (0, np.array([[0.5, -0.5j], [0.5j, 0.5]])),
            (1, np.array([[0.5, 0.5j], [-0.5j, 0.5]])),
        ]

    def _trace_distance_bound_(self) -> Optional[float]:
        if self._is_parameterized_():
            return None
        return abs(np.sin(self._exponent * 0.5 * np.pi))

    def _pauli_expansion_(self) -> value.LinearDict[str]:
        if protocols.is_parameterized(self):
            return NotImplemented
        phase = 1j ** (2 * self._exponent * (self._global_shift + 0.5))
        angle = np.pi * self._exponent / 2
        return value.LinearDict({'I': phase * np.cos(angle), 'Y': -1j * phase * np.sin(angle)})

    def _circuit_diagram_info_(
        self, args: 'cirq.CircuitDiagramInfoArgs'
    ) -> Union[str, 'protocols.CircuitDiagramInfo']:
        return protocols.CircuitDiagramInfo(
            wire_symbols=('Y',), exponent=self._diagram_exponent(args)
        )

    def _qasm_(self, args: 'cirq.QasmArgs', qubits: Tuple['cirq.Qid', ...]) -> Optional[str]:
        args.validate_version('2.0')
        if self._exponent == 1 and self.global_shift != -0.5:
            return args.format('y {0};\n', qubits[0])

        return args.format('ry({0:half_turns}) {1};\n', self._exponent, qubits[0])

    def _quil_(
        self, qubits: Tuple['cirq.Qid', ...], formatter: 'cirq.QuilFormatter'
    ) -> Optional[str]:
        if self._exponent == 1 and self.global_shift != -0.5:
            return formatter.format('Y {0}\n', qubits[0])
        return formatter.format('RY({0}) {1}\n', self._exponent * np.pi, qubits[0])

    @property
    def phase_exponent(self):
        return 0.5

    def _phase_by_(self, phase_turns, qubit_index):
        """See `cirq.SupportsPhase`."""
        return cirq.ops.phased_x_gate.PhasedXPowGate(
            exponent=self._exponent, phase_exponent=0.5 + phase_turns * 2
        )

    def _has_stabilizer_effect_(self) -> Optional[bool]:
        if self._is_parameterized_():
            return None
        return self.exponent % 0.5 == 0

    def __str__(self) -> str:
        if self._global_shift == 0:
            if self._exponent == 1:
                return 'Y'
            return f'Y**{self._exponent}'
        return f'YPowGate(exponent={self._exponent}, global_shift={self._global_shift!r})'

    def __repr__(self) -> str:
        if self._global_shift == 0:
            if self._exponent == 1:
                return 'cirq.Y'
            return f'(cirq.Y**{proper_repr(self._exponent)})'
        return 'cirq.YPowGate(exponent={}, global_shift={!r})'.format(
            proper_repr(self._exponent), self._global_shift
        )


class Ry(YPowGate):
    """A gate, with matrix e^{-i Y rads/2}, that rotates around the Y axis of the Bloch sphere.

    The unitary matrix of ``Ry(rads=t)`` is:

    exp(-i Y t/2) =  [cos(t/2)  -sin(t/2)]
                     [sin(t/2)  cos(t/2) ]

    The gate corresponds to the traditionally defined rotation matrices about the Pauli Y axis.
    """

    def __init__(self, *, rads: value.TParamVal):
        self._rads = rads
        super().__init__(exponent=rads / _pi(rads), global_shift=-0.5)

    def _with_exponent(self: 'Ry', exponent: value.TParamVal) -> 'Ry':
        return Ry(rads=exponent * _pi(exponent))

    def _circuit_diagram_info_(
        self, args: 'cirq.CircuitDiagramInfoArgs'
    ) -> Union[str, 'protocols.CircuitDiagramInfo']:
        angle_str = self._format_exponent_as_angle(args)
        return f'Ry({angle_str})'

    def __str__(self) -> str:
        if self._exponent == 1:
            return 'Ry(π)'
        return f'Ry({self._exponent}π)'

    def __repr__(self) -> str:
        return f'cirq.Ry(rads={proper_repr(self._rads)})'

    def _json_dict_(self) -> Dict[str, Any]:
        return {'rads': self._rads}

    @classmethod
    def _from_json_dict_(cls, rads, **kwargs) -> 'Ry':
        return cls(rads=rads)


@value.value_equality
class ZPowGate(eigen_gate.EigenGate):
    """A gate that rotates around the Z axis of the Bloch sphere.

    The unitary matrix of ``ZPowGate(exponent=t)`` is:

        [[1, 0],
         [0, g]]

    where:

        g = exp(i·π·t).

    Note in particular that this gate has a global phase factor of
    e^{i·π·t/2} vs the traditionally defined rotation matrices
    about the Pauli Z axis. See `cirq.Rz` for rotations without the global
    phase. The global phase factor can be adjusted by using the `global_shift`
    parameter when initializing.

    `cirq.Z`, the Pauli Z gate, is an instance of this gate at exponent=1.
    """

<<<<<<< HEAD
    _eigencomponents: Dict[int, List[Tuple[float, np.ndarray]]] = {}

    def __init__(
        self, *, exponent: value.TParamVal = 1.0, global_shift: float = 0.0, dimension: int = 2
    ):
        super().__init__(exponent=exponent, global_shift=global_shift)
        self._dimension = dimension
=======
    def _num_qubits_(self) -> int:
        return 1
>>>>>>> 88e95ad5

    def _apply_unitary_(self, args: 'protocols.ApplyUnitaryArgs') -> Optional[np.ndarray]:
        if protocols.is_parameterized(self):
            return None

        for i in range(1, self._dimension):
            subspace = args.subspace_index(i)
            c = 1j ** (self._exponent * 4 * i / self._dimension)
            args.target_tensor[subspace] *= c
        p = 1j ** (2 * self._exponent * self._global_shift)
        if p != 1:
            args.target_tensor *= p
        return args.target_tensor

    def _decompose_into_clifford_with_qubits_(self, qubits):
        from cirq.ops.clifford_gate import SingleQubitCliffordGate

        if self.exponent % 2 == 0:
            return []
        if self.exponent % 2 == 0.5:
            return SingleQubitCliffordGate.Z_sqrt.on(*qubits)
        if self.exponent % 2 == 1:
            return SingleQubitCliffordGate.Z.on(*qubits)
        if self.exponent % 2 == 1.5:
            return SingleQubitCliffordGate.Z_nsqrt.on(*qubits)
        return NotImplemented

    def in_su2(self) -> 'Rz':
        """Returns an equal-up-global-phase gate from the group SU2."""
        return Rz(rads=self._exponent * _pi(self._exponent))

    def with_canonical_global_phase(self) -> 'ZPowGate':
        """Returns an equal-up-global-phase standardized form of the gate."""
        return ZPowGate(exponent=self._exponent, dimension=self._dimension)

    def controlled(
        self,
        num_controls: int = None,
        control_values: Optional[Sequence[Union[int, Collection[int]]]] = None,
        control_qid_shape: Optional[Tuple[int, ...]] = None,
    ) -> raw_types.Gate:
        """Returns a controlled `ZPowGate`, using a `CZPowGate` where possible.

        The `controlled` method of the `Gate` class, of which this class is a
        child, returns a `ControlledGate`. This method overrides this behavior
        to return a `CZPowGate` or a `ControlledGate` of a `CZPowGate`, when
        this is possible.

        The conditions for the override to occur are:
            * The `global_shift` of the `ZPowGate` is 0.
            * The `control_values` and `control_qid_shape` are compatible with
                the `CZPowGate`:
                * The last value of `control_qid_shape` is a qubit.
                * The last value of `control_values` corresponds to the
                    control being satisfied if that last qubit is 1 and
                    not satisfied if the last qubit is 0.

        If these conditions are met, then the returned object is a `CZPowGate`
        or, in the case that there is more than one controlled qudit, a
        `ControlledGate` with the `Gate` being a `CZPowGate`. In the
        latter case the `ControlledGate` is controlled by one less qudit
        than specified in `control_values` and `control_qid_shape` (since
        one of these, the last qubit, is used as the control for the
        `CZPowGate`).

        If the above conditions are not met, a `ControlledGate` of this
        gate will be returned.
        """
        result = super().controlled(num_controls, control_values, control_qid_shape)
        if (
            self._global_shift == 0
            and isinstance(result, controlled_gate.ControlledGate)
            and result.control_values[-1] == (1,)
            and result.control_qid_shape[-1] == 2
        ):
            return cirq.CZPowGate(
                exponent=self._exponent, global_shift=self._global_shift
            ).controlled(
                result.num_controls() - 1, result.control_values[:-1], result.control_qid_shape[:-1]
            )
        return result

    def _qid_shape_(self) -> Tuple[int, ...]:
        return (self._dimension,)

    def _eigen_components(self) -> List[Tuple[float, np.ndarray]]:
        if self._dimension not in ZPowGate._eigencomponents:
            components = []
            for i in range(self._dimension):
                half_turns = i * 2 / self._dimension
                m = np.zeros((self._dimension, self._dimension))
                m[i][i] = 1
                components.append((half_turns, m))
            ZPowGate._eigencomponents[self._dimension] = components
        return ZPowGate._eigencomponents[self._dimension]

    def _with_exponent(self, exponent: 'cirq.TParamVal') -> 'cirq.ZPowGate':
        return ZPowGate(
            exponent=exponent, global_shift=self._global_shift, dimension=self._dimension
        )

    def _trace_distance_bound_(self) -> Optional[float]:
        if self._is_parameterized_() or self._dimension != 2:
            return None
        return abs(np.sin(self._exponent * 0.5 * np.pi))

    def _pauli_expansion_(self) -> value.LinearDict[str]:
        if protocols.is_parameterized(self) or self._dimension != 2:
            return NotImplemented
        phase = 1j ** (2 * self._exponent * (self._global_shift + 0.5))
        angle = np.pi * self._exponent / 2
        return value.LinearDict({'I': phase * np.cos(angle), 'Z': -1j * phase * np.sin(angle)})

    def _phase_by_(self, phase_turns: float, qubit_index: int):
        return self

    def _has_stabilizer_effect_(self) -> Optional[bool]:
        if self._is_parameterized_() or self._dimension != 2:
            return None
        return self.exponent % 0.5 == 0

    def _circuit_diagram_info_(
        self, args: 'cirq.CircuitDiagramInfoArgs'
    ) -> Union[str, 'protocols.CircuitDiagramInfo']:
        e = self._diagram_exponent(args)
        if e in [-0.25, 0.25]:
            return protocols.CircuitDiagramInfo(wire_symbols=('T',), exponent=cast(float, e) * 4)

        if e in [-0.5, 0.5]:
            return protocols.CircuitDiagramInfo(wire_symbols=('S',), exponent=cast(float, e) * 2)

        return protocols.CircuitDiagramInfo(wire_symbols=('Z',), exponent=e)

    def _qasm_(self, args: 'cirq.QasmArgs', qubits: Tuple['cirq.Qid', ...]) -> Optional[str]:
        args.validate_version('2.0')
        if self._exponent == 1 and self.global_shift != -0.5:
            return args.format('z {0};\n', qubits[0])
        elif self._exponent == 0.5:
            return args.format('s {0};\n', qubits[0])
        elif self._exponent == -0.5:
            return args.format('sdg {0};\n', qubits[0])

        return args.format('rz({0:half_turns}) {1};\n', self._exponent, qubits[0])

    def _quil_(
        self, qubits: Tuple['cirq.Qid', ...], formatter: 'cirq.QuilFormatter'
    ) -> Optional[str]:
        if self._exponent == 1 and self.global_shift != -0.5:
            return formatter.format('Z {0}\n', qubits[0])
        return formatter.format('RZ({0}) {1}\n', self._exponent * np.pi, qubits[0])

    def __str__(self) -> str:
        if self._global_shift == 0:
            if self._exponent == 0.25:
                return 'T'
            if self._exponent == -0.25:
                return 'T**-1'
            if self._exponent == 0.5:
                return 'S'
            if self._exponent == -0.5:
                return 'S**-1'
            if self._exponent == 1:
                return 'Z'
            return f'Z**{self._exponent}'
        return f'ZPowGate(exponent={self._exponent}, global_shift={self._global_shift!r})'

    def __repr__(self) -> str:
        if self._global_shift == 0 and self._dimension == 2:
            if self._exponent == 0.25:
                return 'cirq.T'
            if self._exponent == -0.25:
                return '(cirq.T**-1)'
            if self._exponent == 0.5:
                return 'cirq.S'
            if self._exponent == -0.5:
                return '(cirq.S**-1)'
            if self._exponent == 1:
                return 'cirq.Z'
            return f'(cirq.Z**{proper_repr(self._exponent)})'
        return 'cirq.ZPowGate(exponent={}, global_shift={!r}, dimension={!r})'.format(
            proper_repr(self._exponent), self._global_shift, self._dimension
        )

    def _commutes_on_qids_(
        self, qids: 'Sequence[cirq.Qid]', other: Any, *, atol: float = 1e-8
    ) -> Union[bool, NotImplementedType, None]:
        from cirq.ops.parity_gates import ZZPowGate

        if not isinstance(other, raw_types.Operation):
            return NotImplemented
        if not isinstance(other.gate, (ZPowGate, CZPowGate, ZZPowGate)):
            return NotImplemented
        return True


class Rz(ZPowGate):
    """A gate, with matrix e^{-i Z rads/2}, that rotates around the Z axis of the Bloch sphere.

    The unitary matrix of ``Rz(rads=t)`` is:

    exp(-i Z t/2) =  [ e^(-it/2)     0   ]
                     [    0      e^(it/2)]

    The gate corresponds to the traditionally defined rotation matrices about the Pauli Z axis.
    """

    def __init__(self, *, rads: value.TParamVal):
        self._rads = rads
        super().__init__(exponent=rads / _pi(rads), global_shift=-0.5)

    def _with_exponent(self: 'Rz', exponent: value.TParamVal) -> 'Rz':
        return Rz(rads=exponent * _pi(exponent))

    def _circuit_diagram_info_(
        self, args: 'cirq.CircuitDiagramInfoArgs'
    ) -> Union[str, 'protocols.CircuitDiagramInfo']:
        angle_str = self._format_exponent_as_angle(args)
        return f'Rz({angle_str})'

    def __str__(self) -> str:
        if self._exponent == 1:
            return 'Rz(π)'
        return f'Rz({self._exponent}π)'

    def __repr__(self) -> str:
        return f'cirq.Rz(rads={proper_repr(self._rads)})'

    def _json_dict_(self) -> Dict[str, Any]:
        return {'rads': self._rads}

    @classmethod
    def _from_json_dict_(cls, rads, **kwargs) -> 'Rz':
        return cls(rads=rads)


class HPowGate(eigen_gate.EigenGate):
    """A Gate that performs a rotation around the X+Z axis of the Bloch sphere.

    The unitary matrix of ``HPowGate(exponent=t)`` is:

        [[g·(c-i·s/sqrt(2)), -i·g·s/sqrt(2)],
        [-i·g·s/sqrt(2)], g·(c+i·s/sqrt(2))]]

    where

        c = cos(π·t/2)
        s = sin(π·t/2)
        g = exp(i·π·t/2).

    Note in particular that for `t=1`, this gives the Hadamard matrix.

    `cirq.H`, the Hadamard gate, is an instance of this gate at `exponent=1`.
    """

    def _eigen_components(self) -> List[Tuple[float, np.ndarray]]:
        s = np.sqrt(2)

        component0 = np.array([[3 + 2 * s, 1 + s], [1 + s, 1]]) / (4 + 2 * s)

        component1 = np.array([[3 - 2 * s, 1 - s], [1 - s, 1]]) / (4 - 2 * s)

        return [(0, component0), (1, component1)]

    def _num_qubits_(self) -> int:
        return 1

    def _trace_distance_bound_(self) -> Optional[float]:
        if self._is_parameterized_():
            return None
        return abs(np.sin(self._exponent * 0.5 * np.pi))

    def _pauli_expansion_(self) -> value.LinearDict[str]:
        if protocols.is_parameterized(self):
            return NotImplemented
        phase = 1j ** (2 * self._exponent * (self._global_shift + 0.5))
        angle = np.pi * self._exponent / 2
        return value.LinearDict(
            {
                'I': phase * np.cos(angle),
                'X': -1j * phase * np.sin(angle) / np.sqrt(2),
                'Z': -1j * phase * np.sin(angle) / np.sqrt(2),
            }
        )

    def _decompose_into_clifford_with_qubits_(self, qubits):
        from cirq.ops.clifford_gate import SingleQubitCliffordGate

        if self.exponent % 2 == 1:
            return SingleQubitCliffordGate.H.on(*qubits)
        if self.exponent % 2 == 0:
            return []
        return NotImplemented

    def _apply_unitary_(self, args: 'protocols.ApplyUnitaryArgs') -> Optional[np.ndarray]:
        if self._exponent != 1:
            return NotImplemented

        zero = args.subspace_index(0)
        one = args.subspace_index(1)
        args.target_tensor[one] -= args.target_tensor[zero]
        args.target_tensor[one] *= -0.5
        args.target_tensor[zero] -= args.target_tensor[one]
        p = 1j ** (2 * self._exponent * self._global_shift)
        args.target_tensor *= np.sqrt(2) * p
        return args.target_tensor

    def _decompose_(self, qubits):
        q = qubits[0]

        if self._exponent == 1:
            yield cirq.Y(q) ** 0.5
            yield cirq.XPowGate(global_shift=-0.25).on(q)
            return

        yield YPowGate(exponent=0.25).on(q)
        yield XPowGate(exponent=self._exponent).on(q)
        yield YPowGate(exponent=-0.25).on(q)

    def _circuit_diagram_info_(
        self, args: 'cirq.CircuitDiagramInfoArgs'
    ) -> 'cirq.CircuitDiagramInfo':
        return protocols.CircuitDiagramInfo(
            wire_symbols=('H',), exponent=self._diagram_exponent(args)
        )

    def _qasm_(self, args: 'cirq.QasmArgs', qubits: Tuple['cirq.Qid', ...]) -> Optional[str]:
        args.validate_version('2.0')
        if self._exponent == 1:
            return args.format('h {0};\n', qubits[0])

        return args.format(
            'ry({0:half_turns}) {3};\nrx({1:half_turns}) {3};\nry({2:half_turns}) {3};\n',
            0.25,
            self._exponent,
            -0.25,
            qubits[0],
        )

    def _quil_(
        self, qubits: Tuple['cirq.Qid', ...], formatter: 'cirq.QuilFormatter'
    ) -> Optional[str]:
        if self._exponent == 1:
            return formatter.format('H {0}\n', qubits[0])
        return formatter.format(
            'RY({0}) {3}\nRX({1}) {3}\nRY({2}) {3}\n',
            0.25 * np.pi,
            self._exponent * np.pi,
            -0.25 * np.pi,
            qubits[0],
        )

    def _has_stabilizer_effect_(self) -> Optional[bool]:
        if self._is_parameterized_():
            return None
        return self.exponent % 1 == 0

    def __str__(self) -> str:
        if self._exponent == 1:
            return 'H'
        return f'H**{self._exponent}'

    def __repr__(self) -> str:
        if self._global_shift == 0:
            if self._exponent == 1:
                return 'cirq.H'
            return f'(cirq.H**{proper_repr(self._exponent)})'
        return (
            f'cirq.HPowGate(exponent={proper_repr(self._exponent)}, '
            f'global_shift={self._global_shift!r})'
        )


class CZPowGate(gate_features.InterchangeableQubitsGate, eigen_gate.EigenGate):
    """A gate that applies a phase to the |11⟩ state of two qubits.

    The unitary matrix of `CZPowGate(exponent=t)` is:

        [[1, 0, 0, 0],
         [0, 1, 0, 0],
         [0, 0, 1, 0],
         [0, 0, 0, g]]

    where:

        g = exp(i·π·t).

    `cirq.CZ`, the controlled Z gate, is an instance of this gate at
    `exponent=1`.
    """

    def _num_qubits_(self) -> int:
        return 2

    def _decompose_into_clifford_with_qubits_(self, qubits):
        from cirq.ops.pauli_interaction_gate import PauliInteractionGate

        if self.exponent % 2 == 1:
            return PauliInteractionGate.CZ.on(*qubits)
        if self.exponent % 2 == 0:
            return []
        return NotImplemented

    def _eigen_components(self) -> List[Tuple[float, np.ndarray]]:
        return [(0, np.diag([1, 1, 1, 0])), (1, np.diag([0, 0, 0, 1]))]

    def _trace_distance_bound_(self) -> Optional[float]:
        if self._is_parameterized_():
            return None
        return abs(np.sin(self._exponent * 0.5 * np.pi))

    def _apply_unitary_(
        self, args: 'protocols.ApplyUnitaryArgs'
    ) -> Union[np.ndarray, NotImplementedType]:
        if protocols.is_parameterized(self):
            return NotImplemented

        c = 1j ** (2 * self._exponent)
        one_one = args.subspace_index(0b11)
        args.target_tensor[one_one] *= c
        p = 1j ** (2 * self._exponent * self._global_shift)
        if p != 1:
            args.target_tensor *= p
        return args.target_tensor

    def _pauli_expansion_(self) -> value.LinearDict[str]:
        if protocols.is_parameterized(self):
            return NotImplemented
        global_phase = 1j ** (2 * self._exponent * self._global_shift)
        z_phase = 1j**self._exponent
        c = -1j * z_phase * np.sin(np.pi * self._exponent / 2) / 2
        return value.LinearDict(
            {
                'II': global_phase * (1 - c),
                'IZ': global_phase * c,
                'ZI': global_phase * c,
                'ZZ': global_phase * -c,
            }
        )

    def _phase_by_(self, phase_turns, qubit_index):
        return self

    def controlled(
        self,
        num_controls: int = None,
        control_values: Optional[Sequence[Union[int, Collection[int]]]] = None,
        control_qid_shape: Optional[Tuple[int, ...]] = None,
    ) -> raw_types.Gate:
        """Returns a controlled `CZPowGate`, using a `CCZPowGate` where possible.

        The `controlled` method of the `Gate` class, of which this class is a
        child, returns a `ControlledGate`. This method overrides this behavior
        to return a `CCZPowGate` or a `ControlledGate` of a `CCZPowGate`, when
        this is possible.

        The conditions for the override to occur are:
            * The `global_shift` of the `CZPowGate` is 0.
            * The `control_values` and `control_qid_shape` are compatible with
                the `CCZPowGate`:
                * The last value of `control_qid_shape` is a qubit.
                * The last value of `control_values` corresponds to the
                    control being satisfied if that last qubit is 1 and
                    not satisfied if the last qubit is 0.

        If these conditions are met, then the returned object is a `CCZPowGate`
        or, in the case that there is more than one controlled qudit, a
        `ControlledGate` with the `Gate` being a `CCZPowGate`. In the
        latter case the `ControlledGate` is controlled by one less qudit
        than specified in `control_values` and `control_qid_shape` (since
        one of these, the last qubit, is used as the control for the
        `CCZPowGate`).

        If the above conditions are not met, a `ControlledGate` of this
        gate will be returned.
        """
        result = super().controlled(num_controls, control_values, control_qid_shape)
        if (
            self._global_shift == 0
            and isinstance(result, controlled_gate.ControlledGate)
            and result.control_values[-1] == (1,)
            and result.control_qid_shape[-1] == 2
        ):
            return cirq.CCZPowGate(
                exponent=self._exponent, global_shift=self._global_shift
            ).controlled(
                result.num_controls() - 1, result.control_values[:-1], result.control_qid_shape[:-1]
            )
        return result

    def _circuit_diagram_info_(
        self, args: 'cirq.CircuitDiagramInfoArgs'
    ) -> 'cirq.CircuitDiagramInfo':
        return protocols.CircuitDiagramInfo(
            wire_symbols=('@', '@'), exponent=self._diagram_exponent(args)
        )

    def _qasm_(self, args: 'cirq.QasmArgs', qubits: Tuple['cirq.Qid', ...]) -> Optional[str]:
        if self._exponent != 1:
            return None  # Don't have an equivalent gate in QASM
        args.validate_version('2.0')
        return args.format('cz {0},{1};\n', qubits[0], qubits[1])

    def _quil_(
        self, qubits: Tuple['cirq.Qid', ...], formatter: 'cirq.QuilFormatter'
    ) -> Optional[str]:
        if self._exponent == 1:
            return formatter.format('CZ {0} {1}\n', qubits[0], qubits[1])
        return formatter.format(
            'CPHASE({0}) {1} {2}\n', self._exponent * np.pi, qubits[0], qubits[1]
        )

    def _has_stabilizer_effect_(self) -> Optional[bool]:
        if self._is_parameterized_():
            return None
        return self.exponent % 1 == 0

    def __str__(self) -> str:
        if self._exponent == 1:
            return 'CZ'
        return f'CZ**{self._exponent!r}'

    def __repr__(self) -> str:
        if self._global_shift == 0:
            if self._exponent == 1:
                return 'cirq.CZ'
            return f'(cirq.CZ**{proper_repr(self._exponent)})'
        return 'cirq.CZPowGate(exponent={}, global_shift={!r})'.format(
            proper_repr(self._exponent), self._global_shift
        )


class CXPowGate(eigen_gate.EigenGate):
    """A gate that applies a controlled power of an X gate.

    When applying CNOT (controlled-not) to qubits, you can either use
    positional arguments CNOT(q1, q2), where q2 is toggled when q1 is on,
    or named arguments CNOT(control=q1, target=q2).
    (Mixing the two is not permitted.)

    The unitary matrix of `CXPowGate(exponent=t)` is:

        [[1, 0, 0, 0],
         [0, 1, 0, 0],
         [0, 0, g·c, -i·g·s],
         [0, 0, -i·g·s, g·c]]

    where:

        c = cos(π·t/2)
        s = sin(π·t/2)
        g = exp(i·π·t/2).

    `cirq.CNOT`, the controlled NOT gate, is an instance of this gate at
    `exponent=1`.
    """

    def _num_qubits_(self) -> int:
        return 2

    def _decompose_into_clifford_with_qubits_(self, qubits):
        from cirq.ops.pauli_interaction_gate import PauliInteractionGate

        if self.exponent % 2 == 1:
            return PauliInteractionGate.CNOT.on(*qubits)
        if self.exponent % 2 == 0:
            return []
        return NotImplemented

    def _decompose_(self, qubits):
        c, t = qubits
        yield YPowGate(exponent=-0.5).on(t)
        yield CZ(c, t) ** self._exponent
        yield YPowGate(exponent=0.5).on(t)

    def _eigen_components(self) -> List[Tuple[float, np.ndarray]]:
        return [
            (0, np.array([[1, 0, 0, 0], [0, 1, 0, 0], [0, 0, 0.5, 0.5], [0, 0, 0.5, 0.5]])),
            (1, np.array([[0, 0, 0, 0], [0, 0, 0, 0], [0, 0, 0.5, -0.5], [0, 0, -0.5, 0.5]])),
        ]

    def _trace_distance_bound_(self) -> Optional[float]:
        if self._is_parameterized_():
            return None
        return abs(np.sin(self._exponent * 0.5 * np.pi))

    def _circuit_diagram_info_(
        self, args: 'cirq.CircuitDiagramInfoArgs'
    ) -> 'cirq.CircuitDiagramInfo':
        return protocols.CircuitDiagramInfo(
            wire_symbols=('@', 'X'), exponent=self._diagram_exponent(args), exponent_qubit_index=1
        )

    def _apply_unitary_(self, args: 'protocols.ApplyUnitaryArgs') -> Optional[np.ndarray]:
        if self._exponent != 1:
            return NotImplemented

        oo = args.subspace_index(0b11)
        zo = args.subspace_index(0b01)
        args.available_buffer[oo] = args.target_tensor[oo]
        args.target_tensor[oo] = args.target_tensor[zo]
        args.target_tensor[zo] = args.available_buffer[oo]
        p = 1j ** (2 * self._exponent * self._global_shift)
        if p != 1:
            args.target_tensor *= p
        return args.target_tensor

    def _pauli_expansion_(self) -> value.LinearDict[str]:
        if protocols.is_parameterized(self):
            return NotImplemented
        global_phase = 1j ** (2 * self._exponent * self._global_shift)
        cnot_phase = 1j**self._exponent
        c = -1j * cnot_phase * np.sin(np.pi * self._exponent / 2) / 2
        return value.LinearDict(
            {
                'II': global_phase * (1 - c),
                'IX': global_phase * c,
                'ZI': global_phase * c,
                'ZX': global_phase * -c,
            }
        )

    def controlled(
        self,
        num_controls: int = None,
        control_values: Optional[Sequence[Union[int, Collection[int]]]] = None,
        control_qid_shape: Optional[Tuple[int, ...]] = None,
    ) -> raw_types.Gate:
        """Returns a controlled `CXPowGate`, using a `CCXPowGate` where possible.

        The `controlled` method of the `Gate` class, of which this class is a
        child, returns a `ControlledGate`. This method overrides this behavior
        to return a `CCXPowGate` or a `ControlledGate` of a `CCXPowGate`, when
        this is possible.

        The conditions for the override to occur are:
            * The `global_shift` of the `CXPowGate` is 0.
            * The `control_values` and `control_qid_shape` are compatible with
                the `CCXPowGate`:
                * The last value of `control_qid_shape` is a qubit.
                * The last value of `control_values` corresponds to the
                    control being satisfied if that last qubit is 1 and
                    not satisfied if the last qubit is 0.

        If these conditions are met, then the returned object is a `CCXPowGate`
        or, in the case that there is more than one controlled qudit, a
        `ControlledGate` with the `Gate` being a `CCXPowGate`. In the
        latter case the `ControlledGate` is controlled by one less qudit
        than specified in `control_values` and `control_qid_shape` (since
        one of these, the last qubit, is used as the control for the
        `CCXPowGate`).

        If the above conditions are not met, a `ControlledGate` of this
        gate will be returned.
        """
        result = super().controlled(num_controls, control_values, control_qid_shape)
        if (
            self._global_shift == 0
            and isinstance(result, controlled_gate.ControlledGate)
            and result.control_values[-1] == (1,)
            and result.control_qid_shape[-1] == 2
        ):
            return cirq.CCXPowGate(
                exponent=self._exponent, global_shift=self._global_shift
            ).controlled(
                result.num_controls() - 1, result.control_values[:-1], result.control_qid_shape[:-1]
            )
        return result

    def _qasm_(self, args: 'cirq.QasmArgs', qubits: Tuple['cirq.Qid', ...]) -> Optional[str]:
        if self._exponent != 1:
            return None  # Don't have an equivalent gate in QASM
        args.validate_version('2.0')
        return args.format('cx {0},{1};\n', qubits[0], qubits[1])

    def _quil_(
        self, qubits: Tuple['cirq.Qid', ...], formatter: 'cirq.QuilFormatter'
    ) -> Optional[str]:
        if self._exponent == 1:
            return formatter.format('CNOT {0} {1}\n', qubits[0], qubits[1])
        return None

    def _has_stabilizer_effect_(self) -> Optional[bool]:
        if self._is_parameterized_():
            return None
        return self.exponent % 1 == 0

    def __str__(self) -> str:
        if self._exponent == 1:
            return 'CNOT'
        return f'CNOT**{self._exponent!r}'

    def __repr__(self) -> str:
        if self._global_shift == 0:
            if self._exponent == 1:
                return 'cirq.CNOT'
            return f'(cirq.CNOT**{proper_repr(self._exponent)})'
        return (
            f'cirq.CXPowGate(exponent={proper_repr(self._exponent)}, '
            f'global_shift={self._global_shift!r})'
        )

    def on(self, *args: 'cirq.Qid', **kwargs: 'cirq.Qid') -> raw_types.Operation:
        if not kwargs:
            return super().on(*args)
        if not args and set(kwargs.keys()) == {'control', 'target'}:
            return super().on(kwargs['control'], kwargs['target'])
        raise ValueError(
            "Expected two positional argument or else 'target' AND 'control' "
            "keyword arguments. But got args={!r}, kwargs={!r}.".format(args, kwargs)
        )


def rx(rads: value.TParamVal) -> Rx:
    """Returns a gate with the matrix e^{-i X rads / 2}."""
    return Rx(rads=rads)


def ry(rads: value.TParamVal) -> Ry:
    """Returns a gate with the matrix e^{-i Y rads / 2}."""
    return Ry(rads=rads)


def rz(rads: value.TParamVal) -> Rz:
    """Returns a gate with the matrix e^{-i Z rads / 2}."""
    return Rz(rads=rads)


def cphase(rads: value.TParamVal) -> CZPowGate:
    """Returns a gate with the matrix diag(1, 1, 1, e^{i rads}."""
    return CZPowGate(exponent=rads / _pi(rads))


H = HPowGate()
document(
    H,
    """The Hadamard gate.

    The `exponent=1` instance of `cirq.HPowGate`.

    Matrix:
    ```
        [[s, s],
         [s, -s]]
    ```
        where s = sqrt(0.5).
    """,
)

S = ZPowGate(exponent=0.5)
document(
    S,
    """The Clifford S gate.

    The `exponent=0.5` instance of `cirq.ZPowGate`.

    Matrix:
    ```
        [[1, 0],
         [0, i]]
    ```
    """,
)

T = ZPowGate(exponent=0.25)
document(
    T,
    """The non-Clifford T gate.

    The `exponent=0.25` instance of `cirq.ZPowGate`.

    Matrix:
    ```
        [[1, 0]
         [0, exp(i pi / 4)]]
    ```
    """,
)

CZ = CZPowGate()
document(
    CZ,
    """The controlled Z gate.

    The `exponent=1` instance of `cirq.CZPowGate`.

    Matrix:
    ```
        [[1 . . .],
         [. 1 . .],
         [. . 1 .],
         [. . . -1]]
    ```
    """,
)

CNotPowGate = CXPowGate
CNOT = CX = CNotPowGate()
document(
    CNOT,
    """The controlled NOT gate.

    The `exponent=1` instance of `cirq.CXPowGate`.

    Matrix:
    ```
        [[1 . . .],
         [. 1 . .],
         [. . . 1],
         [. . 1 .]]
    ```
    """,
)<|MERGE_RESOLUTION|>--- conflicted
+++ resolved
@@ -90,7 +90,6 @@
     `cirq.X`, the Pauli X gate, is an instance of this gate at exponent=1.
     """
 
-<<<<<<< HEAD
     _eigencomponents: Dict[int, List[Tuple[float, np.ndarray]]] = {}
 
     def __init__(
@@ -98,10 +97,9 @@
     ):
         super().__init__(exponent=exponent, global_shift=global_shift)
         self._dimension = dimension
-=======
+
     def _num_qubits_(self) -> int:
         return 1
->>>>>>> 88e95ad5
 
     def _apply_unitary_(self, args: 'protocols.ApplyUnitaryArgs') -> Optional[np.ndarray]:
         if self._exponent != 1 or self._dimension != 2:
@@ -504,7 +502,6 @@
     `cirq.Z`, the Pauli Z gate, is an instance of this gate at exponent=1.
     """
 
-<<<<<<< HEAD
     _eigencomponents: Dict[int, List[Tuple[float, np.ndarray]]] = {}
 
     def __init__(
@@ -512,10 +509,9 @@
     ):
         super().__init__(exponent=exponent, global_shift=global_shift)
         self._dimension = dimension
-=======
+
     def _num_qubits_(self) -> int:
         return 1
->>>>>>> 88e95ad5
 
     def _apply_unitary_(self, args: 'protocols.ApplyUnitaryArgs') -> Optional[np.ndarray]:
         if protocols.is_parameterized(self):
