--- conflicted
+++ resolved
@@ -261,12 +261,8 @@
         if self._dimension != 2:
             return NotImplemented
         phase = 1j ** (2 * self._exponent * (self._global_shift + 0.5))
-<<<<<<< HEAD
-        angle = np.pi * self._exponent / 2
-=======
-        angle = _pi(self._exponent) * self._exponent / 2
->>>>>>> 5c198ce2
         lib = sympy if protocols.is_parameterized(self) else np
+        angle = lib.pi * self._exponent / 2
         return value.LinearDict({'I': phase * lib.cos(angle), 'X': -1j * phase * lib.sin(angle)})
 
     def _circuit_diagram_info_(
@@ -470,12 +466,8 @@
 
     def _pauli_expansion_(self) -> value.LinearDict[str]:
         phase = 1j ** (2 * self._exponent * (self._global_shift + 0.5))
-<<<<<<< HEAD
-        angle = np.pi * self._exponent / 2
-=======
-        angle = _pi(self._exponent) * self._exponent / 2
->>>>>>> 5c198ce2
         lib = sympy if protocols.is_parameterized(self) else np
+        angle = lib.pi * self._exponent / 2
         return value.LinearDict({'I': phase * lib.cos(angle), 'Y': -1j * phase * lib.sin(angle)})
 
     def _circuit_diagram_info_(
@@ -775,12 +767,8 @@
         if self._dimension != 2:
             return NotImplemented
         phase = 1j ** (2 * self._exponent * (self._global_shift + 0.5))
-<<<<<<< HEAD
-        angle = np.pi * self._exponent / 2
-=======
-        angle = _pi(self._exponent) * self._exponent / 2
->>>>>>> 5c198ce2
         lib = sympy if protocols.is_parameterized(self) else np
+        angle = lib.pi * self._exponent / 2
         return value.LinearDict({'I': phase * lib.cos(angle), 'Z': -1j * phase * lib.sin(angle)})
 
     def _phase_by_(self, phase_turns: float, qubit_index: int):
