--- conflicted
+++ resolved
@@ -13,13 +13,8 @@
 # limitations under the License.
 
 """Canonical tags for the TaggedOperation class."""
-<<<<<<< HEAD
-=======
 
 from __future__ import annotations
-
-from typing import Dict
->>>>>>> 080ec366
 
 
 class VirtualTag:
