--- conflicted
+++ resolved
@@ -33,12 +33,7 @@
 import numpy as np
 import sympy
 
-<<<<<<< HEAD
-from cirq import value, protocols
-=======
 from cirq import protocols, value
-from cirq.linalg import tolerance
->>>>>>> 250f1296
 from cirq.ops import raw_types
 
 if TYPE_CHECKING:
