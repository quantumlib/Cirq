--- conflicted
+++ resolved
@@ -92,11 +92,7 @@
                 self._qubit_to_op[q] = op
 
         self._qubits = frozenset(self._qubit_to_op.keys())
-<<<<<<< HEAD
-        self._measurement_keys = None
-=======
         self._measurement_key_objs: Optional[AbstractSet[value.MeasurementKey]] = None
->>>>>>> 00230f0e
 
     @property
     def operations(self) -> Tuple['cirq.Operation', ...]:
@@ -224,13 +220,6 @@
         )
 
     def _measurement_key_names_(self) -> AbstractSet[str]:
-<<<<<<< HEAD
-        if self._measurement_keys is None:
-            self._measurement_keys = frozenset(
-                key for op in self.operations for key in protocols.measurement_key_names(op)
-            )
-        return self._measurement_keys
-=======
         return {str(key) for key in self._measurement_key_objs_()}
 
     def _measurement_key_objs_(self) -> AbstractSet[value.MeasurementKey]:
@@ -239,7 +228,6 @@
                 key for op in self.operations for key in protocols.measurement_key_objs(op)
             }
         return self._measurement_key_objs
->>>>>>> 00230f0e
 
     def _with_key_path_(self, path: Tuple[str, ...]):
         return Moment(
