--- conflicted
+++ resolved
@@ -270,11 +270,7 @@
         pass
 
     @overload
-<<<<<<< HEAD
-    def __mul__(self, other: Union[complex, numbers.Number]) -> 'cirq.PauliString[TKey]':
-=======
     def __mul__(self, other: complex) -> 'cirq.PauliString[TKey]':
->>>>>>> 72e1d203
         pass
 
     def __mul__(self, other):
@@ -309,9 +305,10 @@
         )
 
     def __rmul__(self, other) -> 'PauliString':
-        if isinstance(other, numbers.Complex):
+        if isinstance(other, numbers.Number):
             return PauliString(
-                qubit_pauli_map=self._qubit_pauli_map, coefficient=self._coefficient * other
+                qubit_pauli_map=self._qubit_pauli_map,
+                coefficient=self._coefficient * complex(cast(SupportsComplex, other)),
             )
 
         if isinstance(other, raw_types.Operation) and isinstance(other.gate, identity.IdentityGate):
@@ -321,9 +318,10 @@
         return NotImplemented
 
     def __truediv__(self, other):
-        if isinstance(other, numbers.Complex):
+        if isinstance(other, numbers.Number):
             return PauliString(
-                qubit_pauli_map=self._qubit_pauli_map, coefficient=self._coefficient / other
+                qubit_pauli_map=self._qubit_pauli_map,
+                coefficient=self._coefficient / complex(cast(SupportsComplex, other)),
             )
         return NotImplemented
 
