# Copyright 2018 The Cirq Developers
#
# Licensed under the Apache License, Version 2.0 (the "License");
# you may not use this file except in compliance with the License.
# You may obtain a copy of the License at
#
#     https://www.apache.org/licenses/LICENSE-2.0
#
# Unless required by applicable law or agreed to in writing, software
# distributed under the License is distributed on an "AS IS" BASIS,
# WITHOUT WARRANTIES OR CONDITIONS OF ANY KIND, either express or implied.
# See the License for the specific language governing permissions and
# limitations under the License.

from typing import (
    Any,
    cast,
    Dict,
    List,
    NamedTuple,
    Optional,
    Sequence,
    Tuple,
    TYPE_CHECKING,
    Union,
)

import numpy as np

from cirq import protocols, value, linalg, qis
from cirq._doc import document
from cirq._import import LazyLoader
from cirq.ops import common_gates, identity, named_qubit, raw_types, pauli_gates, phased_x_z_gate
from cirq.ops.pauli_gates import Pauli
from cirq.type_workarounds import NotImplementedType

if TYPE_CHECKING:
    import cirq

# Lazy imports to break circular dependencies.
devices = LazyLoader("devices", globals(), "cirq.devices")
sim = LazyLoader("sim", globals(), "cirq.sim")
transformers = LazyLoader("transformers", globals(), "cirq.transformers")

PauliTransform = NamedTuple('PauliTransform', [('to', Pauli), ('flip', bool)])
document(PauliTransform, """+X, -X, +Y, -Y, +Z, or -Z.""")


def _to_pauli_transform(matrix: np.ndarray) -> Optional[PauliTransform]:
    """Converts matrix to PauliTransform.

    If matrix is not ±Pauli matrix, returns None.
    """
    for pauli in Pauli._XYZ:
        p = protocols.unitary(pauli)
        if np.allclose(matrix, p):
            return PauliTransform(pauli, False)
        if np.allclose(matrix, -p):
            return PauliTransform(pauli, True)
    return None


def _to_clifford_tableau(
    rotation_map: Optional[Dict[Pauli, PauliTransform]] = None,
    *,
    x_to: Optional[PauliTransform] = None,
    z_to: Optional[PauliTransform] = None,
) -> qis.CliffordTableau:
    """Transfer the rotation map to clifford tableau representation"""
    if x_to is None and z_to is None and rotation_map is None:
        raise ValueError(
            "The function either takes rotation_map or a combination "
            ' of x_to and z_to but none were given.'
        )
    elif rotation_map is not None:
        x_to = rotation_map[pauli_gates.X]
        z_to = rotation_map[pauli_gates.Z]
    else:
        assert x_to is not None and z_to is not None, "Both x_to and z_to have to be provided."

    clifford_tableau = qis.CliffordTableau(num_qubits=1)
    clifford_tableau.xs[0, 0] = x_to.to in (pauli_gates.X, pauli_gates.Y)
    clifford_tableau.zs[0, 0] = x_to.to in (pauli_gates.Y, pauli_gates.Z)

    clifford_tableau.xs[1, 0] = z_to.to in (pauli_gates.X, pauli_gates.Y)
    clifford_tableau.zs[1, 0] = z_to.to in (pauli_gates.Y, pauli_gates.Z)

    clifford_tableau.rs = (x_to.flip, z_to.flip)
    return clifford_tableau


def _pretend_initialized() -> 'SingleQubitCliffordGate':
    # HACK: This is a workaround to fool mypy and pylint into correctly handling
    # class fields that can't be initialized until after the class is defined.
    pass


def _validate_map_input(
    required_transform_count: int,
    pauli_map_to: Optional[Dict[Pauli, Tuple[Pauli, bool]]],
    x_to: Optional[Tuple[Pauli, bool]],
    y_to: Optional[Tuple[Pauli, bool]],
    z_to: Optional[Tuple[Pauli, bool]],
) -> Dict[Pauli, PauliTransform]:
    if pauli_map_to is None:
        xyz_to = {pauli_gates.X: x_to, pauli_gates.Y: y_to, pauli_gates.Z: z_to}
        pauli_map_to = {cast(Pauli, p): trans for p, trans in xyz_to.items() if trans is not None}
    elif x_to is not None or y_to is not None or z_to is not None:
        raise ValueError(
            '{} can take either pauli_map_to or a combination'
            ' of x_to, y_to, and z_to but both were given'
        )
    if len(pauli_map_to) != required_transform_count:
        raise ValueError(
            'Method takes {} transform{} but {} {} given'.format(
                required_transform_count,
                '' if required_transform_count == 1 else 's',
                len(pauli_map_to),
                'was' if len(pauli_map_to) == 1 else 'were',
            )
        )
    if len(set((to for to, _ in pauli_map_to.values()))) != len(pauli_map_to):
        raise ValueError('A rotation cannot map two Paulis to the same')
    return {frm: PauliTransform(to, flip) for frm, (to, flip) in pauli_map_to.items()}


<<<<<<< HEAD
@value.value_equality
class SingleQubitCliffordGate(raw_types.Gate):
    """Any single qubit Clifford rotation."""
=======
def _pad_tableau(
    clifford_tableau: qis.CliffordTableau, num_qubits_after_padding: int, axes: List[int]
) -> qis.CliffordTableau:
    """Roughly, this function copies self.tabluea into the "identity" matrix."""
    # Sanity check
    if len(set(axes)) != clifford_tableau.n:
        raise ValueError(
            "Input axes of padding should match with the number of qubits in the input tableau."
        )
    if clifford_tableau.n > num_qubits_after_padding:
        raise ValueError(
            "The number of qubits in the input tableau should not be larger than "
            "num_qubits_after_padding."
        )
    padded_tableau = qis.CliffordTableau(num_qubits_after_padding)
    v_index = np.concatenate((np.asarray(axes), num_qubits_after_padding + np.asarray(axes)))
>>>>>>> 36d09c17

    padded_tableau.xs[np.ix_(v_index, axes)] = clifford_tableau.xs
    padded_tableau.zs[np.ix_(v_index, axes)] = clifford_tableau.zs
    padded_tableau.rs[v_index] = clifford_tableau.rs
    return padded_tableau


<<<<<<< HEAD
    def _num_qubits_(self) -> int:
        return 1

    @property
    def clifford_tableau(self):
        return self._clifford_tableau
=======
class CommonCliffordGateMetaClass(value.ABCMetaImplementAnyOneOf):
    """A metaclass used to lazy initialize several common Clifford Gate as class attributes."""
>>>>>>> 36d09c17

    @property
    def I(cls):
        if getattr(cls, '_I', None) is None:
            cls._I = cls._generate_clifford_from_known_gate(1, identity.I)
        return cls._I

    @property
    def X(cls):
        if getattr(cls, '_X', None) is None:
            cls._X = cls._generate_clifford_from_known_gate(1, pauli_gates.X)
        return cls._X

    @property
    def Y(cls):
        if getattr(cls, '_Y', None) is None:
            cls._Y = cls._generate_clifford_from_known_gate(1, pauli_gates.Y)
        return cls._Y

    @property
    def Z(cls):
        if getattr(cls, '_Z', None) is None:
            cls._Z = cls._generate_clifford_from_known_gate(1, pauli_gates.Z)
        return cls._Z

    @property
    def H(cls):
        if getattr(cls, '_H', None) is None:
            cls._H = cls._generate_clifford_from_known_gate(1, common_gates.H)
        return cls._H

    @property
    def S(cls):
        if getattr(cls, '_S', None) is None:
            cls._S = cls._generate_clifford_from_known_gate(1, common_gates.S)
        return cls._S

    @property
    def CNOT(cls):
        if getattr(cls, '_CNOT', None) is None:
            cls._CNOT = cls._generate_clifford_from_known_gate(2, common_gates.CNOT)
        return cls._CNOT

    @property
    def CZ(cls):
        if getattr(cls, '_CZ', None) is None:
            cls._CZ = cls._generate_clifford_from_known_gate(2, common_gates.CZ)
        return cls._CZ

    @property
    def SWAP(cls):
        if getattr(cls, '_SWAP', None) is None:
            cls._SWAP = cls._generate_clifford_from_known_gate(2, common_gates.SWAP)
        return cls._SWAP

    @property
    def X_sqrt(cls):
        if getattr(cls, '_X_sqrt', None) is None:
            # Unfortunately, due the code style, the matrix should be viewed transposed.
            # Note xs, zs, and rs are column vector.
            # Transformation: X -> X, Z -> -Y
            _clifford_tableau = qis.CliffordTableau._from_json_dict_(
                n=1, rs=[0, 1], xs=[[1], [1]], zs=[[0], [1]]
            )
            cls._X_sqrt = cls.from_clifford_tableau(_clifford_tableau)
        return cls._X_sqrt

    @property
    def X_nsqrt(cls):
        if getattr(cls, '_X_nsqrt', None) is None:
            # Transformation: X->X, Z->Y
            _clifford_tableau = qis.CliffordTableau._from_json_dict_(
                n=1, rs=[0, 0], xs=[[1], [1]], zs=[[0], [1]]
            )
            cls._X_nsqrt = cls.from_clifford_tableau(_clifford_tableau)
        return cls._X_nsqrt

    @property
    def Y_sqrt(cls):
        if getattr(cls, '_Y_sqrt', None) is None:
            # Transformation: X -> -Z,  Z -> X
            _clifford_tableau = qis.CliffordTableau._from_json_dict_(
                n=1, rs=[1, 0], xs=[[0], [1]], zs=[[1], [0]]
            )
            cls._Y_sqrt = cls.from_clifford_tableau(_clifford_tableau)
        return cls._Y_sqrt

    @property
    def Y_nsqrt(cls):
        if getattr(cls, '_Y_nsqrt', None) is None:
            # Transformation: X -> Z, Z -> -X
            _clifford_tableau = qis.CliffordTableau._from_json_dict_(
                n=1, rs=[0, 1], xs=[[0], [1]], zs=[[1], [0]]
            )
            cls._Y_nsqrt = cls.from_clifford_tableau(_clifford_tableau)
        return cls._Y_nsqrt

    @property
    def Z_sqrt(cls):
        if getattr(cls, '_Z_sqrt', None) is None:
            # Transformation: X -> Y, Z -> Z
            _clifford_tableau = qis.CliffordTableau._from_json_dict_(
                n=1, rs=[0, 0], xs=[[1], [0]], zs=[[1], [1]]
            )
            cls._Z_sqrt = cls.from_clifford_tableau(_clifford_tableau)
        return cls._Z_sqrt

    @property
    def Z_nsqrt(cls):
        if getattr(cls, '_Z_nsqrt', None) is None:
            # Transformation: X -> -Y,  Z -> Z
            _clifford_tableau = qis.CliffordTableau._from_json_dict_(
                n=1, rs=[1, 0], xs=[[1], [0]], zs=[[1], [1]]
            )
            cls._Z_nsqrt = cls.from_clifford_tableau(_clifford_tableau)
        return cls._Z_nsqrt


class CommonCliffordGates(metaclass=CommonCliffordGateMetaClass):

    # We need to use the lazy initialization of these common gates since they need to use
    # cirq.sim, which can not be imported when
    @classmethod
    def _generate_clifford_from_known_gate(
        cls, num_qubits: int, gate: raw_types.Gate
    ) -> Union['SingleQubitCliffordGate', 'CliffordGate']:
        qubits = devices.LineQubit.range(num_qubits)
        t = qis.CliffordTableau(num_qubits=num_qubits)
        args = sim.ActOnCliffordTableauArgs(tableau=t, qubits=qubits, prng=np.random.RandomState())

        protocols.act_on(gate, args, qubits, allow_decompose=False)
        if num_qubits == 1:
            return SingleQubitCliffordGate.from_clifford_tableau(args.tableau)
        return CliffordGate.from_clifford_tableau(args.tableau)

    @classmethod
    def from_clifford_tableau(cls, tableau: qis.CliffordTableau) -> 'CliffordGate':
        """Create the CliffordGate instance from Clifford Tableau.

        Args:
            tableau: A CliffordTableau to define the effect of Clifford Gate applying on
            the stabilizer state or Pauli group. The meaning of tableau here is
                    To  X   Z    sign
            from  X  [ X_x Z_x | r_x ]
            from  Z  [ X_z Z_z | r_z ]
            Each row in the Clifford tableau indicates how the transformation of original
            Pauli gates to the new gates after applying this Clifford Gate.

        Returns:
            A CliffordGate instance, which has the transformation defined by
            the input tableau.

        Raises:
            ValueError: When input tableau is wrong type or the tableau does not
            satisfy the symplectic property.
        """
        if not isinstance(tableau, qis.CliffordTableau):
            raise ValueError('Input argument has to be a CliffordTableau instance.')
        if not tableau._validate():
            raise ValueError('It is not a valid Clifford tableau.')
        return CliffordGate(_clifford_tableau=tableau)

    @classmethod
    def from_op_list(
        cls, operations: Sequence[raw_types.Operation], qubit_order: Sequence[raw_types.Qid]
    ) -> 'CliffordGate':
        """Construct a new Clifford gates from several known operations.

        Args:
            operations: A list of cirq operations to construct the Clifford gate.
                The combination order is the first element in the list applies the transformation
                on the stabilizer state first.
            qubit_order: Determines how qubits are ordered when decomposite the operations.

        Returns:
            A CliffordGate instance, which has the transformation on the stabilizer
            state equivalent to the composition of operations.

        Raises:
            ValueError: When one or more operations do not have stabilizer effect.
        """
        for op in operations:
            if op.gate and op.gate._has_stabilizer_effect_():
                continue
            raise ValueError(
                "Clifford Gate can only be constructed from the "
                "operations that has stabilizer effect."
            )

        base_tableau = qis.CliffordTableau(len(qubit_order))
        args = sim.clifford.ActOnCliffordTableauArgs(
            tableau=base_tableau, qubits=qubit_order, prng=np.random.RandomState(0)  # unused
        )
        for op in operations:
            protocols.act_on(op, args, allow_decompose=True)

        return CliffordGate.from_clifford_tableau(args.tableau)

    @classmethod
    def _from_json_dict_(cls, n, rs, xs, zs, **kwargs):
        _clifford_tableau = qis.CliffordTableau._from_json_dict_(n, rs, xs, zs)
        return cls(_clifford_tableau=_clifford_tableau)

    @classmethod
    def _get_sqrt_map(
        cls,
    ) -> Dict[float, Dict['SingleQubitCliffordGate', 'SingleQubitCliffordGate']]:
        """Returns a map containing two keys 0.5 and -0.5 for the sqrt mapping of Pauli gates."""
        return {
            0.5: {cls.X: cls.X_sqrt, cls.Y: cls.Y_sqrt, cls.Z: cls.Z_sqrt},
            -0.5: {cls.X: cls.X_nsqrt, cls.Y: cls.Y_nsqrt, cls.Z: cls.Z_nsqrt},
        }


@value.value_equality
class CliffordGate(raw_types.Gate, CommonCliffordGates):
    """Clifford rotation for N-qubit."""

    def __init__(self, *, _clifford_tableau: qis.CliffordTableau) -> None:
        # We use the Clifford tableau to represent a Clifford gate.
        # It is crucial to note that the meaning of tableau here is different
        # from the one used to represent a Clifford state (Of course, they are related).
        # A) We have to use the full 2n * (2n + 1) matrix
        # B) The meaning of tableau here is
        #                 X   Z    sign
        #     from  X  [ X_x Z_x | r_x ]
        #     from  Z  [ X_z Z_z | r_z ]
        # Each row in the Clifford tableau means the transformation of original Pauli gates.
        # For example, take a 2 * (2+1) tableau as example:
        #         X       Z     r
        #  XI  [ 1  0 | 1  0  | 0 ]
        #  IX  [ 0  0 | 1  1  | 0 ]
        #  ZI  [ 0  0 | 1  0  | 1 ]
        #  IZ  [ 1  0 | 1  1  | 0 ]
        # Take the third row as example: this means the ZI gate after the this gate,
        # more precisely the conjugate transformation of ZI by this gate, becomes -ZI.
        # (Note the real clifford tableau has to satify the Symplectic property.
        # here is just for illustration)
        self._clifford_tableau = _clifford_tableau.copy()

    @property
    def clifford_tableau(self):
        return self._clifford_tableau

    def _json_dict_(self) -> Dict[str, Any]:
        json_dict = self._clifford_tableau._json_dict_()
        return json_dict

    def _value_equality_values_(self):
        return self._clifford_tableau.matrix().tobytes() + self._clifford_tableau.rs.tobytes()

    def _num_qubits_(self):
        return self.clifford_tableau.n

    def _has_stabilizer_effect_(self) -> Optional[bool]:
        # By definition, Clifford Gate should always return True.
        return True

    def __pow__(self, exponent) -> 'CliffordGate':
        if exponent == -1:
            return CliffordGate.from_clifford_tableau(self.clifford_tableau.inverse())
        if exponent > 0 and int(exponent) == exponent:
            base_tableau = self.clifford_tableau.copy()
            for _ in range(int(exponent) - 1):
                base_tableau = base_tableau.then(self.clifford_tableau)
            return CliffordGate.from_clifford_tableau(base_tableau)
        if exponent < 0 and int(exponent) == exponent:
            base_tableau = self.clifford_tableau.copy()
            for _ in range(int(-exponent) - 1):
                base_tableau = base_tableau.then(self.clifford_tableau)
            return CliffordGate.from_clifford_tableau(base_tableau.inverse())

        return NotImplemented

    def __repr__(self) -> str:
        return f"Clifford Gate with Tableau:\n {self.clifford_tableau._str_full_()}"

    def _commutes_(
        self, other: Any, *, atol: float = 1e-8
    ) -> Union[bool, NotImplementedType, None]:
        # Note even if we assume two gates define the tabluea based on the same qubit order,
        # the following approach cannot judge it:
        # self.clifford_tableau.then(other.clifford_tableau) == other.clifford_tableau.then(
        #     self.clifford_tableau
        # )
        # For example: X.then(Z) and Z.then(X) both return same tableau
        # it is because Clifford tableau ignores the global phase information.
        return NotImplemented

    def _decompose_(self, qubits: Sequence['cirq.Qid']) -> 'cirq.OP_TREE':
        return transformers.analytical_decompositions.decompose_clifford_tableau_to_operations(
            list(qubits), self.clifford_tableau
        )

    def _act_on_(
        self, args: 'cirq.OperationTarget', qubits: Sequence['cirq.Qid']
    ) -> Union[NotImplementedType, bool]:

        # Note the computation complexity difference between _decompose_ and _act_on_.
        # Suppose this Gate has `m` qubits, args has `n` qubits, and the decomposition of
        # this operation into `k` operations:
        #   1. Direct act_on is O(n^3) -- two matrices multiplication
        #   2. Decomposition is O(m^3)+O(k*n^2) -- Decomposition complexity + k * One/two-qubits Ops
        # So when m << n, the decomposition is more efficient.
        if isinstance(args, sim.clifford.ActOnCliffordTableauArgs):
            axes = args.get_axes(qubits)
            # This padding is important and cannot be omitted.
            padded_tableau = _pad_tableau(self._clifford_tableau, len(args.qubits), axes)
            args._state = args.tableau.then(padded_tableau)
            return True

        if isinstance(args, sim.clifford.ActOnStabilizerCHFormArgs):
            # Do we know how to apply CliffordTableau on ActOnStabilizerCHFormArgs?
            # It should be unlike because CliffordTableau ignores the global phase but CHForm
            # is aimed to fix that.
            return NotImplemented

        return NotImplemented


@value.value_equality(manual_cls=True)
class SingleQubitCliffordGate(CliffordGate):
    """Any single qubit Clifford rotation."""

    def __init__(self, *, _clifford_tableau: qis.CliffordTableau) -> None:
        super().__init__(_clifford_tableau=_clifford_tableau)

    def _num_qubits_(self):
        return 1

    @staticmethod
    def from_clifford_tableau(tableau: qis.CliffordTableau) -> 'SingleQubitCliffordGate':
        if not isinstance(tableau, qis.CliffordTableau):
            raise ValueError('Input argument has to be a CliffordTableau instance.')
        if not tableau._validate():
            raise ValueError('Input tableau is not a valid Clifford tableau.')
        if tableau.n != 1:
            raise ValueError(
                'The number of qubit of input tableau should be 1 for SingleQubitCliffordGate.'
            )
        return SingleQubitCliffordGate(_clifford_tableau=tableau)

    @staticmethod
    def from_xz_map(
        x_to: Tuple[Pauli, bool], z_to: Tuple[Pauli, bool]
    ) -> 'SingleQubitCliffordGate':
        """Returns a SingleQubitCliffordGate for the specified transforms.
        The Y transform is derived from the X and Z.

        Args:
            x_to: Which Pauli to transform X to and if it should negate.
            z_to: Which Pauli to transform Z to and if it should negate.
        """
        return SingleQubitCliffordGate.from_clifford_tableau(
            _to_clifford_tableau(x_to=PauliTransform(*x_to), z_to=PauliTransform(*z_to))
        )

    @staticmethod
    def from_single_map(
        pauli_map_to: Optional[Dict[Pauli, Tuple[Pauli, bool]]] = None,
        *,
        x_to: Optional[Tuple[Pauli, bool]] = None,
        y_to: Optional[Tuple[Pauli, bool]] = None,
        z_to: Optional[Tuple[Pauli, bool]] = None,
    ) -> 'SingleQubitCliffordGate':
        """Returns a SingleQubitCliffordGate for the
        specified transform with a 90 or 180 degree rotation.

        The arguments are exclusive, only one may be specified.

        Args:
            pauli_map_to: A dictionary with a single key value pair describing
                the transform.
            x_to: The transform from cirq.X
            y_to: The transform from cirq.Y
            z_to: The transform from cirq.Z
        """
        rotation_map = _validate_map_input(1, pauli_map_to, x_to=x_to, y_to=y_to, z_to=z_to)
        ((trans_from, (trans_to, flip)),) = tuple(rotation_map.items())
        if trans_from == trans_to:
            trans_from2 = Pauli.by_relative_index(trans_to, 1)  # 1 or 2 work
            trans_to2 = Pauli.by_relative_index(trans_from, 1)
            flip2 = False
        else:
            trans_from2 = trans_to
            trans_to2 = trans_from
            flip2 = not flip
        rotation_map[trans_from2] = PauliTransform(trans_to2, flip2)
        return SingleQubitCliffordGate.from_double_map(
            cast(Dict[Pauli, Tuple[Pauli, bool]], rotation_map)
        )

    @staticmethod
    def from_double_map(
        pauli_map_to: Optional[Dict[Pauli, Tuple[Pauli, bool]]] = None,
        *,
        x_to: Optional[Tuple[Pauli, bool]] = None,
        y_to: Optional[Tuple[Pauli, bool]] = None,
        z_to: Optional[Tuple[Pauli, bool]] = None,
    ) -> 'SingleQubitCliffordGate':
        """Returns a SingleQubitCliffordGate for the
        specified transform with a 90 or 180 degree rotation.

        Either pauli_map_to or two of (x_to, y_to, z_to) may be specified.

        Args:
            pauli_map_to: A dictionary with two key value pairs describing
                two transforms.
            x_to: The transform from cirq.X
            y_to: The transform from cirq.Y
            z_to: The transform from cirq.Z
        """
        rotation_map = _validate_map_input(2, pauli_map_to, x_to=x_to, y_to=y_to, z_to=z_to)
        (from1, trans1), (from2, trans2) = tuple(rotation_map.items())
        from3 = from1.third(from2)
        to3 = trans1.to.third(trans2.to)
        flip3 = trans1.flip ^ trans2.flip ^ ((from1 < from2) != (trans1.to < trans2.to))
        rotation_map[from3] = PauliTransform(to3, flip3)

        return SingleQubitCliffordGate.from_clifford_tableau(_to_clifford_tableau(rotation_map))

    @staticmethod
    def from_pauli(pauli: Pauli, sqrt: bool = False) -> 'SingleQubitCliffordGate':
        prev_pauli = Pauli.by_relative_index(pauli, -1)
        next_pauli = Pauli.by_relative_index(pauli, 1)
        if sqrt:
            rotation_map = {
                prev_pauli: PauliTransform(next_pauli, True),
                pauli: PauliTransform(pauli, False),
                next_pauli: PauliTransform(prev_pauli, False),
            }
        else:
            rotation_map = {
                prev_pauli: PauliTransform(prev_pauli, True),
                pauli: PauliTransform(pauli, False),
                next_pauli: PauliTransform(next_pauli, True),
            }
        return SingleQubitCliffordGate.from_clifford_tableau(_to_clifford_tableau(rotation_map))

    @staticmethod
    def from_quarter_turns(pauli: Pauli, quarter_turns: int) -> 'SingleQubitCliffordGate':
        quarter_turns = quarter_turns % 4
        if quarter_turns == 0:
            return SingleQubitCliffordGate.I
        if quarter_turns == 1:
            return SingleQubitCliffordGate.from_pauli(pauli, True)
        if quarter_turns == 2:
            return SingleQubitCliffordGate.from_pauli(pauli)

        return SingleQubitCliffordGate.from_pauli(pauli, True) ** -1

    @staticmethod
    def from_unitary(u: np.ndarray) -> Optional['SingleQubitCliffordGate']:
        """Creates Clifford gate with given unitary (up to global phase).

        Args:
            u: 2x2 unitary matrix of a Clifford gate.

        Returns:
            SingleQubitCliffordGate, whose matrix is equal to given matrix (up
            to global phase), or `None` if `u` is not a matrix of a single-qubit
            Clifford gate.
        """
        if u.shape != (2, 2) or not linalg.is_unitary(u):
            return None
        x = protocols.unitary(pauli_gates.X)
        z = protocols.unitary(pauli_gates.Z)
        x_to = _to_pauli_transform(u @ x @ u.conj().T)
        z_to = _to_pauli_transform(u @ z @ u.conj().T)
        if x_to is None or z_to is None:
            return None
        return SingleQubitCliffordGate.from_clifford_tableau(
            _to_clifford_tableau(x_to=x_to, z_to=z_to)
        )

    def transform(self, pauli: Pauli) -> PauliTransform:
        x_to = self._clifford_tableau.destabilizers()[0]
        z_to = self._clifford_tableau.stabilizers()[0]
        if pauli == pauli_gates.X:
            to = x_to
        elif pauli == pauli_gates.Z:
            to = z_to
        else:
            to = x_to * z_to  # Y = iXZ
            to._coefficient *= 1j
        # pauli_mask returns a value between 0 and 4 for [I, X, Y, Z].
        to_gate = Pauli._XYZ[to.pauli_mask[0] - 1]
        return PauliTransform(to=to_gate, flip=bool(to.coefficient != 1.0))

    def to_phased_xz_gate(self) -> phased_x_z_gate.PhasedXZGate:
        """Convert this gate to a PhasedXZGate instance.

        The rotation can be categorized by {axis} * {degree}:
            * Identity: I
            * {x, y, z} * {90, 180, 270}  --- {X, Y, Z} + 6 Quarter turn gates
            * {+/-xy, +/-yz, +/-zx} * 180  --- 6 Hadamard-like gates
            * {middle point of xyz in 4 Quadrant} * {120, 240} --- swapping axis
        note 1 + 9 + 6 + 8 = 24 in total.

        To associate with Clifford Tableau, it can also be grouped by 4:
            * {I,X,Y,Z} is [[1 0], [0, 1]]
            * {+/- X_sqrt, 2 Hadamard-like gates acting on the YZ plane} is [[1, 0], [1, 1]]
            * {+/- Z_sqrt, 2 Hadamard-like gates acting on the XY plane} is [[1, 1], [0, 1]]
            * {+/- Y_sqrt, 2 Hadamard-like gates acting on the XZ plane} is [[0, 1], [1, 0]]
            * {middle point of xyz in 4 Quadrant} * 120 is [[0, 1], [1, 1]]
            * {middle point of xyz in 4 Quadrant} * 240 is [[1, 1], [1, 0]]
        """
        x_to_flip, z_to_flip = self.clifford_tableau.rs
        flip_index = int(z_to_flip) * 2 + x_to_flip
        a, x, z = 0.0, 0.0, 0.0

        if np.array_equal(self.clifford_tableau.matrix(), [[1, 0], [0, 1]]):
            # I, Z, X, Y cases
            to_phased_xz = [(0.0, 0.0, 0.0), (0.0, 0.0, 1.0), (0.0, 1.0, 0.0), (0.5, 1.0, 0.0)]
            a, x, z = to_phased_xz[flip_index]
        elif np.array_equal(self.clifford_tableau.matrix(), [[1, 0], [1, 1]]):
            # +/- X_sqrt, 2 Hadamard-like gates acting on the YZ plane
            a = 0.0
            x = 0.5 if x_to_flip ^ z_to_flip else -0.5
            z = 1.0 if x_to_flip else 0.0
        elif np.array_equal(self.clifford_tableau.matrix(), [[0, 1], [1, 0]]):
            # +/- Y_sqrt, 2 Hadamard-like gates acting on the XZ plane
            a = 0.5
            x = 0.5 if x_to_flip else -0.5
            z = 0.0 if x_to_flip ^ z_to_flip else 1.0
        elif np.array_equal(self.clifford_tableau.matrix(), [[1, 1], [0, 1]]):
            # +/- Z_sqrt, 2 Hadamard-like gates acting on the XY plane
            to_phased_xz = [(0.0, 0.0, 0.5), (0.0, 0.0, -0.5), (0.25, 1.0, 0.0), (-0.25, 1.0, 0.0)]
            a, x, z = to_phased_xz[flip_index]
        elif np.array_equal(self.clifford_tableau.matrix(), [[0, 1], [1, 1]]):
            # axis swapping rotation -- (312) permutation
            a = 0.5
            x = 0.5 if x_to_flip else -0.5
            z = 0.5 if x_to_flip ^ z_to_flip else -0.5
        else:
            # axis swapping rotation -- (231) permutation.
            # This should be the only cases left.
            assert np.array_equal(self.clifford_tableau.matrix(), [[1, 1], [1, 0]])
            a = 0.0
            x = -0.5 if x_to_flip ^ z_to_flip else 0.5
            z = -0.5 if x_to_flip else 0.5
        return phased_x_z_gate.PhasedXZGate(x_exponent=x, z_exponent=z, axis_phase_exponent=a)

    def __pow__(self, exponent) -> 'SingleQubitCliffordGate':
        # First to check if we can get the sqrt and negative sqrt Clifford.
        if self._get_sqrt_map().get(exponent, None):
            pow_gate = self._get_sqrt_map()[exponent].get(self, None)
            if pow_gate:
                return pow_gate
        # If not, we try the Clifford Tableau based method.
        ret_gate = super().__pow__(exponent)
        if ret_gate is NotImplemented:
            return NotImplemented
        return SingleQubitCliffordGate.from_clifford_tableau(ret_gate.clifford_tableau)

    def _act_on_(
        self,
        args: 'cirq.OperationTarget',  # pylint: disable=unused-argument
        qubits: Sequence['cirq.Qid'],  # pylint: disable=unused-argument
    ):
        # TODO(#5256) Add the implementation of _act_on_ with ActOnCliffordTableauArgs.
        return NotImplemented

    # Single Clifford Gate decomposition is more efficient than the general Tableau decomposition.
    def _decompose_(self, qubits: Sequence['cirq.Qid']) -> 'cirq.OP_TREE':
        (qubit,) = qubits
        if self == SingleQubitCliffordGate.H:
            return (common_gates.H(qubit),)
        rotations = self.decompose_rotation()
        return tuple(r.on(qubit) ** (qt / 2) for r, qt in rotations)

    def _commutes_(
        self, other: Any, *, atol: float = 1e-8
    ) -> Union[bool, NotImplementedType, None]:
        if isinstance(other, SingleQubitCliffordGate):
            return self.commutes_with_single_qubit_gate(other)
        if isinstance(other, Pauli):
            return self.commutes_with_pauli(other)
        return NotImplemented

    def commutes_with_single_qubit_gate(self, gate: 'SingleQubitCliffordGate') -> bool:
        """Tests if the two circuits would be equivalent up to global phase:
        --self--gate-- and --gate--self--"""
        self_then_gate = self.clifford_tableau.then(gate.clifford_tableau)
        gate_then_self = gate.clifford_tableau.then(self.clifford_tableau)
        return self_then_gate == gate_then_self

    def commutes_with_pauli(self, pauli: Pauli) -> bool:
        to, flip = self.transform(pauli)
        return to == pauli and not flip

    def merged_with(self, second: 'SingleQubitCliffordGate') -> 'SingleQubitCliffordGate':
        """Returns a SingleQubitCliffordGate such that the circuits
            --output-- and --self--second--
        are equivalent up to global phase."""
        return SingleQubitCliffordGate.from_clifford_tableau(
            self.clifford_tableau.then(second.clifford_tableau)
        )

    def _has_unitary_(self) -> bool:
        return True

    def _unitary_(self) -> np.ndarray:
        mat = np.eye(2)
        qubit = named_qubit.NamedQubit('arbitrary')
        for op in protocols.decompose_once_with_qubits(self, (qubit,)):
            mat = protocols.unitary(op).dot(mat)
        return mat

    def decompose_rotation(self) -> Sequence[Tuple[Pauli, int]]:
        """Returns ((first_rotation_axis, first_rotation_quarter_turns), ...)

        This is a sequence of zero, one, or two rotations."""
        x_rot = self.transform(pauli_gates.X)
        y_rot = self.transform(pauli_gates.Y)
        z_rot = self.transform(pauli_gates.Z)
        whole_arr = (
            x_rot.to == pauli_gates.X,
            y_rot.to == pauli_gates.Y,
            z_rot.to == pauli_gates.Z,
        )
        num_whole = sum(whole_arr)
        flip_arr = (x_rot.flip, y_rot.flip, z_rot.flip)
        num_flip = sum(flip_arr)
        if num_whole == 3:
            if num_flip == 0:
                # Gate is identity
                return []

            # 180 rotation about some axis
            pauli = Pauli.by_index(flip_arr.index(False))
            return [(pauli, 2)]
        if num_whole == 1:
            index = whole_arr.index(True)
            pauli = Pauli.by_index(index)
            next_pauli = Pauli.by_index(index + 1)
            flip = flip_arr[index]
            output = []
            if flip:
                # 180 degree rotation
                output.append((next_pauli, 2))
            # 90 degree rotation about some axis
            if self.transform(next_pauli).flip:
                # Negative 90 degree rotation
                output.append((pauli, -1))
            else:
                # Positive 90 degree rotation
                output.append((pauli, 1))
            return output
        elif num_whole == 0:
            # Gate is a 120 degree rotation
            if x_rot.to == pauli_gates.Y:
                return [
                    (pauli_gates.X, -1 if y_rot.flip else 1),
                    (pauli_gates.Z, -1 if x_rot.flip else 1),
                ]

            return [
                (pauli_gates.Z, 1 if y_rot.flip else -1),
                (pauli_gates.X, 1 if z_rot.flip else -1),
            ]
        # coverage: ignore
        assert (
            False
        ), 'Impossible condition where this gate only rotates one Pauli to a different Pauli.'

    def equivalent_gate_before(self, after: 'SingleQubitCliffordGate') -> 'SingleQubitCliffordGate':
        """Returns a SingleQubitCliffordGate such that the circuits
            --output--self-- and --self--gate--
        are equivalent up to global phase."""
        return self.merged_with(after).merged_with(self**-1)

    def __repr__(self) -> str:
        x = self.transform(pauli_gates.X)
        y = self.transform(pauli_gates.Y)
        z = self.transform(pauli_gates.Z)
        x_sign = '-' if x.flip else '+'
        y_sign = '-' if y.flip else '+'
        z_sign = '-' if z.flip else '+'
        return (
            f'cirq.SingleQubitCliffordGate(X:{x_sign}{x.to!s}, '
            f'Y:{y_sign}{y.to!s}, Z:{z_sign}{z.to!s})'
        )

    def _circuit_diagram_info_(
        self, args: 'cirq.CircuitDiagramInfoArgs'
    ) -> 'cirq.CircuitDiagramInfo':
        well_known_map = {
            SingleQubitCliffordGate.I: 'I',
            SingleQubitCliffordGate.H: 'H',
            SingleQubitCliffordGate.X: 'X',
            SingleQubitCliffordGate.Y: 'Y',
            SingleQubitCliffordGate.Z: 'Z',
            SingleQubitCliffordGate.X_sqrt: 'X',
            SingleQubitCliffordGate.Y_sqrt: 'Y',
            SingleQubitCliffordGate.Z_sqrt: 'Z',
            SingleQubitCliffordGate.X_nsqrt: 'X',
            SingleQubitCliffordGate.Y_nsqrt: 'Y',
            SingleQubitCliffordGate.Z_nsqrt: 'Z',
        }
        if self in well_known_map:
            symbol = well_known_map[self]
        else:
            rotations = self.decompose_rotation()
            symbol = '-'.join(str(r) + ('^' + str(qt / 2)) * (qt % 4 != 2) for r, qt in rotations)
            symbol = f'({symbol})'
        return protocols.CircuitDiagramInfo(
            wire_symbols=(symbol,),
            exponent={
                SingleQubitCliffordGate.X_sqrt: 0.5,
                SingleQubitCliffordGate.Y_sqrt: 0.5,
                SingleQubitCliffordGate.Z_sqrt: 0.5,
                SingleQubitCliffordGate.X_nsqrt: -0.5,
                SingleQubitCliffordGate.Y_nsqrt: -0.5,
                SingleQubitCliffordGate.Z_nsqrt: -0.5,
            }.get(self, 1),
        )

    def _value_equality_values_(self):
        return self._clifford_tableau.matrix().tobytes() + self._clifford_tableau.rs.tobytes()

    def _value_equality_values_cls_(self):
        """To make it with compatible to compare with clifford gate."""
        return CliffordGate<|MERGE_RESOLUTION|>--- conflicted
+++ resolved
@@ -124,11 +124,6 @@
     return {frm: PauliTransform(to, flip) for frm, (to, flip) in pauli_map_to.items()}
 
 
-<<<<<<< HEAD
-@value.value_equality
-class SingleQubitCliffordGate(raw_types.Gate):
-    """Any single qubit Clifford rotation."""
-=======
 def _pad_tableau(
     clifford_tableau: qis.CliffordTableau, num_qubits_after_padding: int, axes: List[int]
 ) -> qis.CliffordTableau:
@@ -145,7 +140,6 @@
         )
     padded_tableau = qis.CliffordTableau(num_qubits_after_padding)
     v_index = np.concatenate((np.asarray(axes), num_qubits_after_padding + np.asarray(axes)))
->>>>>>> 36d09c17
 
     padded_tableau.xs[np.ix_(v_index, axes)] = clifford_tableau.xs
     padded_tableau.zs[np.ix_(v_index, axes)] = clifford_tableau.zs
@@ -153,17 +147,8 @@
     return padded_tableau
 
 
-<<<<<<< HEAD
-    def _num_qubits_(self) -> int:
-        return 1
-
-    @property
-    def clifford_tableau(self):
-        return self._clifford_tableau
-=======
 class CommonCliffordGateMetaClass(value.ABCMetaImplementAnyOneOf):
     """A metaclass used to lazy initialize several common Clifford Gate as class attributes."""
->>>>>>> 36d09c17
 
     @property
     def I(cls):
