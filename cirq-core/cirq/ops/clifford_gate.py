--- conflicted
+++ resolved
@@ -159,48 +159,53 @@
     # can be moved to CommonCliffordGates.
 
     @property
-<<<<<<< HEAD
     def all_single_qubit_cliffords(cls) -> Sequence['cirq.SingleQubitCliffordGate']:
         """All 24 single-qubit Clifford gates."""
-        if getattr(cls, '_all_single_qubit_cliffords', None) is None:
+        if not hasattr(cls, '_all_single_qubit_cliffords'):
             pX = (pauli_gates.X, False)
             mX = (pauli_gates.X, True)
             pY = (pauli_gates.Y, False)
             mY = (pauli_gates.Y, True)
             pZ = (pauli_gates.Z, False)
             mZ = (pauli_gates.Z, True)
+
+            def from_xz(x_to, z_to):
+                return SingleQubitCliffordGate.from_clifford_tableau(
+                    _to_clifford_tableau(x_to=x_to, z_to=z_to)
+                )
+
             # Order in is relied on in properties that retrieve a specific Clifford below.
             cls._all_single_qubit_cliffords = (
                 # 0: Identity
-                cls.from_clifford_tableau(_to_clifford_tableau(x_to=pX, z_to=pZ)),  # I
+                from_xz(x_to=pX, z_to=pZ),  # I
                 # 1..3: Paulis
-                cls.from_clifford_tableau(_to_clifford_tableau(x_to=pX, z_to=mZ)),  # X
-                cls.from_clifford_tableau(_to_clifford_tableau(x_to=mX, z_to=mZ)),  # Y
-                cls.from_clifford_tableau(_to_clifford_tableau(x_to=mX, z_to=pZ)),  # Z
+                from_xz(x_to=pX, z_to=mZ),  # X
+                from_xz(x_to=mX, z_to=mZ),  # Y
+                from_xz(x_to=mX, z_to=pZ),  # Z
                 # 4..6: Square roots of Paulis
-                cls.from_clifford_tableau(_to_clifford_tableau(x_to=pX, z_to=mY)),  # I-iX
-                cls.from_clifford_tableau(_to_clifford_tableau(x_to=mZ, z_to=pX)),  # I-iY
-                cls.from_clifford_tableau(_to_clifford_tableau(x_to=pY, z_to=pZ)),  # I-iZ aka S
+                from_xz(x_to=pX, z_to=mY),  # I-iX
+                from_xz(x_to=mZ, z_to=pX),  # I-iY
+                from_xz(x_to=pY, z_to=pZ),  # I-iZ aka S
                 # 7..9: Negative square roots of Paulis
-                cls.from_clifford_tableau(_to_clifford_tableau(x_to=pX, z_to=pY)),  # I+iX
-                cls.from_clifford_tableau(_to_clifford_tableau(x_to=pZ, z_to=mX)),  # I+iY
-                cls.from_clifford_tableau(_to_clifford_tableau(x_to=mY, z_to=pZ)),  # I+iZ
+                from_xz(x_to=pX, z_to=pY),  # I+iX
+                from_xz(x_to=pZ, z_to=mX),  # I+iY
+                from_xz(x_to=mY, z_to=pZ),  # I+iZ
                 # 10..15: Hadamards
-                cls.from_clifford_tableau(_to_clifford_tableau(x_to=pZ, z_to=pX)),  # Z+X aka H
-                cls.from_clifford_tableau(_to_clifford_tableau(x_to=pY, z_to=mZ)),  # X+Y
-                cls.from_clifford_tableau(_to_clifford_tableau(x_to=mX, z_to=pY)),  # Y+Z
-                cls.from_clifford_tableau(_to_clifford_tableau(x_to=mZ, z_to=mX)),  # Z-X
-                cls.from_clifford_tableau(_to_clifford_tableau(x_to=mY, z_to=mZ)),  # X-Y
-                cls.from_clifford_tableau(_to_clifford_tableau(x_to=mX, z_to=mY)),  # Y-Z
+                from_xz(x_to=pZ, z_to=pX),  # Z+X aka H
+                from_xz(x_to=pY, z_to=mZ),  # X+Y
+                from_xz(x_to=mX, z_to=pY),  # Y+Z
+                from_xz(x_to=mZ, z_to=mX),  # Z-X
+                from_xz(x_to=mY, z_to=mZ),  # X-Y
+                from_xz(x_to=mX, z_to=mY),  # Y-Z
                 # 16..23: Order-3 Cliffords
-                cls.from_clifford_tableau(_to_clifford_tableau(x_to=pY, z_to=pX)),  # I-i(+X+Y+Z)
-                cls.from_clifford_tableau(_to_clifford_tableau(x_to=mZ, z_to=mY)),  # I-i(+X+Y-Z)
-                cls.from_clifford_tableau(_to_clifford_tableau(x_to=pZ, z_to=mY)),  # I-i(+X-Y+Z)
-                cls.from_clifford_tableau(_to_clifford_tableau(x_to=mY, z_to=mX)),  # I-i(+X-Y-Z)
-                cls.from_clifford_tableau(_to_clifford_tableau(x_to=mZ, z_to=pY)),  # I-i(-X+Y+Z)
-                cls.from_clifford_tableau(_to_clifford_tableau(x_to=mY, z_to=pX)),  # I-i(-X+Y-Z)
-                cls.from_clifford_tableau(_to_clifford_tableau(x_to=pY, z_to=mX)),  # I-i(-X-Y+Z)
-                cls.from_clifford_tableau(_to_clifford_tableau(x_to=pZ, z_to=pY)),  # I-i(-X-Y-Z)
+                from_xz(x_to=pY, z_to=pX),  # I-i(+X+Y+Z)
+                from_xz(x_to=mZ, z_to=mY),  # I-i(+X+Y-Z)
+                from_xz(x_to=pZ, z_to=mY),  # I-i(+X-Y+Z)
+                from_xz(x_to=mY, z_to=mX),  # I-i(+X-Y-Z)
+                from_xz(x_to=mZ, z_to=pY),  # I-i(-X+Y+Z)
+                from_xz(x_to=mY, z_to=pX),  # I-i(-X+Y-Z)
+                from_xz(x_to=pY, z_to=mX),  # I-i(-X-Y+Z)
+                from_xz(x_to=pZ, z_to=pY),  # I-i(-X-Y-Z)
             )
         return cls._all_single_qubit_cliffords
 
@@ -230,85 +235,33 @@
 
     @property
     def CNOT(cls) -> 'cirq.CliffordGate':
-        if getattr(cls, '_CNOT', None) is None:
+        if not hasattr(cls, '_CNOT'):
             t = qis.CliffordTableau(num_qubits=2)
             t.xs = [[1, 1], [0, 1], [0, 0], [0, 0]]
             t.zs = [[0, 0], [0, 0], [1, 0], [1, 1]]
             cls._CNOT = cls.from_clifford_tableau(t)
-=======
-    def I(cls) -> 'cirq.SingleQubitCliffordGate':
-        if not hasattr(cls, '_I'):
-            cls._I = SingleQubitCliffordGate.from_clifford_tableau(_gate_tableau(1, identity.I))
-        return cls._I
-
-    @property
-    def X(cls) -> 'cirq.SingleQubitCliffordGate':
-        if not hasattr(cls, '_X'):
-            cls._X = SingleQubitCliffordGate.from_clifford_tableau(_gate_tableau(1, pauli_gates.X))
-        return cls._X
-
-    @property
-    def Y(cls) -> 'cirq.SingleQubitCliffordGate':
-        if not hasattr(cls, '_Y'):
-            cls._Y = SingleQubitCliffordGate.from_clifford_tableau(_gate_tableau(1, pauli_gates.Y))
-        return cls._Y
-
-    @property
-    def Z(cls) -> 'cirq.SingleQubitCliffordGate':
-        if not hasattr(cls, '_Z'):
-            cls._Z = SingleQubitCliffordGate.from_clifford_tableau(_gate_tableau(1, pauli_gates.Z))
-        return cls._Z
-
-    @property
-    def H(cls) -> 'cirq.SingleQubitCliffordGate':
-        if not hasattr(cls, '_H'):
-            cls._H = SingleQubitCliffordGate.from_clifford_tableau(_gate_tableau(1, common_gates.H))
-        return cls._H
-
-    @property
-    def S(cls) -> 'cirq.SingleQubitCliffordGate':
-        if not hasattr(cls, '_S'):
-            cls._S = SingleQubitCliffordGate.from_clifford_tableau(_gate_tableau(1, common_gates.S))
-        return cls._S
-
-    @property
-    def CNOT(cls) -> 'cirq.CliffordGate':
-        if not hasattr(cls, '_CNOT'):
-            cls._CNOT = CliffordGate.from_clifford_tableau(_gate_tableau(2, common_gates.CNOT))
->>>>>>> df99587d
         return cls._CNOT
 
     @property
     def CZ(cls) -> 'cirq.CliffordGate':
-<<<<<<< HEAD
-        if getattr(cls, '_CZ', None) is None:
+        if not hasattr(cls, '_CZ'):
             t = qis.CliffordTableau(num_qubits=2)
             t.xs = [[1, 0], [0, 1], [0, 0], [0, 0]]
             t.zs = [[0, 1], [1, 0], [1, 0], [0, 1]]
             cls._CZ = cls.from_clifford_tableau(t)
-=======
-        if not hasattr(cls, '_CZ'):
-            cls._CZ = CliffordGate.from_clifford_tableau(_gate_tableau(2, common_gates.CZ))
->>>>>>> df99587d
         return cls._CZ
 
     @property
     def SWAP(cls) -> 'cirq.CliffordGate':
-<<<<<<< HEAD
-        if getattr(cls, '_SWAP', None) is None:
+        if not hasattr(cls, '_SWAP'):
             t = qis.CliffordTableau(num_qubits=2)
             t.xs = [[0, 1], [1, 0], [0, 0], [0, 0]]
             t.zs = [[0, 0], [0, 0], [0, 1], [1, 0]]
             cls._SWAP = cls.from_clifford_tableau(t)
-=======
-        if not hasattr(cls, '_SWAP'):
-            cls._SWAP = CliffordGate.from_clifford_tableau(_gate_tableau(2, common_gates.SWAP))
->>>>>>> df99587d
         return cls._SWAP
 
     @property
     def X_sqrt(cls) -> 'cirq.SingleQubitCliffordGate':
-<<<<<<< HEAD
         return cls.all_single_qubit_cliffords[4]
 
     @property
@@ -330,67 +283,6 @@
     @property
     def Z_nsqrt(cls) -> 'cirq.SingleQubitCliffordGate':
         return cls.all_single_qubit_cliffords[9]
-=======
-        if not hasattr(cls, '_X_sqrt'):
-            # Unfortunately, due the code style, the matrix should be viewed transposed.
-            # Note xs, zs, and rs are column vector.
-            # Transformation: X -> X, Z -> -Y
-            clifford_tableau = qis.CliffordTableau._from_json_dict_(
-                n=1, rs=[0, 1], xs=[[1], [1]], zs=[[0], [1]]
-            )
-            cls._X_sqrt = SingleQubitCliffordGate.from_clifford_tableau(clifford_tableau)
-        return cls._X_sqrt
-
-    @property
-    def X_nsqrt(cls) -> 'cirq.SingleQubitCliffordGate':
-        if not hasattr(cls, '_X_nsqrt'):
-            # Transformation: X->X, Z->Y
-            clifford_tableau = qis.CliffordTableau._from_json_dict_(
-                n=1, rs=[0, 0], xs=[[1], [1]], zs=[[0], [1]]
-            )
-            cls._X_nsqrt = SingleQubitCliffordGate.from_clifford_tableau(clifford_tableau)
-        return cls._X_nsqrt
-
-    @property
-    def Y_sqrt(cls) -> 'cirq.SingleQubitCliffordGate':
-        if not hasattr(cls, '_Y_sqrt'):
-            # Transformation: X -> -Z,  Z -> X
-            clifford_tableau = qis.CliffordTableau._from_json_dict_(
-                n=1, rs=[1, 0], xs=[[0], [1]], zs=[[1], [0]]
-            )
-            cls._Y_sqrt = SingleQubitCliffordGate.from_clifford_tableau(clifford_tableau)
-        return cls._Y_sqrt
-
-    @property
-    def Y_nsqrt(cls) -> 'cirq.SingleQubitCliffordGate':
-        if not hasattr(cls, '_Y_nsqrt'):
-            # Transformation: X -> Z, Z -> -X
-            clifford_tableau = qis.CliffordTableau._from_json_dict_(
-                n=1, rs=[0, 1], xs=[[0], [1]], zs=[[1], [0]]
-            )
-            cls._Y_nsqrt = SingleQubitCliffordGate.from_clifford_tableau(clifford_tableau)
-        return cls._Y_nsqrt
-
-    @property
-    def Z_sqrt(cls) -> 'cirq.SingleQubitCliffordGate':
-        if not hasattr(cls, '_Z_sqrt'):
-            # Transformation: X -> Y, Z -> Z
-            _clifford_tableau = qis.CliffordTableau._from_json_dict_(
-                n=1, rs=[0, 0], xs=[[1], [0]], zs=[[1], [1]]
-            )
-            cls._Z_sqrt = SingleQubitCliffordGate.from_clifford_tableau(_clifford_tableau)
-        return cls._Z_sqrt
-
-    @property
-    def Z_nsqrt(cls) -> 'cirq.SingleQubitCliffordGate':
-        if not hasattr(cls, '_Z_nsqrt'):
-            # Transformation: X -> -Y,  Z -> Z
-            _clifford_tableau = qis.CliffordTableau._from_json_dict_(
-                n=1, rs=[1, 0], xs=[[1], [0]], zs=[[1], [1]]
-            )
-            cls._Z_nsqrt = SingleQubitCliffordGate.from_clifford_tableau(_clifford_tableau)
-        return cls._Z_nsqrt
->>>>>>> df99587d
 
 
 class CommonCliffordGates(metaclass=CommonCliffordGateMetaClass):
