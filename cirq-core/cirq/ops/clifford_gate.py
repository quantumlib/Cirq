--- conflicted
+++ resolved
@@ -289,26 +289,10 @@
             tableau=t, qubits=qubits, prng=np.random.RandomState(), log_of_measurement_results={}
         )
 
-<<<<<<< HEAD
         protocols.act_on(gate, args, qubits, allow_decompose=False)
         if num_qubits == 1:
             return SingleQubitCliffordGate.from_clifford_tableau(args.tableau)
         return CliffordGate.from_clifford_tableau(args.tableau)
-=======
-    def transform(self, pauli: Pauli) -> PauliTransform:
-        x_to = self._clifford_tableau.destabilizers()[0]
-        z_to = self._clifford_tableau.stabilizers()[0]
-        if pauli == pauli_gates.X:
-            to = x_to
-        elif pauli == pauli_gates.Z:
-            to = z_to
-        else:
-            to = x_to * z_to  # Y = iXZ
-            to._coefficient *= 1j
-        # pauli_mask returns a value between 0 and 4 for [I, X, Y, Z].
-        to_gate = Pauli._XYZ[to.pauli_mask[0] - 1]
-        return PauliTransform(to=to_gate, flip=bool(to.coefficient != 1.0))
->>>>>>> 0c7d3b51
 
     @classmethod
     def from_clifford_tableau(cls, tableau: qis.CliffordTableau) -> 'CliffordGate':
@@ -677,7 +661,7 @@
             to = z_to
         else:
             to = x_to * z_to  # Y = iXZ
-            to.coefficient *= 1j
+            to._coefficient *= 1j
         # pauli_mask returns a value between 0 and 4 for [I, X, Y, Z].
         to_gate = Pauli._XYZ[to.pauli_mask[0] - 1]
         return PauliTransform(to=to_gate, flip=bool(to.coefficient != 1.0))
