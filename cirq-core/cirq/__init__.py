--- conflicted
+++ resolved
@@ -503,11 +503,7 @@
     CircuitDiagramInfo,
     CircuitDiagramInfoArgs,
     commutes,
-<<<<<<< HEAD
-    control_key_names,
-=======
     control_keys,
->>>>>>> 00230f0e
     decompose,
     decompose_once,
     decompose_once_with_qubits,
