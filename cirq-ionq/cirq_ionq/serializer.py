--- conflicted
+++ resolved
@@ -18,24 +18,7 @@
 
 import dataclasses
 import json
-<<<<<<< HEAD
-from typing import Any, Callable, cast, Collection, Iterator, Sequence
-=======
-from typing import (
-    Any,
-    Callable,
-    cast,
-    Collection,
-    Dict,
-    Iterator,
-    List,
-    Optional,
-    Sequence,
-    Type,
-    TYPE_CHECKING,
-    Union,
-)
->>>>>>> d8e4a9bc
+from typing import Any, Callable, cast, Collection, Iterator, Sequence, TYPE_CHECKING
 
 import numpy as np
 
