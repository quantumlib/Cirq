--- conflicted
+++ resolved
@@ -29,16 +29,10 @@
 )
 
 from cirq_ionq.ionq_exceptions import (
-<<<<<<< HEAD
-    IonQException,
-    IonQNotFoundException,
-    IonQUnsuccessfulJobException,
-    IonQSerializerMixedGatesetsException,
-=======
     IonQException as IonQException,
     IonQNotFoundException as IonQNotFoundException,
     IonQUnsuccessfulJobException as IonQUnsuccessfulJobException,
->>>>>>> ac9cfe9a
+    IonQSerializerMixedGatesetsException as IonQSerializerMixedGatesetsException,
 )
 
 from cirq_ionq.job import Job as Job
