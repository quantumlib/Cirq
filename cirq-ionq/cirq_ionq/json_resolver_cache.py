--- conflicted
+++ resolved
@@ -15,10 +15,7 @@
 from __future__ import annotations
 
 import functools
-<<<<<<< HEAD
-from typing import Dict, TYPE_CHECKING
-=======
->>>>>>> 9c376c4e
+from typing import TYPE_CHECKING
 
 import cirq_ionq
 
