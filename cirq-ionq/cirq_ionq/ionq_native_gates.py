# Copyright 2019 The Cirq Developers
#
# Licensed under the Apache License, Version 2.0 (the "License");
# you may not use this file except in compliance with the License.
# You may obtain a copy of the License at
#
#     https://www.apache.org/licenses/LICENSE-2.0
#
# Unless required by applicable law or agreed to in writing, software
# distributed under the License is distributed on an "AS IS" BASIS,
# WITHOUT WARRANTIES OR CONDITIONS OF ANY KIND, either express or implied.
# See the License for the specific language governing permissions and
# limitations under the License.
"""Native gates for IonQ hardware"""

from typing import Any, Dict, Sequence, Union

import cmath
import math
import numpy as np

import cirq
from cirq import protocols
from cirq._doc import document


@cirq.value.value_equality
class GPIGate(cirq.Gate):
    r"""The GPI gate is a single qubit gate representing a pi pulse.

    The unitary matrix of this gate is:
    $$
    \begin{bmatrix}
      0 & e^{-i 2\pi\phi} \\
      e^{i 2\pi\phi} & 0
    \end{bmatrix}
    $$

    See [IonQ best practices](https://ionq.com/docs/getting-started-with-native-gates){:external}.
    """

    def __init__(self, *, phi):
        self.phi = phi

    def _unitary_(self) -> np.ndarray:
        top = cmath.exp(-self.phi * 2 * math.pi * 1j)
        bot = cmath.exp(self.phi * 2 * math.pi * 1j)
        return np.array([[0, top], [bot, 0]])

    def __str__(self) -> str:
        return 'GPI'

    def _num_qubits_(self) -> int:
        return 1

    @property
    def phase(self) -> float:
        return self.phi

    def __repr__(self) -> str:
        return f'cirq_ionq.GPIGate(phi={self.phi!r})'

    def _json_dict_(self) -> Dict[str, Any]:
        return cirq.obj_to_dict_helper(self, ['phi'])

    def _value_equality_values_(self) -> Any:
        return self.phi

    def _circuit_diagram_info_(
        self, args: 'cirq.CircuitDiagramInfoArgs'
    ) -> Union[str, 'protocols.CircuitDiagramInfo']:
        return protocols.CircuitDiagramInfo(wire_symbols=(f'GPI({self.phase!r})',))

    def __pow__(self, power):
        if power == 1:
            return self

        if power == -1:
            return self

        return NotImplemented


GPI = GPIGate(phi=0)
document(
    GPI,
    r"""An instance of the single qubit GPI gate with no phase.

    The unitary matrix of this gate is:
    $$
    \begin{bmatrix}
      0 & 1 \\
      1 & 0
    \end{bmatrix}
    $$

    See [IonQ best practices](https://ionq.com/docs/getting-started-with-native-gates){:external}.
    """,
)


@cirq.value.value_equality
class GPI2Gate(cirq.Gate):
    r"""The GPI2 gate is a single qubit gate representing a pi/2 pulse.

    The unitary matrix of this gate is
    $$
    \frac{1}{\sqrt{2}}
    \begin{bmatrix}
        1 & -i e^{-i 2\pi\phi} \\
<<<<<<< HEAD
        -i e^{-i 2\pi\phi} & 1
=======
        -i e^{i 2\pi\phi} & 1
>>>>>>> 81f66b99
    \end{bmatrix}
    $$

    See [IonQ best practices](https://ionq.com/docs/getting-started-with-native-gates){:external}.
    """

    def __init__(self, *, phi):
        self.phi = phi

    def _unitary_(self) -> np.ndarray:
        top = -1j * cmath.exp(self.phase * 2 * math.pi * -1j)
        bot = -1j * cmath.exp(self.phase * 2 * math.pi * 1j)
        return np.array([[1, top], [bot, 1]]) / math.sqrt(2)

    @property
    def phase(self) -> float:
        return self.phi

    def __str__(self) -> str:
        return 'GPI2'

    def _circuit_diagram_info_(
        self, args: 'cirq.CircuitDiagramInfoArgs'
    ) -> Union[str, 'protocols.CircuitDiagramInfo']:
        return protocols.CircuitDiagramInfo(wire_symbols=(f'GPI2({self.phase!r})',))

    def _num_qubits_(self) -> int:
        return 1

    def __repr__(self) -> str:
        return f'cirq_ionq.GPI2Gate(phi={self.phi!r})'

    def _json_dict_(self) -> Dict[str, Any]:
        return cirq.obj_to_dict_helper(self, ['phi'])

    def _value_equality_values_(self) -> Any:
        return self.phi

    def __pow__(self, power):
        if power == 1:
            return self

        if power == -1:
            return GPI2Gate(phi=self.phi + 0.5)

        return NotImplemented


GPI2 = GPI2Gate(phi=0)
document(
    GPI2,
    r"""An instance of the single qubit GPI2 gate with no phase.

    The unitary matrix of this gate is
    $$
    \frac{1}{\sqrt{2}}
    \begin{bmatrix}
        1 & -i \\
        -i & 1
    \end{bmatrix}
    $$

    See [IonQ best practices](https://ionq.com/docs/getting-started-with-native-gates){:external}.
    """,
)


@cirq.value.value_equality
class MSGate(cirq.Gate):
    r"""The Mølmer-Sørensen (MS) gate is a two qubit gate native to trapped ions.

    The unitary matrix of this gate for parameters $\phi_0$, $\phi_1$ and $\theta$ is

    $$
    \begin{bmatrix}
<<<<<<< HEAD
        \cos\pi\theta & 0 & 0 & -ie^{-i2\pi(\phi_0+\phi_1)}\sin\pi\theta \\
        0 & \cos\pi\theta & -ie^{-i2\pi(\phi_0-\phi_1)}\sin\pi\theta & 0 \\
        0 & -ie^{i2\pi(\phi_0-\phi_1)}\sin\pi\theta & \cos\pi\theta & 0 \\
        -ie^{i2\pi(\phi_0+\phi_1)}\sin\pi\theta & 0 & 0 & \cos\frac{\theta}{2}
=======
        \cos(\pi \theta) & 0 & 0 & -ie^{-i2\pi(\phi_0+\phi_1)}\sin(\pi\theta) \\
        0 & \cos(\pi\theta) & -ie^{-i2\pi(\phi_0-\phi_1)}\sin(\pi\theta) & 0 \\
        0 & -ie^{i2\pi(\phi_0-\phi_1)}\sin(\pi\theta) & \cos(\pi\theta) & 0 \\
        -ie^{i2\pi(\phi_0+\phi_1)}\sin(\pi\theta) & 0 & 0 & \cos(\pi\theta)
>>>>>>> 81f66b99
    \end{bmatrix}
    $$

    See [IonQ best practices](https://ionq.com/docs/getting-started-with-native-gates){:external}.
    """

    def __init__(self, *, phi0, phi1, theta=0.25):
        self.phi0 = phi0
        self.phi1 = phi1
        self.theta = theta

    def _unitary_(self) -> np.ndarray:
        theta = self.theta
        phi0 = self.phi0
        phi1 = self.phi1
        diag = np.cos(math.pi * theta)
        sin = np.sin(math.pi * theta)

        return np.array(
            [
                [diag, 0, 0, sin * -1j * cmath.exp(-1j * 2 * math.pi * (phi0 + phi1))],
                [0, diag, sin * -1j * cmath.exp(-1j * 2 * math.pi * (phi0 - phi1)), 0],
                [0, sin * -1j * cmath.exp(1j * 2 * math.pi * (phi0 - phi1)), diag, 0],
                [sin * -1j * cmath.exp(1j * 2 * math.pi * (phi0 + phi1)), 0, 0, diag],
            ]
        )

    @property
    def phases(self) -> Sequence[float]:
        return [self.phi0, self.phi1]

    def __str__(self) -> str:
        return 'MS'

    def _num_qubits_(self) -> int:
        return 2

    def _circuit_diagram_info_(
        self, args: 'cirq.CircuitDiagramInfoArgs'
    ) -> Union[str, 'protocols.CircuitDiagramInfo']:
        return protocols.CircuitDiagramInfo(
            wire_symbols=(f'MS({self.phi0!r})', f'MS({self.phi1!r})')
        )

    def __repr__(self) -> str:
        return f'cirq_ionq.MSGate(phi0={self.phi0!r}, phi1={self.phi1!r})'

    def _json_dict_(self) -> Dict[str, Any]:
        return cirq.obj_to_dict_helper(self, ['phi0', 'phi1', 'theta'])

    def _value_equality_values_(self) -> Any:
        return (self.phi0, self.phi1)

    def __pow__(self, power):
        if power == 1:
            return self

        if power == -1:
            return MSGate(phi0=self.phi0 + 0.5, phi1=self.phi1)

        return NotImplemented


MS = MSGate(phi0=0, phi1=0)
document(
    MS,
    r"""An instance of the two qubit Mølmer–Sørensen (MS) gate with no phases.

    The unitary matrix of this gate for parameters $\phi_0$ and $\phi_1$ is

    $$
    \frac{1}{\sqrt{2}}
    \begin{bmatrix}
        1 & 0 &  0 & -i \\
        0 & 1 & -i & 0 \\
        0 & -i & 1 & 0 \\
        -i & 0 & 0 & 1 \\
    \end{bmatrix}
    $$

    See [IonQ best practices](https://ionq.com/docs/getting-started-with-native-gates){:external}.
    """,
)


@cirq.value.value_equality
class ZZGate(cirq.Gate):
    r"""The ZZ gate is another two qubit gate native to trapped ions. The ZZ gate only
    requires a single parameter, θ, to set the phase of the entanglement.

    The unitary matrix of this gate usinng the parameter $\theta$ is:

    $$
    \begin{bmatrix}
        e{-i\pi\theta} & 0 & 0 & 0 \\
        0 & e{i\pi\theta} & 0 & 0 \\
        0 & 0 & e{i\pi\theta} & 0 \\
        0 & 0 & 0 & e{-i\pi\theta}
    \end{bmatrix}
    $$

    See [IonQ best practices](https://ionq.com/docs/getting-started-with-native-gates){:external}.
    """

    def __init__(self, *, theta):
        self.theta = theta

    def _unitary_(self) -> np.ndarray:
        theta = self.theta

        return np.array(
            [
                [cmath.exp(-1j * theta * math.pi), 0, 0, 0],
                [0, cmath.exp(1j * theta * math.pi), 0, 0],
                [0, 0, cmath.exp(1j * theta * math.pi), 0],
                [0, 0, 0, cmath.exp(-1j * theta * math.pi)],
            ]
        )

    @property
    def phase(self) -> float:
        return self.theta

    def __str__(self) -> str:
        return 'ZZ'

    def _num_qubits_(self) -> int:
        return 2

    def _circuit_diagram_info_(
        self, args: 'cirq.CircuitDiagramInfoArgs'
    ) -> Union[str, 'protocols.CircuitDiagramInfo']:
        return protocols.CircuitDiagramInfo(wire_symbols=(f'ZZ({self.theta!r})', 'ZZ'))

    def __repr__(self) -> str:
        return f'cirq_ionq.ZZGate(theta={self.theta!r})'

    def _json_dict_(self) -> Dict[str, Any]:
        return cirq.obj_to_dict_helper(self, ['theta'])

    def _value_equality_values_(self) -> Any:
        return self.theta

    def __pow__(self, power):
        if power == 1:
            return self

        if power == -1:
            return ZZGate(theta=-self.theta)

        return NotImplemented


ZZ = ZZGate(theta=0)
document(
    ZZ,
    r"""An instance of the two qubit ZZ gate with no phase.

    The unitary matrix of this gate for parameters $\theta$ is

    $$
    \begin{bmatrix}
        1 & 0 & 0 & 0 \\
        0 & 1 & 0 & 0 \\
        0 & 0 & 1 & 0 \\
        0 & 0 & 0 & 1 \\
    \end{bmatrix}
    $$

    See [IonQ best practices](https://ionq.com/docs/getting-started-with-native-gates){:external}.
    """,
)<|MERGE_RESOLUTION|>--- conflicted
+++ resolved
@@ -108,11 +108,7 @@
     \frac{1}{\sqrt{2}}
     \begin{bmatrix}
         1 & -i e^{-i 2\pi\phi} \\
-<<<<<<< HEAD
-        -i e^{-i 2\pi\phi} & 1
-=======
         -i e^{i 2\pi\phi} & 1
->>>>>>> 81f66b99
     \end{bmatrix}
     $$
 
@@ -188,17 +184,10 @@
 
     $$
     \begin{bmatrix}
-<<<<<<< HEAD
-        \cos\pi\theta & 0 & 0 & -ie^{-i2\pi(\phi_0+\phi_1)}\sin\pi\theta \\
-        0 & \cos\pi\theta & -ie^{-i2\pi(\phi_0-\phi_1)}\sin\pi\theta & 0 \\
-        0 & -ie^{i2\pi(\phi_0-\phi_1)}\sin\pi\theta & \cos\pi\theta & 0 \\
-        -ie^{i2\pi(\phi_0+\phi_1)}\sin\pi\theta & 0 & 0 & \cos\frac{\theta}{2}
-=======
         \cos(\pi \theta) & 0 & 0 & -ie^{-i2\pi(\phi_0+\phi_1)}\sin(\pi\theta) \\
         0 & \cos(\pi\theta) & -ie^{-i2\pi(\phi_0-\phi_1)}\sin(\pi\theta) & 0 \\
         0 & -ie^{i2\pi(\phi_0-\phi_1)}\sin(\pi\theta) & \cos(\pi\theta) & 0 \\
         -ie^{i2\pi(\phi_0+\phi_1)}\sin(\pi\theta) & 0 & 0 & \cos(\pi\theta)
->>>>>>> 81f66b99
     \end{bmatrix}
     $$
 
