# ignore compiled python files
__pycache__
*.pyc

# ignore idea SDK
.idea/*

# ignore cache
.cache/*
.mypy_cache/*
.pytest_cache/*

# ignore coverage files
*.py,cover
*.coverage
*.coverage.*

# packaging
*.egg-info/

# Sphinx
_build
docs/generated

# swap files
*.swp

# Mac only
.DS_Store

# From pytest-benchmark
*.benchmarks/

# Ignore generated Jupyter files
*.ipynb_checkpoints/

<<<<<<< HEAD
# Ignore Bazel files
/bazel-*
=======
# Default pycharm virtual env
.venv/
>>>>>>> 4dc3cad8
<|MERGE_RESOLUTION|>--- conflicted
+++ resolved
@@ -34,10 +34,8 @@
 # Ignore generated Jupyter files
 *.ipynb_checkpoints/
 
-<<<<<<< HEAD
 # Ignore Bazel files
 /bazel-*
-=======
+
 # Default pycharm virtual env
-.venv/
->>>>>>> 4dc3cad8
+.venv/